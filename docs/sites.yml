- title: ReactJS
  main_url: "https://reactjs.org/"
  url: "https://reactjs.org/"
  source_url: "https://github.com/reactjs/reactjs.org"
  featured: true
  categories:
    - Web Development
    - Featured
    - Documentation
- title: Flamingo
  main_url: https://www.shopflamingo.com/
  url: https://www.shopflamingo.com/
  description: >
    Online shop for women's body care and hair removal products.
  categories:
    - eCommerce
    - Featured
  featured: true
- title: IDEO
  url: https://www.ideo.com
  main_url: https://www.ideo.com/
  description: >
    A Global design company committed to creating positive impact.
  categories:
    - Agency
    - Technology
    - Featured
    - Consulting
    - User Experience
  featured: true
- title: Airbnb Engineering & Data Science
  description: >
    Creative engineers and data scientists building a world where you can belong
    anywhere
  main_url: "https://airbnb.io/"
  url: "https://airbnb.io/"
  categories:
    - Blog
    - Gallery
    - Featured
  featured: true
- title: Impossible Foods
  main_url: "https://impossiblefoods.com/"
  url: "https://impossiblefoods.com/"
  categories:
    - Food
    - Featured
  featured: true
- title: Braun
  description: >
    Braun offers high performance hair removal and hair care products, including dryers, straighteners, shavers, and more.
  main_url: "https://ca.braun.com/en-ca"
  url: "https://ca.braun.com/en-ca"
  categories:
    - eCommerce
    - Featured
  featured: true
- title: NYC Pride 2019 | WorldPride NYC | Stonewall50
  main_url: "https://2019-worldpride-stonewall50.nycpride.org/"
  url: "https://2019-worldpride-stonewall50.nycpride.org/"
  featured: true
  description: >-
    Join us in 2019 for NYC Pride, as we welcome WorldPride and mark the 50th
    Anniversary of the Stonewall Uprising and a half-century of LGBTQ+
    liberation.
  categories:
    - Education
    - Marketing
    - Nonprofit
    - Featured
  built_by: Canvas United
  built_by_url: "https://www.canvasunited.com/"
- title: The State of European Tech
  main_url: "https://2017.stateofeuropeantech.com/"
  url: "https://2017.stateofeuropeantech.com/"
  featured: true
  categories:
    - Technology
    - Featured
  built_by: Studio Lovelock
  built_by_url: "http://www.studiolovelock.com/"
- title: Hopper
  main_url: "https://www.hopper.com/"
  url: "https://www.hopper.com/"
  built_by: Narative
  built_by_url: "https://www.narative.co/"
  featured: true
  categories:
    - Technology
    - App
    - Featured
- title: GM Capital One
  description: |
    Introducing the new online experience for your GM Rewards Credit Card
  main_url: "https://gm.capitalone.com/"
  url: "https://gm.capitalone.com/"
  categories:
    - Featured
  featured: true
- title: Theodora Warre
  main_url: "https://theodorawarre.eu"
  url: "https://theodorawarre.eu"
  description: >-
    E-commerce site for jewellery designer Theodora Warre, built using Gatsby + Shopify + Prismic + Matter.js
  categories:
    - eCommerce
    - Marketing
  built_by: Pierre Nel
  built_by_url: "https://pierre.io"
  featured: false
- title: Life Without Barriers | Foster Care
  main_url: "https://www.lwb.org.au/foster-care"
  url: "https://www.lwb.org.au/foster-care"
  featured: true
  description: >-
    We are urgently seeking foster carers all across Australia. Can you open
    your heart and your home to a child in need? There are different types of
    foster care that can suit you. We offer training and 24/7 support.
  categories:
    - Nonprofit
    - Education
    - Documentation
    - Marketing
    - Featured
  built_by: LWB Digital Team
  built_by_url: "https://twitter.com/LWBAustralia"
- title: Figma
  main_url: "https://www.figma.com/"
  url: "https://www.figma.com/"
  featured: true
  categories:
    - Marketing
    - Design
    - Featured
  built_by: Corey Ward
  built_by_url: "http://www.coreyward.me/"
- title: Bejamas - JAM Experts for hire
  main_url: "https://bejamas.io/"
  url: "https://bejamas.io/"
  featured: true
  description: >-
    We help agencies and companies with JAMStack tools. This includes web
    development using Static Site Generators, Headless CMS, CI / CD and CDN
    setup.
  categories:
    - Technology
    - Web Development
    - Agency
    - Marketing
    - Featured
  built_by: Bejamas
  built_by_url: "https://bejamas.io/"
- title: The State of JavaScript
  description: >
    Data from over 20,000 developers, asking them questions on topics ranging
    from frontend frameworks and state management, to build tools and testing
    libraries.
  main_url: "https://stateofjs.com/"
  url: "https://stateofjs.com/"
  source_url: "https://github.com/StateOfJS/StateOfJS"
  categories:
    - Data
    - JavaScript
    - Featured
  built_by: StateOfJS
  built_by_url: "https://github.com/StateOfJS/StateOfJS/graphs/contributors"
  featured: true
- title: DesignSystems.com
  main_url: "https://www.designsystems.com/"
  url: "https://www.designsystems.com/"
  description: |
    A resource for learning, creating and evangelizing design systems.
  categories:
    - Design
    - Blog
    - Technology
    - Featured
  built_by: Corey Ward
  built_by_url: "http://www.coreyward.me/"
  featured: true
- title: Snap Kit
  main_url: "https://kit.snapchat.com/"
  url: "https://kit.snapchat.com/"
  description: >
    Snap Kit lets developers integrate some of Snapchat’s best features across
    platforms.
  categories:
    - Technology
    - Documentation
    - Featured
  featured: true
- title: SendGrid
  main_url: "https://sendgrid.com/docs/"
  url: "https://sendgrid.com/docs/"
  description: >
    SendGrid delivers your transactional and marketing emails through the
    world's largest cloud-based email delivery platform.
  categories:
    - API
    - Technology
    - Documentation
    - Featured
  featured: true
- title: Kirsten Noelle
  main_url: "https://www.kirstennoelle.com/"
  url: "https://www.kirstennoelle.com/"
  featured: true
  description: >
    Digital portfolio for San Francisco Bay Area photographer Kirsten Noelle Wiemer.
  categories:
    - Photography
    - Portfolio
    - Featured
  built_by: Ryan Wiemer
  built_by_url: "https://www.ryanwiemer.com/"
- title: Cajun Bowfishing
  main_url: "https://cajunbowfishing.com/"
  url: "https://cajunbowfishing.com/"
  featured: false
  categories:
    - eCommerce
    - Sports
  built_by: Escalade Sports
  built_by_url: "https://www.escaladesports.com/"
- title: NEON
  main_url: "http://neonrated.com/"
  url: "http://neonrated.com/"
  featured: false
  categories:
    - Gallery
- title: GraphCMS
  main_url: "https://graphcms.com/"
  url: "https://graphcms.com/"
  featured: false
  categories:
    - Marketing
    - Technology
- title: Ghost Documentation
  main_url: https://docs.ghost.org/
  url: https://docs.ghost.org/
  source_url: "https://github.com/tryghost/docs"
  featured: false
  description: >-
    Ghost is an open source, professional publishing platform built on a modern Node.js technology stack — designed for teams who need power, flexibility and performance.
  categories:
    - Technology
    - Documentation
    - Open Source
  built_by: Ghost Foundation
  built_by_url: https://ghost.org/
- title: Nike - Just Do It
  main_url: "https://justdoit.nike.com/"
  url: "https://justdoit.nike.com/"
  featured: true
  categories:
    - eCommerce
    - Featured
- title: AirBnB Cereal
  main_url: "https://airbnb.design/cereal"
  url: "https://airbnb.design/cereal"
  featured: false
  categories:
    - Marketing
    - Design
- title: Cardiogram
  main_url: "https://cardiogr.am/"
  url: "https://cardiogr.am/"
  featured: false
  categories:
    - Marketing
    - Technology
- title: Hack Club
  main_url: "https://hackclub.com/"
  url: "https://hackclub.com/"
  source_url: "https://github.com/hackclub/site"
  featured: false
  categories:
    - Education
    - Web Development
- title: Matthias Jordan Portfolio
  main_url: "https://iammatthias.com/"
  url: "https://iammatthias.com/"
  source_url: "https://github.com/iammatthias/.com"
  description: >-
    Photography portfolio of content creator and digital marketer Matthias Jordan
  built_by: Matthias Jordan
  built_by_url: https://github.com/iammatthias
  featured: false
  categories:
    - Photography
    - Portfolio
    - Blog
    - Gallery
- title: Investment Calculator
  main_url: "https://investmentcalculator.io/"
  url: "https://investmentcalculator.io/"
  featured: false
  categories:
    - Education
    - Finance
- title: CSS Grid Playground by MozillaDev
  main_url: "https://mozilladevelopers.github.io/playground/"
  url: "https://mozilladevelopers.github.io/playground/"
  source_url: "https://github.com/MozillaDevelopers/playground"
  featured: false
  categories:
    - Education
    - Web Development
- title: Piotr Fedorczyk Portfolio
  built_by: Piotr Fedorczyk
  built_by_url: "https://piotrf.pl"
  categories:
    - Portfolio
    - Web Development
  description: >-
    Portfolio of Piotr Fedorczyk, a digital product designer and full-stack developer specializing in shaping, designing and building news and tools for news.
  featured: false
  main_url: "https://piotrf.pl/"
  url: "https://piotrf.pl/"
- title: unrealcpp
  main_url: "https://unrealcpp.com/"
  url: "https://unrealcpp.com/"
  source_url: "https://github.com/Harrison1/unrealcpp-com"
  featured: false
  categories:
    - Blog
    - Web Development
- title: Andy Slezak
  main_url: "https://www.aslezak.com/"
  url: "https://www.aslezak.com/"
  source_url: "https://github.com/amslezak"
  featured: false
  categories:
    - Web Development
    - Portfolio
- title: Deliveroo.Design
  main_url: "https://www.deliveroo.design/"
  url: "https://www.deliveroo.design/"
  featured: false
  categories:
    - Food
    - Marketing
- title: Dona Rita
  main_url: "https://www.donarita.co.uk/"
  url: "https://www.donarita.co.uk/"
  source_url: "https://github.com/peduarte/dona-rita-website"
  featured: false
  categories:
    - Food
    - Marketing
- title: Fröhlich ∧ Frei
  main_url: "https://www.froehlichundfrei.de/"
  url: "https://www.froehlichundfrei.de/"
  featured: false
  categories:
    - Web Development
    - Blog
    - Open Source
- title: How to GraphQL
  main_url: "https://www.howtographql.com/"
  url: "https://www.howtographql.com/"
  source_url: "https://github.com/howtographql/howtographql"
  featured: false
  categories:
    - Documentation
    - Web Development
    - Open Source
- title: OnCallogy
  main_url: "https://www.oncallogy.com/"
  url: "https://www.oncallogy.com/"
  featured: false
  categories:
    - Marketing
    - Healthcare
- title: Ryan Wiemer's Portfolio
  main_url: "https://www.ryanwiemer.com/"
  url: "https://www.ryanwiemer.com/knw-photography/"
  source_url: "https://github.com/ryanwiemer/rw"
  featured: false
  description: >
    Digital portfolio for Oakland, CA based account manager Ryan Wiemer.
  categories:
    - Portfolio
    - Web Development
    - Design
  built_by: Ryan Wiemer
  built_by_url: "https://www.ryanwiemer.com/"
- title: Ventura Digitalagentur Köln
  main_url: "https://www.ventura-digital.de/"
  url: "https://www.ventura-digital.de/"
  featured: false
  built_by: Ventura Digitalagentur
  categories:
    - Agency
    - Marketing
    - Featured
- title: Azer Koçulu
  main_url: "https://kodfabrik.com/"
  url: "https://kodfabrik.com/photography/"
  featured: false
  categories:
    - Portfolio
    - Photography
    - Web Development
- title: Damir.io
  main_url: "http://damir.io/"
  url: "http://damir.io/"
  source_url: "https://github.com/dvzrd/gatsby-sfiction"
  featured: false
  categories:
    - Blog
- title: Digital Psychology
  main_url: "http://digitalpsychology.io/"
  url: "http://digitalpsychology.io/"
  source_url: "https://github.com/danistefanovic/digitalpsychology.io"
  featured: false
  categories:
    - Education
    - Library
- title: Théâtres Parisiens
  main_url: "http://theatres-parisiens.fr/"
  url: "http://theatres-parisiens.fr/"
  source_url: "https://github.com/phacks/theatres-parisiens"
  featured: false
  categories:
    - Education
    - Entertainment
- title: William Owen UK Portfolio / Blog
  main_url: "http://william-owen.co.uk/"
  url: "http://william-owen.co.uk/"
  featured: false
  description: >-
    Over 20 years experience delivering customer-facing websites, internet-based
    solutions and creative visual design for a wide range of companies and
    organisations.
  categories:
    - Portfolio
    - Blog
  built_by: William Owen
  built_by_url: "https://twitter.com/twilowen"
- title: A4 纸网
  main_url: "http://www.a4z.cn/"
  url: "http://www.a4z.cn/price"
  source_url: "https://github.com/hiooyUI/hiooyui.github.io"
  featured: false
  categories:
    - eCommerce
- title: Steve Meredith's Portfolio
  main_url: "http://www.stevemeredith.com/"
  url: "http://www.stevemeredith.com/"
  featured: false
  categories:
    - Portfolio
- title: API Platform
  main_url: "https://api-platform.com/"
  url: "https://api-platform.com/"
  source_url: "https://github.com/api-platform/website"
  featured: false
  categories:
    - Documentation
    - Web Development
    - Open Source
    - Library
- title: The Audacious Project
  main_url: "https://audaciousproject.org/"
  url: "https://audaciousproject.org/"
  featured: false
  categories:
    - Nonprofit
- title: Dustin Schau's Blog
  main_url: "https://blog.dustinschau.com/"
  url: "https://blog.dustinschau.com/"
  source_url: "https://github.com/dschau/blog"
  featured: false
  categories:
    - Blog
    - Web Development
- title: iContract Blog
  main_url: "https://blog.icontract.co.uk/"
  url: "http://blog.icontract.co.uk/"
  featured: false
  categories:
    - Blog
- title: BRIIM
  main_url: "https://bri.im/"
  url: "https://bri.im/"
  featured: false
  description: >-
    BRIIM is a movement to enable JavaScript enthusiasts and web developers in
    machine learning. Learn about artificial intelligence and data science, two
    fields which are governed by machine learning, in JavaScript. Take it right
    to your browser with WebGL.
  categories:
    - Education
    - Web Development
    - Technology
- title: Calpa's Blog
  main_url: "https://calpa.me/"
  url: "https://calpa.me/"
  source_url: "https://github.com/calpa/blog"
  featured: false
  categories:
    - Blog
    - Web Development
- title: Code Bushi
  main_url: "https://codebushi.com/"
  url: "https://codebushi.com/"
  featured: false
  description: >-
    Web development resources, trends, & techniques to elevate your coding
    journey.
  categories:
    - Web Development
    - Open Source
    - Blog
  built_by: Hunter Chang
  built_by_url: "https://hunterchang.com/"
- title: Daniel Hollcraft
  main_url: "https://danielhollcraft.com/"
  url: "https://danielhollcraft.com/"
  source_url: "https://github.com/danielbh/danielhollcraft.com"
  featured: false
  categories:
    - Web Development
    - Blog
    - Portfolio
- title: Darren Britton's Portfolio
  main_url: "https://darrenbritton.com/"
  url: "https://darrenbritton.com/"
  source_url: "https://github.com/darrenbritton/darrenbritton.github.io"
  featured: false
  categories:
    - Web Development
    - Portfolio
- title: Dave Lindberg Marketing & Design
  url: "https://davelindberg.com/"
  main_url: "https://davelindberg.com/"
  source_url: "https://github.com/Dave-Lindberg/dl-gatsby"
  featured: false
  description: >-
    My work revolves around solving problems for people in business, using
    integrated design and marketing strategies to improve sales, increase brand
    engagement, generate leads and achieve goals.
  categories:
    - Design
    - Marketing
    - Portfolio
- title: Dalbinaco's Website
  main_url: "https://dlbn.co/en/"
  url: "https://dlbn.co/en/"
  source_url: "https://github.com/dalbinaco/dlbn.co"
  featured: false
  categories:
    - Portfolio
    - Web Development
- title: mParticle's Documentation
  main_url: "https://docs.mparticle.com/"
  url: "https://docs.mparticle.com/"
  featured: false
  categories:
    - Web Development
    - Documentation
- title: Doopoll
  main_url: "https://doopoll.co/"
  url: "https://doopoll.co/"
  featured: false
  categories:
    - Marketing
    - Technology
- title: ERC dEX
  main_url: "https://ercdex.com/"
  url: "https://ercdex.com/aqueduct"
  featured: false
  categories:
    - Marketing
- title: Fabian Schultz' Portfolio
  main_url: "https://fabianschultz.com/"
  url: "https://fabianschultz.com/"
  source_url: "https://github.com/fabe/site"
  featured: false
  description: >-
    Hello, I’m Fabian — a product designer and developer based in Potsdam,
    Germany. I’ve been working both as a product designer and frontend developer
    for over 5 years now. I particularly enjoy working with companies that try
    to meet broad and unique user needs.
  categories:
    - Portfolio
    - Web Development
  built_by: Fabian Schultz
  built_by_url: "https://fabianschultz.com/"
- title: CalState House Manager
  description: >
    Home service membership that offers proactive and on-demand maintenance for
    homeowners
  main_url: "https://housemanager.calstate.aaa.com/"
  url: "https://housemanager.calstate.aaa.com/"
  categories:
    - Marketing
- title: The freeCodeCamp Guide
  main_url: "https://guide.freecodecamp.org/"
  url: "https://guide.freecodecamp.org/"
  source_url: "https://github.com/freeCodeCamp/guide"
  featured: false
  categories:
    - Web Development
    - Documentation
- title: Hapticmedia
  main_url: "https://hapticmedia.fr/en/"
  url: "https://hapticmedia.fr/en/"
  featured: false
  categories:
    - Agency
- title: heml.io
  main_url: "https://heml.io/"
  url: "https://heml.io/"
  source_url: "https://github.com/SparkPost/heml.io"
  featured: false
  categories:
    - Documentation
    - Web Development
    - Open Source
- title: Juliette Pretot's Portfolio
  main_url: "https://juliette.sh/"
  url: "https://juliette.sh/"
  featured: false
  categories:
    - Web Development
    - Portfolio
    - Blog
- title: Kris Hedstrom's Portfolio
  main_url: "https://k-create.com/"
  url: "https://k-create.com/portfolio/"
  source_url: "https://github.com/kristofferh/kristoffer"
  featured: false
  description: >-
    Hey. I’m Kris. I’m an interactive designer / developer. I grew up in Umeå,
    in northern Sweden, but I now live in Brooklyn, NY. I am currently enjoying
    a hybrid Art Director + Lead Product Engineer role at a small startup called
    Nomad Health. Before that, I was a Product (Engineering) Manager at Tumblr.
    Before that, I worked at agencies. Before that, I was a baby. I like to
    design things, and then I like to build those things. I occasionally take on
    freelance projects. Feel free to get in touch if you have an interesting
    project that you want to collaborate on. Or if you just want to say hello,
    that’s cool too.
  categories:
    - Portfolio
  built_by: Kris Hedstrom
  built_by_url: "https://k-create.com/"
- title: knpw.rs
  main_url: "https://knpw.rs/"
  url: "https://knpw.rs/"
  source_url: "https://github.com/knpwrs/knpw.rs"
  featured: false
  categories:
    - Blog
    - Web Development
- title: Kostas Bariotis' Blog
  main_url: "https://kostasbariotis.com/"
  url: "https://kostasbariotis.com/"
  source_url: "https://github.com/kbariotis/kostasbariotis.com"
  featured: false
  categories:
    - Blog
    - Portfolio
    - Web Development
- title: LaserTime Clinic
  main_url: "https://lasertime.ru/"
  url: "https://lasertime.ru/"
  source_url: "https://github.com/oleglegun/lasertime"
  featured: false
  categories:
    - Marketing
- title: Jason Lengstorf
  main_url: "https://lengstorf.com"
  url: "https://lengstorf.com"
  source_url: "https://github.com/jlengstorf/lengstorf.com"
  featured: false
  categories:
    - Blog
  built_by: Jason Lengstorf
  built_by_url: "https://github.com/jlengstorf"
- title: Mannequin.io
  main_url: "https://mannequin.io/"
  url: "https://mannequin.io/"
  source_url: "https://github.com/LastCallMedia/Mannequin/tree/master/site"
  featured: false
  categories:
    - Open Source
    - Web Development
    - Documentation
- title: manu.ninja
  main_url: "https://manu.ninja/"
  url: "https://manu.ninja/"
  source_url: "https://github.com/Lorti/manu.ninja"
  featured: false
  description: >-
    manu.ninja is the personal blog of Manuel Wieser, where he talks about
    frontend development, games and digital art
  categories:
    - Blog
    - Technology
    - Web Development
- title: Fabric
  main_url: "https://meetfabric.com/"
  url: "https://meetfabric.com/"
  featured: false
  categories:
    - Marketing
- title: Nexit
  main_url: "https://nexit.sk/"
  url: "https://nexit.sk/references"
  featured: false
  categories:
    - Web Development
- title: Open FDA
  description: >
    Provides APIs and raw download access to a number of high-value, high
    priority and scalable structured datasets, including adverse events, drug
    product labeling, and recall enforcement reports.
  main_url: "https://open.fda.gov/"
  url: "https://open.fda.gov/"
  source_url: "https://github.com/FDA/open.fda.gov"
  featured: false
  categories:
    - Government
    - Open Source
    - Web Development
    - API
    - Data
- title: NYC Planning Labs (New York City Department of City Planning)
  main_url: "https://planninglabs.nyc/"
  url: "https://planninglabs.nyc/about/"
  source_url: "https://github.com/NYCPlanning/"
  featured: false
  description: >-
    We work with New York City's Urban Planners to deliver impactful, modern
    technology tools.
  categories:
    - Open Source
    - Government
- title: Pravdomil
  main_url: "https://pravdomil.com/"
  url: "https://pravdomil.com/"
  source_url: "https://github.com/pravdomil/pravdomil.com"
  featured: false
  description: >-
    I’ve been working both as a product designer and frontend developer for over
    5 years now. I particularly enjoy working with companies that try to meet
    broad and unique user needs.
  categories:
    - Portfolio
- title: Preston Richey Portfolio / Blog
  main_url: "https://prestonrichey.com/"
  url: "https://prestonrichey.com/"
  source_url: "https://github.com/prichey/prestonrichey.com"
  featured: false
  categories:
    - Web Development
    - Portfolio
    - Blog
- title: Landing page of Put.io
  main_url: "https://put.io/"
  url: "https://put.io/"
  featured: false
  categories:
    - eCommerce
    - Technology
- title: The Rick and Morty API
  main_url: "https://rickandmortyapi.com/"
  url: "https://rickandmortyapi.com/"
  built_by: Axel Fuhrmann
  built_by_url: "https://axelfuhrmann.com/"
  featured: false
  categories:
    - Web Development
    - Entertainment
    - Documentation
    - Open Source
    - API
- title: Santa Compañía Creativa
  main_url: "https://santacc.es/"
  url: "https://santacc.es/"
  source_url: "https://github.com/DesarrolloWebSantaCC/santacc-web"
  featured: false
  categories:
    - Agency
- title: Sean Coker's Blog
  main_url: "https://sean.is/"
  url: "https://sean.is/"
  featured: false
  categories:
    - Blog
    - Portfolio
    - Web Development
- title: Several Levels
  main_url: "https://severallevels.io/"
  url: "https://severallevels.io/"
  source_url: "https://github.com/Harrison1/several-levels"
  featured: false
  categories:
    - Agency
    - Web Development
- title: Simply
  main_url: "https://simply.co.za/"
  url: "https://simply.co.za/"
  featured: false
  categories:
    - Marketing
- title: Storybook
  main_url: "https://storybook.js.org/"
  url: "https://storybook.js.org/"
  source_url: "https://github.com/storybooks/storybook"
  featured: false
  categories:
    - Web Development
    - Open Source
- title: Vibert Thio's Portfolio
  main_url: "https://vibertthio.com/portfolio/"
  url: "https://vibertthio.com/portfolio/projects/"
  source_url: "https://github.com/vibertthio/portfolio"
  featured: false
  categories:
    - Portfolio
    - Web Development
- title: VisitGemer
  main_url: "https://visitgemer.sk/"
  url: "https://visitgemer.sk/"
  featured: false
  categories:
    - Marketing
- title: Bricolage.io
  main_url: "https://www.bricolage.io/"
  url: "https://www.bricolage.io/"
  source_url: "https://github.com/KyleAMathews/blog"
  featured: false
  categories:
    - Blog
- title: Charles Pinnix Website
  main_url: "https://www.charlespinnix.com/"
  url: "https://www.charlespinnix.com/"
  featured: false
  description: >-
    I’m a senior frontend engineer with 8 years of experience building websites
    and web applications. I’m interested in leading creative, multidisciplinary
    engineering teams. I’m a creative technologist, merging photography, art,
    and design into engineering and visa versa. I take a pragmatic,
    product-oriented approach to development, allowing me to see the big picture
    and ensuring quality products are completed on time. I have a passion for
    modern frontend JavaScript frameworks such as React and Vue, and I have
    substantial experience on the backend with an interest in Node and
    container based deployment with Docker and AWS.
  categories:
    - Portfolio
    - Web Development
- title: Charlie Harrington's Blog
  main_url: "https://www.charlieharrington.com/"
  url: "https://www.charlieharrington.com/"
  source_url: "https://github.com/whatrocks/blog"
  featured: false
  categories:
    - Blog
    - Web Development
    - Music
- title: Gabriel Adorf's Portfolio
  main_url: "https://www.gabrieladorf.com/"
  url: "https://www.gabrieladorf.com/"
  source_url: "https://github.com/gabdorf/gabriel-adorf-portfolio"
  featured: false
  categories:
    - Portfolio
    - Web Development
- title: greglobinski.com
  main_url: "https://www.greglobinski.com/"
  url: "https://www.greglobinski.com/"
  source_url: "https://github.com/greglobinski/www.greglobinski.com"
  featured: false
  categories:
    - Portfolio
    - Web Development
- title: I am Putra
  main_url: "https://www.iamputra.com/"
  url: "https://www.iamputra.com/"
  featured: false
  categories:
    - Portfolio
    - Web Development
    - Blog
- title: In Sowerby Bridge
  main_url: "https://www.insowerbybridge.co.uk/"
  url: "https://www.insowerbybridge.co.uk/"
  featured: false
  categories:
    - Marketing
    - Government
- title: JavaScript Stuff
  main_url: "https://www.javascriptstuff.com/"
  url: "https://www.javascriptstuff.com/"
  featured: false
  categories:
    - Education
    - Web Development
    - Library
- title: Ledgy
  main_url: "https://www.ledgy.com/"
  url: "https://github.com/morloy/ledgy.com"
  featured: false
  categories:
    - Marketing
    - Finance
- title: Alec Lomas's Portfolio / Blog
  main_url: "https://www.lowmess.com/"
  url: "https://www.lowmess.com/"
  source_url: "https://github.com/lowmess/lowmess"
  featured: false
  categories:
    - Web Development
    - Blog
    - Portfolio
- title: Michele Mazzucco's Portfolio
  main_url: "https://www.michelemazzucco.it/"
  url: "https://www.michelemazzucco.it/"
  source_url: "https://github.com/michelemazzucco/michelemazzucco.it"
  featured: false
  categories:
    - Portfolio
- title: Orbit FM Podcasts
  main_url: "https://www.orbit.fm/"
  url: "https://www.orbit.fm/"
  source_url: "https://github.com/agarrharr/orbit.fm"
  featured: false
  categories:
    - Podcast
- title: Prosecco Springs
  main_url: "https://www.proseccosprings.com/"
  url: "https://www.proseccosprings.com/"
  featured: false
  categories:
    - Food
    - Blog
    - Marketing
- title: Verious
  main_url: "https://www.verious.io/"
  url: "https://www.verious.io/"
  source_url: "https://github.com/cpinnix/verious"
  featured: false
  categories:
    - Web Development
- title: Yisela
  main_url: "https://www.yisela.com/"
  url: "https://www.yisela.com/tetris-against-trauma-gaming-as-therapy/"
  featured: false
  categories:
    - Blog
- title: YouFoundRon.com
  main_url: "https://www.youfoundron.com/"
  url: "https://www.youfoundron.com/"
  source_url: "https://github.com/rongierlach/yfr-dot-com"
  featured: false
  categories:
    - Portfolio
    - Web Development
    - Blog
- title: yerevancoder
  main_url: "https://yerevancoder.com/"
  url: "https://forum.yerevancoder.com/categories"
  source_url: "https://github.com/yerevancoder/yerevancoder.github.io"
  featured: false
  categories:
    - Blog
    - Web Development
- title: Ease
  main_url: "https://www.ease.com/"
  url: "https://www.ease.com/"
  featured: false
  categories:
    - Marketing
    - Healthcare
- title: Policygenius
  main_url: "https://www.policygenius.com/"
  url: "https://www.policygenius.com/"
  featured: false
  categories:
    - Marketing
    - Healthcare
- title: Moteefe
  main_url: "https://www.moteefe.com/"
  url: "https://www.moteefe.com/"
  featured: false
  categories:
    - Marketing
    - Agency
    - Technology
- title: Athelas
  main_url: "http://www.athelas.com/"
  url: "http://www.athelas.com/"
  featured: false
  categories:
    - Marketing
    - Healthcare
- title: Pathwright
  main_url: "http://www.pathwright.com/"
  url: "http://www.pathwright.com/"
  featured: false
  categories:
    - Marketing
    - Education
- title: Lucid
  main_url: "https://www.golucid.co/"
  url: "https://www.golucid.co/"
  featured: false
  categories:
    - Marketing
    - Technology
- title: Bench
  main_url: "http://www.bench.co/"
  url: "http://www.bench.co/"
  featured: false
  categories:
    - Marketing
- title: Gin Lane
  main_url: "http://www.ginlane.com/"
  url: "https://www.ginlane.com/"
  featured: false
  categories:
    - Web Development
    - Agency
- title: Marmelab
  main_url: "https://marmelab.com/en/"
  url: "https://marmelab.com/en/"
  featured: false
  categories:
    - Web Development
    - Agency
- title: Dovetail
  main_url: "https://dovetailapp.com/"
  url: "https://dovetailapp.com/"
  featured: false
  categories:
    - Marketing
    - Technology
- title: The Bastion Bot
  main_url: "https://bastionbot.org/"
  url: "https://bastionbot.org/"
  source_url: "https://github.com/TheBastionBot/Bastion-Website"
  description: Give awesome perks to your Discord server!
  featured: false
  categories:
    - Open Source
    - Technology
    - Documentation
    - Community
  built_by: Sankarsan Kampa
  built_by_url: "https://traction.one"
- title: Smakosh
  main_url: "https://smakosh.com/"
  url: "https://smakosh.com/"
  source_url: "https://github.com/smakosh/smakosh.com"
  featured: false
  categories:
    - Portfolio
    - Web Development
- title: WebGazer
  main_url: "https://www.webgazer.io/"
  url: "https://www.webgazer.io/"
  featured: false
  categories:
    - Marketing
    - Web Development
    - Technology
- title: Joe Seifi's Blog
  main_url: "http://seifi.org/"
  url: "http://seifi.org/"
  featured: false
  categories:
    - Portfolio
    - Web Development
    - Blog
- title: LekoArts — Graphic Designer & Front-End Developer
  main_url: "https://www.lekoarts.de"
  url: "https://www.lekoarts.de"
  source_url: "https://github.com/LekoArts/portfolio"
  featured: false
  built_by: LekoArts
  built_by_url: "https://github.com/LekoArts"
  description: >-
    Hi, I'm Lennart — a self-taught and passionate graphic/web designer &
    frontend developer based in Darmstadt, Germany. I love it to realize complex
    projects in a creative manner and face new challenges. Since 6 years I do
    graphic design, my love for frontend development came up 3 years ago. I
    enjoy acquiring new skills and cementing this knowledge by writing blogposts
    and creating tutorials.
  categories:
    - Portfolio
    - Blog
    - Design
    - Web Development
    - Freelance
    - Open Source
- title: 杨二小的博客
  main_url: "https://blog.yangerxiao.com/"
  url: "https://blog.yangerxiao.com/"
  source_url: "https://github.com/zerosoul/blog.yangerxiao.com"
  featured: false
  categories:
    - Blog
    - Portfolio
- title: MOTTO x MOTTO
  main_url: "https://mottox2.com"
  url: "https://mottox2.com"
  source_url: "https://github.com/mottox2/website"
  description: Web developer / UI Designer in Tokyo Japan.
  featured: false
  categories:
    - Blog
    - Portfolio
  built_by: mottox2
  built_by_url: "https://mottox2.com"
- title: Pride of the Meadows
  main_url: "https://www.prideofthemeadows.com/"
  url: "https://www.prideofthemeadows.com/"
  featured: false
  categories:
    - eCommerce
    - Food
    - Blog
  built_by: Caldera Digital
  built_by_url: https://www.calderadigital.com/
- title: Michael Uloth
  main_url: "https://www.michaeluloth.com"
  url: "https://www.michaeluloth.com"
  featured: false
  description: Michael Uloth is a web developer, opera singer, and the creator of Up and Running Tutorials.
  categories:
    - Portfolio
    - Web Development
    - Music
  built_by: Michael Uloth
  built_by_url: "https://www.michaeluloth.com"
- title: Spacetime
  main_url: "https://www.heyspacetime.com/"
  url: "https://www.heyspacetime.com/"
  featured: false
  description: >-
    Spacetime is a Dallas-based digital experience agency specializing in web,
    app, startup, and digital experience creation.
  categories:
    - Marketing
    - Portfolio
    - Agency
  built_by: Spacetime
  built_by_url: "https://www.heyspacetime.com/"
- title: Eric Jinks
  main_url: "https://ericjinks.com/"
  url: "https://ericjinks.com/"
  featured: false
  description: "Software engineer / web developer from the Gold Coast, Australia."
  categories:
    - Portfolio
    - Blog
    - Web Development
    - Technology
  built_by: Eric Jinks
  built_by_url: "https://ericjinks.com/"
- title: GaiAma - We are wildlife
  main_url: "https://www.gaiama.org/"
  url: "https://www.gaiama.org/"
  featured: false
  description: >-
    We founded the GaiAma conservation organization to protect wildlife in Perú
    and to create an example of a permaculture neighborhood, living
    symbiotically with the forest - because reforestation is just the beginning
  categories:
    - Nonprofit
    - Marketing
    - Blog
  source_url: "https://github.com/GaiAma/gaiama.org"
  built_by: GaiAma
  built_by_url: "https://www.gaiama.org/"
- title: Healthcare Logic
  main_url: "https://www.healthcarelogic.com/"
  url: "https://www.healthcarelogic.com/"
  featured: false
  description: >-
    Revolutionary technology that empowers clinical and managerial leaders to
    collaborate with clarity.
  categories:
    - Marketing
    - Healthcare
    - Technology
  built_by: Thrive
  built_by_url: "https://thriveweb.com.au/"
- title: Papergov
  main_url: "https://papergov.com/"
  url: "https://papergov.com/"
  featured: false
  description: Manage all your government services in a single place
  categories:
    - Directory
    - Government
    - Technology
  source_url: "https://github.com/WeOpenly/localgov.fyi"
  built_by: Openly Technologies
  built_by_url: "https://papergov.com/about/"
- title: Kata.ai Documentation
  main_url: "https://docs.kata.ai/"
  url: "https://docs.kata.ai/"
  source_url: "https://github.com/kata-ai/kata-platform-docs"
  featured: false
  description: >-
    Documentation website for the Kata Platform, an all-in-one platform for
    building chatbots using AI technologies.
  categories:
    - Documentation
    - Technology
- title: goalgetters
  main_url: "https://goalgetters.space/"
  url: "https://goalgetters.space/"
  featured: false
  description: >-
    goalgetters is a source of inspiration for people who want to change their
    career. We offer articles, success stories and expert interviews on how to
    find a new passion and how to implement change.
  categories:
    - Blog
    - Education
  built_by: "Stephanie Langers (content), Adrian Wenke (development)"
  built_by_url: "https://twitter.com/AdrianWenke"
- title: Zensum
  main_url: "https://zensum.se/"
  url: "https://zensum.se/"
  featured: false
  description: >-
    Borrow money quickly and safely through Zensum. We compare Sweden's leading
    banks and credit institutions. Choose from multiple offers and lower your
    monthly cost. [Translated from Swedish]
  categories:
    - Technology
    - Finance
    - Marketing
  built_by: Bejamas
  built_by_url: "https://bejamas.io/"
- title: StatusHub - Easy to use Hosted Status Page Service
  main_url: "https://statushub.com/"
  url: "https://statushub.com/"
  featured: false
  description: >-
    Set up your very own service status page in minutes with StatusHub. Allow
    customers to subscribe to be updated automatically.
  categories:
    - Technology
    - Marketing
  built_by: Bejamas
  built_by_url: "https://bejamas.io/"
- title: Matthias Kretschmann Portfolio
  main_url: "https://matthiaskretschmann.com/"
  url: "https://matthiaskretschmann.com/"
  source_url: "https://github.com/kremalicious/portfolio"
  featured: false
  description: Portfolio of designer & developer Matthias Kretschmann.
  categories:
    - Portfolio
    - Web Development
  built_by: Matthias Kretschmann
  built_by_url: "https://matthiaskretschmann.com/"
- title: Iron Cove Solutions
  main_url: "https://ironcovesolutions.com/"
  url: "https://ironcovesolutions.com/"
  description: >-
    Iron Cove Solutions is a cloud based consulting firm. We help companies
    deliver a return on cloud usage by applying best practices
  categories:
    - Technology
    - Web Development
  built_by: Iron Cove Solutions
  built_by_url: "https://ironcovesolutions.com/"
  featured: false
- title: Moetez Chaabene Portfolio / Blog
  main_url: "https://moetez.me/"
  url: "https://moetez.me/"
  source_url: "https://github.com/moetezch/moetez.me"
  featured: false
  description: Portfolio of Moetez Chaabene
  categories:
    - Portfolio
    - Web Development
    - Blog
  built_by: Moetez Chaabene
  built_by_url: "https://twitter.com/moetezch"
- title: Nikita
  description: >-
    Automation of system deployments in Node.js for applications and
    infrastructures.
  main_url: "https://nikita.js.org/"
  url: "https://nikita.js.org/"
  source_url: "https://github.com/adaltas/node-nikita"
  categories:
    - Documentation
    - Open Source
    - Technology
  built_by: Adaltas
  built_by_url: "https://www.adaltas.com"
  featured: false
- title: Gourav Sood Blog & Portfolio
  main_url: "https://www.gouravsood.com/"
  url: "https://www.gouravsood.com/"
  featured: false
  categories:
    - Blog
    - Portfolio
  built_by: Gourav Sood
  built_by_url: "https://www.gouravsood.com/"
- title: Jonas Tebbe Portfolio
  description: |
    Hey, I’m Jonas and I create digital products.
  main_url: "https://jonastebbe.com"
  url: "https://jonastebbe.com"
  categories:
    - Portfolio
  built_by: Jonas Tebbe
  built_by_url: "https://twitter.com/jonastebbe"
  featured: false
- title: Parker Sarsfield Portfolio
  description: |
    I'm Parker, a software engineer and sneakerhead.
  main_url: "https://parkersarsfield.com"
  url: "https://parkersarsfield.com"
  categories:
    - Blog
    - Portfolio
  built_by: Parker Sarsfield
  built_by_url: "https://parkersarsfield.com"
- title: Frontend web development with Greg
  description: |
    JavaScript, GatsbyJS, ReactJS, CSS in JS... Let's learn some stuff together.
  main_url: "https://dev.greglobinski.com"
  url: "https://dev.greglobinski.com"
  categories:
    - Blog
    - Web Development
  built_by: Greg Lobinski
  built_by_url: "https://github.com/greglobinski"
- title: Insomnia
  description: |
    Desktop HTTP and GraphQL client for developers
  main_url: "https://insomnia.rest/"
  url: "https://insomnia.rest/"
  categories:
    - Blog
  built_by: Gregory Schier
  built_by_url: "https://schier.co"
  featured: false
- title: Timeline Theme Portfolio
  description: |
    I'm Aman Mittal, a software developer.
  main_url: "https://amanhimself.dev/"
  url: "https://amanhimself.dev/"
  categories:
    - Web Development
    - Portfolio
  built_by: Aman Mittal
  built_by_url: "https://amanhimself.dev/"
- title: Ocean artUp
  description: >
    Science outreach site built using styled-components and Contentful. It
    presents the research project "Ocean artUp" funded by an Advanced Grant of
    the European Research Council to explore the possible benefits of artificial
    uplift of nutrient-rich deep water to the ocean’s sunlit surface layer.
  main_url: "https://ocean-artup.eu"
  url: "https://ocean-artup.eu"
  source_url: "https://github.com/janosh/ocean-artup"
  categories:
    - Science
    - Education
    - Blog
  built_by: Janosh Riebesell
  built_by_url: "https://janosh.io"
  featured: false
- title: Ryan Fitzgerald
  description: |
    Personal portfolio and blog for Ryan Fitzgerald
  main_url: "https://ryanfitzgerald.ca/"
  url: "https://ryanfitzgerald.ca/"
  categories:
    - Web Development
    - Portfolio
  built_by: Ryan Fitzgerald
  built_by_url: "https://github.com/RyanFitzgerald"
  featured: false
- title: Kaizen
  description: |
    Content Marketing, PR & SEO Agency in London
  main_url: "https://www.kaizen.co.uk/"
  url: "https://www.kaizen.co.uk/"
  categories:
    - Agency
    - Blog
    - Design
    - Web Development
    - SEO
  built_by: Bogdan Stanciu
  built_by_url: "https://github.com/b0gd4n"
  featured: false
- title: HackerOne Platform Documentation
  description: |
    HackerOne's Product Documentation Center!
  url: "https://docs.hackerone.com/"
  main_url: "https://docs.hackerone.com/"
  categories:
    - Documentation
    - Security
  featured: false
- title: Mux Video
  description: |
    API to video hosting and streaming
  main_url: "https://mux.com/"
  url: "https://mux.com/"
  categories:
    - Video
    - API
  featured: false
- title: Swapcard
  description: >
    The easiest way for event organizers to instantly connect people, build a
    community of attendees and exhibitors, and increase revenue over time
  main_url: "https://www.swapcard.com/"
  url: "https://www.swapcard.com/"
  categories:
    - Event
    - Community
    - Marketing
  built_by: Swapcard
  built_by_url: "https://www.swapcard.com/"
  featured: false
- title: Kalix
  description: >
    Kalix is perfect for healthcare professionals starting out in private
    practice, to those with an established clinic.
  main_url: "https://www.kalixhealth.com/"
  url: "https://www.kalixhealth.com/"
  categories:
    - Healthcare
  featured: false
- title: Hubba
  description: |
    Buy wholesale products from thousands of independent, verified Brands.
  main_url: "https://join.hubba.com/"
  url: "https://join.hubba.com/"
  categories:
    - eCommerce
  featured: false
- title: HyperPlay
  description: |
    In Asean's 1st Ever LOL Esports X Music Festival
  main_url: "https://hyperplay.leagueoflegends.com/"
  url: "https://hyperplay.leagueoflegends.com/"
  categories:
    - Music
  featured: false
- title: Bad Credit Loans
  description: |
    Get the funds you need, from $250-$5,000
  main_url: "https://www.creditloan.com/"
  url: "https://www.creditloan.com/"
  categories:
    - Finance
  featured: false
- title: Financial Center
  description: >
    Member-owned, not-for-profit, co-operative whose members receive financial
    benefits in the form of lower loan rates, higher savings rates, and lower
    fees than banks.
  main_url: "https://fcfcu.com/"
  url: "https://fcfcu.com/"
  categories:
    - Finance
    - Nonprofit
    - Business
    - Education
  built_by: "https://fcfcu.com/"
  built_by_url: "https://fcfcu.com/"
  featured: false
- title: Office of Institutional Research and Assessment
  description: |
    Good Data, Good Decisions
  main_url: "http://oira.ua.edu/"
  url: "http://oira.ua.edu/"
  categories:
    - Data
  featured: false
- title: The Telegraph Premium
  description: |
    Exclusive stories from award-winning journalists
  main_url: "https://premium.telegraph.co.uk/"
  url: "https://premium.telegraph.co.uk/"
  categories:
    - Media
  featured: false
- title: html2canvas
  description: |
    Screenshots with JavaScript
  main_url: "http://html2canvas.hertzen.com/"
  url: "http://html2canvas.hertzen.com/"
  source_url: "https://github.com/niklasvh/html2canvas/tree/master/www"
  categories:
    - JavaScript
    - Documentation
  built_by: Niklas von Hertzen
  built_by_url: "http://hertzen.com/"
  featured: false
- title: Dato CMS
  description: |
    The API-based CMS your editors will love
  main_url: "https://www.datocms.com/"
  url: "https://www.datocms.com/"
  categories:
    - API
  featured: false
- title: Half Electronics
  description: |
    Personal website
  main_url: "https://www.halfelectronic.com/"
  url: "https://www.halfelectronic.com/"
  categories:
    - Blog
  built_by: Fernando Poumian
  built_by_url: "https://github.com/fpoumian/halfelectronic.com"
  featured: false
- title: Frithir Software Development
  main_url: "https://frithir.com/"
  url: "https://frithir.com/"
  featured: false
  description: "I DRINK COFFEE, WRITE CODE AND IMPROVE MY DEVELOPMENT SKILLS EVERY DAY."
  categories:
    - Design
    - Web Development
  built_by: Frithir
  built_by_url: "https://Frithir.com/"
- title: Unow
  main_url: "https://www.unow.fr/"
  url: "https://www.unow.fr/"
  categories:
    - Education
    - Marketing
  featured: false
- title: Peter Hironaka
  description: |
    Freelance Web Developer based in Los Angeles.
  main_url: "https://peterhironaka.com/"
  url: "https://peterhironaka.com/"
  categories:
    - Portfolio
    - Web Development
  built_by: Peter Hironaka
  built_by_url: "https://github.com/PHironaka"
  featured: false
- title: Michael McQuade
  description: |
    Personal website and blog for Michael McQuade
  main_url: "https://giraffesyo.io"
  url: "https://giraffesyo.io"
  categories:
    - Blog
  built_by: Michael McQuade
  built_by_url: "https://github.com/giraffesyo"
  featured: false
- title: Haacht Brewery
  description: |
    Corporate website for Haacht Brewery. Designed and Developed by Gafas.
  main_url: "https://haacht.com/en/"
  url: "https://haacht.com"
  categories:
    - Marketing
  built_by: Gafas
  built_by_url: "https://gafas.be"
  featured: false
- title: StoutLabs
  description: |
    Portfolio of Daniel Stout, freelance developer in East Tennessee.
  main_url: "https://www.stoutlabs.com/"
  url: "https://www.stoutlabs.com/"
  categories:
    - Web Development
    - Portfolio
  built_by: Daniel Stout
  built_by_url: "https://github.com/stoutlabs"
  featured: false
- title: Chicago Ticket Outcomes By Neighborhood
  description: |
    ProPublica data visualization of traffic ticket court outcomes
  categories:
    - Media
    - Nonprofit
  url: >-
    https://projects.propublica.org/graphics/il/il-city-sticker-tickets-maps/ticket-status/?initialWidth=782
  main_url: >-
    https://projects.propublica.org/graphics/il/il-city-sticker-tickets-maps/ticket-status/?initialWidth=782
  built_by: David Eads
  built_by_url: "https://github.com/eads"
  featured: false
- title: Chicago South Side Traffic Ticketing rates
  description: |
    ProPublica data visualization of traffic ticket rates by community
  main_url: >-
    https://projects.propublica.org/graphics/il/il-city-sticker-tickets-maps/ticket-rate/?initialWidth=782
  url: >-
    https://projects.propublica.org/graphics/il/il-city-sticker-tickets-maps/ticket-rate/?initialWidth=782
  categories:
    - Media
    - Nonprofit
  built_by: David Eads
  built_by_url: "https://github.com/eads"
  featured: false
- title: Otsimo
  description: >
    Otsimo is a special education application for children with autism, down
    syndrome and other developmental disabilities.
  main_url: "https://otsimo.com/en/"
  url: "https://otsimo.com/en/"
  categories:
    - Blog
    - Education
  featured: false
- title: Matt Bagni Portfolio 2018
  description: >
    Mostly the result of playing with Gatsby and learning about react and
    graphql. Using the screenshot plugin to showcase the work done for my
    company in the last 2 years, and a good amount of other experiments.
  main_url: "https://mattbag.github.io"
  url: "https://mattbag.github.io"
  categories:
    - Portfolio
  featured: false
- title: Lisa Ye's Blog
  description: |
    Simple blog/portofolio for a fashion designer. Gatsby_v2 + Netlify cms
  main_url: "https://lisaye.netlify.com/"
  url: "https://lisaye.netlify.com/"
  categories:
    - Blog
    - Portfolio
  featured: false
- title: Artem Sapegin
  description: >
    Little homepage of Artem Sapegin, a frontend developer, passionate
    photographer, coffee drinker and crazy dogs’ owner.
  main_url: "https://sapegin.me/"
  url: "https://sapegin.me/"
  categories:
    - Portfolio
    - Open Source
    - Web Development
  built_by: Artem Sapegin
  built_by_url: "https://github.com/sapegin"
  featured: false
- title: SparkPost Developers
  main_url: "https://developers.sparkpost.com/"
  url: "https://developers.sparkpost.com/"
  source_url: "https://github.com/SparkPost/developers.sparkpost.com"
  categories:
    - Documentation
    - API
  featured: false
- title: Malik Browne Portfolio 2018
  description: >
    The portfolio blog of Malik Browne, a full-stack engineer, foodie, and avid
    blogger/YouTuber.
  main_url: "https://www.malikbrowne.com/about"
  url: "https://www.malikbrowne.com"
  categories:
    - Blog
    - Portfolio
  built_by: Malik Browne
  built_by_url: "https://twitter.com/milkstarz"
  featured: false
- title: Novatics
  description: |
    Digital products that inspire and make a difference
  main_url: "https://www.novatics.com.br"
  url: "https://www.novatics.com.br"
  categories:
    - Portfolio
    - Technology
    - Web Development
  built_by: Novatics
  built_by_url: "https://github.com/Novatics"
  featured: false
- title: Max McKinney
  description: >
    I’m a developer and designer with a focus in web technologies. I build cars
    on the side.
  main_url: "https://maxmckinney.com/"
  url: "https://maxmckinney.com/"
  categories:
    - Portfolio
    - Web Development
    - Design
  built_by: Max McKinney
  featured: false
- title: Stickyard
  description: |
    Make your React component sticky the easy way
  main_url: "https://nihgwu.github.io/stickyard/"
  url: "https://nihgwu.github.io/stickyard/"
  source_url: "https://github.com/nihgwu/stickyard/tree/master/website"
  categories:
    - Web Development
  built_by: Neo Nie
  featured: false
- title: Agata Milik
  description: |
    Website of a Polish psychologist/psychotherapist based in Gdańsk, Poland.
  main_url: "https://agatamilik.pl"
  url: "https://agatamilik.pl"
  categories:
    - Marketing
    - Healthcare
  built_by: Piotr Fedorczyk
  built_by_url: "https://piotrf.pl"
  featured: false
- title: WebPurple
  main_url: "https://www.webpurple.net/"
  url: "https://www.webpurple.net/"
  source_url: "https://github.com/WebPurple/site"
  description: >-
    Site of local (Russia, Ryazan) frontend community. Main purpose is to show
    info about meetups and keep blog.
  categories:
    - Nonprofit
    - Web Development
    - Community
    - Blog
    - Open Source
  built_by: Nikita Kirsanov
  built_by_url: "https://twitter.com/kitos_kirsanov"
  featured: false
- title: Papertrail.io
  description: |
    Inspection Management for the 21st Century
  main_url: "https://www.papertrail.io/"
  url: "https://www.papertrail.io/"
  categories:
    - Marketing
    - Technology
  built_by: Papertrail.io
  built_by_url: "https://www.papertrail.io"
  featured: false
- title: Matt Ferderer
  main_url: "https://mattferderer.com"
  url: "https://mattferderer.com"
  source_url: "https://github.com/mattferderer/gatsbyblog"
  description: >
    A blog built with Gatsby that discusses web related tech
    such as JavaScript, .NET, Blazor & security.
  categories:
    - Blog
    - Web Development
  built_by: Matt Ferderer
  built_by_url: "https://twitter.com/mattferderer"
  featured: false
- title: Sahyadri Open Source Community
  main_url: "https://sosc.org.in"
  url: "https://sosc.org.in"
  source_url: "https://github.com/haxzie/sosc-website"
  description: >
    Official website of Sahyadri Open Source Community for community blog, event
    details and members info.
  categories:
    - Blog
    - Community
    - Open Source
  built_by: Musthaq Ahamad
  built_by_url: "https://github.com/haxzie"
  featured: false
- title: Tech Confessions
  main_url: "https://confessions.tech"
  url: "https://confessions.tech"
  source_url: "https://github.com/JonathanSpeek/tech-confessions"
  description: "A guilt-free place for us to confess our tech sins \U0001F64F\n"
  categories:
    - Community
    - Open Source
  built_by: Jonathan Speek
  built_by_url: "https://speek.design"
  featured: false
- title: Thibault Maekelbergh
  main_url: "https://thibmaek.com"
  url: "https://thibmaek.com"
  source_url: "https://github.com/thibmaek/thibmaek.github.io"
  description: |
    A nice blog about development, Raspberry Pi, plants and probably records.
  categories:
    - Blog
    - Open Source
  built_by: Thibault Maekelbergh
  built_by_url: "https://twitter.com/thibmaek"
  featured: false
- title: LearnReact.design
  main_url: "https://learnreact.design"
  url: "https://learnreact.design"
  description: >
    React Essentials For Designers: A React course tailored for product
    designers, ux designers, ui designers.
  categories:
    - Blog
  built_by: Linton Ye
  built_by_url: "https://twitter.com/lintonye"
- title: Mega House Creative
  main_url: "https://www.megahousecreative.com/"
  url: "https://www.megahousecreative.com/"
  description: >
    Mega House Creative is a digital agency that provides unique goal-oriented
    web marketing solutions.
  categories:
    - Marketing
    - Agency
  built_by: Daniel Robinson
  featured: false
- title: Tobie Marier Robitaille - csc
  main_url: "https://tobiemarierrobitaille.com/"
  url: "https://tobiemarierrobitaille.com/en/"
  description: |
    Portfolio site for director of photography Tobie Marier Robitaille
  categories:
    - Portfolio
    - Gallery
  built_by: Mill3 Studio
  built_by_url: "https://mill3.studio/en/"
  featured: false
- title: Bestvideogame.deals
  main_url: "https://bestvideogame.deals/"
  url: "https://bestvideogame.deals/"
  description: |
    Video game comparison website for the UK, build with GatsbyJS.
  categories:
    - eCommerce
  built_by: Koen Kamphuis
  built_by_url: "https://koenkamphuis.com/"
  featured: false
- title: Mahipat's Portfolio
  main_url: "https://mojaave.com/"
  url: "https://mojaave.com"
  source_url: "https://github.com/mhjadav/mojaave"
  description: >
    mojaave.com is Mahipat's portfolio, I have developed it using Gatsby v2 and
    Bootstrap, To get in touch with people looking for full-stack developer.
  categories:
    - Portfolio
    - Web Development
  built_by: Mahipat Jadav
  built_by_url: "https://mojaave.com/"
  featured: false
- title: Insights
  main_url: "https://justaskusers.com/"
  url: "https://justaskusers.com/"
  description: >
    Insights helps user experience (UX) researchers conduct their research and
    make sense of the findings.
  categories:
    - User Experience
    - Design
  built_by: Just Ask Users
  built_by_url: "https://justaskusers.com/"
  featured: false
- title: Mintfort
  main_url: "https://mintfort.com/"
  url: "https://mintfort.com/"
  source_url: "https://github.com/MintFort/mintfort.com"
  description: >
    Mintfort, the first crypto-friendly bank account. Store and manage assets on
    the blockchain.
  categories:
    - Technology
    - Finance
  built_by: Axel Fuhrmann
  built_by_url: "https://axelfuhrmann.com/"
  featured: false
- title: React Native Explorer
  main_url: "https://react-native-explorer.firebaseapp.com"
  url: "https://react-native-explorer.firebaseapp.com"
  description: |
    Explorer React Native packages and examples effortlessly.
  categories:
    - Education
  featured: false
- title: 500Tech
  main_url: "https://500tech.com/"
  url: "https://500tech.com/"
  featured: false
  categories:
    - Web Development
    - Agency
    - Open Source
- title: eworld
  main_url: "https://eworld.herokuapp.com/"
  url: "https://eworld.herokuapp.com/"
  featured: false
  categories:
    - eCommerce
    - Technology
- title: It's a Date
  description: >
    It's a Date is a dating app that actually involves dating.
  main_url: "https://www.itsadate.app/"
  url: "https://www.itsadate.app/"
  featured: false
  categories:
    - App
    - Blog
- title: Node.js HBase
  description: >
    Asynchronous HBase client for NodeJs using REST.
  main_url: https://hbase.js.org/
  url: https://hbase.js.org/
  source_url: "https://github.com/adaltas/node-hbase"
  categories:
    - Documentation
    - Open Source
    - Technology
  built_by: David Worms
  built_by_url: http://www.adaltas.com
  featured: false
- title: Peter Kroyer - Web Design / Web Development
  main_url: https://www.peterkroyer.at/en/
  url: https://www.peterkroyer.at/en/
  description: >
    Freelance web designer / web developer based in Vienna, Austria (Wien, Österreich).
  categories:
    - Agency
    - Web Development
    - Design
    - Portfolio
    - Freelance
  built_by: Peter Kroyer
  built_by_url: https://www.peterkroyer.at/
  featured: false
- title: Geddski
  main_url: https://gedd.ski
  url: https://gedd.ski
  description: >
    frontend mastery blog - level up your UI game.
  categories:
    - Web Development
    - Education
    - Productivity
    - User Experience
  built_by: Dave Geddes
  built_by_url: https://twitter.com/geddski
  featured: false
- title: Rung
  main_url: "https://rung.com.br/"
  url: "https://rung.com.br/"
  description: >
    Rung alerts you about the exceptionalities of your personal and professional life.
  categories:
    - API
    - Technology
    - Travel
  featured: false
- title: Mokkapps
  main_url: "https://www.mokkapps.de/"
  url: "https://www.mokkapps.de/"
  source_url: "https://github.com/mokkapps/website"
  description: >
    Portfolio website from Michael Hoffmann. Passionate software developer with focus on web-based technologies.
  categories:
    - Blog
    - Portfolio
    - Web Development
    - Mobile Development
  featured: false
- title: Premier Octet
  main_url: "https://www.premieroctet.com/"
  url: "https://www.premieroctet.com/"
  description: >
    Premier Octet is a React-based agency
  categories:
    - Agency
    - Web Development
    - Mobile Development
  featured: false
- title: Thorium
  main_url: "https://www.thoriumsim.com/"
  url: "https://www.thoriumsim.com/"
  source_url: "https://github.com/thorium-sim/thoriumsim.com"
  description: >
    Thorium - Open-source Starship Simulator Controls for Live Action Role Play
  built_by: Alex Anderson
  built_by_url: https://twitter.com/ralex1993
  categories:
    - Blog
    - Portfolio
    - Documentation
    - Marketing
    - Education
    - Entertainment
    - Open Source
    - Web Development
  featured: false
- title: Cameron Maske
  main_url: "https://www.cameronmaske.com/"
  url: "https://www.cameronmaske.com/courses/introduction-to-pytest/"
  source_url: "https://github.com/cameronmaske/cameronmaske.com-v2"
  description: >
    The homepage of Cameron Maske, a freelance full-stack developer, who is currently working on a free pytest video course
  categories:
    - Education
    - Video
    - Portfolio
    - Freelance
  featured: false
- title: Studenten bilden Schüler
  description: >
    Studenten bilden Schüler e.V. is a German student-run nonprofit initiative that aims to
    contribute to more equal educational opportunities by providing free tutoring to refugees
    and children from underprivileged families. The site is built on Gatsby v2, styled-components
    and Contentful. It supports Google Analytics, fluid typography and Algolia search.
  main_url: "https://studenten-bilden-schueler.de"
  url: "https://studenten-bilden-schueler.de"
  source_url: "https://github.com/StudentenBildenSchueler/homepage"
  categories:
    - Education
    - Nonprofit
    - Blog
  built_by: Janosh Riebesell
  built_by_url: "https://janosh.io"
  featured: false
- title: Mike's Remote List
  main_url: "https://www.mikesremotelist.com"
  url: "https://www.mikesremotelist.com"
  description: >
    A list of remote jobs, updated throughout the day. Built on Gatsby v1 and powered by Contentful, Google Sheets, string and sticky tape.
  categories:
    - Marketing
  featured: false
- title: Madvoid
  main_url: "https://madvoid.com/"
  url: "https://madvoid.com/screenshot/"
  featured: false
  description: >
    Madvoid is a team of expert developers dedicated to creating simple, clear, usable and blazing fast web and mobile apps.
    We are coders that help companies and agencies to create social & interactive experiences.
    This includes full-stack development using React, WebGL, Static Site Generators, Ruby On Rails, Phoenix, GraphQL, Chatbots, CI / CD, Docker and more!
  categories:
    - Portfolio
    - Technology
    - Web Development
    - Agency
    - Marketing
  built_by: Jean-Paul Bonnetouche
  built_by_url: https://twitter.com/_jpb
- title: MOMNOTEBOOK.COM
  description: >
    Sharing knowledge and experiences that make childhood and motherhood rich, vibrant and healthy.
  main_url: "https://momnotebook.com/"
  url: "https://momnotebook.com/"
  featured: false
  built_by: Aleksander Hansson
  built_by_url: https://www.linkedin.com/in/aleksanderhansson/
  categories:
    - Blog
- title: Pirate Studios
  description: >
    Reinventing music studios with 24/7 self service rehearsal, DJ & production rooms available around the world.
  main_url: "https://www.piratestudios.co"
  url: "https://www.piratestudios.co"
  featured: false
  built_by: The Pirate Studios team
  built_by_url: https://github.com/piratestudios/
  categories:
    - Music
- title: Aurora EOS
  main_url: "https://www.auroraeos.com/"
  url: "https://www.auroraeos.com/"
  featured: false
  categories:
    - Finance
    - Marketing
    - Blog
  built_by: Corey Ward
  built_by_url: "http://www.coreyward.me/"
- title: MadeComfy
  main_url: "https://madecomfy.com.au/"
  url: "https://madecomfy.com.au/"
  description: >
    Short term rental management startup, using Contentful + Gatsby + CircleCI
  featured: false
  categories:
    - Travel
  built_by: Lucas Vilela
  built_by_url: "https://madecomfy.com.au/"
- title: Tiger Facility Services
  description: >
    Tiger Facility Services combines facility management expertise with state of the art software to offer a sustainable and customer oriented cleaning and facility service.
  main_url: https://www.tigerfacilityservices.com/de-en/
  url: https://www.tigerfacilityservices.com/de-en/
  featured: false
  categories:
    - Marketing
- title: "Luciano Mammino's blog"
  description: >
    Tech & programming blog of Luciano Mammino a.k.a. "loige", Full-Stack Web Developer and International Speaker
  main_url: https://loige.co
  url: https://loige.co
  featured: false
  categories:
    - Blog
    - Web Development
  built_by: Luciano Mammino
  built_by_url: https://loige.co
- title: Wire • Secure collaboration platform
  description: >
    Corporate website of Wire, an open source, end-to-end encrypted collaboration platform
  main_url: "https://wire.com"
  url: "https://wire.com"
  featured: false
  categories:
    - Open Source
    - Productivity
    - Technology
    - Blog
    - App
  built_by: Wire team
  built_by_url: "https://github.com/orgs/wireapp/people"
- title: J. Patrick Raftery
  main_url: "https://www.jpatrickraftery.com"
  url: "https://www.jpatrickraftery.com"
  description: J. Patrick Raftery is an opera singer and voice teacher based in Vancouver, BC.
  categories:
    - Portfolio
    - Music
  built_by: Michael Uloth
  built_by_url: "https://www.michaeluloth.com"
  featured: false
- title: Aria Umezawa
  main_url: "https://www.ariaumezawa.com"
  url: "https://www.ariaumezawa.com"
  description: Aria Umezawa is a director, producer, and writer currently based in San Francisco. Site designed by Stephen Bell.
  categories:
    - Portfolio
    - Music
    - Entertainment
  built_by: Michael Uloth
  built_by_url: "https://www.michaeluloth.com"
  featured: false
- title: Pomegranate Opera
  main_url: "https://pomegranateopera.netlify.com"
  url: "https://pomegranateopera.netlify.com"
  description: Pomegranate Opera is a lesbian opera written by Amanda Hale & Kye Marshall. Site designed by Stephen Bell.
  categories:
    - Gallery
    - Music
  built_by: Michael Uloth
  built_by_url: "https://www.michaeluloth.com"
  featured: false
- title: Daniel Cabena
  main_url: "https://www.danielcabena.com"
  url: "https://www.danielcabena.com"
  description: Daniel Cabena is a Canadian countertenor highly regarded in both Canada and Europe for prize-winning performances ranging from baroque to contemporary repertoire. Site designed by Stephen Bell.
  categories:
    - Portfolio
    - Music
  built_by: Michael Uloth
  built_by_url: "https://www.michaeluloth.com"
  featured: false
- title: Artist.Center
  main_url: "https://artistcenter.netlify.com"
  url: "https://artistcenter.netlify.com"
  description: The marketing page for Artist.Center, a soon-to-launch platform designed to connect opera singers to opera companies. Site designed by Stephen Bell.
  categories:
    - Music
  built_by: Michael Uloth
  built_by_url: "https://www.michaeluloth.com"
  featured: false
- title: DG Volo & Company
  main_url: "https://www.dgvolo.com"
  url: "https://www.dgvolo.com"
  description: DG Volo & Company is a Toronto-based investment consultancy. Site designed by Stephen Bell.
  categories:
    - Finance
  built_by: Michael Uloth
  built_by_url: "https://www.michaeluloth.com"
  featured: false
- title: Shawna Lucey
  main_url: "https://www.shawnalucey.com"
  url: "https://www.shawnalucey.com"
  description: Shawna Lucey is an American theater and opera director based in New York City. Site designed by Stephen Bell.
  categories:
    - Portfolio
    - Music
    - Entertainment
  built_by: Michael Uloth
  built_by_url: "https://www.michaeluloth.com"
  featured: false
- title: Leyan Lo
  main_url: https://www.leyanlo.com
  url: https://www.leyanlo.com
  description: >
    Leyan Lo’s personal website
  categories:
    - Portfolio
  built_by: Leyan Lo
  built_by_url: https://www.leyanlo.com
  featured: false
- title: Hawaii National Bank
  url: https://hawaiinational.bank
  main_url: https://hawaiinational.bank
  description: Hawaii National Bank's highly personalized service has helped loyal customers & locally owned businesses achieve their financial dreams for over 50 years.
  categories:
    - Finance
  built_by: Wall-to-Wall Studios
  built_by_url: https://walltowall.com
  featured: false
- title: Coletiv
  url: https://coletiv.com
  main_url: https://coletiv.com
  description: Coletiv teams up with companies of all sizes to design, develop & launch digital products for iOS, Android & the Web.
  categories:
    - Technology
    - Agency
    - Web Development
  built_by: Coletiv
  built_by_url: https://coletiv.com
  featured: false
- title: janosh.io
  description: >
    Personal blog and portfolio of Janosh Riebesell. The site is built with Gatsby v2 and designed
    entirely with styled-components v4. Much of the layout was achieved with CSS grid. It supports
    Google Analytics, fluid typography and Algolia search.
  main_url: "https://janosh.io"
  url: "https://janosh.io"
  source_url: "https://github.com/janosh/janosh.io"
  categories:
    - Portfolio
    - Blog
    - Science
    - Photography
    - Travel
  built_by: Janosh Riebesell
  built_by_url: "https://janosh.io"
  featured: false
- title: Gold Edge Training
  url: "https://www.goldedgetraining.co.uk"
  main_url: "https://www.goldedgetraining.co.uk"
  description: >
    AAT approved online distance learning accountancy training provider. Branded landing page / mini brochure promoting competitor differentiators, student testimonials, offers, service benefits and features. Designed to both inform potential students and encourage visits to company eCommerce site or direct company contact.
  categories:
    - Education
    - Learning
    - Landing Page
    - Business
    - Finance
  built_by: Leo Furze-Waddock
  built_by_url: "https://www.linkedin.com/in/lfurzewaddock"
- title: Gatsby Manor
  description: >
    We build themes for gatsby. We have themes for all projects including personal,
    portfolio, ecommerce, landing pages and more. We also run an in-house
    web dev and design studio. If you cannot find what you want, we can build it for you!
    Email us at gatsbymanor@gmail.com with questions.
  main_url: "https://www.gatsbymanor.com"
  url: "https://www.gatsbymanor.com"
  source_url: "https://github.com/gatsbymanor"
  categories:
    - Web Development
    - Agency
    - Technology
    - Freelance
  built_by: Steven Natera
  built_by_url: "https://stevennatera.com"
- title: Ema Suriano's Portfolio
  main_url: https://emasuriano.com/
  url: https://emasuriano.com/
  description: >
    Ema Suriano's portfolio to display information about him, his projects and what he's writing about.
  categories:
    - Portfolio
    - Technology
    - Web Development
  built_by: Ema Suriano
  built_by_url: https://emasuriano.com/
  featured: false
- title: Luan Orlandi
  main_url: https://luanorlandi.github.io
  url: https://luanorlandi.github.io
  source_url: https://github.com/luanorlandi/luanorlandi.github.io
  description: >
    Luan Orlandi's personal website. Brazilian web developer, enthusiast in React and Gatsby.
  categories:
    - Blog
    - Portfolio
    - Web Development
  built_by: Luan Orlandi
  built_by_url: https://github.com/luanorlandi
- title: Mobius Labs
  main_url: https://mobius.ml
  url: https://mobius.ml
  description: >
    Mobius Labs landing page, a Start-up working on Computer Vision
  categories:
    - Landing Page
    - Marketing
    - Technology
  built_by: sktt
  built_by_url: https://github.com/sktt
- title: EZAgrar
  main_url: https://www.ezagrar.at/en/
  url: https://www.ezagrar.at/en/
  description: >
    EZAgrar.at is the homepage of the biggest agricultural machinery dealership in Austria. In total 8 pages will be built for this client reusing a lot of components between them.
  categories:
    - eCommerce
    - Marketing
  built_by: MangoART
  built_by_url: https://www.mangoart.at
  featured: false
- title: OAsome blog
  main_url: https://oasome.blog/
  url: https://oasome.blog/
  source_url: https://github.com/oorestisime/oasome
  description: >
    Paris-based Cypriot adventurers. A and O. Lovers of life and travel. Want to get a glimpse of the OAsome world?
  categories:
    - Blog
    - Photography
    - Travel
  built_by: Orestis Ioannou
  featured: false
- title: Brittany Chiang
  main_url: https://brittanychiang.com/
  url: https://brittanychiang.com/
  source_url: https://github.com/bchiang7/v4
  description: >
    Personal website and portfolio of Brittany Chiang built with Gatsby v2
  categories:
    - Portfolio
  built_by: Brittany Chiang
  built_by_url: https://github.com/bchiang7
  featured: false
- title: Fitekran
  description: >
    One of the most visited Turkish blogs about health, sports and healthy lifestyle, that has been rebuilt with Gatsby v2 using WordPress.
  main_url: "https://www.fitekran.com"
  url: "https://www.fitekran.com"
  categories:
    - Science
    - Healthcare
    - Blog
  built_by: Burak Tokak
  built_by_url: "https://www.buraktokak.com"
- title: Serverless
  main_url: https://serverless.com
  url: https://serverless.com
  source_url: https://github.com/serverless/site
  description: >
    Serverless.com – Build web, mobile and IoT applications with serverless architectures using AWS Lambda, Azure Functions, Google CloudFunctions & more!
  categories:
    - Technology
    - Web Development
  built_by: Codebrahma
  built_by_url: https://codebrahma.com
  featured: false
- title: Dive Bell
  main_url: https://divebell.band/
  url: https://divebell.band/
  description: >
    Simple site for a band to list shows dates and videos (499 on lighthouse)
  categories:
    - Music
  built_by: Matt Bagni
  built_by_url: https://mattbag.github.io
  featured: false
- title: Mayer Media Co.
  main_url: https://mayermediaco.com/
  url: https://mayermediaco.com/
  description: >
    Freelance Web Development and Digital Marketing
  categories:
    - Web Development
    - Marketing
    - Blog
  source_url: https://github.com/MayerMediaCo/MayerMediaCo2.0
  built_by: Danny Mayer
  built_by_url: https://twitter.com/mayermediaco
  featured: false
- title: Jan Czizikow Portfolio
  main_url: https://www.janczizikow.com/
  url: https://www.janczizikow.com/
  source_url: https://github.com/janczizikow/janczizikow-portfolio
  description: >
    Simple personal portfolio site built with Gatsby
  categories:
    - Portfolio
    - Freelance
    - Web Development
  built_by: Jan Czizikow
  built_by_url: https://github.com/janczizikow
- title: Carbon Design Systems
  main_url: http://www.carbondesignsystem.com/
  url: http://www.carbondesignsystem.com/
  description: >
    The Carbon Design System is integrating the new IBM Design Ethos and Language. It represents a completely fresh approach to the design of all things at IBM.
  categories:
    - Design System
    - Documentation
  built_by: IBM
  built_by_url: https://www.ibm.com/
  featured: false
- title: Mozilla Mixed Reality
  main_url: https://mixedreality.mozilla.org/
  url: https://mixedreality.mozilla.org/
  description: >
    Virtual Reality for the free and open Web.
  categories:
    - Open Source
  built_by: Mozilla
  built_by_url: https://www.mozilla.org/
  featured: false
- title: Uniform Hudl Design System
  main_url: http://uniform.hudl.com/
  url: http://uniform.hudl.com/
  description: >
    A single design system to ensure every interface feels like Hudl. From the colors we use to the size of our buttons and what those buttons say, Uniform has you covered. Check the guidelines, copy the code and get to building.
  categories:
    - Design System
    - Open Source
    - Design
  built_by: Hudl
  built_by_url: https://www.hudl.com/
- title: Subtle UI
  main_url: "https://subtle-ui.netlify.com/"
  url: "https://subtle-ui.netlify.com/"
  source_url: "https://github.com/ryanwiemer/subtle-ui"
  description: >
    A collection of clever yet understated user interactions found on the web.
  categories:
    - Web Development
    - Open Source
    - User Experience
  built_by: Ryan Wiemer
  built_by_url: "https://www.ryanwiemer.com/"
  featured: false
- title: developer.bitcoin.com
  main_url: "https://developer.bitcoin.com/"
  url: "https://developer.bitcoin.com/"
  description: >
    Bitbox based bitcoin.com developer platform and resources.
  categories:
    - Finance
  featured: false
- title: Barmej
  main_url: "https://app.barmej.com/"
  url: "https://app.barmej.com/"
  description: >
    An interactive platform to learn different programming languages in Arabic for FREE
  categories:
    - Education
    - Programming
    - Learning
  built_by: Obytes
  built_by_url: "https://www.obytes.com/"
  featured: false
- title: Emergence
  main_url: https://emcap.com/
  url: https://emcap.com/
  description: >
    Emergence is a top enterprise cloud venture capital firm. We fund early stage ventures focusing on enterprise & SaaS applications. Emergence is one of the top VC firms in Silicon Valley.
  categories:
    - Marketing
    - Blog
  built_by: Upstatement
  built_by_url: https://www.upstatement.com/
  featured: false
- title: FPVtips
  main_url: https://fpvtips.com
  url: https://fpvtips.com
  source_url: https://github.com/jumpalottahigh/fpvtips
  description: >
    FPVtips is all about bringing racing drone pilots closer together, and getting more people into the hobby!
  categories:
    - Community
    - Education
  built_by: Georgi Yanev
  built_by_url: https://twitter.com/jumpalottahigh
  featured: false
- title: Georgi Yanev
  main_url: https://blog.georgi-yanev.com/
  url: https://blog.georgi-yanev.com/
  source_url: https://github.com/jumpalottahigh/blog.georgi-yanev.com
  description: >
    I write articles about FPV quads (building and flying), web development, smart home automation, life-long learning and other topics from my personal experience.
  categories:
    - Blog
  built_by: Georgi Yanev
  built_by_url: https://twitter.com/jumpalottahigh
  featured: false
- title: Bear Archery
  main_url: "https://beararchery.com/"
  url: "https://beararchery.com/"
  categories:
    - eCommerce
    - Sports
  built_by: Escalade Sports
  built_by_url: "https://www.escaladesports.com/"
  featured: false
- title: "attn:"
  main_url: "https://www.attn.com/"
  url: "https://www.attn.com/"
  categories:
    - Media
    - Entertainment
  built_by: "attn:"
  built_by_url: "https://www.attn.com/"
  featured: false
- title: Mirror Conf
  description: >
    Mirror Conf is a conference designed to empower designers and frontend developers who have a thirst for knowledge and want to broaden their horizons.
  main_url: "https://www.mirrorconf.com/"
  url: "https://www.mirrorconf.com/"
  categories:
    - Conference
    - Design
    - Web Development
  featured: false
- title: Startarium
  main_url: https://www.startarium.ro
  url: https://www.startarium.ro
  description: >
    Free entrepreneurship educational portal with more than 20000 users, hundreds of resources, crowdfunding, mentoring and investor pitching events facilitated.
  categories:
    - Education
    - Nonprofit
    - Entrepreneurship
  built_by: Cezar Neaga
  built_by_url: https://twitter.com/cezarneaga
  featured: false
- title: Microlink
  main_url: https://microlink.io/
  url: https://microlink.io/
  description: >
    Extract structured data from any website.
  categories:
    - Web Development
    - API
  built_by: Kiko Beats
  built_by_url: https://kikobeats.com/
  featured: false
- title: Markets.com
  main_url: "https://www.markets.com/"
  url: "https://www.markets.com/"
  featured: false
  categories:
    - Finance
- title: Kevin Legrand
  url: "https://k-legrand.com"
  main_url: "https://k-legrand.com"
  source_url: "https://github.com/Manoz/k-legrand.com"
  description: >
    Personal website and blog built with love with Gatsby v2
  categories:
    - Blog
    - Portfolio
    - Web Development
  built_by: Kevin Legrand
  built_by_url: https://k-legrand.com
  featured: false
- title: David James Portfolio
  main_url: https://dfjames.com/
  url: https://dfjames.com/
  source_url: https://github.com/daviddeejjames/dfjames-gatsby
  description: >
    Portfolio Site using GatsbyJS and headless WordPress
  categories:
    - WordPress
    - Portfolio
    - Blog
  built_by: David James
  built_by_url: https://twitter.com/daviddeejjames
- title: Hypertext Candy
  url: https://www.hypertextcandy.com/
  main_url: https://www.hypertextcandy.com/
  description: >
    Blog about web development. Laravel, Vue.js, etc.
  categories:
    - Blog
    - Web Development
  built_by: Masahiro Harada
  built_by_url: https://twitter.com/_Masahiro_H_
  featured: false
- title: "Maxence Poutord's blog"
  description: >
    Tech & programming blog of Maxence Poutord, Software Engineer, Serial Traveler and Public Speaker
  main_url: https://www.maxpou.fr
  url: https://www.maxpou.fr
  featured: false
  categories:
    - Blog
    - Web Development
  built_by: Maxence Poutord
  built_by_url: https://www.maxpou.fr
- title: "The Noted Project"
  url: https://thenotedproject.org
  main_url: https://thenotedproject.org
  source_url: https://github.com/ianbusko/the-noted-project
  description: >
    Website to showcase the ethnomusicology research for The Noted Project.
  categories:
    - Portfolio
    - Education
    - Gallery
  built_by: Ian Busko
  built_by_url: https://github.com/ianbusko
  featured: false
- title: People For Bikes
  url: "https://2017.peopleforbikes.org/"
  main_url: "https://2017.peopleforbikes.org/"
  categories:
    - Community
    - Sports
    - Gallery
    - Nonprofit
  built_by: PeopleForBikes
  built_by_url: "https://peopleforbikes.org/about-us/who-we-are/staff/"
  featured: false
- title: Wide Eye
  description: >
    Creative agency specializing in interactive design, web development, and digital communications.
  url: https://wideeye.co/
  main_url: https://wideeye.co/
  categories:
    - Design
    - Web Development
  built_by: Wide Eye
  built_by_url: https://wideeye.co/about-us/
  featured: false
- title: CodeSandbox
  description: >
    CodeSandbox is an online editor that helps you create web applications, from prototype to deployment.
  url: https://codesandbox.io/
  main_url: https://codesandbox.io/
  categories:
    - Web Development
  featured: false
- title: Marvel
  description: >
    The all-in-one platform powering design.
  url: https://marvelapp.com/
  main_url: https://marvelapp.com/
  categories:
    - Design
  featured: false
- title: Designcode.io
  description: >
    Learn to design and code React apps.
  url: https://designcode.io
  main_url: https://designcode.io
  categories:
    - Learning
  featured: false
- title: Happy Design
  description: >
    The Brand and Product Team Behind Happy Money
  url: https://design.happymoney.com/
  main_url: https://design.happymoney.com/
  categories:
    - Design
    - Finance
- title: Weihnachtsmarkt.ms
  description: >
    Explore the christmas market in Münster (Westf).
  url: https://weihnachtsmarkt.ms/
  main_url: https://weihnachtsmarkt.ms/
  source_url: https://github.com/codeformuenster/weihnachtsmarkt
  categories:
    - Gallery
    - Food
  built_by: "Code for Münster during #MSHACK18"
  featured: false
- title: Code Championship
  description: >
    Competitive coding competitions for students from 3rd to 8th grade. Code is Sport.
  url: https://www.codechampionship.com
  main_url: https://www.codechampionship.com
  categories:
    - Learning
    - Education
    - Sports
  built_by: Abamath LLC
  built_by_url: https://www.abamath.com
  featured: false
- title: Wieden+Kennedy
  description: >
    Wieden+Kennedy is an independent, global creative company.
  categories:
    - Technology
    - Web Development
    - Agency
    - Marketing
  url: https://www.wk.com
  main_url: https://www.wk.com
  built_by: Wieden Kennedy
  built_by_url: https://www.wk.com/about/
  featured: false
- title: Testing JavaScript
  description: >
    This course will teach you the fundamentals of testing your JavaScript applications using eslint, Flow, Jest, and Cypress.
  url: https://testingjavascript.com/
  main_url: https://testingjavascript.com/
  categories:
    - Learning
    - Education
    - JavaScript
  built_by: Kent C. Dodds
  built_by_url: https://kentcdodds.com/
  featured: false
- title: Use Hooks
  description: >
    One new React Hook recipe every day.
  url: https://usehooks.com/
  main_url: https://usehooks.com/
  categories:
    - Learning
  built_by: Gabe Ragland
  built_by_url: https://twitter.com/gabe_ragland
  featured: false
- title: Ambassador
  url: https://www.getambassador.io
  main_url: https://www.getambassador.io
  description: >
    Open source, Kubernetes-native API Gateway for microservices built on Envoy.
  categories:
    - Open Source
    - Documentation
    - Technology
  built_by: Datawire
  built_by_url: https://www.datawire.io
  featured: false
- title: Clubhouse
  main_url: https://clubhouse.io
  url: https://clubhouse.io
  description: >
    The intuitive and powerful project management platform loved by software teams of all sizes. Built with Gatsby v2 and Prismic
  categories:
    - Technology
    - Blog
    - Productivity
    - Community
    - Design
    - Open Source
  built_by: Ueno.
  built_by_url: https://ueno.co
  featured: false
- title: Asian Art Collection
  url: http://artmuseum.princeton.edu/asian-art/
  main_url: http://artmuseum.princeton.edu/asian-art/
  description: >
    Princeton University has a branch dealing with state of art.They have showcased ore than 6,000 works of Asian art are presented alongside ongoing curatorial and scholarly research
  categories:
    - Marketing
  featured: false
- title: QHacks
  url: https://qhacks.io
  main_url: https://qhacks.io
  source_url: https://github.com/qhacks/qhacks-website
  description: >
    QHacks is Queen’s University’s annual hackathon! QHacks was founded in 2016 with a mission to advocate and incubate the tech community at Queen’s University and throughout Canada.
  categories:
    - Education
    - Technology
    - Podcast
  featured: false
- title: Tyler McGinnis
  url: https://tylermcginnis.com/
  main_url: https://tylermcginnis.com/
  description: >
    The linear, course based approach to learning web technologies.
  categories:
    - Education
    - Technology
    - Podcast
    - Web Development
  featured: false
- title: a11y with Lindsey
  url: https://www.a11ywithlindsey.com/
  main_url: https://www.a11ywithlindsey.com/
  source_url: https://github.com/lkopacz/a11y-with-lindsey
  description: >
    To help developers navigate accessibility jargon, write better code, and to empower them to make their Internet, Everyone's Internet.
  categories:
    - Education
    - Blog
    - Technology
  built_by: Lindsey Kopacz
  built_by_url: https://twitter.com/littlekope0903
  featured: false
- title: DEKEMA
  url: https://www.dekema.com/
  main_url: https://www.dekema.com/
  description: >
    Worldclass crafting: Furnace, fervor, fulfillment. Delivering highest demand for future craftsmanship. Built using Gatsby v2 and Prismic.
  categories:
    - Healthcare
    - Science
    - Technology
  built_by: Crisp Studio
  built_by_url: https://crisp.studio
  featured: false
- title: Ramón Chancay
  description: >-
    Front-end / Back-end Developer in Guayaquil Ecuador.
    Currently at Everymundo, previously at El Universo.
    I enjoy teaching and sharing what I know.
    I give professional advice to developers and companies.
    My wife and my children are everything in my life.
  main_url: "https://ramonchancay.me/"
  url: "https://ramonchancay.me/"
  source_url: "https://github.com/devrchancay/personal-site"
  featured: false
  categories:
    - Blog
    - Technology
    - Web Development
  built_by: Ramón Chancay
  built_by_url: "https://ramonchancay.me/"
- title: BELLHOPS
  main_url: https://www.getbellhops.com/
  url: https://www.getbellhops.com/
  description: >-
    Whether you’re moving someplace new or just want to complete a few projects around your current home, BellHops can arrange the moving services you need—at simple, straightforward rates.
  categories:
    - Business
  built_by: Bellhops, Inc.
  built_by_url: https://www.getbellhops.com/
  featured: false
- title: Acclimate Consulting
  main_url: https://www.acclimate.io/
  url: https://www.acclimate.io/
  description: >-
    Acclimate is a consulting firm that puts organizations back in control with data-driven strategies and full-stack applications.
  categories:
    - Technology
    - Consulting
  built_by: Andrew Wilson
  built_by_url: https://github.com/andwilson
  featured: false
- title: Flyright
  url: https://flyright.co/
  main_url: https://flyright.co/
  description: >-
    Flyright curates everything you need for international travel in one tidy place 💜
  categories:
    - Technology
    - App
  built_by: Ty Hopp
  built_by_url: https://github.com/tyhopp
  featured: false
- title: Vets Who Code
  url: https://vetswhocode.io/
  main_url: https://vetswhocode.io/
  description: >-
    VetsWhoCode is a non-profit organization dedicated to training military veterans & giving them the skills they need transition into tech careers.
  categories:
    - Technology
    - Nonprofit
  featured: false
- title: Patreon Blog
  url: https://blog.patreon.com/
  main_url: https://blog.patreon.com/
  description: >-
    Official blog of Patreon.com
  categories:
    - Blog
  featured: false
- title: Full Beaker
  url: https://fullbeaker.com/
  main_url: https://fullbeaker.com/
  description: >-
    Full Beaker provides independent advice online about careers and home ownership, and connect anyone who asks with companies that can help them.
  categories:
    - Consulting
  featured: false
- title: Citywide Holdup
  url: https://citywideholdup.org/
  main_url: https://citywideholdup.org/
  description: >-
    Citywide Holdup is an annual fundraising event held around early November in the city of Austin, TX hosted by the Texas Wranglers benefitting Easter Seals of Central Texas, a non-profit organization that provides exceptional services, education, outreach and advocacy so that people with disabilities can live, learn, work and play in our communities.
  categories:
    - Nonprofit
    - Event
  built_by: Cameron Rison
  built_by_url: https://github.com/killakam3084
  featured: false
- title: Dawn Labs
  url: https://dawnlabs.io
  main_url: https://dawnlabs.io
  description: >-
    Thoughtful products for inspired teams. With a holistic approach to engineering and design, we partner with startups and enterprises to build for the digital era.
  categories:
    - Technology
    - Agency
    - Web Development
  featured: false
- title: COOP by Ryder
  url: https://coop.com/
  main_url: https://coop.com/
  description: >
    COOP is a platform that connects fleet managers that have idle vehicles to businesses that are looking to rent vehicles. COOP simplifies the process and paperwork required to safely share vehicles between business owners.
  categories:
    - Marketing
  built_by: Crispin Porter Bogusky
  built_by_url: http://www.cpbgroup.com/
  featured: false
- title: Domino's Paving for Pizza
  url: https://www.pavingforpizza.com/
  main_url: https://www.pavingforpizza.com/
  description: >
    Nominate your town for a chance to have your rough drive home from Domino's fixed to pizza perfection.
  categories:
    - Marketing
  built_by: Crispin Porter Bogusky
  built_by_url: http://www.cpbgroup.com/
  featured: false
- title: Propapanda
  url: https://propapanda.eu/
  main_url: https://propapanda.eu/
  description: >
    Is a creative production house based in Tallinn, Estonia. We produce music videos, commercials, films and campaigns – from scratch to finish.
  categories:
    - Video
    - Portfolio
    - Agency
    - Media
  built_by: Henry Kehlmann
  built_by_url: https://github.com/madhenry/
  featured: false
- title: JAMstack.paris
  url: https://jamstack.paris/
  main_url: https://jamstack.paris/
  source_url: https://github.com/JAMstack-paris/jamstack.paris
  description: >
    JAMstack-focused, bi-monthly meetup in Paris
  categories:
    - Web Development
  built_by: Matthieu Auger & Nicolas Goutay
  built_by_url: https://github.com/JAMstack-paris
  featured: false
- title: DexWallet - The only Wallet you need by Dexlab
  main_url: "https://www.dexwallet.io/"
  url: "https://www.dexwallet.io/"
  source_url: "https://github.com/dexlab-io/DexWallet-website"
  featured: false
  description: >-
    DexWallet is a secure, multi-chain, mobile wallet with an upcoming one-click exchange for mobile.
  categories:
    - App
    - Open Source
  built_by: DexLab
  built_by_url: "https://github.com/dexlab-io"
- title: Kings Valley Paving
  url: https://kingsvalleypaving.com
  main_url: https://kingsvalleypaving.com
  description: >
    Kings Valley Paving is an asphalt, paving and concrete company serving the commercial, residential and industrial sectors in the Greater Toronto Area. Site designed by Stephen Bell.
  categories:
    - Marketing
  built_by: Michael Uloth
  built_by_url: https://www.michaeluloth.com
  featured: false
- title: Peter Barrett
  url: "https://www.peterbarrett.ca"
  main_url: "https://www.peterbarrett.ca"
  description: >
    Peter Barrett is a Canadian baritone from Newfoundland and Labrador who performs opera and concert repertoire in Canada, the U.S. and around the world. Site designed by Stephen Bell.
  categories:
    - Portfolio
    - Music
  built_by: Michael Uloth
  built_by_url: https://www.michaeluloth.com
  featured: false
- title: NARCAN
  main_url: https://www.narcan.com
  url: https://www.narcan.com
  description: >
    NARCAN Nasal Spray is the first and only FDA-approved nasal form of naloxone for the emergency treatment of a known or suspected opioid overdose.
  categories:
    - Healthcare
  built_by: NARCAN
  built_by_url: https://www.narcan.com
  featured: false
- title: Ritual
  main_url: https://ritual.com
  url: https://ritual.com
  description: >
    Ritual started with a simple question, what exactly is in women's multivitamins? This is the story of what happened when our founder Kat started searching for answers — the story of Ritual.
  categories:
    - Healthcare
  built_by: Ritual
  built_by_url: https://ritual.com
  featured: false
- title: Truebill
  main_url: https://www.truebill.com
  url: https://www.truebill.com
  description: >
    Truebill empowers you to take control of your money.
  categories:
    - Finance
  built_by: Truebill
  built_by_url: https://www.truebill.com
  featured: false
- title: Smartling
  main_url: https://www.smartling.com
  url: https://www.smartling.com
  description: >
    Smartling enables you to automate, manage, and professionally translate content so that you can do more with less.
  categories:
    - Marketing
  built_by: Smartling
  built_by_url: https://www.smartling.com
  featured: false
- title: Clear
  main_url: https://www.clearme.com
  url: https://www.clearme.com
  description: >
    At clear, we’re working toward a future where you are your ID, enabling you to lead an unstoppable life.
  categories:
    - Security
  built_by: Clear
  built_by_url: https://www.clearme.com
  featured: false
- title: VS Code Rocks
  main_url: "https://vscode.rocks"
  url: "https://vscode.rocks"
  source_url: "https://github.com/lannonbr/vscode-rocks"
  featured: false
  description: >
    VS Code Rocks is a place for weekly news on the newest features and updates to Visual Studio Code as well as trending extensions and neat tricks to continually improve your VS Code skills.
  categories:
    - Open Source
    - Blog
    - Web Development
  built_by: Benjamin Lannon
  built_by_url: "https://github.com/lannonbr"
- title: Particle
  main_url: "https://www.particle.io"
  url: "https://www.particle.io"
  featured: false
  description: Particle is a fully-integrated IoT platform that offers everything you need to deploy an IoT product.
  categories:
    - Marketing
- title: freeCodeCamp curriculum
  main_url: "https://learn.freecodecamp.org"
  url: "https://learn.freecodecamp.org"
  featured: false
  description: Learn to code with free online courses, programming projects, and interview preparation for developer jobs.
  categories:
    - Web Development
    - Learning
- title: Tandem
  main_url: "https://www.tandem.co.uk"
  url: "https://www.tandem.co.uk"
  description: >
    We're on a mission to free you of money misery. Our app, card and savings account are designed to help you spend less time worrying about money and more time enjoying life.
  categories:
    - Finance
    - App
  built_by: Tandem
  built_by_url: https://github.com/tandembank
  featured: false
- title: Monbanquet.fr
  main_url: "https://monbanquet.fr"
  url: "https://monbanquet.fr"
  description: >
    Give your corporate events the food and quality it deserves, thanks to the know-how of the best local artisans.
  categories:
    - eCommerce
    - Food
    - Event
  built_by: Monbanquet.fr
  built_by_url: https://github.com/monbanquet
  featured: false
- title: The Leaky Cauldron Blog
  url: https://theleakycauldronblog.com
  main_url: https://theleakycauldronblog.com
  source_url: https://github.com/v4iv/theleakycauldronblog
  description: >
    A Brew of Awesomeness with a Pinch of Magic...
  categories:
    - Blog
  built_by: Vaibhav Sharma
  built_by_url: https://github.com/v4iv
  featured: false
- title: Wild Drop Surf Camp
  main_url: "https://wilddropsurfcamp.com"
  url: "https://wilddropsurfcamp.com"
  description: >
    Welcome to Portugal's best kept secret and be amazed with our nature. Here you can explore, surf, taste the world's best gastronomy and wine, feel the North Canyon's power with the biggest waves in the world and so many other amazing things. Find us, discover yourself!
  categories:
    - Travel
  built_by: Samuel Fialho
  built_by_url: https://samuelfialho.com
  featured: false
- title: JoinUp HR chatbot
  url: https://www.joinup.io
  main_url: https://www.joinup.io
  description: Custom HR chatbot for better candidate experience
  categories:
    - App
    - Technology
  featured: false
- title: JDCastro Web Design & Development
  main_url: https://jacobdcastro.com
  url: https://jacobdcastro.com
  source_url: https://github.com/jacobdcastro/personal-site
  featured: false
  description: >
    A small business site for freelance web designer and developer Jacob D. Castro. Includes professional blog, contact forms, and soon-to-come portfolio of sites for clients. Need a new website or an extra developer to share the workload? Feel free to check out the website!
  categories:
    - Blog
    - Portfolio
    - Business
    - Freelance
  built_by: Jacob D. Castro
  built_by_url: https://twitter.com/jacobdcastro
- title: Gatsby Tutorials
  main_url: https://www.gatsbytutorials.com
  url: https://www.gatsbytutorials.com
  source_url: https://github.com/ooloth/gatsby-tutorials
  featured: false
  description: >
    Gatsby Tutorials is a community-updated list of video, audio and written tutorials to help you learn GatsbyJS.
  categories:
    - Web Development
    - Education
    - Open Source
  built_by: Michael Uloth
  built_by_url: "https://www.michaeluloth.com"
- title: Grooovinger
  url: https://www.grooovinger.com
  main_url: https://www.grooovinger.com
  description: >
    Martin Grubinger, a web developer from Austria
  categories:
    - Portfolio
    - Web Development
  built_by: Martin Grubinger
  built_by_url: https://www.grooovinger.com
  featured: false
- title: LXDX - the Crypto Derivatives Exchange
  main_url: https://www.lxdx.co/
  url: https://www.lxdx.co/
  description: >
    LXDX is the world's fastest crypto exchange. Our mission is to bring innovative financial products to retail crypto investors, providing access to the same speed and scalability that institutional investors already depend on us to deliver each and every day.
  categories:
    - Marketing
    - Finance
  built_by: Corey Ward
  built_by_url: http://www.coreyward.me/
  featured: false
- title: Kyle McDonald
  url: https://kylemcd.com
  main_url: https://kylemcd.com
  source_url: https://github.com/kylemcd/personal-site-react
  description: >
    Personal site + blog for Kyle McDonald
  categories:
    - Blog
  built_by: Kyle McDonald
  built_by_url: https://kylemcd.com
  featured: false
- title: VSCode Power User Course
  main_url: https://VSCode.pro
  url: https://VSCode.pro
  description: >
    After 10 years with Sublime, I switched to VSCode. Love it. Spent 1000+ hours building a premium video course to help you switch today. 200+ power user tips & tricks turn you into a VSCode.pro
  categories:
    - Education
    - Learning
    - eCommerce
    - Marketing
    - Technology
    - Web Development
  built_by: Ahmad Awais
  built_by_url: https://twitter.com/MrAhmadAwais/
  featured: false
- title: Thijs Koerselman Portfolio
  main_url: https://www.vauxlab.com
  url: https://www.vauxlab.com
  featured: false
  description: >
    Portfolio of Thijs Koerselman. A freelance software engineer, full-stack web developer and sound designer.
  categories:
    - Portfolio
    - Business
    - Freelance
    - Technology
    - Web Development
    - Music
- title: Ad Hoc Homework
  main_url: https://homework.adhoc.team
  url: https://homework.adhoc.team
  description: >
    Ad Hoc builds government digital services that are fast, efficient, and usable by everyone. Ad Hoc Homework is a collection of coding and design challenges for candidates applying to our open positions.
  categories:
    - Web Development
    - Government
    - Healthcare
    - Programming
  built_by_url: https://adhoc.team
  featured: false
- title: Birra Napoli
  main_url: http://www.birranapoli.it
  url: http://www.birranapoli.it
  built_by: Ribrain
  built_by_url: https://www.ribrainstudio.com
  featured: false
  description: >
    Birra Napoli official site
  categories:
    - Landing Page
    - Business
    - Food
- title: Satispay
  url: https://www.satispay.com
  main_url: https://www.satispay.com
  categories:
    - Business
    - Finance
    - Technology
  built_by: Satispay
  built_by_url: https://www.satispay.com
  featured: false
- title: The Movie Database - Gatsby
  url: https://tmdb.lekoarts.de
  main_url: https://tmdb.lekoarts.de
  source_url: https://github.com/LekoArts/gatsby-source-tmdb-example
  categories:
    - Open Source
    - Entertainment
    - Gallery
  featured: false
  built_by: LekoArts
  built_by_url: "https://github.com/LekoArts"
  description: >
    Source from The Movie Database (TMDb) API (v3) in Gatsby. This example is built with react-spring, React hooks and react-tabs and showcases the gatsby-source-tmdb plugin. It also has some client-only paths and uses gatsby-image.
- title: LANDR - Creative Tools for Musicians
  url: https://www.landr.com/
  main_url: https://www.landr.com/en/
  categories:
    - Music
    - Technology
    - Business
    - Entrepreneurship
    - Freelance
    - Marketing
    - Media
  featured: false
  built_by: LANDR
  built_by_url: https://twitter.com/landr_music
  description: >
    Marketing website built for LANDR. LANDR is a web application that provides tools for musicians to master their music (using artificial intelligence), collaborate with other musicians, and distribute their music to multiple platforms.
- title: ClinicJS
  url: https://clinicjs.org/
  main_url: https://clinicjs.org/
  categories:
    - Technology
    - Documentation
  featured: false
  built_by: NearForm
  built_by_url: "https://www.nearform.com/"
  description: >
    Tools to help diagnose and pinpoint Node.js performance issues.
- title: KOBIT
  main_url: "https://kobit.in"
  url: "https://kobit.in"
  description: Automated Google Analytics Report with everything you need and more
  featured: false
  categories:
    - Marketing
    - Blog
  built_by: mottox2
  built_by_url: "https://mottox2.com"
- title: Aleksander Hansson
  main_url: https://ahansson.com
  url: https://ahansson.com
  featured: false
  description: >
    Portfolio website for Aleksander Hansson
  categories:
    - Portfolio
    - Business
    - Freelance
    - Technology
    - Web Development
    - Consulting
  built_by: Aleksander Hansson
  built_by_url: https://www.linkedin.com/in/aleksanderhansson/
- title: Surfing Nosara
  main_url: "https://www.surfingnosara.com"
  url: "https://www.surfingnosara.com"
  description: Real estate, vacation, and surf report hub for Nosara, Costa Rica
  featured: false
  categories:
    - Business
    - Blog
    - Gallery
    - Marketing
  built_by: Desarol
  built_by_url: "https://www.desarol.com"
- title: Crispin Porter Bogusky
  url: https://cpbgroup.com/
  main_url: https://cpbgroup.com/
  description: >
    We solve the world’s toughest communications problems with the most quantifiably potent creative assets.
  categories:
    - Agency
    - Design
    - Marketing
  built_by: Crispin Porter Bogusky
  built_by_url: https://cpbgroup.com/
  featured: false
- title: graphene-python
  url: https://graphene-python.org
  main_url: https://graphene-python.org
  description: Graphene is a collaboratively funded project.Graphene-Python is a library for building GraphQL APIs in Python easily.
  categories:
    - Library
    - API
    - Documentation
  featured: false
- title: Engel & Völkers Ibiza Holiday Rentals
  main_url: "https://www.ev-ibiza.com/"
  url: "https://www.ev-ibiza.com/"
  featured: false
  built_by: Ventura Digitalagentur
  description: >
    Engel & Völkers, one of the most successful real estate agencies in the world, offers luxury holiday villas to rent in Ibiza.
  categories:
    - Travel
- title: Sylvain Hamann's personal website
  url: "https://shamann.fr"
  main_url: "https://shamann.fr"
  source_url: "https://github.com/sylvhama/shamann-gatsby/"
  description: >
    Sylvain Hamann, web developer from France
  categories:
    - Portfolio
    - Web Development
  built_by: Sylvain Hamann
  built_by_url: "https://twitter.com/sylvhama"
  featured: false
- title: Luca Crea's portfolio
  main_url: https://lcrea.github.io
  url: https://lcrea.github.io
  description: >
    Portfolio and personal website of Luca Crea, an Italian software engineer.
  categories:
    - Portfolio
  built_by: Luca Crea
  built_by_url: https://github.com/lcrea
  featured: false
- title: Escalade Sports
  main_url: "https://www.escaladesports.com/"
  url: "https://www.escaladesports.com/"
  categories:
    - eCommerce
    - Sports
  built_by: Escalade Sports
  built_by_url: "https://www.escaladesports.com/"
  featured: false
- title: Exposify
  main_url: "https://www.exposify.de/"
  url: "https://www.exposify.de/"
  description: >
    This is our German website built with Gatsby 2.0, Emotion and styled-system.
    Exposify is a proptech startup and builds technology for real estate businesses.
    We provide our customers with an elegant agent software in combination
    with beautifully designed and fast websites.
  categories:
    - Web Development
    - Real Estate
    - Agency
    - Marketing
  built_by: Exposify
  built_by_url: "https://www.exposify.de/"
  featured: false
- title: Steak Point
  main_url: https://www.steakpoint.at/
  url: https://www.steakpoint.at/
  description: >
    Steak Restaurant in Vienna, Austria (Wien, Österreich).
  categories:
    - Food
  built_by: Peter Kroyer
  built_by_url: https://www.peterkroyer.at/
  featured: false
- title: Takumon blog
  main_url: "https://takumon.com"
  url: "https://takumon.com"
  source_url: "https://github.com/Takumon/blog"
  description: Java Engineer's tech blog.
  featured: false
  categories:
    - Blog
  built_by: Takumon
  built_by_url: "https://twitter.com/inouetakumon"
- title: DayThirty
  main_url: "https://daythirty.com"
  url: "https://daythirty.com"
  description: DayThirty - ideas for the new year.
  featured: false
  categories:
    - Marketing
  built_by: Jack Oliver
  built_by_url: "https://twitter.com/mrjackolai"
- title: TheAgencyProject
  main_url: "https://theagencyproject.co"
  url: "https://theagencyproject.co"
  description: Agency model, without agency overhead.
  categories:
    - Agency
  built_by: JV-LA
  built_by_url: https://jv-la.com
- title: Karen Hou's portfolio
  main_url: https://www.karenhou.com/
  url: https://www.karenhou.com/
  categories:
    - Portfolio
  built_by: Karen H. Developer
  built_by_url: https://github.com/karenhou
  featured: false
- title: Jean Luc Ponty
  main_url: "https://ponty.com"
  url: "https://ponty.com"
  description: Official site for Jean Luc Ponty, French virtuoso violinist and jazz composer.
  featured: false
  categories:
    - Music
    - Entertainment
  built_by: Othermachines
  built_by_url: "https://othermachines.com"
- title: Rosewood Family Advisors
  main_url: "https://www.rfallp.com/"
  url: "https://www.rfallp.com/"
  description: Rosewood Family Advisors LLP (Palo Alto) provides a diverse range of family office services customized for ultra high net worth individuals.
  featured: false
  categories:
    - Finance
    - Business
  built_by: Othermachines
  built_by_url: "https://othermachines.com"
- title: Cole Walker's Portfolio
  main_url: "https://www.walkermakes.com"
  url: "https://www.walkermakes.com"
  source_url: "https://github.com/ColeWalker/portfolio"
  description: The portfolio of web developer Cole Walker, built with the help of Gatsby v2, React-Spring, and SASS.
  featured: false
  categories:
    - Portfolio
    - Web Development
  built_by: Cole Walker
  built_by_url: "https://www.walkermakes.com"
- title: Standing By Company
  main_url: "https://standingby.company"
  url: "https://standingby.company"
  description: A brand experience design company led by Scott Mackenzie and Trent Barton.
  featured: false
  categories:
    - Design
    - Web Development
  built_by: Standing By Company
  built_by_url: "https://standingby.company"
- title: Ashley Thouret
  main_url: "https://www.ashleythouret.com"
  url: "https://www.ashleythouret.com"
  description: Official website of Canadian soprano Ashley Thouret. Site designed by Stephen Bell.
  categories:
    - Portfolio
    - Music
  built_by: Michael Uloth
  built_by_url: "https://www.michaeluloth.com"
  featured: false
- title: The AZOOR Society
  main_url: "https://www.azoorsociety.org"
  url: "https://www.azoorsociety.org"
  description: The AZOOR Society is a UK-based charity committed to promoting awareness of Acute Zonal Occult Outer Retinopathy and assisting further research. Site designed by Stephen Bell.
  categories:
    - Community
    - Nonprofit
  built_by: Michael Uloth
  built_by_url: "https://www.michaeluloth.com"
  featured: false
- title: Gábor Fűzy pianist
  main_url: "https://pianobar.hu"
  url: "https://pianobar.hu"
  description: Gábor Fűzy pianist's official website built with Gatsby v2.
  categories:
    - Music
  built_by: Zoltán Bedi
  built_by_url: "https://github.com/B3zo0"
  featured: false
- title: Logicwind
  main_url: "https://logicwind.com"
  url: "https://logicwind.com"
  description: Website of Logicwind - JavaScript experts, Technology development agency & consulting.
  featured: false
  categories:
    - Portfolio
    - Agency
    - Web Development
    - Consulting
  built_by: Logicwind
  built_by_url: "https://www.logicwind.com"
- title: ContactBook.app
  main_url: "https://contactbook.app"
  url: "https://contactbook.app"
  description: Seamlessly share Contacts with G Suite team members
  featured: false
  categories:
    - Landing Page
    - Blog
  built_by: Logicwind
  built_by_url: "https://www.logicwind.com"
- title: Waterscapes
  main_url: "https://waterscap.es"
  url: "https://waterscap.es/lake-monteynard/"
  source_url: "https://github.com/gaelbillon/Waterscapes-Gatsby-site"
  description: Waterscap.es is a directory of bodies of water (creeks, ponds, waterfalls, lakes, etc) with information about each place such as how to get there, hike time, activities and photos and a map displayed with the Mapbox GL SJ npm package. It was developed with the goal of learning Gatsby. This website is based on the gatsby-contentful-starter and uses Contentful as CMS. It is hosted on Netlify. Hooks are setup with Bitbucket and Contentful to trigger a new build upon code or content changes. The data on Waterscap.es is a mix of original content and informations from the internets gathered and put together.
  categories:
    - Directory
    - Photography
    - Travel
  built_by: Gaël Billon
  built_by_url: "https://gaelbillon.com"
  featured: false
- title: Packrs
  url: "https://www.packrs.co/"
  main_url: "https://www.packrs.co/"
  description: >
    Packrs is a local delivery platform, one spot for all your daily requirements. On a single tap get everything you need at your doorstep.
  categories:
    - Marketing
    - Landing Page
    - Entrepreneurship
  built_by: Vipin Kumar Rawat
  built_by_url: "https://github.com/aesthytik"
  featured: false
- title: HyakuninIsshu
  main_url: "https://hyakuninanki.net"
  url: "https://hyakuninanki.net"
  source_url: "https://github.com/rei-m/web_hyakuninisshu"
  description: >
    HyakuninIsshu is a traditional Japanese card game.
  categories:
    - Education
    - Gallery
    - Entertainment
  built_by: Rei Matsushita
  built_by_url: "https://github.com/rei-m/"
  featured: false
- title: WQU Partners
  main_url: "https://partners.wqu.org/"
  url: "https://partners.wqu.org/"
  featured: false
  categories:
    - Marketing
    - Education
    - Landing Page
  built_by: Corey Ward
  built_by_url: "http://www.coreyward.me/"
- title: Federico Giacone
  url: "https://federico.giac.one/"
  main_url: "https://federico.giac.one"
  source_url: "https://github.com/leopuleo/federico.giac.one"
  description: >
    Digital portfolio for Italian Architect Federico Giacone.
  categories:
    - Portfolio
    - Gallery
  built_by: Leonardo Giacone
  built_by_url: "https://github.com/leopuleo"
  featured: false
- title: Station
  url: "https://getstation.com/"
  main_url: "https://getstation.com/"
  description: Station is the first smart browser for busy people. A single place for all of your web applications.
  categories:
    - Technology
    - Web Development
    - Productivity
  featured: false
- title: Vyron Vasileiadis
  url: "https://fedonman.com/"
  main_url: "https://fedonman.com"
  source_url: "https://github.com/fedonman/fedonman-website"
  description: Personal space of Vyron Vasileiadis aka fedonman, a Web & IoT Developer, Educator and Entrepreneur based in Athens, Greece.
  categories:
    - Portfolio
    - Technology
    - Web Development
    - Education
  built_by: Vyron Vasileiadis
  built_by_url: "https://github.com/fedonman"
- title: Fabien Champigny
  url: "https://www.champigny.name/"
  main_url: "https://www.champigny.name/"
  built_by_url: "https://www.champigny.name/"
  description: Fabien Champigny's personal blog. Entrepreneur, hacker and loves street photo.
  categories:
    - Blog
    - Gallery
    - Photography
    - Productivity
    - Entrepreneurship
  featured: false
- title: Alex Xie - Portfolio
  url: https://alexieyizhe.me/
  main_url: https://alexieyizhe.me/
  source_url: https://github.com/alexieyizhe/alexieyizhe.github.io
  description: >
    Personal website of Alex Yizhe Xie, a University of Waterloo Computer Science student and coding enthusiast.
  categories:
    - Blog
    - Portfolio
    - Web Development
  featured: false
- title: Equithon
  url: https://equithon.org/
  main_url: https://equithon.org/
  source_url: https://github.com/equithon/site-main/
  built_by: Alex Xie
  built_by_url: https://alexieyizhe.me/
  description: >
    Equithon is the largest social innovation hackathon in Waterloo, Canada. It was founded in 2016 to tackle social equity issues and create change.
  categories:
    - Education
    - Event
    - Learning
    - Open Source
    - Nonprofit
    - Technology
  featured: false
- title: Dale Blackburn - Portfolio
  url: https://dakebl.co.uk/
  main_url: https://dakebl.co.uk/
  description: >
    Dale Blackburn's personal website and blog.
  categories:
    - Blog
    - Portfolio
    - Web Development
  featured: false
- title: Portfolio of Anthony Wiktor
  url: https://www.anthonydesigner.com/
  main_url: https://www.anthonydesigner.com/
  description: >
    Anthony Wiktor is a Webby Award-Winning Creative Director and Digital Designer twice named Hot 100 by WebDesigner Magazine. Anthony has over a decade of award-winning experience in design and has worked on projects across a diverse set of industries — from entertainment to consumer products to hospitality to technology. Anthony is a frequent lecturer at USC’s Annenberg School for Communication & Journalism and serves on the board of AIGA Los Angeles.
  categories:
    - Portfolio
    - Marketing
  built_by: Maciej Leszczyński
  built_by_url: https://twitter.com/_maciej
  featured: false
- title: Frame.io Workflow Guide
  main_url: https://workflow.frame.io
  url: https://workflow.frame.io
  description: >
    The web’s most comprehensive post-production resource, written by pro filmmakers, for pro filmmakers. Always expanding, always free.
  categories:
    - Education
  built_by: Frame.io
  built_by_url: https://frame.io
  featured: false
- title: MarcySutton.com
  main_url: https://marcysutton.com
  url: https://marcysutton.com
  description: >
    The personal website of web developer and accessibility advocate Marcy Sutton.
  categories:
    - Blog
    - Accessibility
    - Video
    - Photography
  built_by: Marcy Sutton
  built_by_url: https://marcysutton.com
  featured: true
- title: WPGraphQL Docs
  main_url: https://docs.wpgraphql.com
  url: https://docs.wpgraphql.com
  description: >
    Documentation for WPGraphQL, a free open-source WordPress plugin that provides an extendable GraphQL schema and API for any WordPress site.
  categories:
    - API
    - Documentation
    - Technology
    - Web Development
    - WordPress
  built_by: WPGraphQL
  built_by_url: https://wpgraphql.com
  featured: false
- title: Shine Lawyers
  main_url: https://www.shine.com.au
  url: https://www.shine.com.au
  description: >
    Shine Lawyers is an Australian legal services website built with Gatsby v2, Elasticsearch, Isso, and Geolocation services.
  categories:
    - Business
    - Blog
- title: Parallel Polis Kosice
  url: https://www.paralelnapoliskosice.sk/
  main_url: https://www.paralelnapoliskosice.sk/
  source_url: https://github.com/ParalelnaPolisKE/paralelnapoliskosice.sk
  description: >
    Parallel Polis is a collective of people who want to live in a more opened world. We look for possibilities and technologies (Bitcoin, the blockchain, reputation systems and decentralized technologies in general) that open new ways, make processes easier and remove unnecessary barriers. We want to create an environment that aims at education, discovering and creating better systems for everybody who is interested in freedom and independence.
  categories:
    - Blog
    - Education
    - Technology
  built_by: Roman Vesely
  built_by_url: https://romanvesely.
  featured: false
- title: Unda Solutions
  url: https://unda.com.au
  main_url: https://unda.com.au
  description: >
    A custom web application development company in Perth, WA
  categories:
    - Business
    - Freelance
    - Web Development
    - Technology
  featured: false
- title: BIGBrave
  main_url: https://bigbrave.digital
  url: https://bigbrave.digital
  description: >
    BIGBrave is a strategic design firm. We partner with our clients, big and small, to design & create human-centered brands, products, services and systems that are simple, beautiful and easy to use.
  categories:
    - Agency
    - Web Development
    - Marketing
    - Technology
    - WordPress
  built_by: Francois Brill | BIGBrave
  built_by_url: https://bigbrave.digital
  featured: false
- title: 5th Avenue Properties
  main_url: https://5thavenue.co.za
  url: https://5thavenue.co.za
  description: >
    5th Avenue Properties specializes in the leasing and sales of office space and industrial property. BIGBrave built the website in Gatsby with data from an API server (CRM) for all the property and consultant data, and WordPress for all the website content data and case studies. All forms on the website was also directly integrated into the CRM system to ensure no leads are lost. People cannot stop commenting on the speed of the site and the property search.
  categories:
    - Technology
    - WordPress
    - API
  built_by: Russel Povey and Francois Brill | BIGBrave
  built_by_url: https://bigbrave.digital
  featured: false
- title: Intsha Consulting
  main_url: https://intsha.co.za
  url: https://intsha.co.za
  description: >
    Intsha is a bespoke Human Resources consultancy firm offering expert Recruitment and Talent Management services in today's competitive marketplace. BIGBrave helped Intsha design and develop a bespoke online presense helping them stand out from the crowd.
  categories:
    - Consulting
    - Marketing
    - WordPress
  built_by: Evan Janovsky | BIGBrave
  built_by_url: https://bigbrave.digital
  featured: false
- title: MHW Law
  main_url: https://mhwlaw.ca
  url: https://mhwlaw.ca
  description: >
    MHW is a full service law firm that has offered legal representation and advice to clients locally and throughout British Columbia since 1984. BIGBrave helped MHW bring their website into the 21st century by offering the best and latest Gatsby site to help them stand our from the crowd.
  categories:
    - Law
    - Marketing
    - WordPress
  built_by: Evan Janovsky and Francois Brill | BIGBrave
  built_by_url: https://bigbrave.digital
  featured: false
- title: KegTracker
  main_url: https://www.kegtracker.co.za
  url: https://www.kegtracker.co.za
  description: >
    Keg Tracker is part of the Beverage Insights family and its sole aim is to provide you with the right data about your kegs to make better decisions. In today’s business landscape having the right information at your finger tips is crucial to the agility of your business.
  categories:
    - Food
    - Business
    - Technology
  built_by: Francois Brill | BIGBrave
  built_by_url: https://bigbrave.digital
  featured: false
- title: Mike Nichols
  url: https://www.mikenichols.me
  main_url: https://www.mikenichols.me
  description: >
    Portfolio site of Mike Nichols, a UX designer and product development lead.
  categories:
    - Portfolio
    - Technology
    - Web Development
  built_by: Mike Nichols
  featured: false
- title: Steve Haid
  url: https://www.stevehaid.com
  main_url: https://www.stevehaid.com
  description: >
    Steve Haid is a real estate agent and Professional Financial Planner (PFP) who has been helping clients achieve their investment goals since 2006. Site designed by Stephen Bell.
  categories:
    - Marketing
    - Real Estate
  built_by: Michael Uloth
  built_by_url: "https://www.michaeluloth.com"
- title: Incremental - Loyalty, Rewards and Incentive Programs
  main_url: https://www.incremental.com.au
  url: https://www.incremental.com.au
  description: >
    Sydney-based digital agency specialising in loyalty, rewards and incentive programs. WordPress backend; Cloudinary, YouTube and Hubspot form integration; query data displayed as animated SVG graphs; video background in the header.
  categories:
    - Agency
    - Portfolio
    - WordPress
  built_by: Incremental
  built_by_url: https://www.incremental.com.au
  featured: false
- title: Technica11y
  main_url: https://www.technica11y.org
  url: https://www.technica11y.org
  description: >
    Discussing challenges in technical accessibility.
  categories:
    - Accessibility
    - Education
    - Video
  built_by: Tenon.io
  built_by_url: https://tenon.io
  featured: false
- title: Tenon-UI Documentation
  main_url: https://www.tenon-ui.info
  url: https://www.tenon-ui.info
  description: >
    Documentation site for Tenon-UI: Tenon.io's accessible components library.
  categories:
    - Accessibility
    - Documentation
    - Library
    - Web Development
  built_by: Tenon.io
  built_by_url: https://tenon.io
  featured: false
- title: Matthew Secrist
  main_url: https://www.matthewsecrist.net
  url: https://www.matthewsecrist.net
  source_url: https://github.com/matthewsecrist/v3
  description: >
    Matthew Secrist's personal portfolio using Gatsby, Prismic and Styled-Components.
  categories:
    - Portfolio
    - Technology
    - Web Development
  built_by: Matthew Secrist
  built_by_url: https://www.matthewsecrist.net
  featured: false
- title: Node.js Dev
  main_url: https://nodejs.dev
  url: https://nodejs.dev
  source_url: https://github.com/nodejs/nodejs.dev
  description: >
    Node.js Foundation Website.
  categories:
    - Documentation
    - Web Development
  built_by: Node.js Website Redesign Working Group
  built_by_url: https://github.com/nodejs/website-redesign
  featured: false
- title: Sheffielders
  main_url: https://sheffielders.org
  url: https://sheffielders.org
  source_url: https://github.com/davemullenjnr/sheffielders
  description: >
    A collective of businesses, creatives, and projects based in Sheffield, UK.
  categories:
    - Directory
  built_by: Dave Mullen Jnr
  built_by_url: https://davemullenjnr.co.uk
  featured: false
- title: Stealth Labs
  url: https://stealthlabs.io
  main_url: https://stealthlabs.io
  description: >
    We design and develop for the web, mobile and desktop
  categories:
    - Portfolio
    - Web Development
  built_by: Edvins Antonovs
  built_by_url: https://edvins.io
  featured: false
- title: Constanzia Yurashko
  main_url: https://www.constanziayurashko.com
  url: https://www.constanziayurashko.com
  description: >
    Exclusive women's ready-to-wear fashion by designer Constanzia Yurashko.
  categories:
    - Portfolio
  built_by: Maxim Andries
  featured: false
- title: Algolia
  url: https://algolia.com
  main_url: https://algolia.com
  description: >
    Algolia helps businesses across industries quickly create relevant, scalable, and lightning fast search and discovery experiences.
  categories:
    - Web Development
    - Technology
    - Open Source
    - Featured
  built_by: Algolia
  featured: true
- title: GVD Renovations
  url: https://www.gvdrenovationsinc.com/
  main_url: https://www.gvdrenovationsinc.com/
  description: >
    GVD Renovations is a home improvement contractor with a well known reputation as a professional, quality contractor in California.
  categories:
    - Business
  built_by: David Krasniy
  built_by_url: http://dkrasniy.com
  featured: false
- title: Styled System
  url: https://styled-system.com/
  main_url: https://styled-system.com/
  source_url: https://github.com/styled-system/styled-system/tree/master/docs
  description: >
    Style props for rapid UI development.
  categories:
    - Design System
  built_by: Brent Jackson
  built_by_url: https://jxnblk.com/
- title: Timehacker
  url: https://timehacker.app
  main_url: https://timehacker.app
  description: >
    Procrastination killer, automatic time tracking app to skyrocket your productivity
  categories:
    - Productivity
    - App
    - Technology
    - Marketing
    - Landing Page
  built_by: timehackers
  featured: false
- title: Little & Big
  main_url: "https://www.littleandbig.com.au/"
  url: "https://www.littleandbig.com.au/"
  description: >
    Little & Big exists with the aim to create Websites, Apps, E-commerce stores
    that are consistently unique and thoughtfully crafted, every time.
  categories:
    - Agency
    - Design
    - Web Development
    - Portfolio
  built_by: Little & Big
  built_by_url: "https://www.littleandbig.com.au/"
  featured: false
- title: Cat Knows
  main_url: "https://catnose99.com/"
  url: "https://catnose99.com/"
  description: >
    Personal blog built with Gatsby v2.
  categories:
    - Blog
    - Web Development
  built_by: CatNose
  built_by_url: "https://twitter.com/catnose99"
  featured: false
- title: just some dev
  url: https://www.iamdeveloper.com
  main_url: https://www.iamdeveloper.com
  source_url: https://github.com/nickytonline/www.iamdeveloper.com
  description: >
    Just some software developer writing things ✏️
  categories:
    - Blog
  built_by: Nick Taylor
  built_by_url: https://www.iamdeveloper.com
  featured: false
- title: Keziah Moselle Blog
  url: https://blog.keziahmoselle.fr/
  main_url: https://blog.keziahmoselle.fr/
  source_url: https://github.com/KeziahMoselle/blog.keziahmoselle.fr
  description: >
    ✍️ A place to share my thoughts.
  categories:
    - Blog
  built_by: Keziah Moselle
  built_by_url: https://keziahmoselle.fr/
- title: xfuture's blog
  url: https://www.xfuture-blog.com/
  main_url: https://www.xfuture-blog.com/
  source_url: https://github.com/xFuture603/xfuture-blog
  description: >
    A blog about Devops, Web development, and my insights as a systems engineer.
  categories:
    - Blog
  built_by: Daniel Uhlmann
  built_by_url: https://www.xfuture-blog.com/
- title: Mayne's Blog
  main_url: "https://gine.me/"
  url: "https://gine.me/page/1"
  source_url: "https://github.com/mayneyao/gine-blog"
  featured: false
  categories:
    - Blog
    - Web Development
- title: Bakedbird
  url: https://bakedbird.com
  main_url: https://bakedbird.com
  description: >
    Eleftherios Psitopoulos - A frontend developer from Greece ☕
  categories:
    - Portfolio
    - Blog
  built_by: Eleftherios Psitopoulos
  built_by_url: https://bakedbird.com
- title: Benjamin Lannon
  url: https://lannonbr.com
  main_url: https://lannonbr.com
  source_url: https://github.com/lannonbr/Portfolio-gatsby
  description: >
    Personal portfolio of Benjamin Lannon
  categories:
    - Portfolio
    - Web Development
  built_by: Benjamin Lannon
  built_by_url: https://lannonbr.com
  featured: false
- title: Aravind Balla
  url: https://aravindballa.com
  main_url: https://aravindballa.com
  source_url: https://github.com/aravindballa/website2017
  description: >
    Personal portfolio of Aravind Balla
  categories:
    - Portfolio
    - Blog
    - Web Development
  built_by: Aravind Balla
  built_by_url: https://aravindballa.com
- title: Kaleb McKelvey
  url: https://kalebmckelvey.com
  main_url: https://kalebmckelvey.com
  source_url: https://github.com/avatar-kaleb/kalebmckelvey-site
  description: >
    Personal portfolio of Kaleb McKelvey!
  categories:
    - Blog
    - Portfolio
  built_by: Kaleb McKelvey
  built_by_url: https://kalebmckelvey.com
  featured: false
- title: Michal Czaplinski
  url: https://czaplinski.io
  main_url: https://czaplinski.io
  source_url: https://github.com/michalczaplinski/michalczaplinski.github.io
  description: >
    Michal Czaplinski is a full-stack developer 🚀
  categories:
    - Portfolio
    - Web Development
  built_by: Michal Czaplinski mmczaplinski@gmail.com
  built_by_url: https://czaplinski.io
  featured: false
- title: Interactive Investor (ii)
  url: https://www.ii.co.uk
  main_url: https://www.ii.co.uk
  description: >
    Hybrid (static/dynamic) Gatsby web app for ii's free research, news and analysis, discussion and product marketing site.
  categories:
    - Business
    - Finance
    - Technology
  built_by: Interactive Investor (ii)
  built_by_url: https://www.ii.co.uk
  featured: false
- title: Weingut Goeschl
  url: https://www.weingut-goeschl.at/
  main_url: https://www.weingut-goeschl.at/
  description: >
    Weingut Goeschl is a family winery located in Gols, Burgenland in Austria (Österreich)
  categories:
    - eCommerce
    - Business
  built_by: Peter Kroyer
  built_by_url: https://www.peterkroyer.at/
  featured: false
- title: Hash Tech Guru
  url: https://hashtech.guru
  main_url: https://hashtech.guru
  description: >
    Software Development Training School and Tech Blog
  categories:
    - Blog
    - Education
  built_by: Htet Wai Yan Soe
  built_by_url: https://github.com/johnreginald
- title: AquaGruppen Vattenfilter
  url: https://aquagruppen.se
  main_url: https://aquagruppen.se/
  description: >
    Water filter and water treatment products in Sweden
  categories:
    - Business
    - Technology
  built_by: Johan Eliasson
  built_by_url: https://github.com/elitan
  featured: false
- title: Josef Aidt
  url: https://josefaidt.dev
  main_url: https://josefaidt.dev
  source_url: https://github.com/josefaidt/josefaidt.github.io
  description: >
    Personal website, blog, portfolio for Josef Aidt
  categories:
    - Portfolio
    - Blog
    - Web Development
  built_by: Josef Aidt
  built_by_url: https://twitter.com/garlicbred
- title: How To egghead
  main_url: https://howtoegghead.com/
  url: https://howtoegghead.com/
  source_url: https://github.com/eggheadio/how-to-egghead
  featured: false
  built_by: egghead.io
  built_by_url: https://egghead.io
  description: >
    How to become an egghead instructor or reviewer
  categories:
    - Documentation
    - Education
- title: Sherpalo Ventures
  main_url: "https://www.sherpalo.com/"
  url: "https://www.sherpalo.com/"
  featured: false
  categories:
    - Finance
    - Business
    - Technology
  built_by: Othermachines
  built_by_url: "https://othermachines.com"
- title: WrapCode
  url: https://www.wrapcode.com
  main_url: https://www.wrapcode.com
  description: >
    A full stack blog on Microsoft Azure, JavaScript, DevOps, AI and Bots.
  categories:
    - Blog
    - Technology
    - Web Development
  built_by: Rahul P
  built_by_url: https://twitter.com/_rahulpp
  featured: false
- title: Kirankumar Ambati's Portfolio
  url: https://www.kirankumarambati.me
  main_url: https://www.kirankumarambati.me
  description: >
    Personal website, blog, portfolio of Kirankumar Ambati
  categories:
    - Blog
    - Portfolio
    - Web Development
  built_by: Kirankumar Ambati
  built_by_url: https://github.com/kirankumarambati
  featured: false
- title: Rou Hun Fan's portfolio
  main_url: https://flowen.me
  url: https://flowen.me
  description: >
    Portfolio of creative developer Rou Hun Fan. Built with Gatsby v2 &amp; Greensock drawSVG.
  categories:
    - Portfolio
  built_by: Rou Hun Fan Developer
  built_by_url: https://flowen.me
  featured: false
- title: chadly.net
  url: https://www.chadly.net
  main_url: https://www.chadly.net
  source_url: https://github.com/chadly/chadly.net
  description: >
    Personal tech blog by Chad Lee.
  categories:
    - Blog
    - Technology
    - Web Development
  built_by: Chad Lee
  built_by_url: https://github.com/chadly
  featured: false
- title: CivicSource
  url: https://www.civicsource.com
  main_url: https://www.civicsource.com
  description: >
    Online auction site to purchase tax-distressed properties from local taxing authorities.
  categories:
    - Real Estate
    - Government
  featured: false
- title: SpotYou
  main_url: "https://spotyou.joshglazer.com"
  url: "https://spotyou.joshglazer.com"
  source_url: "https://github.com/joshglazer/spotyou"
  description: >
    SpotYou allows you to watch your favorite music videos on Youtube based on your Spotify Preferences
  categories:
    - Entertainment
    - Music
  built_by: Josh Glazer
  built_by_url: https://linkedin.com/in/joshglazer/
  featured: false
- title: Hesam Kaveh's blog
  description: >
    A blog with great seo that using gatsby-source-wordpress to fetch posts from backend
  main_url: "https://hesamkaveh.com/"
  url: "https://hesamkaveh.com/"
  source_url: "https://github.com/hesamkaveh/sansi"
  featured: false
  categories:
    - Blog
    - WordPress
- title: Oliver Gomes Portfolio
  main_url: https://oliver-gomes.github.io/v4/
  url: https://oliver-gomes.github.io/v4/
  description: >
    As an artist and a web designer/developer, I wanted to find a way to present these two portfolios in a way that made sense.  I felt with new found power of speed, Gatsby helped keep my creativity intact with amazing response and versatility. I felt my butter smooth transition felt much better in user perspective and super happy with the power of Gatsby.
  categories:
    - Portfolio
    - Web Development
    - Blog
  built_by: Oliver Gomes
  built_by_url: https://github.com/oliver-gomes
  featured: false
- title: Patrik Szewczyk
  url: https://www.szewczyk.cz/
  main_url: https://www.szewczyk.cz/
  description: >
    Patrik Szewczyk – JavaScript, TypeScript, React, Node.js developer, Redux, Reason
  categories:
    - Portfolio
  built_by: Patrik Szewczyk
  built_by_url: https://linkedin.com/in/thepatriczek/
  featured: false
- title: Patrik Arvidsson's portfolio
  url: https://www.patrikarvidsson.com
  main_url: https://www.patrikarvidsson.com
  source_url: https://github.com/patrikarvidsson/portfolio-gatsby-contentful
  description: >
    Personal portfolio site of Swedish interaction designer Patrik Arvidsson. Built with Gatsby, Tailwind CSS, Emotion JS and Contentful.
  categories:
    - Blog
    - Design
    - Portfolio
    - Web Development
    - Technology
  built_by: Patrik Arvidsson
  built_by_url: https://www.patrikarvidsson.com
  featured: false
- title: Jacob Cofman's Blog
  description: >
    Personal blog / portfolio about Jacob Cofman.
  main_url: "https://jcofman.de/"
  url: "https://jcofman.de/"
  source_url: "https://github.com/JCofman/jc-website"
  featured: false
  categories:
    - Blog
    - Portfolio
- title: re-geo
  description: >
    re-geo is react based geo cities style component.
  main_url: "https://re-geo.netlify.com/"
  url: "https://re-geo.netlify.com/"
  source_url: "https://github.com/sadnessOjisan/re-geo-lp"
  categories:
    - Open Source
  built_by: sadnessOjisan
  built_by_url: https://twitter.com/sadnessOjisan
  featured: false
- title: Luis Cestou Portfolio
  description: >
    Portfolio of graphic + interactive designer Luis Cestou.
  main_url: "https://luiscestou.com"
  url: "https://luiscestou.com"
  source_url: "https://github.com/lcestou/luiscestou.com"
  built_by: Luis Cestou contact@luiscestou.com
  built_by_url: https://luiscestou.com
  featured: false
  categories:
    - Portfolio
    - Web Development
- title: Data Hackers
  url: https://datahackers.com.br/
  main_url: https://datahackers.com.br/
  description: >
    Official website for the biggest portuguese-speaking data science community. Makes use of several data sources such as podcasts from Anchor, messages from Slack, newsletters from MailChimp and blog posts from Medium. The unique visual design also had its hurdles and was quite fun to develop!
  categories:
    - Blog
    - Education
    - Podcast
    - Technology
  built_by: Kaordica
  built_by_url: https://kaordica.design
  featured: false
- title: TROMAQ
  url: https://www.tromaq.com/
  main_url: https://www.tromaq.com/
  description: >
    TROMAQ executes earthmoving services and rents heavy machinery for construction work. Even with the lack of good photography, their new site managed to pass a solid and trustworthy feeling to visitors during testing and they're already seeing the improvement in brand awareness, being the sole player with a modern website in their industry.
  categories:
    - Marketing
  built_by: Kaordica
  built_by_url: https://kaordica.design
  featured: false
- title: Novida Consulting
  url: https://www.novidaconsultoria.com.br
  main_url: https://www.novidaconsultoria.com.br
  description: >
    Novida’s goal was to position itself as a solid, exclusive and trustworthy brand for families looking for a safe financial future… We created a narrative and visual design that highlight their exclusivity.
  categories:
    - Marketing
  built_by: Kaordica
  built_by_url: https://kaordica.design
  featured: false
- title: We Are Clarks
  url: "https://www.weareclarks.com"
  main_url: "https://www.weareclarks.com"
  source_url: "https://github.com/abeaclark/weareclarks"
  description: >
    A family travel blog.
  categories:
    - Blog
    - Travel
  built_by: Abe Clark
  built_by_url: https://www.linkedin.com/in/abrahamclark/
  featured: false
- title: Guillaume Briday's Blog
  main_url: "https://guillaumebriday.fr/"
  url: "https://guillaumebriday.fr/"
  source_url: "https://github.com/guillaumebriday/guillaumebriday.fr"
  description: >
    My personal blog built with Gatsby and Tailwind CSS.
  categories:
    - Blog
    - Web Development
    - Technology
  built_by: Guillaume Briday
  built_by_url: https://guillaumebriday.fr/
  featured: false
- title: SEOmonitor
  main_url: "https://www.seomonitor.com"
  url: "https://www.seomonitor.com"
  description: >
    SEOmonitor is a suite of SEO tools dedicated to agencies.
  categories:
    - Blog
    - Portfolio
    - Agency
  built_by: Bejamas
  built_by_url: https://bejamas.io/
  featured: false
- title: Jean Regisser's Portfolio
  main_url: "https://jeanregisser.com/"
  url: "https://jeanregisser.com/"
  source_url: "https://github.com/jeanregisser/jeanregisser.com"
  featured: false
  description: >
    Portfolio of software engineer Jean Regisser.
  categories:
    - Portfolio
    - Mobile Development
  built_by: Jean Regisser
  built_by_url: "https://jeanregisser.com/"
- title: Chase Ohlson
  url: https://chaseohlson.com
  main_url: https://chaseohlson.com
  description: >
    Portfolio of frontend engineer & web developer Chase Ohlson.
  categories:
    - Portfolio
    - Web Development
  built_by: Chase Ohlson
  built_by_url: https://chaseohlson.com
  featured: false
- title: Zach Schnackel
  url: https://zslabs.com
  main_url: https://zslabs.com
  source_url: "https://github.com/zslabs/zslabs.com"
  description: >
    Portfolio site for UI/Motion Developer, Zach Schnackel.
  categories:
    - Portfolio
    - Web Development
  built_by: Zach Schnackel
  built_by_url: "https://zslabs.com"
- title: Gremlin
  url: https://www.gremlin.com
  main_url: https://www.gremlin.com
  description: >
    Gremlin's Failure as a Service finds weaknesses in your system before they cause problems.
  categories:
    - Marketing
- title: Headless.page
  main_url: https://headless.page/
  url: https://headless.page/
  description: >
    Headless.page is a directory of eCommerce sites featuring headless architecture, PWA features and / or the latest JavaScript technology.
  categories:
    - Directory
    - eCommerce
  built_by: Subscribe Pro
  built_by_url: https://www.subscribepro.com/
  featured: false
- title: Ouracademy
  main_url: https://our-academy.org/
  url: https://our-academy.org/
  source_url: "https://github.com/ouracademy/website"
  description: >
    Ouracademy is an organization that promoves the education in software development through blog posts & videos smiley.
  categories:
    - Open Source
    - Blog
    - Education
  built_by: Ouracademy
  built_by_url: https://github.com/ouracademy
  featured: false
- title: Tenon.io
  main_url: https://tenon.io
  url: https://tenon.io
  description: >
    Tenon.io is an accessibility tooling, services and consulting company.
  categories:
    - API
    - Accessibility
    - Business
    - Consulting
    - Technology
  built_by: Tenon.io
  built_by_url: https://tenon.io
  featured: false
- title: Projectival
  url: https://www.projectival.de/
  main_url: https://www.projectival.de/
  description: >
    Freelancer Online Marketing & Web Development in Cologne, Germany
  categories:
    - Freelance
    - Marketing
    - Web Development
    - Blog
    - Consulting
    - SEO
    - Business
  built_by: Sascha Klapetz
  built_by_url: https://www.projectival.de/
  featured: false
- title: Hetzner Online Community
  main_url: https://community.hetzner.com
  url: https://community.hetzner.com
  description: >
    Hetzner Online Community provides a free collection of high-quality tutorials, which are based on free and open source software, on a variety of topics such as development, system administration, and other web technology.
  categories:
    - Web Development
    - Technology
    - Programming
    - Open Source
    - Community
  built_by: Hetzner Online GmbH
  built_by_url: https://www.hetzner.com/
  featured: false
- title: AGYNAMIX
  url: https://www.agynamix.de/
  main_url: https://www.agynamix.de/
  source_url: https://github.com/tuhlmann/agynamix.de
  description: >
    Full Stack Java, Scala, Clojure, TypeScript, React Developer in Thalheim, Germany
  categories:
    - Freelance
    - Web Development
    - Programming
    - Blog
    - Consulting
    - Portfolio
    - Business
  built_by: Torsten Uhlmann
  built_by_url: https://www.agynamix.de/
  featured: false
- title: syracuse.io
  url: https://syracuse.io
  main_url: https://syracuse.io
  source_url: https://github.com/syracuseio/syracuseio/
  description: >
    Landing page for Syracuse NY Software Development Meetup Groups
  categories:
    - Community
  built_by: Benjamin Lannon
  built_by_url: https://lannonbr.com
- title: Render Documentation
  main_url: https://render.com/docs
  url: https://render.com/docs
  description: >
    Render is the easiest place to host your sites and apps. We use Gatsby for everything on https://render.com, including our documentation. The site is deployed on Render as well! We also have a guide to deploying Gatsby apps on Render: https://render.com/docs/deploy-gatsby.
  categories:
    - Web Development
    - Programming
    - Documentation
    - Technology
  built_by: Render Developers
  built_by_url: https://render.com
  featured: false
- title: prima
  url: https://www.prima.co
  main_url: https://www.prima.co
  description: >
    Discover industry-defining wellness content and trusted organic hemp CBD products safely supporting wellness, stress, mood, skin health, and balance.
  categories:
    - Blog
    - eCommerce
    - Education
  built_by: The Couch
  built_by_url: https://thecouch.nyc
- title: Gatsby Guides
  url: https://gatsbyguides.com/
  main_url: https://gatsbyguides.com/
  description: >
    Free tutorial course about using Gatsby with a CMS.
  categories:
    - Education
    - Documentation
    - Web Development
  built_by: Osio Labs
  built_by_url: https://osiolabs.com/
  featured: false
- title: Architude
  url: https://architudedesign.com
  main_url: https://architudedesign.com
  description: >
    筑冶 Architude International Design Consultants
  categories:
    - Design
    - Landing Page
    - Gallery
  built_by: Neo Nie
  built_by_url: https://github.com/nihgwu
  featured: false
- title: Arctica
  url: https://arctica.io
  main_url: https://arctica.io
  description: >
    Arctica specialises in purpose-built web sites and progressive web applications with user optimal experiences, tailored to meet the objectives of your business.
  categories:
    - Portfolio
    - Agency
    - Design
    - Web Development
  built_by: Arctica
  built_by_url: https://arctica.io
  featured: false
- title: Shard Ventures
  url: https://shard.vc
  main_url: https://shard.vc
  description: >
    Shard is building new online companies from scratch, partnering with other like-minded founders to start and invest in technology companies.
  categories:
    - Finance
    - Technology
    - Portfolio
  built_by: Arctica
  built_by_url: https://arctica.io
  featured: false
- title: David Brookes
  url: https://davidbrookes.me
  main_url: https://davidbrookes.me
  description: >
    Specialising in crafting stylish, high performance websites and applications that get results, using the latest cutting edge web development technologies.
  categories:
    - Portfolio
    - Freelance
    - Web Development
  built_by: Arctica
  built_by_url: https://arctica.io
  featured: false
- title: Dennis Morello
  url: https://morello.dev
  main_url: https://morello.dev
  source_url: https://gitlab.com/dennismorello/dev-blog
  description: >
    morello.dev is a development and technology blog written by Dennis Morello.
  categories:
    - Blog
    - Education
    - Web Development
    - Open Source
    - Technology
  built_by: Dennis Morello
  built_by_url: https://twitter.com/dennismorello
  featured: false
- title: BaseTable
  url: https://autodesk.github.io/react-base-table/
  main_url: https://autodesk.github.io/react-base-table/
  source_url: https://github.com/Autodesk/react-base-table
  description: >
    BaseTable is a react table component to display large data set with high performance and flexibility.
  categories:
    - Web Development
    - Documentation
    - Open Source
  built_by: Neo Nie
  built_by_url: https://github.com/nihgwu
  featured: false
- title: herper.io
  url: https://herper.io
  main_url: https://herper.io
  description: >
    Portfolio website for Jacob Herper - a Front End Web Developer with a passion for all things digital. I have more than 10 years experience working in web development.
  categories:
    - Portfolio
    - Web Development
    - Freelance
    - Design
    - SEO
  built_by: Jacob Herper
  built_by_url: https://github.com/jakeherp
  featured: false
- title: Artem Sapegin Photography
  description: >
    Photography portfolio and blog of Artem Sapegin, an award-losing photographer living in Berlin, Germany. Landscapes, cityscapes and dogs.
  main_url: "https://morning.photos/"
  url: "https://morning.photos/"
  source_url: "https://github.com/sapegin/morning.photos"
  categories:
    - Portfolio
    - Photography
  built_by: Artem Sapegin
  built_by_url: "https://github.com/sapegin"
- title: Pattyrn
  main_url: https://pattyrn.com
  url: https://pattyrn.com
  description: >
    Pattyrn uses advanced machine learning AI to analyze the platform’s your teams use, making it easy to solve performance problems, reduce bottlenecks, and monitor culture health to optimize your ROI and help boost performance without causing burn out.
  categories:
    - Marketing
    - Technology
  built_by: Pattyrn
  built_by_url: https://twitter.com/Pattyrn4
  featured: false
- title: Intranet Italia Day
  main_url: https://www.intranetitaliaday.it/en
  url: https://www.intranetitaliaday.it/en
  description: >
    The Italian event dedicated to the digital workplace that focuses on planning, governance and company intranet management
  categories:
    - Event
    - Conference
  built_by: Ariadne Digital
  built_by_url: https://www.ariadnedigital.it
  featured: false
- title: Textually Stylo
  main_url: https://www.textually.net
  url: https://www.textually.net
  description: >
    Stylo Markdown writing App marketing/documentation website by Textually Inc.
  categories:
    - Marketing
    - Technology
    - Blog
    - Documentation
  built_by: Sébastien Hamel
  built_by_url: https://www.textually.net
  featured: false
- title: OneDeck
  main_url: https://www.onedeck.co
  url: https://www.onedeck.co
  description: >
    OneDeck is a simple yet powerful tool for creating and sharing your one-page investment summary in under 10 minutes.
  categories:
    - Finance
    - Technology
  built_by: William Neill
  built_by_url: https://twitter.com/williamneill
  featured: false
- title: Assortment
  main_url: https://assortment.io
  url: https://assortment.io
  description: >
    Assortment aims to provide detailed tutorials (and more) for developers of all skill levels within the Web Development Industry. Attempting to cut out the fluff and arm you with the facts.
  categories:
    - Blog
    - Web Development
  built_by: Luke Whitehouse
  built_by_url: https://twitter.com/_lukewh
  featured: false
- title: Mission42
  main_url: https://mission42.zauberware.com
  url: https://mission42.zauberware.com
  description: >
    A landing page for the mobile app Mission42. Mission42 wants to help you learn new skills.
  categories:
    - App
    - Learning
    - Education
    - Landing Page
  built_by: Philipp Siegmund, zauberware
  built_by_url: https://www.zauberware.com
- title: Altstadtdomizil Idstein
  main_url: http://www.altstadtdomizil-idstein.de/
  url: http://www.altstadtdomizil-idstein.de/
  description: >
    A landing page for a holiday apartment in Idstein, Germany.
  categories:
    - Landing Page
    - Travel
    - Real Estate
  built_by: Simon Franzen, zauberware
  built_by_url: https://www.zauberware.com
- title: Gerald Martinez Dev
  main_url: https://gmartinez.dev/
  url: https://gmartinez.dev/
  source_url: https://github.com/nephlin7/gmartinez.dev
  description: >
    Personal web site for show my skills and my works.
  categories:
    - Web Development
    - Portfolio
  built_by: Gerald Martinez
  built_by_url: https://twitter.com/GeraldM_92
  featured: false
- title: Becreatives
  main_url: "https://becreatives.com"
  url: "https://becreatives.com"
  featured: false
  description: >
    Digital software house. Enlights ideas. Think smart execute harder.
  categories:
    - Technology
    - Web Development
    - Agency
    - Marketing
  built_by: Becreatives
  built_by_url: "https://becreatives.com"
- title: Paul Clifton Photography
  main_url: https://paulcliftonphotography.com
  url: https://paulcliftonphotography.com
  featured: false
  description: >
    A full migration from WordPress to GatsbyJS and DatoCMS. Includes custom cropping on images as viewport changes size and also an infinity scroll that doesn't preload all of the results.
  categories:
    - Blog
    - Portfolio
    - Gallery
    - Photography
  built_by: Little Wolf Studio
  built_by_url: https://littlewolfstudio.co.uk
- title: Atte Juvonen - Blog
  url: https://www.attejuvonen.fi/
  main_url: https://www.attejuvonen.fi/
  source_url: https://github.com/baobabKoodaa/blog
  description: >
    Tech-oriented personal blog covering topics like AI, data, voting, game theory, infosec and software development.
  categories:
    - Blog
    - Data
    - JavaScript
    - Programming
    - Science
    - Security
    - Technology
    - Web Development
  featured: false
- title: Kibuk Construction
  url: https://kibukconstruction.com/
  main_url: https://kibukconstruction.com/
  description: >
    Kibuk Construction is a fully licensed and insured contractor specializing in Siding, Decks, Windows & Doors!
  categories:
    - Business
  built_by: David Krasniy
  built_by_url: http://dkrasniy.com
- title: RedCarpetUp
  main_url: https://www.redcarpetup.com
  url: https://www.redcarpetup.com/
  description: >
    RedCarpetUp's home page for a predominantly mobile-only customer base in India with major constraints on bandwidth availability
  categories:
    - Finance
  built_by: RedCarpet Dev Team
  built_by_url: https://www.redcarpetup.com
  featured: false
- title: talita traveler
  url: https://talitatraveler.com/
  main_url: https://talitatraveler.com/
  source_url: https://github.com/afuh/talitatraveler
  description: >
    Talita Traveler's personal blog.
  categories:
    - Blog
  built_by: Axel Fuhrmann
  built_by_url: https://axelfuhrmann.com/
  featured: false
- title: Pastelería el Progreso
  url: https://pasteleriaelprogreso.com/
  main_url: https://pasteleriaelprogreso.com/
  source_url: https://github.com/afuh/elprogreso
  description: >
    Famous bakery in Buenos Aires.
  categories:
    - Food
    - Gallery
  built_by: Axel Fuhrmann
  built_by_url: https://axelfuhrmann.com/
  featured: false
- title: Maitrik's Portfolio
  url: https://www.maitrikpatel.com/
  main_url: https://www.maitrikpatel.com/
  source_url: https://github.com/maitrikjpatel/portfolio
  description: >
    Portfolio of a Front-End Developer / UX Designer who designs and develops pixel perfect user interface, experiences and web applications.
  categories:
    - Portfolio
    - Blog
    - Design
    - Web Development
  built_by: Maitrik Patel
  built_by_url: https://www.maitrikpatel.com/
  featured: false
- title: PicPick
  url: https://picpick.app/
  main_url: https://picpick.app/
  description: >
    All-in-one Graphic Design Tool, Screen Capture Software, Image Editor, Color Picker, Pixel Ruler and More
  categories:
    - Productivity
    - App
    - Technology
  built_by: NGWIN
  built_by_url: https://picpick.app/
  featured: false
- title: Ste O'Neill
  main_url: https://www.steoneill.dev
  url: https://www.steoneill.dev
  description: >
    MVP of a portfolio site for a full stack UK based developer.
  categories:
    - Blog
    - Portfolio
  built_by: Ste O'Neill
  built_by_url: https://steoneill.dev
  featured: false
- title: Filipe Santos Correa's Portfolio
  description: >
    Filipe's Personal About Me / Portfolio.
  main_url: "https://filipesantoscorrea.com/"
  url: "https://filipesantoscorrea.com/"
  source_url: "https://github.com/Safi1012/filipesantoscorrea.com"
  featured: false
  categories:
    - Portfolio
- title: Progressive Massachusetts Legislator Scorecard
  main_url: https://scorecard.progressivemass.com
  url: https://scorecard.progressivemass.com
  featured: false
  source_url: https://github.com/progressivemass/legislator-scorecard
  description: >
    Learn about MA state legislators' voting records through a progressive lens
  categories:
    - Government
    - Education
  built_by: Alex Holachek
  built_by_url: "https://alex.holachek.com/"
- title: Jeff Wolff – Portfolio
  main_url: https://www.jeffwolff.net
  url: https://www.jeffwolff.net
  featured: false
  description: >
    A guy from San Diego who makes websites.
  categories:
    - Blog
    - Portfolio
    - Web Development
- title: Jp Valery – Portfolio
  main_url: https://jpvalery.photo
  url: https://jpvalery.photo
  featured: false
  description: >
    Self-taught photographer documenting spaces and people
  categories:
    - Portfolio
    - Photography
- title: Prevue
  main_url: https://www.prevue.io
  url: https://www.prevue.io
  featured: false
  description: >
    All in One Prototyping Tool For Vue Developers
  categories:
    - Open Source
    - Web Development
- title: Gold Medal Flour
  main_url: https://www.goldmedalflour.com
  url: https://www.goldmedalflour.com
  description: >
    Gold Medal Four is a brand of flour products owned by General Mills. The new site was built using Gatsby v2 with data sources from WordPress and an internal recipe API, and features multifaceted recipe filtering and a modified version of Gatsby Image to support art direction images.
  categories:
    - Food
  built_by: General Mills Branded Sites Dev Team
  built_by_url: https://www.generalmills.com
  featured: false
- title: Fifth Gait Technologies
  main_url: https://5thgait.com
  url: https://5thgait.com
  featured: false
  description: >
    Fifth Gait is a small business in the defense and space industry that is run and owned by physicists and engineers that have worked together for decades. The site was built using Gatsby V2.
  categories:
    - Government
    - Science
    - Technology
  built_by: Jonathan Z. Fisher
  built_by_url: "https://jonzfisher.com"
- title: Sal's Pals
  main_url: https://www.sals-pals.net
  url: https://www.sals-pals.net
  featured: false
  description: >
    Sal's Pals is a professional dog walking and pet sitting service based in Westfield, NJ. New site built with gatsby v2.
  categories:
    - Business
- title: Zuyet Awarmatrip
  main_url: https://www.zuyetawarmatrip.com
  url: https://www.zuyetawarmatrip.com
  featured: false
  description: >
    Zuyet Awarmatrip is a subsidiary identity within the personal ecosystem of Zuyet Awarmatik, focusing on travel and photography.
  categories:
    - Travel
    - Photography
  built_by: Zuyet Awarmatik
- title: manuvel.be
  url: https://www.manuvel.be
  main_url: https://www.manuvel.be
  source_url: https://github.com/riencoertjens/manuvelsite
  description: >
    Cycling themed café coming this april in Sint Niklaas, Belgium. One page with funky css-grid and gatsby-image trickery!
  categories:
    - Food
  built_by: WEBhart
  built_by_url: https://www.web-hart.com
  featured: false
- title: WEBhart
  url: https://www.web-hart.com
  main_url: https://www.web-hart.com
  description: >
    Hi, I'm Rien (pronounced Reen) from Belgium but based in Girona, Spain. I'm an autodidact, committed to learning until the end of time.
  categories:
    - Portfolio
    - Design
    - Web Development
    - Freelance
  built_by: WEBhart
  built_by_url: https://www.web-hart.com
  featured: false
- title: nicdougall.com
  url: https://nicdougall.netlify.com/
  main_url: https://nicdougall.netlify.com/
  source_url: https://github.com/riencoertjens/nicdougall.com
  description: >
    Athlete website with Netlify CMS for blog content.
  categories:
    - Blog
  built_by: WEBhart
  built_by_url: https://www.web-hart.com
  featured: false
- title: het Groeiatelier
  url: https://www.hetgroeiatelier.be/
  main_url: https://www.hetgroeiatelier.be/
  description: >
    Workspace for talent development and logopedics. One page site with basic info and small calendar CMS.
  categories:
    - Marketing
  built_by: WEBhart
  built_by_url: https://www.web-hart.com
  featured: false
- title: Lebuin D'Haese
  url: https://www.lebuindhaese.be/
  main_url: https://www.lebuindhaese.be/
  description: >
    Artist portfolio website. Powered by a super simple Netlify CMS to easily add blog posts or new art pieces.
  categories:
    - Portfolio
    - Blog
  built_by: WEBhart
  built_by_url: https://www.web-hart.com
  featured: false
- title: Iefke Molenstra
  url: https://www.iefke.be/
  main_url: https://www.iefke.be/
  description: >
    Artist portfolio website. Powered by a super simple Netlify CMS to easily add blog posts or new art pieces.
  categories:
    - Portfolio
    - Blog
  built_by: WEBhart
  built_by_url: https://www.web-hart.com
  featured: false
- title: The Broomwagon
  url: https://www.thebroomwagongirona.com/
  main_url: https://www.thebroomwagongirona.com/
  description: >
    foodtruck style coffee by pro cyclist Robert Gesink. The site has a webshop with merchandise and coffee beans.
  categories:
    - eCommerce
  built_by: WEBhart
  built_by_url: https://www.web-hart.com
- title: Pella Windows and Doors
  main_url: https://www.pella.com
  url: https://www.pella.com
  featured: false
  description: >
    The Pella Corporation is a privately held window and door manufacturing
  categories:
    - Business
- title: tinney.dev
  url: https://tinney.dev
  main_url: https://tinney.dev
  source_url: https://github.com/cdtinney/tinney.dev
  description: >
    Personal portfolio/blog of Colin Tinney
  categories:
    - Blog
    - Portfolio
    - Open Source
  built_by: Colin Tinney
  built_by_url: https://tinney.dev
  featured: false
- title: Monkeywrench Books
  main_url: https://monkeywrenchbooks.org
  url: https://monkeywrenchbooks.org
  description: >
    Monkeywrench Books is an all-volunteer, collectively-run bookstore and event space in Austin, TX
  categories:
    - Business
    - Community
    - Education
  built_by: Monkeywrench Books
  built_by_url: https://monkeywrenchbooks.org
- title: DeepMay.io
  main_url: https://deepmay.io
  url: https://deepmay.io
  description: >
    DeepMay is an experimental new tech bootcamp in the mountains of North Carolina.
  categories:
    - Event
    - Community
    - Technology
    - Marketing
  built_by: DeepMay
  built_by_url: https://twitter.com/deepmay_io
  featured: false
- title: Liferay.Design
  main_url: https://liferay.design
  url: https://liferay.design
  source_url: https://github.com/liferay-design/liferay.design
  description: >
    Liferay.Design is home to some of the freshest open-source designers who love to share articles and other resources for the Design Community.
  categories:
    - Blog
    - Community
    - Design
    - Marketing
    - Open Source
    - Technology
    - User Experience
  built_by: Liferay Designers
  built_by_url: https://twitter.com/liferaydesign
  featured: false
- title: Front End Remote Jobs
  main_url: https://frontendremotejobs.com
  url: https://frontendremotejobs.com
  source_url: https://github.com/benjamingrobertson/remotefrontend
  description: >
    Front End Remote Jobs features fully remote jobs for front end developers.
  categories:
    - WordPress
    - Web Development
  built_by: Ben Robertson
  built_by_url: https://benrobertson.io
  featured: false
- title: Penrose Grand Del Mar
  main_url: https://penroseatthegrand.com
  url: https://penroseatthegrand.com
  description: >
    Penrose Grand Del Mar is a luxury housing project coming soon.
  categories:
    - Real Estate
    - Design
  built_by: Chase Ohlson
  built_by_url: https://chaseohlson.com
- title: JustGraphQL
  url: https://www.justgraphql.com/
  main_url: https://www.justgraphql.com/
  source_url: https://github.com/Novvum/justgraphql
  description: >
    JustGraphQL helps developers quickly search and filter through GraphQL resources, tools, and articles.
  categories:
    - Open Source
    - Web Development
    - Technology
  built_by: Novvum
  built_by_url: https://www.novvum.io/
  featured: false
- title: Peter Macinkovic Personal Blog
  url: https://peter.macinkovic.id.au/
  main_url: https://peter.macinkovic.id.au/
  source_url: https://github.com/inkovic/peter-macinkovic-static-site
  description: >
    Personal Website and Blog of eCommerce SEO Specialist and Digital Marketer Peter Macinkovic.
  categories:
    - SEO
    - Marketing
    - Blog
  featured: false
- title: NH Hydraulikzylinder
  main_url: https://nh-hydraulikzylinder.com
  url: https://nh-hydraulikzylinder.com
  description: >
    High quality & high performance hydraulic cylinders manufactured in Austria based on the clients requirements
  categories:
    - Business
  built_by: MangoART
  built_by_url: https://www.mangoart.at
  featured: false
- title: Frauennetzwerk Linz-Land
  main_url: https://frauennetzwerk-linzland.net
  url: https://frauennetzwerk-linzland.net
  description: >
    Homepage for the local women's association providing support to people in need offline and online (Livechat integration)
  categories:
    - Nonprofit
  built_by: MangoART
  built_by_url: https://www.mangoart.at
  featured: false
- title: Mein Traktor
  main_url: http://www.mein-traktor.at/
  url: http://www.mein-traktor.at/
  description: >
    Homepage of a the main importer of SAME and Lamborghini Tractors in Austria with customer support area
  categories:
    - Business
    - App
  built_by: MangoART
  built_by_url: https://www.mangoart.at
  featured: false
- title: Lamborghini Traktoren
  main_url: https://lamborghini-traktor.at
  url: https://lamborghini-traktor.at
  description: >
    Lamborghini Tractors - Landing page for the brand in Austria
  categories:
    - Business
  built_by: MangoART
  built_by_url: https://www.mangoart.at
  featured: false
- title: Holly Lodge Community Centre - Highgate, London
  main_url: https://www.hlcchl.org/
  url: https://www.hlcchl.org/
  source_url: https://github.com/eugelogic/hlcchl-gatsby
  description: >
    The Holly Lodge Community Centre - Highgate, London has a shiny new website built with Gatsby v2 that makes important contributions towards a faster, more secure and environmentally friendly web for everyone.
  categories:
    - Community
    - Event
    - Nonprofit
  built_by: Eugene Molari Developer
  built_by_url: https://twitter.com/EugeneMolari
  featured: false
- title: blackcater's blog
  url: https://www.blackcater.win
  main_url: https://www.blackcater.win
  source_url: https://github.com/blackcater/blog
  description: >
    Blog like Medium, for person and team.
  categories:
    - Blog
    - Web Development
  built_by: blackcater
  built_by_url: https://github.com/blackcater
  featured: false
- title: Kenneth Kwakye-Gyamfi Portfolio Site
  url: https://www.kwakye-gyamfi.com
  main_url: https://www.kwakye-gyamfi.com
  source_url: https://www.github.com/cross19xx/cross-site
  description: >
    Personal portfolio site for Kenneth Kwakye-Gyamfi, a mobile and web full stack applications developer currently based in Accra, Ghana.
  categories:
    - SEO
    - Web Development
    - Open Source
    - Portfolio
  featured: false
- title: Gareth Weaver
  url: https://www.garethweaver.com/
  main_url: https://www.garethweaver.com/
  source_url: https://github.com/garethweaver/public-site-react
  description: >
    A personal portfolio of a London based frontend developer built with Gatsby 2, Redux and Sass
  categories:
    - Portfolio
    - Web Development
  built_by: Gareth Weaver
  built_by_url: https://twitter.com/garethdweaver
  featured: false
- title: Mailjet
  url: https://dev.mailjet.com/
  main_url: https://dev.mailjet.com/
  description: >
    Mailjet is an easy-to-use all-in-one e-mail platform.
  categories:
    - API
    - Documentation
  featured: false
- title: Peintagone
  url: https://www.peintagone.be/
  main_url: https://www.peintagone.be/
  description: >
    Peintagone is a superior quality paint brand with Belgian tones.
  categories:
    - Portfolio
    - Gallery
  built_by: Sebastien Crepin
  built_by_url: https://github.com/opeah
  featured: false
- title: Let's Do Dish!
  url: https://letsdodish.com
  main_url: https://letsdodish.com
  description: >
    A new recipe site for people who enjoy cooking great food in their home kitchen. Find some great meal ideas! Let's do dish!
  categories:
    - Blog
    - Food
  built_by: Connerra
  featured: false
- title: AWS Amplify Community
  url: https://amplify.aws/community/
  main_url: https://amplify.aws/community/
  source_url: https://github.com/aws-amplify/community
  description: >
    Amplify Community is a hub for developers building fullstack serverless applications with Amplify to easily access content (such as events, blog posts, videos, sample projects, and tutorials) created by other members of the Amplify community.
  categories:
    - Blog
    - Directory
    - Education
    - Technology
  built_by: Nikhil Swaminathan
  built_by_url: https://github.com/swaminator
  featured: false
- title: Cal State Monterey Bay
  url: https://csumb.edu
  main_url: https://csumb.edu
  source_url: https://github.com/csumb/csumb-gatsby
  description: >
    A website for the entire campus of California State University, Monterey Bay.
  categories:
    - Education
    - Government
  built_by: CSUMB Web Team
  built_by_url: https://csumb.edu/web/team
  featured: false
- title: BestPricingPages.com
  url: https://bestpricingpages.com
  main_url: https://bestpricingpages.com
  source_url: https://github.com/jpvalery/pricingpages/
  description: >
    A repository of the best pricing pages by the best companies. Built in less than a week.
    Inspired by RGE and since pricingpages.xyz no longer exists, I felt such a resource was missing and could be helpful to many people.
  categories:
    - Business
    - Community
    - Entrepreneurship
    - Open Source
    - Technology
  built_by: Jp Valery
  built_by_url: https://jpvalery.me
  featured: false
- title: Lendo Austria
  url: https://lendo.at
  main_url: https://lendo.at
  description: >
    A Comparison site for best private loan offer from banks in Austria.
  categories:
    - Business
    - Finance
  built_by: Lendo developers
  featured: false
- title: Visual Cloud FX
  url: https://visualcloudfx.com
  main_url: https://visualcloudfx.com
  source_url: https://github.com/jjcav84/visualcloudfx
  description: >
    Basic static site built with MDBootstrap, React, and Gatsby
  categories:
    - Consulting
    - Portfolio
  built_by: Jacob Cavazos
  built_by_url: https://jacobcavazos.com
- title: Matthew Miller (Me4502)
  url: https://matthewmiller.dev
  main_url: https://matthewmiller.dev
  description: >
    The personal site, blog and portfolio of Matthew Miller (Me4502)
  categories:
    - Blog
    - Programming
    - Technology
    - Portfolio
  built_by: Matthew Miller
  featured: false
- title: Årets Kontor
  url: https://aretskontor.newst.se
  main_url: https://aretskontor.newst.se
  description: >
    A swedish competition for "office of the year" in sweden with a focus on design. Built with MDBootstrap and Gatsby.
  categories:
    - Real Estate
    - Marketing
  built_by: Victor Björklund
  built_by_url: https://victorbjorklund.com
  featured: false
- title: Kyma
  url: https://kyma-project.io
  main_url: https://kyma-project.io
  source_url: https://github.com/kyma-project/website
  description: >
    This website holds overview, blog and documentation for Kyma open source project that is a Kubernates based application extensibility framework.
  categories:
    - Documentation
    - Blog
    - Technology
    - Open Source
  built_by: Kyma developers
  built_by_url: https://twitter.com/kymaproject
  featured: false
- title: Verso
  main_url: https://verso.digital
  url: https://verso.digital
  description: >
    Verso is a creative technology studio based in Singapore. Site built with Gatsby and Netlify.
  categories:
    - Agency
    - Consulting
    - Design
    - Technology
  built_by: Verso
  built_by_url: https://verso.digital
  featured: false
- title: Camilo Holguin
  url: https://camiloholguin.me
  main_url: https://camiloholguin.me
  source_url: https://github.com/camiloholguin/gatsby-portfolio
  description: >
    Portfolio site using GatsbyJS and WordPress REST API.
  categories:
    - WordPress
    - Portfolio
    - Web Development
  built_by: Camilo Holguin
  built_by_url: https://camiloholguin.me
  featured: false
- title: Bennett Hardwick
  url: https://bennetthardwick.com
  main_url: https://bennetthardwick.com
  description: >
    The personal website and blog of Bennett Hardwick, an Australian software developer and human being.
  categories:
    - Blog
    - Programming
    - Technology
  source_url: https://github.com/bennetthardwick/website
  built_by: Bennett Hardwick
  built_by_url: https://bennetthardwick.com
  featured: false
- title: Kodingnesia
  url: https://kodingnesia.com/
  main_url: https://kodingnesia.com/
  description: >
    Kodingnesia is a place for learning programming & linux in Bahasa Indonesia.
  categories:
    - Blog
    - Programming
    - Technology
  built_by: Frisko Mayufid
  built_by_url: https://frisko.space
- title: Sindhuka
  url: https://sindhuka.org/
  main_url: https://sindhuka.org/
  description: >
    Official website of the Sindhuka initiative, a sustainable farmers' network in Nepal.
  categories:
    - Business
    - Community
    - Government
    - Marketing
  source_url: https://github.com/Polcius/sindhuka-serif
  built_by: Pol Milian
  built_by_url: https://github.com/Polcius/
  featured: false
- title: ERS HCL Open Source Portal
  url: https://ers-hcl.github.io/
  main_url: https://ers-hcl.github.io/
  description: >
    Official site for ERS-HCL GitHub organizational site. This is a hybrid app with static and dynamic content, providing a details of the open source projects, initiatives, innovation ideas within ERS-HCL. It pulls data from various data sources including GitHub APIs, MDX based blog posts, excel files. It also hosts an ideas app that is based on Firebase.
  categories:
    - Open Source
    - Blog
    - Technology
    - Web Development
    - Community
    - Documentation
  source_url: https://github.com/ERS-HCL/gatsby-ershcl-app
  built_by: Tarun Kumar Sukhu
  built_by_url: https://github.com/tsukhu
- title: Sandbox
  url: https://www.sandboxneu.com/
  main_url: https://www.sandboxneu.com/
  source_url: https://github.com/sandboxneu/sandboxneu.com
  description: >
    Official website of Sandbox, a Northeastern University student group that builds software for researchers.
  categories:
    - Marketing
  built_by: Sandbox at Northeastern
  built_by_url: https://github.com/sandboxneu/
  featured: false
- title: Accessible App
  main_url: https://accessible-app.com
  url: https://accessible-app.com
  source_url: https://github.com/accessible-app/accessible-app_com
  description: >
    Learn how to build inclusive web applications and Single Page Apps in modern JavaScript frameworks. This project collects strategies, links, patterns and plugins for React, Vue and Angular.
  categories:
    - Accessibility
    - Web Development
    - JavaScript
  built_by: Marcus Herrmann
  built_by_url: https://marcus.io
  featured: false
- title: PygmalionPolymorph
  url: https://pygmalionpolymorph.com
  main_url: https://pygmalionpolymorph.com
  source_url: https://github.com/PygmalionPolymorph/portfolio
  description: >
    Portfolio of artist, musician and developer PygmalionPolymorph.
  categories:
    - Portfolio
    - Gallery
    - Music
    - Photography
    - Web Development
  built_by: PygmalionPolymorph
  built_by_url: https://pygmalionpolymorph.com
  featured: false
- title: Gonzalo Nuñez Photographer
  main_url: https://www.gonzalonunez.com
  url: https://www.gonzalonunez.com
  description: >
    Website for Cancun based destination wedding photographer Gonzalo Nuñez. Site built with GatsbyJS, WordPress API and Netlify.
  categories:
    - Photography
    - Portfolio
    - WordPress
  built_by: Miguel Mayo
  built_by_url: https://www.miguelmayo.com
  featured: false
- title: Element 84
  main_url: https://www.element84.com
  url: https://www.element84.com
  description: >
    Element 84 is software engineering and design firm that helps companies and government agencies solve problems using remote sensing, life sciences, and transportation data in the cloud.
  categories:
    - Agency
    - Blog
    - Business
    - Consulting
    - Data
    - Design
    - Government
    - Portfolio
    - Programming
    - Science
    - Technology
    - User Experience
    - Web Development
- title: Raconteur Agency
  main_url: https://www.raconteur.net/agency
  url: https://www.raconteur.net/agency
  description: >
    Raconteur Agency is a London-based content marketing agency for B2B brands. We have rebuilt their site with Gatsby v2 using their existing WordPress backend as the data source. By switching from WordPress to GatsbyJS we have achieved a 200%+ improvement in page load times and went from a Lighthouse performance score of 49 to 100.
  categories:
    - Agency
    - Marketing
    - WordPress
  built_by: Jacob Herper
  built_by_url: https://herper.io
  featured: false
- title: GreenOrbit
  main_url: https://greenorbit.com/
  url: https://greenorbit.com/
  description: >
    Cloud-based intranet software. Get your people going with everything you need, built in.
  categories:
    - Business
    - App
    - Productivity
    - Technology
  built_by: Effective Digital
  built_by_url: https://effective.digital/
- title: Purple11
  main_url: https://purple11.com/
  url: https://purple11.com/
  description: >
    Purple11 is a site for photography and photo retouching tips and tricks.
  categories:
    - Blog
    - Photography
  built_by: Sébastien Noël
  built_by_url: https://blkfuel.com/
  featured: false
- title: PerfReviews
  main_url: https://perf.reviews/
  url: https://perf.reviews/
  source_url: https://github.com/PerfReviews/PerfReviews
  description: >
    The best content about web performance in spanish language.
  categories:
    - Web Development
  built_by: Joan León & José M. Pérez
  built_by_url: https://perf.reviews/nosotros/
  featured: false
- title: Un Backend - Blog
  main_url: https://www.unbackend.pro/
  url: https://www.unbackend.pro/
  description: >
    The personal website and blog of Camilo Ramírez, a backend developer :).
  categories:
    - Blog
    - Programming
    - Technology
  source_url: https://github.com/camilortte/camilortte.github.com
  built_by: Camilo Ramírez
  built_by_url: https://www.unbackend.pro/about
  featured: false
- title: Hitesh Vaghasiya
  main_url: https://hiteshvaghasiya.com/
  url: https://hiteshvaghasiya.com/
  description: >
    This is Hitesh Vaghasiya's blog. This blog is help you an E-Commerce like Magento, Shopify, and BigCommerce.
  categories:
    - Blog
    - Programming
    - Technology
    - Web Development
  built_by: Hitesh Vaghasiya
  built_by_url: https://hiteshvaghasiya.com/
  featured: false
- title: Aditus
  main_url: https://www.aditus.io
  url: https://www.aditus.io
  description: >
    Aditus is the accessibility tool for your team. We help teams build accessible websites and products.
  categories:
    - Accessibility
    - Education
  built_by: Aditus
  built_by_url: https://www.aditus.io
  featured: false
- title: Ultra Config
  main_url: https://ultraconfig.com.au/
  url: https://ultraconfig.com.au/ultra-config-generator/
  description: >
    Ultra Config Generator is a software application for Network Engineers to efficiently manage their network infrastructure.
  categories:
    - Blog
    - Technology
  built_by: Ultra Config
  built_by_url: https://ultraconfig.com.au/
  featured: false
- title: Malice
  main_url: https://malice.fr/
  url: https://malice.fr/
  description: >
    Malice is a cyber-training  platform for learning, validating and improving security related skills through simulated scenarios and challenges.
  categories:
    - Security
    - Technology
  built_by: Sysdream
  built_by_url: https://sysdream.com/
  featured: false
- title: Nash
  main_url: https://nash.io/
  url: https://nash.io/
  description: >
    Nash is a decentralized platform for trading, payment and other financial services. Our goal is to bring distributed finance to everyone by making blockchain technology fast and easy to use. We employ an off-chain engine to match trades rapidly, but never take control of customers’ assets. Our intuitive interface offers easy access to a range of trading, payment and investment functions.
  categories:
    - Portfolio
    - Security
    - Technology
  built_by: Andrej Gajdos
  built_by_url: https://andrejgajdos.com/
  featured: false
- title: Axel Fuhrmann
  url: https://axelfuhrmann.com
  main_url: https://axelfuhrmann.com
  source_url: https://github.com/afuh/axelfuhrmann.com
  description: >
    Personal portfolio.
  categories:
    - Portfolio
    - Freelance
    - Web Development
  featured: false
- title: Alaina Viau
  url: https://www.alainaviau.com
  main_url: https://www.alainaviau.com
  description: >
    Official website of Canadian opera director, creator, and producer Alaina Viau. Site designed by Stephen Bell.
  categories:
    - Portfolio
    - Music
  built_by: Michael Uloth
  built_by_url: "https://www.michaeluloth.com"
- title: Alison Moritz
  url: https://www.alisonmoritz.com
  main_url: https://www.alisonmoritz.com
  description: >
    Official website of American stage director Alison Moritz. Site designed by Stephen Bell.
  categories:
    - Portfolio
    - Music
  built_by: Michael Uloth
  built_by_url: "https://www.michaeluloth.com"
- title: Luke Secomb Digital
  url: https://lukesecomb.digital
  main_url: https://lukesecomb.digital
  source_url: https://github.com/lukethacoder/luke-secomb-simple
  description: >
    A simple portfolio site built using TypeScript, Markdown and React Spring.
  categories:
    - Portfolio
    - Web Development
  built_by: Luke Secomb
  built_by_url: https://lukesecomb.digital
  featured: false
- title: We are Brew
  url: https://www.wearebrew.co.uk
  main_url: https://www.wearebrew.co.uk
  description: >
    Official website for Brew, a Birmingham based Digital Marketing Agency.
  categories:
    - Portfolio
    - Web Development
    - Agency
    - Marketing
  built_by: Brew Digital
  built_by_url: https://www.wearebrew.co.uk
- title: Global City Data
  main_url: https://globalcitydata.com
  url: https://globalcitydata.com
  source_url: https://github.com/globalcitydata/globalcitydata
  description: >
    Global City Data is an open, easily browsable platform to showcase peer-reviewed urban datasets and models created by different research groups.
  categories:
    - Education
    - Open Source
  built_by: Rafi Barash
  built_by_url: https://rafibarash.com
  featured: false
- title: Submittable
  url: https://www.submittable.com
  main_url: https://www.submittable.com
  description: >
    Submissions made simple. Submittalbe is a cloud-based submissions manager that lets you accept, review, and make decisions on any kind of digital content.
  categories:
    - Technology
    - Marketing
  built_by: Genevieve Crow
  built_by_url: https://github.com/g-crow
- title: Appmantle
  main_url: https://appmantle.com
  url: https://appmantle.com
  description: >
    Appmantle is a new way of creating apps. A complete modern app that you build yourself quickly & easily, without programming knowledge.
  categories:
    - App
    - Marketing
    - Landing Page
    - Mobile Development
    - Technology
  built_by: Appmantle
  built_by_url: https://appmantle.com
  featured: false
- title: Acto
  main_url: https://www.acto.dk/
  url: https://www.acto.dk/
  description: >
    Tomorrows solutions - today. Acto is an innovative software engineering company, providing your business with high-quality, scalable and maintainable software solutions, to make your business shine.
  categories:
    - Agency
    - Technology
    - Web Development
    - Mobile Development
  built_by: Acto
  built_by_url: https://www.acto.dk/
- title: Gatsby GitHub Stats
  url: https://gatsby-github-stats.netlify.com
  main_url: https://gatsby-github-stats.netlify.com
  source_url: https://github.com/lannonbr/gatsby-github-stats/
  description: >
    Statistics Dashboard for Gatsby GitHub repository
  categories:
    - Data
  built_by: Benjamin Lannon
  built_by_url: https://lannonbr.com
  featured: false
- title: Graphic Intuitions
  url: https://www.graphicintuitions.com/
  main_url: https://www.graphicintuitions.com/
  description: >
    Digital marketing agency located in Morris, Manitoba.
  categories:
    - Agency
    - Web Development
    - Marketing
  featured: false
- title: Smooper
  url: https://www.smooper.com/
  main_url: https://www.smooper.com/
  description: >
    We connect you with digital marketing experts for 1 on 1 consultation sessions
  categories:
    - Marketing
    - Directory
  featured: false
- title: Lesley Barber
  url: https://www.lesleybarber.com/
  main_url: https://www.lesleybarber.com/
  description: >
    Official website of Canadian film composer Lesley Barber.
  categories:
    - Portfolio
    - Music
  built_by: Michael Uloth
  built_by_url: https://www.michaeluloth.com
- title: Timeline of Terror
  main_url: https://timelineofterror.org/
  url: https://timelineofterror.org/
  source_url: https://github.com/Symbitic/timeline-of-terror
  description: >
    Complete guide to the events of September 11, 2001.
  categories:
    - Directory
    - Government
  built_by: Alex Shaw
  built_by_url: https://github.com/Symbitic/
  featured: false
- title: Pill Club
  url: https://thepillclub.com
  main_url: https://thepillclub.com
  description: >
    Zero Copay With Insurance + Free Shipping + Bonus Gifts + Online Delivery – Birth Control Delivery and Prescription
  categories:
    - Marketing
    - Healthcare
  built_by: Pill Club
  built_by_url: https://thepillclub.com
- title: myweekinjs
  url: https://www.myweekinjs.com/
  main_url: https://www.myweekinjs.com/
  source_url: https://github.com/myweekinjs/public-website
  description: >
    Challenge to create and/or learn something new in JavaScript each week.
  categories:
    - Blog
  built_by: Adriaan Janse van Rensburg
  built_by_url: https://github.com/HurricaneInteractive/
  featured: false
- title: The Edit Suite
  main_url: https://www.theeditsuite.com.au/
  url: https://www.theeditsuite.com.au/
  source_url: https://thriveweb.com.au/portfolio/the-edit-suite/
  description: >-
    The Edit Suite is an award winning video production and photography company based out of our Mermaid Beach studio on the Gold Coast of Australia but we also have the ability to work mobile from any location.
  categories:
    - Photography
    - Marketing
  built_by: Thrive Team - Gold Coast
  built_by_url: https://thriveweb.com.au/
  featured: false
- title: CarineRoitfeld
  main_url: https://www.carineroitfeld.com/
  url: https://www.carineroitfeld.com/
  description: >
    Online shop for Carine Roitfeld parfume
  categories:
    - eCommerce
  built_by: Ask Phill
  built_by_url: https://askphill.com
- title: EngineHub.org
  url: https://enginehub.org
  main_url: https://enginehub.org
  source_url: https://github.com/EngineHub/enginehub-website
  description: >
    The landing pages for EngineHub, the organisation behind WorldEdit, WorldGuard, CraftBook, and more
  categories:
    - Landing Page
    - Technology
    - Open Source
  built_by: Matthew Miller
  built_by_url: https://matthewmiller.dev
- title: Goulburn Physiotherapy
  url: https://www.goulburnphysiotherapy.com.au/
  main_url: https://www.goulburnphysiotherapy.com.au/
  description: >
    Goulburn Physiotherapy is a leader in injury prevention, individual and community health, and workplace health solutions across Central Victoria.
  categories:
    - Blog
    - Healthcare
  built_by: KiwiSprout
  built_by_url: https://kiwisprout.nz/
  featured: false
- title: TomTom Traffic Index
  main_url: https://www.tomtom.com/en_gb/traffic-index/
  url: https://www.tomtom.com/en_gb/traffic-index/
  description: >
    The TomTom Traffic Index provides drivers, city planners, auto manufacturers and policy makers with unbiased statistics and information about congestion levels in 403 cities across 56 countries on 6 continents.
  categories:
    - Travel
    - Data
  built_by: TomTom
  built_by_url: https://tomtom.com
  featured: false
- title: PrintAWorld | A 3D Printing and Fabrication Company
  main_url: https://prtwd.com/
  url: https://prtwd.com/
  description: >
    PrintAWorld is a NYC based fabrication and manufacturing company that specializes in 3D printing, 3D scanning, CAD Design,
    laser cutting, and rapid prototyping. We help artists, agencies and engineers turn their ideas into its physical form.
  categories:
    - Business
  featured: false
- title: Asjas
  main_url: https://asjas.co.za
  url: https://asjas.co.za/blog
  source_url: https://github.com/Asjas/Personal-Webpage
  description: >
    This is a website built with Gatsby v2 that uses Netlify CMS and Gatsby-MDX as a blog (incl. portfolio page).
  categories:
    - Web Development
    - Blog
    - Portfolio
  built_by: A-J Roos
  built_by_url: https://twitter.com/_asjas
  featured: false
- title: Glug-Infinite
  main_url: https://gluginfinite.github.io
  url: https://gluginfinite.github.io
  source_url: https://github.com/crstnmac/glug
  description: >
    This is a website built with Gatsby v2 that is deployed on GitHub using GitHub Pages and Netlify.
  categories:
    - Web Development
    - Blog
    - Portfolio
    - Agency
  built_by: Criston Macarenhas
  built_by_url: https://github.com/crstnmac
  featured: false
- title: The State of CSS Survey
  main_url: https://stateofcss.com/
  url: https://stateofcss.com/
  source_url: https://github.com/StateOfJS/state-of-css-2019
  description: >
    Annual CSS survey, brother of The State of JS Survey.
  categories:
    - Web Development
  built_by: Sacha Greif & Contribs
  built_by_url: https://github.com/StateOfJS
  featured: false
- title: Bytom Blockchain
  url: https://bytom.io/
  main_url: https://bytom.io/
  source_url: https://github.com/bytomlabs/bytom.io
  description: >
    Embrace the New Era of Bytom Blockchain
  categories:
    - Finance
    - Open Source
    - Technology
  built_by: Bytom Foundation
  built_by_url: https://bytom.io/
  featured: false
- title: Oerol Festival
  url: https://www.oerol.nl/nl/
  main_url: https://www.oerol.nl/en/
  description: >
    Oerol is a cultural festival on the island of Terschelling in the Netherlands that is held annually in June.
    The ten-day festival is focused on live, public theatre as well as music and visual arts.
  categories:
    - Event
    - Entertainment
  built_by: Oberon
  built_by_url: https://oberon.nl/
  featured: false
- title: Libra
  main_url: "https://libra.org/"
  url: "https://libra.org/"
  description: Libra's mission is to enable a simple global currency and financial infrastructure that empowers billions of people.
  featured: false
  categories:
    - Open Source
    - Technology
    - Finance
- title: Riffy Blog
  main_url: https://blog.rayriffy.com/
  url: https://blog.rayriffy.com/
  source_url: https://github.com/rayriffy/rayriffy-blog
  description: >
    Riffy Blog is async based beautiful highly maintainable site built by using Gatsby v2 with SEO optimized.
  categories:
    - Web Development
    - Blog
    - Open Source
    - Technology
    - Music
    - SEO
  built_by: Phumrapee Limpianchop
  built_by_url: https://rayriffy.com/
  featured: false
- title: The Coffee Collective
  url: https://coffeecollective.dk
  main_url: https://coffeecollective.dk
  description: >
    The Coffee Collective website is a JAM-stack based, multilingual, multi currency website/shop selling coffee, related products and subscriptions.
  categories:
    - eCommerce
    - Food
  built_by: Remotely (Anders Hallundbæk)
  built_by_url: https://remotely.dk
  featured: false
- title: Leadership Development International
  url: https://ldi.global
  main_url: https://ldi.global
  description: >
    A DatoCMS-backed site for an education and training company based in the US, China and the UAE.
  categories:
    - Education
    - Nonprofit
  built_by: Grant Holle
  built_by_url: https://grantholle.com
  featured: false
- title: Canvas 1839
  main_url: "https://www.canvas1839.com/"
  url: "https://www.canvas1839.com/"
  description: >-
    Online store for Canvas 1839 products, including pharmacological-grade CBD oil and relief cream.
  categories:
    - eCommerce
    - Marketing
  built_by: Corey Ward
  built_by_url: "http://www.coreyward.me/"
- title: Sparkle Stories
  main_url: "https://app.sparklestories.com/"
  url: "https://app.sparklestories.com/"
  description: >-
    Sparkle Stories is a streaming audio platform for children with over 1,200 original audio stories.
  categories:
    - App
    - Education
  built_by: Corey Ward
  built_by_url: "http://www.coreyward.me/"
- title: nehalist.io
  main_url: https://nehalist.io
  url: https://nehalist.io
  description: >
    nehalist.io is a blog about software development, technology and all that kind of geeky stuff.
  categories:
    - Blog
    - Web Development
    - Open Source
  built_by: Kevin Hirczy
  built_by_url: https://nehalist.io
  featured: false
- title: March and Ash
  main_url: https://marchandash.com/
  url: https://marchandash.com/
  description: >-
    March and Ash is a customer-focused, licensed cannabis dispensary located in Mission Valley.
  categories:
    - eCommerce
    - Business
    - Blog
  built_by: Blueyellow
  built_by_url: https://blueyellow.io/
  featured: false
- title: T Two Industries
  description: >
    T Two Industries is a manufacturing company specializing in building custom truck decks, truck bodies, and trailers.
  main_url: https://www.ttwo.ca
  url: https://www.ttwo.ca
  categories:
    - Business
  built_by: https://www.t2.ca
  built_by_url: https://www.t2.ca
  featured: false
- title: Cali's Finest Landscaping
  url: https://www.calisfinestlandscaping.com/
  main_url: https://www.calisfinestlandscaping.com/
  description: >
    A team of hard-working, quality-obsessed landscaping professionals looking to take dreams and transform them into reality.
  categories:
    - Business
  built_by: David Krasniy
  built_by_url: http://dkrasniy.com
  featured: false
- title: Vazco
  url: https://www.vazco.eu
  main_url: https://www.vazco.eu
  description: >
    Vazco works for clients from all around the world in future-proof technologies and help them build better products.
  categories:
    - Agency
    - Web Development
    - Blog
    - Business
    - Technology
  built_by: Vazco
  built_by_url: https://www.vazco.eu
  featured: false
- title: Major League Eating
  main_url: https://majorleagueeating.com
  url: https://majorleagueeating.com
  description: >
    Major League Eating is the professional competitive eating organization that runs the Nathan’s Famous Coney Island Hot Dog eating contest on July 4th, among other eating events.
  categories:
    - Entertainment
    - Sports
  built_by: Carmen Cincotti
  built_by_url: https://github.com/ccincotti3
  featured: false
- title: APIs You Won't Hate
  url: https://apisyouwonthate.com/blog
  main_url: https://apisyouwonthate.com
  source_url: https://github.com/apisyouwonthate/apisyouwonthate.com
  description: >
    API development is a topic very close to our hearts. APIs You Won't Hate is a team and community dedicated to learning, writing, sharing ideas and bettering understanding of API practices. Together we can eradicate APIs we hate.
  categories:
    - Blog
    - Education
    - eCommerce
    - API
    - Community
    - Learning
    - Open Source
    - Technology
    - Web Development
  built_by: Mike Bifulco
  built_by_url: https://github.com/mbifulco
  featured: false
- title: Sankarsan Kampa
  main_url: "https://traction.one"
  url: "https://traction.one"
  description: Full time programmer, part time gamer, exploring the details of programmable systems and how to stretch their capabilities.
  featured: false
  categories:
    - Portfolio
    - Freelance
- title: AwesomeDocs
  main_url: "https://awesomedocs.traction.one/"
  url: "https://awesomedocs.traction.one/install"
  source_url: "https://github.com/AwesomeDocs/website"
  description: An awesome documentation website generator!
  featured: false
  categories:
    - Open Source
    - Web Development
    - Technology
    - Documentation
  built_by: Sankarsan Kampa
  built_by_url: "https://traction.one"
- title: Prism Programming Language
  main_url: "https://prism.traction.one/"
  url: "https://prism.traction.one/"
  source_url: "https://github.com/PrismLang/website"
  description: Interpreted, high-level, programming language.
  featured: false
  categories:
    - Programming
    - Open Source
    - Technology
    - Documentation
  built_by: Sankarsan Kampa
  built_by_url: "https://traction.one"
- title: Arnondora
  main_url: "https://arnondora.in.th/"
  url: "https://arnondora.in.th/"
  source_url: "https://github.com/arnondora/arnondoraBlog"
  description: Arnondora is a personal blog by Arnon Puitrakul
  categories:
    - Blog
    - Programming
    - Technology
  built_by: Arnon Puitrakul
  built_by_url: "https://arnondora.in.th/"
  featured: false
- title: KingsDesign
  url: "https://www.kingsdesign.com.au/"
  main_url: "https://www.kingsdesign.com.au/"
  description: KingsDesign is a Hobart based web design and development company. KingsDesign creates, designs, measures and improves web based solutions for businesses and organisations across Australia.
  categories:
    - Agency
    - Technology
    - Portfolio
    - Consulting
    - User Experience
  built_by: KingsDesign
  built_by_url: "https://www.kingsdesign.com.au"
- title: EasyFloh | Easy Flows for all
  url: "https://www.easyfloh.com"
  main_url: "https://www.easyfloh.com"
  description: >
    EasyFloh is for creating simple flows for your organisation. An organisation
    can design own flows with own stages.
  categories:
    - Business
    - Landing Page
  built_by: Vikram Aroskar
  built_by_url: "https://medium.com/@vikramaroskar"
  featured: false
- title: Home Alarm Report
  url: https://homealarmreport.com/
  main_url: https://homealarmreport.com/
  description: >
    Home Alarm Report is dedicated to helping consumers make informed decisions
    about home security solutions. The site was easily migrated from a legacy WordPress
    installation and the dev team chose Gatsby for its site speed and SEO capabilities.
  categories:
    - Blog
    - Business
    - SEO
    - Technology
  built_by: Centerfield Media
  built_by_url: https://www.centerfield.com
- title: Just | FX for treasurers
  url: "https://www.gojust.com"
  main_url: "https://www.gojust.com"
  description: >
    Just provides a single centralized view of FX for corporate treasurers. See interbank market prices, and access transaction cost analysis.
  categories:
    - Finance
    - Technology
  built_by: Bejamas
  built_by_url: "https://bejamas.io/"
  featured: false
- title: Bureau for Good | Nonprofit branding, web and print communications
  url: "https://www.bureauforgood.com"
  main_url: "https://www.bureauforgood.com"
  description: >
    Bureau for Good helps nonprofits explain why they matter across digital & print media. Bureau for Good crafts purpose-driven identities, websites & print materials for changemakers.
  categories:
    - Nonprofit
    - Agency
    - Design
  built_by: Bejamas
  built_by_url: "https://bejamas.io/"
  featured: false
- title: Atelier Cartier Blumen
  url: "https://www.ateliercartier.ch"
  main_url: "https://www.ateliercartier.ch"
  description: >
    Im schönen Kreis 6 in Zürich kreiert Nicole Cartier Blumenkompositionen anhand Charaktereigenschaften oder Geschichten zur Person an. Für wen ist Dein Blumenstrauss gedacht? Einzigartige Floristik Blumensträusse, Blumenabos, Events, Shootings. Site designed by https://www.stolfo.co
  categories:
    - eCommerce
    - Design
  built_by: Bejamas
  built_by_url: "https://bejamas.io/"
  featured: false
- title: Veronym – Cloud Security Service Provider
  url: "https://www.veronym.com"
  main_url: "https://www.veronym.com"
  description: >
    Veronym is securing your digital transformation. A comprehensive Internet security solution for business. Stay safe no matter how, where and when you connect.
  categories:
    - Security
    - Technology
    - Business
  built_by: Bejamas
  built_by_url: "https://bejamas.io/"
  featured: false
- title: Devahoy
  url: "https://devahoy.com/"
  main_url: "https://devahoy.com/"
  description: >
    Devahoy is a personal blog written in Thai about software development.
  categories:
    - Blog
    - Programming
  built_by: Chai Phonbopit
  built_by_url: "https://github.com/phonbopit"
  featured: false
- title: Venus Lover
  url: https://venuslover.com
  main_url: https://venuslover.com
  description: >
    Venus Lover is a mobile app for iOS and Android so you can read your daily horoscope and have your natal chart, including the interpretation of the ascendant, planets, houses and aspects.
  categories:
    - App
    - Consulting
    - Education
    - Landing Page
- title: Write/Speak/Code
  url: https://www.writespeakcode.com/
  main_url: https://www.writespeakcode.com/
  description: >
    Write/Speak/Code is a non-profit on a mission to promote the visibility and leadership of technologists with marginalized genders through peer-led professional development.
  categories:
    - Community
    - Nonprofit
    - Open Source
    - Conference
  built_by: Nicola B.
  built_by_url: https://www.linkedin.com/in/nicola-b/
  featured: false
- title: Daniel Spajic
  url: https://danieljs.tech/
  main_url: https://danieljs.tech/
  source_url: https://github.com/dspacejs/portfolio
  description: >
    Passionate front-end developer with a deep, yet diverse skillset.
  categories:
    - Portfolio
    - Programming
    - Freelance
  built_by: Daniel Spajic
  featured: false
- title: Cosmotory
  url: https://cosmotory.netlify.com/
  main_url: https://cosmotory.netlify.com/
  description: >
    This is the educational blog containing various courses,learning materials from various authors from all over the world.
  categories:
    - Blog
    - Community
    - Nonprofit
    - Open Source
    - Education
  built_by: Hanishraj B Rao.
  built_by_url: https://hanishrao.netlify.com/
  featured: false
- title: Armorblox | Security Powered by Understanding
  url: https://www.armorblox.com
  main_url: https://www.armorblox.com
  description: >
    Armorblox is a venture-backed stealth cybersecurity startup, on a mission to build a game-changing enterprise security platform.
  categories:
    - Security
    - Technology
    - Business
  built_by: Bejamas
  built_by_url: https://bejamas.io
  featured: false
- title: Mojo
  url: https://www.mojo.is
  main_url: https://www.mojo.is/
  description: >
    We help companies create beautiful digital experiences
  categories:
    - Agency
    - Technology
    - Consulting
    - User Experience
    - Web Development
  featured: false
- title: Marcel Hauri
  url: https://marcelhauri.ch/
  main_url: https://marcelhauri.ch/
  description: >
    Marcel Hauri is an award-winning Magento developer and e-commerce specialist.
  categories:
    - Portfolio
    - Blog
    - Programming
    - Community
    - Open Source
    - eCommerce
  built_by: Marcel Hauri
  built_by_url: https://marcelhauri.ch
  featured: false
- title: Projektmanagementblog
  url: https://www.projektmanagementblog.de
  main_url: https://www.projektmanagementblog.de/
  source_url: https://github.com/StephanWeinhold/pmblog
  description: >
    Thoughts about modern project management. Built with Gatsby and Tachyons, based on Advanced Starter.
  categories:
    - Blog
  built_by: Stephan Weinhold
  built_by_url: https://stephanweinhold.com/
  featured: false
- title: Anthony Boyd Graphics
  url: https://www.anthonyboyd.graphics/
  main_url: https://www.anthonyboyd.graphics/
  description: >
    Free Graphic Design Resources by Anthony Boyd
  categories:
    - Portfolio
  built_by: Anthony Boyd
  built_by_url: https://www.anthonyboyd.com/
  featured: false
- title: Relocation Hero
  url: https://relocationhero.com
  main_url: https://relocationhero.com
  description: >
    Blog with FAQs related to Germany relocation. Built with Gatsby.
  categories:
    - Blog
    - Consulting
    - Community
  featured: false
- title: Zoe Rodriguez
  url: https://zoerodrgz.com
  main_url: https://zoerodrgz.com
  description: >
    Portfolio for Los Angeles-based designer Zoe Rodriguez. Built with Gatsby.
  categories:
    - Portfolio
    - Design
  built_by: Chase Ohlson
  built_by_url: https://chaseohlson.com
  featured: false
- title: TriActive USA
  url: https://triactiveusa.com
  main_url: https://triactiveusa.com
  description: >
    Website and blog for TriActive USA. Built with Gatsby.
  categories:
    - Landing Page
    - Business
  built_by: Chase Ohlson
  built_by_url: https://chaseohlson.com
- title: LaunchDarkly
  url: https://launchdarkly.com/
  main_url: https://launchdarkly.com/
  description: >
    LaunchDarkly is the feature management platform that software teams use to build better software, faster.
  categories:
    - Technology
    - Marketing
  built_by: LaunchDarkly
  built_by_url: https://launchdarkly.com/
  featured: false
- title: Arpit Goyal
  url: https://arpitgoyal.com
  main_url: https://arpitgoyal.com
  source_url: https://github.com/92arpitgoyal/ag-blog
  description: >
    Blog and portfolio website of a Front-end Developer turned Product Manager.
  categories:
    - Blog
    - Portfolio
    - Technology
    - User Experience
  built_by: Arpit Goyal
  built_by_url: https://twitter.com/_arpitgoyal
  featured: false
- title: Portfolio of Cole Townsend
  url: https://twnsnd.co
  main_url: https://twnsnd.co
  description: Portfolio of Cole Townsend, Product Designer
  categories:
    - Portfolio
    - User Experience
    - Web Development
    - Design
  built_by: Cole Townsend
  built_by_url: https://twitter.com/twnsndco
- title: Jana Desomer
  url: https://www.janadesomer.be/
  main_url: https://www.janadesomer.be/
  description: >
    I'm Jana, a digital product designer with coding skills, based in Belgium
  categories:
    - Portfolio
  built_by: Jana Desomer Designer/Developer
  built_by_url: https://www.janadesomer.be/
  featured: false
- title: Carbon8 Regenerative Agriculture
  url: https://www.carbon8.org.au/
  main_url: https://www.carbon8.org.au/
  description: >
    Carbon8 is a Not for Profit charity that supports Aussie farmers to transition to regenerative agriculture practices and rebuild the carbon (organic matter) in their soil from 1% to 8%.
  categories:
    - Nonprofit
    - eCommerce
  built_by: Little & Big
  built_by_url: "https://www.littleandbig.com.au/"
  featured: false
- title: Reactgo blog
  url: https://reactgo.com/
  main_url: https://reactgo.com/
  description: >
    It provides tutorials & articles about modern open source web technologies such as react,vuejs and gatsby.
  categories:
    - Blog
    - Education
    - Programming
    - Web Development
  built_by: Sai gowtham
  built_by_url: "https://twitter.com/saigowthamr"
  featured: false
- title: City Springs
  url: https://citysprings.com/
  main_url: https://citysprings.com/
  description: >
    Sandy Springs is a city built on creative thinking and determination. They captured a bold vision for a unified platform to bring together new and existing information systems. To get there, the Sandy Springs communications team partnered with Mediacurrent on a new Drupal 8 decoupled platform architecture with a Gatsbyjs front end to power both the City Springs website and its digital signage network. Now, the Sandy Springs team can create content once and publish it everywhere.
  categories:
    - Community
    - Government
  built_by: Mediacurrent
  built_by_url: https://www.mediacurrent.com
  featured: false
- title: Behalf
  url: https://www.behalf.no/
  main_url: https://www.behalf.no/
  description: >
    Behalf is Norwegian based digital design agency.
  categories:
    - Agency
    - Portfolio
    - Business
    - Consulting
    - Design
    - Design System
    - Marketing
    - Web Development
    - User Experience
  built_by: Behalf
  built_by_url: https://www.behalf.no/
  featured: false
- title: Saxenhammer & Co.
  url: https://saxenhammer-co.com/
  main_url: https://saxenhammer-co.com/
  description: >
    Saxenhammer & Co. is a leading boutique investment bank in Continental Europe. The firm’s strong track record is comprised of the execution of 200 successful transactions across all major industries.
  categories:
    - Consulting
    - Finance
    - Business
  built_by: Axel Fuhrmann
  built_by_url: https://axelfuhrmann.com/
  featured: false
- title: UltronEle
  url: http://ultronele.com
  main_url: https://runbytech.github.io/ueofcweb/
  source_url: https://github.com/runbytech/ueofcweb
  description: >
    UltronEle is a light, fast, simple yet interesting serverless e-learning CMS based on GatsbyJS. It aims to provide a easy-use product for tutors, teachers, instructors from all kinks of fields with near-zero efforts to setup their own authoring tool and content publish website.
  categories:
    - Education
    - Consulting
    - Landing Page
    - Web Development
    - Open Source
    - Learning
  built_by: RunbyTech
  built_by_url: http://runbytech.co
  featured: false
- title: Nick Selvaggio
  url: https://nickgs.com/
  main_url: https://nickgs.com/
  description: >
    The personal website of Nick Selvaggio. Long Island based web developer, teacher, and technologist.
  categories:
    - Consulting
    - Programming
    - Web Development
  featured: false
- title: Free & Open Source Gatsby Themes by LekoArts
  main_url: "https://themes.lekoarts.de"
  url: "https://themes.lekoarts.de"
  source_url: "https://github.com/LekoArts/gatsby-themes/tree/master/www"
  built_by: LekoArts
  built_by_url: "https://github.com/LekoArts"
  description: >-
    Get high-quality and customizable Gatsby themes to quickly bootstrap your website! Choose from many professionally created and impressive designs with a wide variety of features and customization options. Use Gatsby Themes to take your project to the next level and let you and your customers take advantage of the many benefits Gatsby has to offer.
  categories:
    - Open Source
    - Directory
    - Marketing
    - Landing Page
  featured: false
- title: Lars Roettig
  url: https://larsroettig.dev/
  main_url: https://larsroettig.dev/
  description: >
    Lars Roettig is a Magento Maintainer and e-commerce specialist. On his Blog, he writes Software Architecture and Magento Development.
  categories:
    - Portfolio
    - Blog
    - Programming
    - Community
    - Open Source
    - eCommerce
  built_by: Lars Roettig
  built_by_url: https://larsroettig.dev/
  featured: false
- title: Cade Kynaston
  url: https://cade.codes
  main_url: https://cade.codes
  source_url: https://github.com/cadekynaston/gatsby-portfolio
  description: >
    Cade Kynaston's Portfolio
  categories:
    - Portfolio
  built_by: Cade Kynaston
  built_by_url: https://github.com/cadekynaston
  featured: false
- title: Growable Meetups
  url: https://www.growable.io/
  main_url: https://www.growable.io/
  description: >
    Growable - Events to Accelerate your career in Tech. Made with <3 with Gatsby, React & Netlify by Talent Point in London.
  categories:
    - Event
    - Technology
    - Education
    - Community
    - Conference
  built_by: Talent Point
  built_by_url: https://github.com/talent-point/
  featured: false
- title: Fantastic Metropolis
  main_url: https://fantasticmetropolis.com
  url: https://fantasticmetropolis.com
  description: >
    Fantastic Metropolis ran between 2001 and 2006, highlighting the potential of literary science fiction and fantasy.
  categories:
    - Entertainment
  built_by: Luis Rodrigues
  built_by_url: https://goblindegook.com
  featured: false
- title: Simon Koelewijn
  main_url: https://simonkoelewijn.nl
  url: https://simonkoelewijn.nl
  description: >
    Personal blog of Simon Koelewijn, where he blogs about UX, analytics and web development (in Dutch). Made awesome and fast by using Gatsby 2.x (naturally) and gratefully using Netlify and Netlify CMS.
  categories:
    - Freelance
    - Blog
    - Web Development
    - User Experience
  built_by: Simon Koelewijn
  built_by_url: https://simonkoelewijn.nl
  featured: false
- title: Raconteur Careers
  main_url: https://careers.raconteur.net
  url: https://careers.raconteur.net
  description: >
    Raconteur is a London-based publishing house and content marketing agency. We have built this careers portal Gatsby v2 with TypeScript, Styled-Components, React-Spring and Contentful.
  categories:
    - Media
    - Marketing
    - Landing Page
  built_by: Jacob Herper
  built_by_url: https://herper.io
  featured: false
- title: Frankly Steve
  url: https://www.franklysteve.com/
  main_url: https://www.franklysteve.com/
  description: >
    Wedding photography with all the hugs, tears, kisses, smiles, laughter, banter, kids up trees, friends in hedges.
  categories:
    - Photography
    - Portfolio
  built_by: Little & Big
  built_by_url: "https://www.littleandbig.com.au/"
  featured: false
- title: Eventos orellana
  description: >-
    We are a company dedicated to providing personalized and professional advice
    for the elaboration and coordination of social and business events.
  main_url: "https://eventosorellana.com/"
  url: "https://eventosorellana.com/"
  featured: false
  categories:
    - Gallery
  built_by: Ramón Chancay
  built_by_url: "https://ramonchancay.me/"
- title: DIA Supermercados
  main_url: https://dia.com.br
  url: https://dia.com.br
  description: >-
    Brazilian retailer subsidiary, with more than 1,100 stores in Brazil, focusing on low prices and exclusive DIA Products.
  categories:
    - Business
  built_by: CloudDog
  built_by_url: https://clouddog.com.br
  featured: false
- title: AntdSite
  main_url: https://antdsite.yvescoding.org
  url: https://antdsite.yvescoding.org
  description: >-
    A static docs generator based on Ant Design and GatsbyJs.
  categories:
    - Documentation
  built_by: Yves Wang
  built_by_url: https://antdsite.yvescoding.org
- title: AntV
  main_url: https://antv.vision
  url: https://antv.vision
  description: >-
    AntV is a new generation of data visualization technique from Ant Financial
  categories:
    - Documentation
  built_by: afc163
  built_by_url: https://github.com/afc163
- title: Fourpost
  url: https://www.fourpost.com
  main_url: https://www.fourpost.com
  description: >
    Fourpost is a shopping destination for today’s family that combines the best brands and experiences under one roof.
  categories:
    - Marketing
  built_by: Fourpost
  built_by_url: https://github.com/fourpost
  featured: false
- title: ReactStudy Blog
  url: https://elated-lewin-51cf0d.netlify.com
  main_url: https://elated-lewin-51cf0d.netlify.com
  description: >
    Belong to your own blog by gatsby
  categories:
    - Blog
  built_by: 97thjingba
  built_by_url: https://github.com/97thjingba
  featured: false
- title: George
  main_url: https://kind-mestorf-5a2bc0.netlify.com
  url: https://kind-mestorf-5a2bc0.netlify.com
  description: >
    shiny new web built with Gatsby
  categories:
    - Blog
    - Portfolio
    - Gallery
    - Landing Page
    - Design
    - Web Development
    - Open Source
    - Science
  built_by: George Davituri
  featured: false

- title: CEO amp
  main_url: https://www.ceoamp.com
  url: https://www.ceoamp.com
  description: >
    CEO amp is an executive training programme to amplify a CEO's voice in the media. This site was built with Gatsby v2, Styled-Components, TypeScript and React Spring.
  categories:
    - Consulting
    - Entrepreneurship
    - Marketing
    - Landing Page
  built_by: Jacob Herper
  built_by_url: https://herper.io
  featured: false
- title: QuantumBlack
  main_url: https://www.quantumblack.com/
  url: https://www.quantumblack.com/
  description: >
    We help companies use data to make distinctive, sustainable and significant improvements to their performance.
  categories:
    - Technology
    - Consulting
    - Data
    - Design
  built_by: Richard Westenra
  built_by_url: https://www.richardwestenra.com/
  featured: false
- title: Coffeeshop Creative
  url: https://www.coffeeshopcreative.ca
  main_url: https://www.coffeeshopcreative.ca
  description: >
    Marketing site for a Toronto web design and videography studio.
  categories:
    - Marketing
    - Agency
    - Design
    - Video
    - Web Development
  built_by: Michael Uloth
  built_by_url: https://www.michaeluloth.com
  featured: false
- title: Daily Hacker News
  url: https://dailyhn.com
  main_url: https://dailyhn.com
  description: >
    Daily Hacker News presents the top five stories from Hacker News daily.
  categories:
    - Entertainment
    - Design
    - Web Development
    - Technology
    - Science
  built_by: Joeri Smits
  built_by_url: https://joeri.dev
  featured: false
- title: Grüne Dresden
  main_url: https://ltw19dresden.de
  url: https://ltw19dresden.de
  description: >
    This site was built for the Green Party in Germany (Bündnis 90/Die Grünen) for their local election in Dresden, Saxony. The site was built with Gatsby v2 and Styled-Components.
  categories:
    - Government
    - Nonprofit
  built_by: Jacob Herper
  built_by_url: https://herper.io
- title: deepThreads
  main_url: https://deepthreads.com
  url: https://deepthreads.com/
  description: >
    deepThreads is a shiny new website built with Gatsby v2.  We make art using deep learning along with print on demand providers to create some cool stuff!
  categories:
    - eCommerce
  built_by: Kyle Kitlinski
  built_by_url: https://github.com/k-kit
  featured: false
- title: Mill3 Studio
  main_url: https://mill3.studio/en/
  url: https://mill3.studio/en/
  description: >
    Our agency specializes in the analysis, strategy and development of digital products.
  categories:
    - Agency
    - Portfolio
  built_by: Mill3
  built_by_url: https://mill3.studio/en/
  featured: false
- title: Zellement
  main_url: https://www.zellement.com
  url: https://www.zellement.com
  description: >
    Online portfolio of Dan Farrow from Nottingham, UK.
  categories:
    - Portfolio
  built_by: Zellement
  built_by_url: https://www.zellement.com
  featured: false
- title: Fullstack HQ
  url: https://fullstackhq.com/
  main_url: https://fullstackhq.com/
  description: >
    Get immediate access to a battle-tested team of designers and developers on a pay-as-you-go monthly subscription.
  categories:
    - Agency
    - Consulting
    - Freelance
    - Marketing
    - Portfolio
    - Web Development
    - App
    - Business
    - Design
    - JavaScript
    - Technology
    - User Experience
    - Web Development
    - eCommerce
    - WordPress
  built_by: Fullstack HQ
  built_by_url: https://fullstackhq.com/
  featured: false
- title: Cantas
  main_url: https://www.cantas.co.jp
  url: https://www.cantas.co.jp
  description: >
    Cantas is digital marketing company in Japan.
  categories:
    - Business
    - Agency
  built_by: Cantas
  built_by_url: https://www.cantas.co.jp
  featured: false
- title: Sheringham Shantymen
  main_url: https://www.shantymen.com/
  url: https://www.shantymen.com/
  description: >
    The Sheringham Shantymen are a sea shanty singing group that raise money for the RNLI in the UK.
  categories:
    - Music
    - Community
    - Entertainment
    - Nonprofit
  built_by: Zellement
  built_by_url: https://www.zellement.com/
  featured: false
- title: WP Spark
  main_url: https://wpspark.io/
  url: https://wpspark.io/
  description: >
    Create blazing fast website with WordPress and our Gatsby themes.
  categories:
    - Agency
    - Community
    - Blog
    - WordPress
  built_by: wpspark
  built_by_url: https://wpspark.io/
- title: Ronald Langeveld
  description: >
    Ronald Langeveld's blog and Web Development portfolio website.
  main_url: "https://www.ronaldlangeveld.com"
  url: "https://www.ronaldlangeveld.com"
  categories:
    - Blog
    - Web Development
    - Freelance
    - Portfolio
    - Consulting
  featured: false
- title: Golfonaut
  description: >
    Golfonaut - Golf application for Apple Watch
  main_url: https://golfonaut.io
  url: https://golfonaut.io
  categories:
    - App
    - Sports
  featured: false
- title: Anton Sten - UX Lead/Design
  url: https://www.antonsten.com
  main_url: https://www.antonsten.com
  description: Anton Sten leads UX for design-driven companies.
  categories:
    - User Experience
    - Blog
    - Freelance
    - Portfolio
    - Consulting
    - Agency
    - Design
  featured: false
- title: Rashmi AP - Front-end Developer
  main_url: http://rashmiap.me
  url: http://rashmiap.me
  featured: false
  description: >
    Rashmi AP's Personal Portfolio Website
  source_url: https://github.com/rashmiap/personal-website-react
  categories:
    - Portfolio
    - Open Source
  built_by: Rashmi AP
  built_by_url: http://rashmiap.me
- title: OpenSourceRepos - Blogs for open source repositories
  main_url: https://opensourcerepos.com
  url: https://opensourcerepos.com
  featured: false
  description: >
    Open Source Repos is a blog site for explaining the architecture, code-walkthrough and key takeways for the GitHub repository. Out main aim to is to help more developers contribute to open source projects.
  source_url: https://github.com/opensourcerepos/blogs
  categories:
    - Open Source
    - Design
    - Design System
    - Blog
  built_by: OpenSourceRepos Team
  built_by_url: https://opensourcerepos.com
- title: Sheelah Brennan - Front-End/UX Engineer
  main_url: https://sheelahb.com
  url: https://sheelahb.com
  featured: false
  description: >
    Sheelah Brennan's web development blog
  categories:
    - Blog
    - Web Development
    - Design
    - Freelance
    - Portfolio
  built_by: Sheelah Brennan
- title: Delinx.Digital - Web and Mobile Development Agency based in Sofia, Bulgaria
  main_url: https://delinx.digital
  url: https://delinx.digital/solutions
  description: >
    Delinx.digital is a software development oriented digital agency based in Sofia, Bulgaria. We develop bespoke software solutions using  WordPress, WooCommerce, Shopify, eCommerce, React.js, Node.js, PHP, Laravel and many other technologies.
  categories:
    - Agency
    - Web Development
    - Design
    - eCommerce
    - WordPress
  featured: false
- title: Cameron Nuckols - Articles, Book Notes, and More
  main_url: https://nucks.co
  url: https://nucks.co
  description: >
    This site hosts all of Cameron Nuckols's writing on entrepreneurship, startups, money, fitness, self-education, and self-improvement.
  categories:
    - Blog
    - Entrepreneurship
    - Business
    - Productivity
    - Technology
    - Marketing
  featured: false
- title: Hayato KAJIYAMA - Portfolio
  main_url: "https://hyakt.dev"
  url: "https://hyakt.dev"
  source_url: "https://github.com/hyakt/hyakt.github.io"
  featured: false
  categories:
    - Portfolio
- title: Skirtcraft - Unisex Skirts with Large Pockets
  main_url: https://skirtcraft.com
  url: https://skirtcraft.com/products
  source_url: https://github.com/jqrn/skirtcraft-web
  description: >
    Skirtcraft sells unisex skirts with large pockets, made in the USA. Site built with TypeScript and styled-components, with Tumblr-sourced blog posts.
  categories:
    - eCommerce
    - Blog
  built_by: Joe Quarion
  built_by_url: https://github.com/jqrn
  featured: false
- title: Vermarc Sport
  main_url: https://www.vermarcsport.com/
  url: https://www.vermarcsport.com/
  description: >
    Vermarc Sport offers a wide range of cycle clothing, cycling jerseys, bib shorts, rain gear and accessories, as well for the summer, the mid-season (autumn / spring) and the winter.
  categories:
    - eCommerce
  built_by: BrikL
  built_by_url: https://github.com/Brikl
- title: Cole Ruche
  main_url: https://coleruche.com
  url: https://coleruche.com
  source_url: https://github.com/kingingcole/myblog
  description: >
    The personal website and blog for Emeruche "Cole" Ikenna, front-end web developer from Nigeria.
  categories:
    - Blog
    - Portfolio
  built_by: Emeruche "Cole" Ikenna
  built_by_url: https://twitter.com/cole_ruche
  featured: false
- title: Abhith Rajan - Coder, Blogger, Biker, Full Stack Developer
  main_url: https://www.abhith.net/
  url: https://www.abhith.net/
  source_url: https://github.com/Abhith/abhith.net
  description: >
    abhith.net is a portfolio website of Abhith Rajan, a full stack developer. Sharing blog posts, recommended videos, developer stories and services with the world through this site.
  categories:
    - Portfolio
    - Blog
    - Programming
    - Open Source
    - Technology
  built_by: Abhith Rajan
  built_by_url: https://github.com/Abhith
  featured: false
- title: Mr & Mrs Wilkinson
  url: https://thewilkinsons.netlify.com/
  main_url: https://thewilkinsons.netlify.com/
  source_url: https://github.com/davemullenjnr/the-wilkinsons
  description: >
    A one-page wedding photography showcase using Gatsby Image and featuring a lovely hero and intro section.
  categories:
    - Photography
  built_by: Dave Mullen Jnr
  built_by_url: https://davemullenjnr.co.uk
  featured: false
- title: Gopesh Gopinath - Full Stack JavaScript Developer
  url: https://www.gopeshgopinath.com
  main_url: https://www.gopeshgopinath.com
  source_url: https://github.com/GopeshMedayil/gopeshgopinath.com
  description: >
    Gopesh Gopinath's Personal Portfolio Website
  categories:
    - Portfolio
    - Open Source
  built_by: Gopesh Gopinath
  built_by_url: https://www.gopeshgopinath.com
  featured: false
- title: Misael Taveras - FrontEnd Developer
  url: https://taverasmisael.com
  main_url: https://taverasmisael.com
  source_url: https://github.com/taverasmisael/taverasmisael
  description: >
    Personal site and blogging about learning FrontEnd web development in spanish.
  categories:
    - Portfolio
    - Open Source
    - Blog
    - JavaScript
    - Web Development
  built_by: Misael Taveras
  built_by_url: https://taverasmisael.com
  featured: false
- title: Le Reacteur
  url: https://www.lereacteur.io/
  main_url: https://www.lereacteur.io/
  description: >
    Le Reacteur is the first coding bootcamp dedicated to web and mobile apps development (iOS/Android). We offer intensive sessions to train students in a short time (10 weeks). Our goal is to pass on to our students in less than 3 months what they would have learned in 2 years. To achieve this ambitious challenge, our training is based on learning JavaScript (Node.js, Express, ReactJS, React Native).
  categories:
    - JavaScript
    - Learning
    - Mobile Development
    - Web Development
  built_by: Farid Safi
  built_by_url: https://twitter.com/FaridSafi
  featured: false
- title: Cinch
  url: https://www.cinch.co.uk
  main_url: https://www.cinch.co.uk
  description: >
    Cinch is a hub for car supermarkets and dealers to show off their stock. The site only lists second-hand cars that are seven years old or younger, with less than 70,000 miles on the clock.
  categories:
    - Entrepreneurship
    - Business
  built_by: Somo
  built_by_url: https://www.somoglobal.com
  featured: false
- title: Recetas El Universo
  description: >-
    Recipes and videos with the best of Ecuadorian cuisine.
    Collectable recipes from Diario El Universo.
  main_url: "https://recetas-eu.netlify.com/"
  url: "https://recetas-eu.netlify.com/"
  featured: false
  categories:
    - Blog
    - WordPress
    - Food
  built_by: Ramón Chancay
  built_by_url: "https://ramonchancay.me/"
- title: Third and Grove
  url: https://www.thirdandgrove.com
  main_url: https://www.thirdandgrove.com
  source_url: https://github.com/thirdandgrove/tagd8_gatsby
  description: >
    A digital agency slaying the mundane one pixel at a time.
  categories:
    - Agency
    - Marketing
    - Open Source
    - Technology
  built_by: Third and Grove
  built_by_url: https://www.thirdandgrove.com
  featured: false
- title: Le Bikini
  url: https://lebikini.com
  main_url: https://lebikini.com
  description: >
    New website for Toulouse's most iconic concert hall.
  categories:
    - Music
  built_by: Antoine Rousseau
  built_by_url: https://antoine.rousseau.im
  featured: false
- title: Jimmy Truong's Portfolio
  url: https://jimmytruong.ca
  main_url: https://jimmytruong.ca
  description: >
    This porfolio is a complication of all projects done during my time at BCIT D3 (Digital Design and Development) program and after graduation.
  categories:
    - Portfolio
    - Web Development
  built_by: Jimmy Truong
  built_by_url: https://jimmytruong.ca
  featured: false
- title: Quick Stop Nicaragua
  main_url: https://quickstopnicaragua.com
  url: https://quickstopnicaragua.com
  description: >
    Convenience Store Website
  categories:
    - Food
  built_by: Gerald Martinez
  built_by_url: https://twitter.com/GeraldM_92
  featured: false
- title: XIEL
  main_url: https://xiel.dev
  url: https://xiel.dev
  source_url: https://github.com/xiel/xiel
  description: >
    I'm a freelance front-end developer from Berlin who creates digital experiences that everyone likes to use.
  categories:
    - Portfolio
    - Blog
  built_by: Felix Leupold
  built_by_url: https://twitter.com/xiel
  featured: false
- title: Nicaragua Best Guides
  main_url: https://www.nicaraguasbestguides.com
  url: https://www.nicaraguasbestguides.com
  description: >
    Full-Service Tour Operator and Destination Management Company (DMC)
  categories:
    - Agency
    - Travel
  built_by: Gerald Martinez
  built_by_url: https://twitter.com/GeraldM_92
  featured: false
- title: Thoughts and Stuff
  main_url: http://thoughtsandstuff.com
  url: http://thoughtsandstuff.com
  source_url: https://github.com/robmarshall/gatsby-tns
  description: >
    A simple easy to read blog. Minimalistic, focusing on content over branding. Includes RSS feed.
  categories:
    - Accessibility
    - Blog
    - WordPress
  built_by: Robert Marshall
  built_by_url: https://robertmarshall.dev
  featured: false
- title: Tracli
  url: https://tracli.rootvan.com/
  main_url: https://tracli.rootvan.com/
  source_url: https://github.com/ridvankaradag/tracli-landing
  description: >
    A command line app that tracks your time
  categories:
    - Productivity
    - Technology
    - Landing Page
  built_by: Ridvan Karadag
  built_by_url: http://www.rootvan.com
  featured: false
- title: spon.io
  url: https://www.spon.io
  main_url: https://www.spon.io
  source_url: https://github.com/magicspon/spon.io
  description: >
    Portfolio for frontend web developer, based in Bristol UK
  categories:
    - Portfolio
  built_by: Dave Stockley
  built_by_url: https://www.spon.io
  featured: false
- title: BBS
  url: https://big-boss-studio.com
  main_url: https://big-boss-studio.com
  description: >
    For 11 years, we help great brands in their digital transformation, offering all our expertise for their needs. Technical consulting, UX, design, technical integration and maintenance.
  categories:
    - Agency
    - JavaScript
    - Web Development
  built_by: BBS
  built_by_url: https://big-boss-studio.com
  featured: false
- title: Appes - Meant to evolve
  main_url: https://appes.co
  url: https://appes.co
  description: >
    Appes is all about apps and evolution. We help companies to build mobile and
    web products.
  categories:
    - Agency
    - Mobile Development
    - Web Development
    - Technology
  built_by: Appes
  built_by_url: https://appes.co
  featured: false
- title: Intern
  url: https://intern.imedadel.me
  main_url: https://intern.imedadel.me
  description: >
    Intern is a job board for getting internships in tech, design, marketing, and more. It's built entirely with Gatsby.
  categories:
    - Directory
    - Technology
  built_by: Imed Adel
  built_by_url: https://imedadel.me
  featured: false
- title: Global Citizen Foundation
  main_url: https://www.globalcitizenfoundation.org
  url: https://www.globalcitizenfoundation.org
  description: >
    In the digital economy, we are Global Citizens and the currency is Personal Data
  categories:
    - Nonprofit
  built_by: The Delta Studio
  built_by_url: https://www.thedelta.io
  featured: false
- title: GatsbyFinds
  main_url: https://gatsbyfinds.netlify.com
  url: https://gatsbyfinds.netlify.com
  description: >
    GatsbyFinds is a website built ontop of Gatsby v2 by providing developers with a showcase of all the latest projects made with the beloved GatsbyJS.
  categories:
    - Portfolio
    - Gallery
  built_by: Bvlktech
  built_by_url: https://twitter.com/bvlktech
  featured: false
- title: AFEX Commodities Exchange
  main_url: https://afexnigeria.com
  url: https://afexnigeria.com
  description: >
    AFEX Nigeria strives to transform Nigerian agriculture by creating more bargaining power to smallholder farmers, access to information, and secure storage.
  categories:
    - Blog
    - Business
    - Finance
    - Food
    - WordPress
  built_by: Mayowa Falade
  built_by_url: http://mayowafalade.com
  featured: false
- title: VIA Data
  main_url: https://viadata.io
  url: https://viadata.io
  description: >
    The future of data management
  categories:
    - Data
  built_by: The Delta Studio
  built_by_url: https://www.thedelta.io
  featured: false
- title: Front End Day Event Website
  main_url: https://frontend-day.com/
  url: https://frontend-day.com/
  description: >
    Performant landing page for a front end workshops recurring event / conference.
  categories:
    - Event
    - Conference
    - Web Development
    - Technology
  built_by: Pagepro
  built_by_url: https://pagepro.co
  featured: false
- title: Mutual
  main_url: https://www.madebymutual.com
  url: https://www.madebymutual.com
  description: >
    Mutual is a web design and development agency. Our new website is powered by Gatsby and Craft CMS.
  categories:
    - Blog
    - Portfolio
    - Agency
    - Design
    - Web Development
  built_by: Mutual
  built_by_url: https://twitter.com/madebymutual
  featured: false
- title: Surge 3
  main_url: https://surge3.com
  url: https://surge3.com/
  description: >
    We’re Surge 3 - a premier web development agency. Our company centers around the principles of quality, speed, and service! We are founded using the latest in web technologies and are dedicated to using those exact tools to help our customers achieve their goals.
  categories:
    - Portfolio
    - Blog
    - Agency
    - Web Development
    - Marketing
  built_by: Dillon Browne
  built_by_url: https://dillonbrowne.com
- title: Adaltas
  main_url: https://www.adaltas.com
  url: https://www.adaltas.com
  description: >
    Adaltas is a team of consultants with a focus on Open Source, Big Data and Cloud Computing based in France, Canada and Morocco.
  categories:
    - Consulting
    - Data
    - Design System
    - Programming
    - Learning
  built_by: Adaltas
  built_by_url: https://www.adaltas.com
- title: Themis Attorneys
  main_url: https://themis-attorneys.com
  url: https://themis-attorneys.com
  description: >
    Themis Attorneys is Chennai based lawyers. Their new complete website is made using Gatsby.
  categories:
    - Agency
    - Consulting
    - Portfolio
    - Law
  built_by: Merbin J Anselm
  built_by_url: https://anselm.in
- title: Runlet
  main_url: https://runlet.app
  url: https://runlet.app
  source_url: https://github.com/runletapp/runlet
  description: >
    Runlet is a cloud-based job manager that offers device synchronization and reliable message delivery in a network of connected devices even after connectivity issues. Available for ARM, Linux, Mac and Windows.
  categories:
    - App
    - Landing Page
    - Productivity
    - Technology
  built_by: Vandré Leal
  built_by_url: https://vandreleal.github.io
  featured: false
- title: tiaan.dev
  main_url: https://tiaan.dev
  url: https://tiaan.dev
  featured: false
  categories:
    - Blog
    - Portfolio
    - Web Development
- title: Praveen Bisht
  main_url: https://www.prvnbist.com/
  url: https://www.prvnbist.com/
  source_url: https://github.com/prvnbist/portfolio
  categories:
    - Portfolio
    - Blog
  built_by: Praveen Bisht
  built_by_url: https://www.prvnbist.com/
  featured: false
- title: Jeff Mills The Outer Limits x NTS Radio
  url: https://www.nts.live/projects/jeff-mills-the-outer-limits/
  main_url: https://www.nts.live/projects/jeff-mills-the-outer-limits/
  source_url: https://github.com/ntslive/the-outer-limits
  description: >
    NTS Radio created a minisite for Jeff Mills' 6 part radio series The Outer Limits, including original music production and imagery curated from the NASA online image archive.
  categories:
    - Music
    - Gallery
    - Science
    - Entertainment
  built_by: NTS Radio
  built_by_url: https://www.nts.live
  featured: false
- title: BALAJIRAO676
  main_url: https://thebalajiraoecommerce.netlify.com/
  url: https://thebalajiraoecommerce.netlify.com/
  featured: false
  categories:
    - Blog
    - eCommerce
    - Web Development
- title: Mentimeter
  url: https://www.mentimeter.com/
  main_url: https://www.mentimeter.com/
  categories:
    - Business
  featured: false
- title: HYFN
  url: https://hyfn.com/
  main_url: https://hyfn.com/
  categories:
    - Business
  featured: false
- title: Mozilla India
  main_url: https://mozillaindia.org/
  url: https://mozillaindia.org/
  categories:
    - Open Source
  featured: false
- title: Primer Labs
  main_url: https://www.primerlabs.io
  url: https://www.primerlabs.io
  featured: false
  categories:
    - Education
    - Learning
- title: AJ on Purr-fect Solutions
  url: https://ajonp.com
  main_url: https://ajonp.com
  description: >
    A Community of developers, creating resources for all to use!
  categories:
    - Education
    - Learning
    - Programming
    - Web Development
    - API
    - Blog
    - SEO
  built_by: AJonP
  built_by_url: http://ajonp.com/authors/alex-patterson
- title: blog.kwst.site
  main_url: https://blog.kwst.site
  url: https://blog.kwst.site
  description: A blog of frontend engineer working in Fukuoka
  source_url: https://github.com/SatoshiKawabata/blog
  featured: false
  categories:
    - Blog
    - Technology
    - Web Development
    - JavaScript
- title: Run Leeds
  main_url: http://www.runleeds.co.uk
  url: http://www.runleeds.co.uk
  description: >
    Community running site based in Leeds,UK. Aiming to support those going through a life crisis.
  categories:
    - Accessibility
    - Blog
    - Community
    - Nonprofit
    - Sports
    - WordPress
  built_by: Robert Marshall
  built_by_url: https://www.robertmarshall.dev
- title: Arvind Kumar
  main_url: https://arvind.io
  url: https://arvind.io
  source_url: https://github.com/EnKrypt/arvind.io
  built_by: Arvind Kumar
  built_by_url: "https://arvind.io/"
  description: >
    A blog about writing code, making music and studying the skies.
  featured: false
  categories:
    - Blog
    - Music
    - Technology
- title: GlobalMoney
  url: https://global24.ua
  main_url: https://global24.ua
  description: >
    Provide payment solution for SMB, eWallet GlobalMoney
  categories:
    - Business
    - Finance
    - Technology
  built_by: NodeArt
  built_by_url: https://NodeArt.io
- title: Women's and Girls' Emergency Centre
  url: https://www.wagec.org.au/
  main_url: https://www.wagec.org.au/
  description: >
    Specialist homelessness service for women and families escaping domestic violence. Based in Redfern, Sydney, Australia.
  categories:
    - Nonprofit
    - Community
    - eCommerce
  built_by: Little & Big
  built_by_url: "https://www.littleandbig.com.au/"
  featured: false
- title: Guus van de Wal | Drupal Front-end specialist
  url: https://guusvandewal.nl
  main_url: https://guusvandewal.nl
  description: >
    Decoupled portfolio site for guusvandewal.nl, a Drupal and ReactJS front-end developer and designer.
  categories:
    - Open Source
    - Web Development
    - Design
    - Blog
    - Freelance
  built_by: Guus van de Wal
  featured: false
- title: Pixelize Web Design Gold Coast | Web Design and SEO
  url: https://www.pixelize.com.au/
  main_url: https://www.pixelize.com.au/
  description: >
    Pixelize is a tight knit group of professional web developers, graphic designers, and content creators that work together to create high performing, blazing fast, beautiful websites with a strong focus on SEO.
  categories:
    - Agency
    - Web Development
    - Marketing
    - SEO
    - Design
    - Portfolio
    - Blog
  built_by: Pixelize
  built_by_url: https://www.pixelize.com.au
  featured: false
- title: VS Code GitHub Stats
  url: https://vscode-github-stats.netlify.com
  main_url: https://vscode-github-stats.netlify.com
  source_url: https://github.com/lannonbr/vscode-github-stats/
  description: >
    Statistics Dashboard for VS Code GitHub repository
  categories:
    - Data
  built_by: Benjamin Lannon
  built_by_url: https://lannonbr.com
  featured: false
- title: MetaProjection
  main_url: https://www.metaprojection.ca
  url: https://www.metaprojection.ca
  source_url: https://github.com/rosslh/metaprojection
  description: >
    MetaProjection is a website that aggregates multiple Canadian federal electoral projections in order to provide an overview of how the election is playing out, both federally and by district.
  categories:
    - Government
    - Data
    - Open Source
  built_by: Ross Hill
  built_by_url: https://rosshill.ca
  featured: false
- title: Tamarisc VC
  url: https://www.tamarisc.vc
  main_url: https://www.tamarisc.vc
  description: >
    Tamarisc invests in and helps build companies that improve the human habitat through innovating at the intersection of real estate, health, and technology.
  categories:
    - Business
    - Technology
  built_by: Peter Hironaka
  built_by_url: "https://peterhironaka.com"
  featured: false
- title: Up Your A11y
  url: https://www.upyoura11y.com/
  main_url: https://www.upyoura11y.com/
  source_url: https://www.upyoura11y.com/
  description: >
    A web accessibility toolkit with a React focus, Up Your A11y is a resource for front-end developers to find useful information on how to make your sites more accessible. The topics covered have a React bias, but the principles in each apply to all web development, so please don't be put off if you don't work with React specifically!
  categories:
    - Accessibility
    - Blog
    - Programming
    - JavaScript
    - User Experience
    - Web Development
  built_by: Suzanne Aitchison
  built_by_url: https://twitter.com/s_aitchison
  featured: false
- title: Roman Kravets
  description: >
    Portfolio of Roman Kravets. Web Developer, HTML & CSS Coder.
  main_url: "https://romkravets.netlify.com/"
  url: "https://romkravets.netlify.com/"
  categories:
    - Portfolio
    - Open Source
    - Web Development
    - Blog
  built_by: Roman Kravets
  built_by_url: "https://github.com/romkravets/dev-page"
  featured: false
- title: Phil Tietjen Portfolio
  url: https://www.philtietjen.dev/
  main_url: https://www.philtietjen.dev/
  source_url: https://github.com/Phizzard/phil-portfolio
  description: >
    Portfolio of Phil Tietjen using Gatsby, TailwindCSS, and Emotion/styled
  categories:
    - Portfolio
    - Open Source
    - Web Development
  built_by: Phil Tietjen
  built_by_url: https://github.com/Phizzard
  featured: false
- title: Gatsby Bomb
  description: >
    A fan made version of the website Giantbomb, fully static and powered by Gatsby JS and the GiantBomb API.
  main_url: "https://gatsbybomb.netlify.com"
  url: "https://gatsbybomb.netlify.com"
  categories:
    - App
    - Entertainment
    - Media
    - Video
  built_by: Phil Tietjen
  built_by_url: "https://github.com/Phizzard"
  featured: false
- title: Divyanshu Maithani
  main_url: https://divyanshu013.dev
  url: https://divyanshu013.dev
  source_url: https://github.com/divyanshu013/blog
  description: >
    Personal blog of Divyanshu Maithani. Life, music, code and things in between...
  categories:
    - Blog
    - JavaScript
    - Open Source
    - Music
    - Programming
    - Technology
    - Web Development
  built_by: Divyanshu Maithani
  built_by_url: https://twitter.com/divyanshu013
- title: TFE Energy
  main_url: https://tfe.energy
  url: https://tfe.energy
  source_url: https://gitlab.com/marcfehrmedia/2019-07-03-tfe-energy
  description: >
    TFE Energy believes in the future. Their new website is programmed with Gatsby, Scrollmagic, Contentful, Cloudify.
  categories:
    - Technology
    - Consulting
    - Video
    - Business
  built_by: Marc Fehr
  built_by_url: https:/www.marcfehr.media
- title: AtomBuild
  url: https://atombuild.github.io/
  main_url: https://atombuild.github.io/
  source_url: https://github.com/AtomBuild/atombuild.github.io
  description: >
    Landing page for the AtomBuild project, offering a curation of Atom packages associated with the project.
  categories:
    - Directory
    - Landing Page
    - Open Source
    - Programming
    - Technology
  built_by: Kepler Sticka-Jones
  built_by_url: https://keplersj.com/
  featured: false
- title: Josh Pensky
  main_url: https://joshpensky.com
  url: https://joshpensky.com
  description: >
    Josh Pensky is an interactive developer based in Boston. He designs and builds refreshing web experiences, packed to the punch with delightful interactions.
  categories:
    - Portfolio
    - Web Development
    - Design
    - SEO
  built_by: Josh Pensky
  built_by_url: https://github.com/joshpensky
  featured: false
- title: AtomLinter
  url: https://atomlinter.github.io/
  main_url: https://atomlinter.github.io/
  source_url: https://github.com/AtomLinter/atomlinter.github.io
  description: >
    Landing page for the AtomLinter project, offering a curation of Atom packages associated with the project.
  categories:
    - Directory
    - Landing Page
    - Open Source
    - Programming
    - Technology
  built_by: Kepler Sticka-Jones
  built_by_url: https://keplersj.com/
  featured: false
- title: Dashbouquet
  url: https://dashbouquet.com/
  main_url: https://dashbouquet.com/
  categories:
    - Agency
    - Blog
    - Business
    - Mobile Development
    - Portfolio
    - Web Development
  built_by: Dashbouquet team
  featured: false
- title: rathes.me
  url: https://rathes.me/
  main_url: https://rathes.me/
  source_url: https://github.com/rathesDot/rathes.me
  description: >
    The Portfolio Website of Rathes Sachchithananthan
  categories:
    - Blog
    - Portfolio
    - Web Development
  built_by: Rathes Sachchithananthan
  built_by_url: https://rathes.me/
- title: viviGuides - Your travel guides
  url: https://vivitravels.com/en/guides/
  main_url: https://vivitravels.com/en/guides/
  description: >
    viviGuides is viviTravels' blog: here you will find travel tips, useful information about the cities and the best guides for your next vacation.
  categories:
    - Travel
    - Blog
  built_by: Kframe Interactive SA
  built_by_url: https://kframeinteractive.com/
  featured: false
- title: KNC Blog
  main_url: https://nagakonada.com
  url: https://nagakonada.com/
  description: >
    Nagakonada is my blogging and portfolio site where I list my projects, experience, capabilities and the blog mostly talks about technical and personal writings.
  categories:
    - Blog
    - Web Development
    - Portfolio
  built_by: Konada, Naga Chaitanya
  built_by_url: https://github.com/ChaituKNag
  featured: false
- title: Vishal Nakum
  url: https://nakum.tech/
  main_url: https://nakum.tech/
  source_url: https://github.com/vishalnakum011/contentful
  description: >
    Portfolio of Vishal Nakum. Made with Gatsby, Contentful. Deployed on Netlify.
  categories:
    - Portfolio
    - Blog
  built_by: Amol Tangade
  built_by_url: https://amoltangade.me/
- title: Sagar Hani Portfolio
  url: http://sagarhani.in/
  main_url: http://sagarhani.in/
  source_url: https://github.com/sagarhani
  description: >
    Sagar Hani is a Software Developer & an Open Source Enthusiast. He blogs about JavaScript, Open Source and his Life experiences.
  categories:
    - Portfolio
    - Blog
    - Web Development
    - Open Source
    - Technology
    - Programming
    - JavaScript
  built_by: Sagar Hani
  built_by_url: http://sagarhani.in/about
- title: Arturo Alviar's Portfolio
  main_url: "https://arturoalviar.com"
  url: "https://arturoalviar.com"
  source_url: "https://github.com/arturoalviar/portfolio"
  categories:
    - Portfolio
    - Open Source
    - Web Development
  built_by: Arturo Alviar
  built_by_url: "https://github.com/arturoalviar"
  featured: false
- title: Pearly
  url: https://www.pearlyplan.com
  main_url: https://www.pearlyplan.com
  description: >
    Dental Membership Growth Platform
  categories:
    - Technology
    - Healthcare
    - App
  built_by: Sean Emmer and Jeff Cole
- title: MarceloNM
  url: https://marcelonm.com
  main_url: https://marcelonm.com
  description: >
    Personal landing page and blog for MarceloNM, a frontend developer based in Brazil.
  categories:
    - Blog
    - JavaScript
    - Landing Page
    - Programming
    - Web Development
  built_by: Marcelo Nascimento Menezes
  built_by_url: https://github.com/mrcelo
  featured: false
- title: Open Source Galaxy
  main_url: https://www.opensourcegalaxy.com
  url: https://www.opensourcegalaxy.com
  description: >
    Explore the Open Source Galaxy and help other earthlings by contributing to open source.
  categories:
    - Open Source
    - Programming
    - Web Development
  built_by: Justin Juno
  built_by_url: https://www.justinjuno.dev
  featured: false
- title: enBonnet Blog
  url: https://enbonnet.me/
  main_url: https://enbonnet.me/
  source_url: https://github.com/enbonnet
  description: >
    Hola, este es mi sitio personal, estare escribiendo sobre JavaScript, Frontend y Tecnologia que utilice en mi dia a dia.
  categories:
    - Portfolio
    - Blog
    - Web Development
    - Technology
    - Programming
    - JavaScript
  built_by: Ender Bonnet
  built_by_url: https://enbonnet.me/
- title: Edenspiekermann
  url: "https://www.edenspiekermann.com/eu/"
  main_url: "https://www.edenspiekermann.com/eu/"
  description: >
    Hello. We are Edenspiekermann, an independent global creative agency.
  categories:
    - Featured
    - Agency
    - Design
    - Portfolio
  featured: true
- title: IBM Design
  url: "https://www.ibm.com/design/"
  main_url: "https://www.ibm.com/design/"
  description: >
    At IBM, our design philosophy is to help guide people so they can do their best work. Our human-centered design practices help us deliver on that goal.
  categories:
    - Featured
    - Design
    - Technology
    - Web Development
  built_by: IBM
  featured: true
- title: We Do Plugins
  url: https://wedoplugins.com
  main_url: https://wedoplugins.com
  description: >
    Free & premium WordPress plugins development studio from Wroclaw, Poland.
  categories:
    - Portfolio
    - Agency
    - Open Source
    - Web Development
  built_by: We Do Plugins
  built_by_url: https://wedoplugins.com
- title: Mevish Aslam, business coach
  url: "https://mevishaslam.com/"
  main_url: "https://mevishaslam.com/"
  description: >
    Mevish Aslam helps women build a life they love and coaches women to launch and grow businesses.
  categories:
    - Business
    - Consulting
    - Entrepreneurship
    - Freelance
    - Marketing
    - Portfolio
  built_by: Rou Hun Fan
  built_by_url: "https://flowen.me"
  featured: false
- title: Principles of wealth
  url: "https://principlesofwealth.net"
  main_url: "https://principlesofwealth.net"
  source_url: "https://github.com/flowen/principlesofwealth"
  description: >
    Principles of wealth. How to get rich without being lucky, a summary of Naval Ravikant's tweets and podcast.`
  categories:
    - Business
    - Consulting
    - Education
    - Entrepreneurship
    - Finance
    - Learning
    - Marketing
    - Media
    - Nonprofit
    - Productivity
    - Science
  built_by: Rou Hun Fan
  built_by_url: "https://flowen.me"
  featured: false
- title: Problem studio
  url: https://problem.studio
  main_url: https://problem.studio
  description: >
    Problem Studio creates unique and fun web experiences. Our enemy is "boring" if ya know what we mean: overused Wordpress templates, the top 10 shopify templates, copy of a copy of a copy of a copy. We love to support design and marketing agencies and help realize their creations into a digital product. `
  categories:
    - Agency
    - Business
    - Consulting
    - Design
    - Education
    - Entrepreneurship
    - Freelance
    - Landing Page
    - Marketing
    - Media
    - Portfolio
    - Productivity
    - Web Development
  built_by: Rou Hun Fan & Sander Visser
  built_by_url: https://flowen.me
- title: North X South
  main_url: https://northxsouth.co
  url: https://northxsouth.co
  description: >
    We work with small businesses and non-profits to develop their brands, build an online identity, create stellar designs, and give a voice to their causes.
  categories:
    - Agency
    - Consulting
    - Business
    - Design
    - Web Development
  built_by: North X South
  built_by_url: https://northxsouth.co
- title: Plenty of Fish
  main_url: https://www.pof.com/
  url: https://pof.com
  description: >
    Plenty of Fish is one of the world's largest dating platforms.
  categories:
    - Community
  featured: true
- title: Bitcoin
  main_url: https://www.bitcoin.com/
  url: https://bitcoin.com
  description: >
    One of the largest crypto-currency platforms in the world.
  categories:
    - Technology
    - Finance
  featured: true
- title: Frame.io
  main_url: https://www.frame.io/
  url: https://frame.io
  description: >
    Frame.io is a cloud-based video collaboration platform that allows its users to easily work on media projects together
  categories:
    - Technology
    - Entertainment
    - Media
  featured: true
- title: Sainsbury’s Homepage
  main_url: https://www.sainsburys.co.uk/
  url: https://www.sainsburys.co.uk
  description: >
    Sainsbury’s is an almost 150 year old supermarket chain in the United Kingdom.
  categories:
    - eCommerce
    - Food
  featured: true
- title: Haxzie, Portfolio and Blog
  url: "https://haxzie.com/"
  main_url: "https://haxzie.com/"
  source_url: "https://github.com/haxzie/haxzie.com"
  description: >
    Haxzie.com is the portfolio and personal blog of Musthaq Ahamad, UX Engineer and Visual Designer
  categories:
    - Blog
    - Portfolio
  built_by: Musthaq Ahamad
  built_by_url: "https://haxzie.com"
  featured: false
- title: GBT
  url: "https://yangmuzi.com/"
  main_url: "https://yangmuzi.com/"
  source_url: "https://github.com/yangnianbing/blog-by-gatsby"
  description: >
    It is a basic Gatsby site project
  categories:
    - Blog
    - Portfolio
  built_by: yangnianbing
  featured: false
- title: Robin Wieruch's Blog
  url: "https://www.robinwieruch.de/"
  main_url: "https://www.robinwieruch.de/"
  categories:
    - Blog
    - Education
  featured: false
- title: Roger Ramos Development Journal
  url: "https://rogerramos.me/"
  main_url: "https://rogerramos.me/"
  source_url: "https://github.com/rogerramosme/rogerramos.me/"
  description: >
    Personal development journal made with Netlify CMS
  categories:
    - Blog
  built_by: Roger Ramos
  built_by_url: https://rogerramos.me/
  featured: false
- title: Global Adviser Alpha
  main_url: "https://globaladviseralpha.com"
  url: "https://globaladviseralpha.com"
  description: >
    Lead by David Haintz, Global Adviser Alpha transforms advice business into world class firms.
  categories:
    - Business
    - Blog
    - Finance
  built_by: Handsome Creative
  built_by_url: https://www.hellohandsome.com.au
  featured: false
- title: Alcamine
  url: https://alcamine.com/
  main_url: https://alcamine.com/
  description: >
    Never apply to another job online and receive tons of tech jobs in your inbox everyday — all while keeping your information private.
  categories:
    - Blog
    - Technology
  built_by: Caldera Digital
  built_by_url: https://www.calderadigital.com/
  featured: false
- title: Caldera Digital
  url: https://www.calderadigital.com/
  main_url: https://www.calderadigital.com/
  source_url: https://github.com/caldera-digital/platform
  description: >
    Caldera is a product and application development agency that uses innovative technology to bring your vision, brand, and identity to life through user centered design.
  categories:
    - Blog
    - User Experience
    - Consulting
  built_by: Caldera Digital
  built_by_url: https://www.calderadigital.com/
  featured: false
- title: Keycodes
  url: https://www.keycodes.dev
  main_url: https://www.keycodes.dev
  source_url: https://github.com/justinjunodev/keycodes.dev
  description: >
    A developer resource for getting keyboard key codes.
  categories:
    - Programming
    - Productivity
    - Open Source
    - Web Development
  built_by: Justin Juno
  built_by_url: https://www.justinjuno.dev
  featured: false
- title: Utah Pumpkins
  url: https://www.utahpumpkins.com/
  main_url: https://www.utahpumpkins.com/
  source_url: https://github.com/cadekynaston/utah-pumpkins
  description: >
    An awesome pumpkin gallery built using Gatsby and Contentful.
  categories:
    - Gallery
    - Blog
    - Photography
  built_by: Cade Kynaston
  built_by_url: https://cade.codes
- title: diff001a's blog
  main_url: https://diff001a.netlify.com/
  url: https://diff001a.netlify.com/
  description: >
    This is diff001a's blog which contains blogs related to programming.
  categories:
    - Blog
  built_by: diff001a
- title: Rockwong Blog
  main_url: http://rockwong.com/blog/
  url: http://rockwong.com/blog/
  description: >
    Rockwong is a technical blog containing content related to various web technologies.
  categories:
    - Technology
    - Education
    - Blog
- title: RegexGuide
  main_url: "https://regex.guide"
  url: "https://regex.guide/playground"
  source_url: "https://github.com/pacdiv/regex.guide"
  description: >
    The easiest way to learn regular expressions! The RegexGuide is a playground helping developers to discover regular expressions. Trying it is adopting regular expressions!
  categories:
    - App
    - Education
    - JavaScript
    - Nonprofit
    - Open Source
    - Programming
    - Technology
    - Web Development
  built_by: Loïc J.
  built_by_url: https://growthnotes.dev
- title: re:store
  url: https://www.visitrestore.com
  main_url: https://www.visitrestore.com
  description: >
    This is your chance to discover, connect, and shop beyond your feed and get to know the who, how, and why behind your favorite products.
  categories:
    - Marketing
  built_by: The Couch
  built_by_url: https://thecouch.nyc
  featured: false
- title: Bululu Eventos
  url: https://bululueventos.cl/
  main_url: https://bululueventos.cl/
  source_url: https://github.com/enBonnet/bululu-front
  description: >
    Sitio de organizadores de eventos
  categories:
    - Marketing
  built_by: Ender Bonnet
  built_by_url: https://enbonnet.me/
- title: MyPrograming Steps
  main_url: https://mysteps.netlify.com/
  url: https://mysteps.netlify.com/
  description: >
    FrontEnd Tutorial Information
  featured: false
  categories:
    - Blog
    - Portfolio
  source_url: https://github.com/IoT-Arduino/Gatsby-MySteps
  built_by: Maruo
  built_by_url: https://twitter.com/DengenT
- title: Brent Runs Marathons
  main_url: https://www.brentrunsmarathons.com/
  url: https://www.brentrunsmarathons.com/
  source_url: https://github.com/bingr001/brentrunsmarathonsv2
  description: >
    Brent Runs Marathons is about the training and race experience for the Comrades Ultra Marathon
  categories:
    - Blog
  built_by: Brent Ingram
  built_by_url: https://www.brentjingram.com/
  featured: false
- title: Pedro LaTorre
  main_url: https://www.pedrolatorre.com/
  url: https://www.pedrolatorre.com/
  source_url: https://github.com/bingr001/pedro-latorre-site
  description: >
    A really awesome website built for the motivational speaker Pedro LaTorre
  categories:
    - Blog
  built_by: Brent Ingram
  built_by_url: https://www.brentjingram.com/
  featured: false
- title: Veryben
  main_url: https://veryben.com/
  url: https://veryben.com/
  description: >
    be water my friend
  categories:
    - Blog
  built_by: anikijiang
  built_by_url: https://twitter.com/anikijiang
  featured: false
- title: kentarom's portfolio
  main_url: https://kentarom.com/
  url: https://kentarom.com/
  source_url: https://github.com/kentaro-m/portfolio-gatsby
  description: >
    The portfolio of kentarom, frontend developer. This site shows recent activities about him.
  categories:
    - Portfolio
    - Technology
    - Web Development
  built_by: kentarom
  built_by_url: https://twitter.com/_kentaro_m
  featured: false
- title: MotionThat
  main_url: "https://motionthat.com.au"
  url: "https://motionthat.com.au"
  description: >
    MotionThat was created to fill a void in Tabletop Product shooting, whereby the need for consistency, repetition and flexibility was required to eliminate the many variables and inaccuracies that slow the filming process down.
  categories:
    - Entertainment
    - Food
    - Media
    - Gallery
  built_by: Handsome Creative
  built_by_url: https://www.hellohandsome.com.au
  featured: false
- title: TEN ALPHAS
  main_url: "https://tenalphas.com.au"
  url: "https://tenalphas.com.au"
  description: >
    TEN ALPHAS is a content production company based in Sydney and Wollongong, telling stories through moving image and beautiful design.
  categories:
    - Media
    - Entertainment
    - Video
  built_by: Handsome Creative
  built_by_url: https://www.hellohandsome.com.au
  featured: false
- title: SalesGP
  main_url: "https://salesgp.io"
  url: "https://salesgp.io"
  description: >
    SalesGP is a specialist Sales and Operations partner offering expert skill-sets and decades of experience to companies entering the Australia, NZ (ANZ) and South East Asian (SEA) markets.
  categories:
    - Business
    - Marketing
    - Consulting
  built_by: Handsome Creative
  built_by_url: https://www.hellohandsome.com.au
  featured: false
- title: Source Separation Systems
  main_url: "https://sourceseparationsystems.com.au"
  url: "https://sourceseparationsystems.com.au"
  description: >
    Innovative waste diversion products, designed to connect Australians to a more sustainable world.
  categories:
    - Business
  built_by: Handsome Creative
  built_by_url: https://www.hellohandsome.com.au
- title: Fuzzy String Matching
  main_url: https://fuzzy-string-matching.netlify.com
  url: https://fuzzy-string-matching.netlify.com
  source_url: https://github.com/jdemieville/fuzzyStringMatching
  description: >
    This site is built to assess the performance of various approximate string matching algorithms aka fuzzy string searching.
  categories:
    - JavaScript
    - Learning
    - Programming
  built_by: Jennifer Demieville
  built_by_url: https://demieville-codes.herokuapp.com/portfolio
  featured: false
- title: Open Techiz
  main_url: "https://www.opentechiz.com/"
  url: "https://www.opentechiz.com/"
  featured: false
  description: >
    An agile software development company in Vietnam, providing wide range service from ecommerce development, mobile development, automation testing and cloud deployment with kubernets
  categories:
    - Web Development
    - Mobile Development
    - Technology
  built_by: Open Techiz
  built_by_url: "https://www.opentechiz.com/"
- title: Leave Me Alone
  url: https://leavemealone.app
  main_url: https://leavemealone.app
  description: >
    Leave Me Alone helps you unsubscribe from unwanted emails easily. It's built with Gatsby v2.
  categories:
    - Landing Page
    - Productivity
  built_by: James Ivings
  built_by_url: https://squarecat.io
  featured: false
- title: Oberion
  main_url: https://oberion.io
  url: https://oberion.io
  description: >
    Oberion analyzes your gaming library and gives you personal recommendations based on what you play
  categories:
    - Entertainment
    - Media
  built_by: Thomas Uta
  built_by_url: https://twitter.com/ThomasJanUta
  featured: false
- title: Lusta Hair
  url: https://www.lustahair.com
  main_url: https://www.lustahair.com
  description: >
    Luxury 100% Remy Human Hair Toppers. The perfect solution for volume, coverage and style. Online retailer based in Australia.
  categories:
    - eCommerce
  built_by: Jason Di Benedetto
  built_by_url: https://jason.dibenedetto.fyi
  featured: false
- title: Yoseph.tech
  main_url: https://www.yoseph.tech
  url: https://www.yoseph.tech/compilers
  source_url: https://github.com/radding/yoseph.tech_gatsby
  description: >
    Yoseph.tech is a personal blog centered around technology and software engineering
  categories:
    - Technology
    - Web Development
    - Open Source
  built_by: Yoseph Radding
  built_by_url: https://github.com/radding
  featured: false
- title: Really Fast Sites
  url: https://reallyfastsites.com
  main_url: https://reallyfastsites.com
  description: >
    Really Fast Sites showcases websites that have a speed score of 85 or higher on Google's Page Speed Insights for both mobile and desktop, along with some of the platforms and technologies those sites use.
  categories:
    - Web Development
    - Programming
  built_by: Peter Brady
  built_by_url: https://www.peterbrady.co.uk
  featured: false
- title: Mieke Frouws
  url: https://www.miekefrouws.nl
  main_url: https://www.miekefrouws.nl
  description: >
    Mieke Frouws is a freelance primary and secondary school theatre teacher based in the Netherlands.
  categories:
    - Freelance
    - Education
  built_by: Laurens Kling
  built_by_url: https://www.goedideemedia.nl
  featured: false
- title: Paul de Vries
  url: https://pauldevries1972.nl
  main_url: https://pauldevries1972.nl
  description: >
    Paul de Vries is founder of #DCDW and Spokesperson for Marktplaats Automotive (eBay) - Making the online automotive better!
  categories:
    - Blog
    - Business
    - Consulting
  built_by: Laurens Kling
  built_by_url: https://www.goedideemedia.nl
  featured: false
- title: The Fabulous Lifestyles 不藏私旅行煮藝
  url: https://thefabulouslifestyles.com/
  main_url: https://thefabulouslifestyles.com/
  description: >
    The Fabulous Lifestyles features content about travel and food. It offers practical travel advice that covers trip planning, logistics, and reviews on destination, resort & hotel...etc. Besides travelling, there are step-by-step homemade gourmet recipes that will appeal to everyone's taste buds.
  categories:
    - Blog
    - Food
    - Travel
  built_by: Kevin C Chen
  built_by_url: https://www.linkedin.com/in/kevincychen/
- title: Salexa - Estetica Venezolana
  url: https://peluqueriavenezolana.cl/
  main_url: https://peluqueriavenezolana.cl/
  source_url: https://github.com/enbonnet/salexa-front
  description: >
    Venezuelan beauty and hairdressing salon in Chile
  categories:
    - Marketing
    - Business
  built_by: Ender Bonnet
  built_by_url: https://enbonnet.me/
- title: Akshay Thakur's Portfolio
  main_url: https://akshaythakur.me
  url: https://akshaythakur.me
  categories:
    - Portfolio
    - Web Development
  built_by: Akshay Thakur
  built_by_url: https://akshaythakur.me
- title: Binaria
  description: >
    Digital product connecting technics & creativity.
  main_url: "https://binaria.com/en/"
  url: "https://binaria.com/en/"
  categories:
    - Web Development
    - Agency
    - Technology
    - App
    - Consulting
    - User Experience
  built_by: Binaria
  built_by_url: "https://binaria.com/"
- title: Quema Labs
  url: https://quemalabs.com/
  main_url: https://quemalabs.com/
  description: >
    WordPress themes for these modern times
  categories:
    - Blog
    - Web Development
    - WordPress
    - Portfolio
  built_by: Nico Andrade
  built_by_url: https://nicoandrade.com/
- title: Century 21 Financial
  url: https://century21financial.co.nz/
  main_url: https://century21financial.co.nz/
  description: Website for Century 21's mortgage broker and insurance broker business in New Zealand.
  categories:
    - Real Estate
    - Finance
    - Business
  built_by: Shannon Smith
  built_by_url: https://www.powerboard.co.nz/clients
  featured: false
- title: Base Backpackers
  url: https://www.stayatbase.com/
  main_url: https://www.stayatbase.com/
  description: Base Backpackers is one of Australasia's biggest youth adventure tourism brands. They are super stoked to have one of the fastest websites in the tourism industry.
  categories:
    - Travel
    - Business
  built_by: Shannon Smith
  built_by_url: https://www.powerboard.co.nz/clients
  featured: false
- title: Wealthsimple
  url: "https://www.wealthsimple.com/"
  main_url: "https://www.wealthsimple.com/en-us/"
  description: >
    The simple way to grow your money like the world's most sophisticated investors. Zero-maintenance portfolios, expert advisors and low fees.
  categories:
    - App
    - Business
    - Finance
  featured: false
- title: To Be Created
  description: >
    tbc is a London based styling agency that champions a modernised minimal aesthetic for both personal clients and brands.
  main_url: "https://to-be-created.com"
  url: "https://to-be-created.com"
  categories:
    - Web Development
    - Agency
    - Portfolio
    - Freelance
  built_by: Sam Goddard
  built_by_url: "https://samgoddard.dev/"
- title: Kosmos Platform
  main_url: https://kosmosplatform.com
  url: https://kosmosplatform.com
  description: >
    Explore the Kosmos - A new world is here, where every clinician now has the ability to improve cardiothoracic and abdominal assessment, in just a few minutes.
  categories:
    - Marketing
    - Science
    - Video
    - Landing Page
    - Healthcare
    - Technology
  built_by: Bryce Benson via Turnstyle Studio
  built_by_url: https://github.com/brycebenson
- title: B-Engaged
  url: https://b-engaged.se/
  main_url: https://b-engaged.se/
  description: >
    B-Engaged gives a clear picture of the organization and helps you implement the measures that makes difference for the employees. The results of our employee surveys are easily transformed into concrete improvement measures using AI technology.
  categories:
    - Business
    - Human Resources
  featured: false
- title: Rollbar
  url: https://rollbar.com/
  main_url: https://rollbar.com/
  description: >
    Rollbar automates error monitoring and triaging, so developers can fix errors that matter within minutes, and build software quickly and painlessly.
  categories:
    - Programming
    - Web Development
  featured: false
- title: EQX
  url: https://digitalexperience.equinox.com/
  main_url: https://digitalexperience.equinox.com/
  description: >
    The Equinox app, personalized to unlock your full potential.
  categories:
    - Sports
    - App
  featured: false
- title: WagWalking
  url: https://wagwalking.com/
  main_url: https://wagwalking.com/
  description: >
    Paws on the move
  categories:
    - App
  featured: false
- title: FirstBorn
  url: https://www.firstborn.com/
  main_url: https://www.firstborn.com/
  description: >
    We shape modern brands for a connected future.
  categories:
    - Agency
    - Design
- title: Pix4D
  url: https://www.pix4d.com
  main_url: https://www.pix4d.com
  description: >
    A unique suite of photogrammetry software for drone mapping. Capture images with our app, process on desktop or cloud and create maps and 3D models.
  categories:
    - Business
    - Productivity
    - Technology
  featured: false
- title: Bakken & Bæck
  url: https://bakkenbaeck.com
  main_url: https://bakkenbaeck.com
  description: >
    We’re Bakken & Bæck, a digital studio based in Oslo, Bonn and Amsterdam. Ambitious companies call us when they need an experienced team that can transform interesting ideas into powerful products.
  categories:
    - Agency
    - Design
    - Technology
  featured: false
- title: Figma Config
  url: https://config.figma.com/
  main_url: https://config.figma.com/
  description: A one-day conference where Figma users come together to learn from each other.
  categories:
    - Conference
    - Design
    - Event
    - Community
    - Learning
  built_by: Corey Ward
  built_by_url: "http://www.coreyward.me/"
  featured: false
- title: Anurag Hazra's Portfolio
  url: https://anuraghazra.github.io/
  main_url: https://anuraghazra.github.io/
  source_url: https://github.com/anuraghazra/anuraghazra.github.io
  description: >
    Anurag Hazra's portfolio & personal blog, Creative FrontEnd web developer from india.
  categories:
    - Portfolio
    - Blog
    - Open Source
    - JavaScript
  built_by: Anurag Hazra
  built_by_url: "https://github.com/anuraghazra"
- title: VeganWorks
  url: https://veganworks.com/
  main_url: https://veganworks.com/
  description: We make delicious vegan snack boxes.
  categories:
    - Food
- title: codesundar
  url: https://codesundar.com
  main_url: https://codesundar.com
  description: >
    Learn PhoneGap, Ionic, Flutter
  categories:
    - Education
    - Technology
    - Web Development
    - Blog
  built_by: codesundar
  built_by_url: https://codesundar.com
  featured: false
- title: Nordic Microfinance Initiative
  url: "https://www.nmimicro.no/"
  main_url: "https://www.nmimicro.no/"
  description: Nordic Microfinance Initiative's (NMI) vision is to contribute to the empowerment of poor people in developing countries and to the creation of jobs and wealth on a sustainable basis.
  featured: false
  categories:
    - Finance
    - Business
  built_by: Othermachines
  built_by_url: "https://othermachines.com"
- title: Subscribe Pro Documentation
  url: https://docs.subscribepro.com/
  main_url: https://docs.subscribepro.com/
  description: >
    Subscribe Pro is a subscription commerce solution that enables brands to quickly add subscription commerce models such as box, subscribe-and-save, autoship and similar to their existing eCommerce websites.
  categories:
    - Documentation
    - eCommerce
    - API
    - Technology
    - Web Development
  built_by: Subscribe Pro
  built_by_url: https://www.subscribepro.com/
- title: Software.com
  main_url: https://www.software.com
  url: https://www.software.com
  description: Our data platform helps developers learn from their data, increase productivity, and code smarter.
  categories:
    - Data
    - Productivity
    - Programming
  built_by: Brett Stevens, Joshua Cheng, Geoff Stevens
  built_by_url: https://github.com/swdotcom/
  featured: false
- title: WTL Studio Website Builder
  main_url: "https://wtlstudio.com/"
  url: "https://wtlstudio.com/"
  description: >
    Cloud-based, SEO focused website builder - helping local businesses and startups reach audiences faster.
  featured: false
  categories:
    - eCommerce
    - SEO
    - Business
- title: ToolsDB
  main_url: https://toolsdb.dev
  url: https://toolsdb.dev
  description: List of tools for better software development.
  featured: false
  categories:
    - Technology
    - Web Development
    - Programming
    - Productivity
- title: Eastman Strings
  url: https://www.eastmanstrings.com
  main_url: https://www.eastmanstrings.com
  description: >
    Site was built using GatsbyJS, Cosmic CMS, and Netlify.
  categories:
    - Business
    - Music
  built_by: Tekhaus
  built_by_url: https://www.tekha.us
  featured: false
- title: Lesley Lai
  main_url: https://lesleylai.info
  url: https://lesleylai.info
  source_url: https://github.com/LesleyLai/blog
  description: >
    lesleylai.info is the personal website of Lesley Lai, where he talks mainly about C++ and Computer Graphics.
  categories:
    - Blog
    - Open Source
    - Portfolio
    - Programming
    - Technology
  built_by: Lesley Lai
  built_by_url: https://github.com/LesleyLai
  featured: false
- title: Whipstitch Webwork
  url: https://www.whipstitchwebwork.com
  main_url: https://www.whipstitchwebwork.com
  description: >
    Websites for smart people.
  categories:
    - Agency
    - Web Development
  built_by: Matthew Russell
  featured: false
- title: Vandré Leal
  main_url: https://vandreleal.github.io
  url: https://vandreleal.github.io
  source_url: https://github.com/vandreleal/vandreleal.github.io
  description: >
    Portfolio of Vandré Leal.
  categories:
    - Portfolio
    - Web Development
  built_by: Vandré Leal
  built_by_url: https://vandreleal.github.io
  featured: false
- title: Tarokenlog
  url: https://taroken.dev/
  main_url: https://taroken.dev/
  description: >
    Blog and Gallery
  categories:
    - Blog
    - Portfolio
    - Web Development
    - Photography
  built_by: Kentaro Koga
  built_by_url: https://twitter.com/kentaro_koga
  featured: false
- title: OwlyPixel Blog
  main_url: https://owlypixel.com
  url: https://owlypixel.com
  description: >
    Notes and tutorials on coding, web development, design and other stuff.
  categories:
    - Web Development
    - Blog
    - Education
  built_by: Owlypixel
  built_by_url: https://twitter.com/owlypixel
  featured: false
- title: talkoverflow
  main_url: https://talkoverflow.com
  url: https://talkoverflow.com
  description: Blog on software engineering built with Gatsby themes and theme-ui
  categories:
    - Blog
    - Web Development
    - Technology
  built_by: Patryk Jeziorowski
  built_by_url: https://twitter.com/pjeziorowski
- title: HISTORYTalks
  main_url: https://www.history-talks.com/
  url: https://www.history-talks.com/
  description: Built using Gatsby, JSS and Contentful
  categories:
    - Conference
    - Media
  built_by: A+E Networks
  built_by_url: https://www.aenetworks.com/
- title: HISTORYCon
  main_url: https://www.historycon.com/
  url: https://www.historycon.com/
  description: Built using Gatsby, JSS and Contentful
  categories:
    - Conference
    - Media
  built_by: A+E Networks
  built_by_url: https://www.aenetworks.com/
- title: Kölliker Immobilien
  url: https://koelliker-immobilien.ch/
  main_url: https://koelliker-immobilien.ch/
  description: >
    Built using Gatsby, Netlify and Contentful
  categories:
    - Real Estate
    - Marketing
  built_by: Matthias Gemperli
  built_by_url: https://matthiasgemperli.ch
- title: Lessmess Agency website
  url: https://lessmess.agency/
  main_url: https://lessmess.agency/
  description: >
    Website of Lessmess Agency
  categories:
    - Agency
    - Web Development
  built_by: Ilya Lesik
  built_by_url: https://github.com/ilyalesik
- title: Ezekiel Ekunola Portfolio
  main_url: http://ezekielekunola.com/
  url: http://ezekielekunola.com/
  description: Built using Gatsby, Styled-Components
  categories:
    - Web Development
    - Portfolio
  built_by: Ezekiel Ekunola
  built_by_url: https://github.com/easybuoy/
  featured: false
- title: Gearbox Development
  main_url: https://gearboxbuilt.com
  url: https://gearboxbuilt.com/?no-load-in
  description: >
    Gearbox is a performance website development & optimization company based out of Canada. Built using Gatsby/WordPress.
  categories:
    - Agency
    - Web Development
    - WordPress
    - Portfolio
    - Programming
    - Technology
    - Business
  built_by: Gearbox Development
  built_by_url: https://gearboxbuilt.com
  featured: false
- title: UXWorks
  main_url: https://uxworks.org
  url: https://uxworks.org
  description: Built with Gatsby, Netlify and Markdown
  categories:
    - Web Development
    - Blog
  built_by: Amrish Kushwaha
  built_by_url: https://github.com/isamrish
  featured: false
- title: Jarod Peachey
  main_url: https://jarodpeachey.netlify.com
  url: https://jarodpeachey.netlify.com
  source_url: https://github.com/jarodpeachey/portfolio
  description: >
    Jarod Peachey is a front-end developer focused on building modern and fast websites for everyone.
  categories:
    - Blog
    - JavaScript
    - Mobile Development
    - Portfolio
  built_by: Jarod Peachey
  built_by_url: https://github.com/jarodpeachey
  featured: false
- title: Thomas Maximini
  main_url: https://www.thomasmaximini.com/
  url: https://www.thomasmaximini.com/
  source_url: https://github.com/tmaximini/maxi.io
  description: >
    Thomas Maximini is a full stack web developer from Germany
  categories:
    - Blog
    - JavaScript
    - Photography
    - Portfolio
    - Web Development
  built_by: Thomas Maximini
  built_by_url: https://github.com/tmaximini
  featured: false
- title: Aretha Iskandar
  main_url: https://arethaiskandar.com/
  url: https://arethaiskandar.com/
  source_url: https://github.com/tmaximini/arethaiskandar.com
  description: >
    Aretha Iskandar is a Jazz and Soul Singer / Songwriter from Paris
  categories:
    - Music
  built_by: Thomas Maximini
  built_by_url: https://github.com/tmaximini
  featured: false
- title: Harshil Shah
  url: https://harshil.net
  main_url: https://harshil.net
  description: >
    Harshil Shah is an iOS engineer from Mumbai, India
  categories:
    - Blog
    - Mobile Development
  built_by: Harshil Shah
  built_by_url: https://twitter.com/_HarshilShah
  featured: false
- title: Code Examples
  url: https://codeexamples.dev/
  main_url: https://codeexamples.dev/
  description: >
    Examples about various programming languages like JavaScript, Python, Rust, Angular, React, Vue.js etc.
  categories:
    - Blog
    - Education
    - Programming
    - Web Development
  built_by: Sai gowtham
  built_by_url: https://twitter.com/saigowthamr
  featured: false
- title: Samir Mujanovic
  main_url: https://www.samirmujanovic.com/
  url: https://www.samirmujanovic.com/
  description: >
    I'm a Frontend Developer with 3 years of experience. I describe myself as a developer who loves coding, open-source and web platform.
  categories:
    - Portfolio
    - Web Development
    - Design
  built_by: Samir Mujanovic
  built_by_url: https://github.com/sameerrM
- title: Yearlyglot - Fluent Every Year
  url: https://www.yearlyglot.com/blog
  main_url: https://www.yearlyglot.com
  description: >
    A popular blog on languages, second language acquisition and polyglottery.
  categories:
    - Blog
    - Education
    - Learning
    - Travel
  built_by: Donovan Nagel
  built_by_url: https://www.donovannagel.com
  featured: false
- title: Bearer - API Monitoring & Protection for your app
  url: https://www.bearer.sh/
  main_url: https://www.bearer.sh/
  description: >
    Bearer helps developers monitor API usage in real-time, protect their app against API limits and failures, and integrate APIs faster.
  categories:
    - API
    - Technology
    - Web Development
    - Open Source
  built_by: Bearer
  featured: false
- title: 8fit.com
  url: https://8fit.com/
  main_url: https://8fit.com/
  description: >
    Get personalized workouts, custom meal plans, and nutrition guidance, right in the palm of your hand. Prioritize progress over perfection with the 8fit app!
  categories:
    - App
    - Food
    - Sports
  featured: false
- title: Dispel - Remote Access for Industrial Control Systems
  url: https://dispel.io
  main_url: https://dispel.io
  description: >
    Dispel provides secure, moving target defense networks through which your teams can remotely access industrial control systems in seconds, replacing static-defense products that take 5 to 15 minutes to work through.
  categories:
    - Business
    - Technology
    - Security
  built_by: Anton Aberg
  built_by_url: https://github.com/aaaberg
  featured: false
- title: Geothermal Heat Pump DIY Project
  url: https://diyheatpump.net/
  main_url: https://diyheatpump.net/
  description: Personal project by Yuriy Logvin that demonstrates how you can switch to heating with electricity at a minimal cost. The goal here is to show that everyone can build a geothermal heat pump and start saving money.
  categories:
    - Blog
    - Education
    - Technology
  built_by: Yuriy Logvin
  built_by_url: https://powerwatcher.net
- title: Catalyst Network - Cryptocurrency
  url: https://www.cryptocatalyst.net/
  main_url: https://www.cryptocatalyst.net/
  source_url: https://github.com/n8tb1t/gatsby-starter-cryptocurrency
  description: >
    An All-in-One solution for Modern Transactions.
  categories:
    - Business
    - Technology
  built_by: n8tb1t
  built_by_url: https://github.com/n8tb1t/
  featured: false
- title: SaoBear's-Blog
  main_url: https://saobear.xyz/
  url: https://saobear.xyz/
  source_url: https://github.com/PiccoloYu/SaoBear-is-Blog
  featured: false
  categories:
    - Blog
    - Web Development
- title: Rumaan Khalander - Portfolio
  url: https://www.rumaan.me/
  main_url: https://www.rumaan.me/
  description: >
    Rumaan Khalander is a Full-Stack Dev from Bengaluru who loves to develop for mobile and web.
  categories:
    - Portfolio
  built_by: rumaan
  built_by_url: https://github.com/rumaan/
  featured: false
- title: DigiGov
  main_url: https://digigov.grnet.gr/
  url: https://digigov.grnet.gr/
  description: >
    DigiGov is an initiative for the Digital Transformation of the Greek Public Sector
  categories:
    - Government
  built_by: GRNET
  built_by_url: https://grnet.gr/
  featured: false
- title: Zeek Interactive
  main_url: https://zeek.com
  url: https://zeek.com
  description: >
    Business site for Zeek Interactive. Using WordPress as a data store via the WPGraphQL plugin.
  categories:
    - Blog
    - Web Development
    - Mobile Development
    - WordPress
    - Agency
    - Business
  built_by: Zeek Interactive
  built_by_url: https://zeek.com
  featured: false
- title: Bare Advertising & Communications
  url: https://bare.ca/
  main_url: https://bare.ca/
  description: >
    Bare is a full-service branding and production agency in Vancouver BC with deep experience in digital/traditional communications and strategy. We specialize in building headless WordPress sites with Gatsby.
  categories:
    - WordPress
    - Agency
    - Business
  built_by: Bare Advertising & Communications
  built_by_url: https://www.bare.ca/
  featured: false
- title: The Decking Superstore
  url: https://www.thedeckingsuperstore.com/
  main_url: https://www.thedeckingsuperstore.com/
  description: >
    One of Northern California's largest outdoor decking and siding providers.
  categories:
    - WordPress
    - Business
  built_by: Bare Advertising & Communications
  built_by_url: https://www.bare.ca/
  featured: false
- title: Precision Cedar Products
  url: https://www.precisioncedar.com/
  main_url: https://www.precisioncedar.com/
  description: >
    Western Red Cedar Distributor in Vancouver Canada.
  categories:
    - WordPress
    - Business
  built_by: Bare Advertising & Communications
  built_by_url: https://www.bare.ca/
  featured: false
- title: Circle Restoration
  url: https://www.circlerestoration.com/
  main_url: https://www.circlerestoration.com/
  description: >
    Restoration Services Provider in Vancouver Canada.
  categories:
    - WordPress
    - Business
  built_by: Bare Advertising & Communications
  built_by_url: https://www.bare.ca/
  featured: false
- title: ALS Rally
  url: https://www.alsrally.com/
  main_url: https://www.alsrally.com/
  description: >
    Non profit fundraiser for ALS Research.
  categories:
    - WordPress
    - Nonprofit
    - Event
  built_by: Bare Advertising & Communications
  built_by_url: https://www.bare.ca/
  featured: false
- title: Vancouver Welsh Men's Choir
  url: https://vancouverchoir.ca/
  main_url: https://vancouverchoir.ca/
  description: >
    Vancouver Welsh Men's Choir website for upcoming shows, ticket purchases and online merchandise.
  categories:
    - WordPress
    - Entertainment
    - Event
    - eCommerce
  built_by: Bare Advertising & Communications
  built_by_url: https://www.bare.ca/
  featured: false
- title: Paul Scanlon - Blog
  main_url: https://paulie.dev/
  url: https://paulie.dev/
  source_url: https://github.com/PaulieScanlon/paulie-dev-2019
  description: >
    I'm a React UI developer / UX Engineer. React, GatsbyJs, JavaScript, TypeScript/Flow, StyledComponents, Storybook, TDD (Jest/Enzyme) and a tiny bit of Node.js.
  categories:
    - Blog
    - Web Development
  built_by: Paul Scanlon
  built_by_url: http://www.pauliescanlon.io
  featured: false
- title: EF Design
  main_url: https://ef.design
  url: https://ef.design
  description: >
    Home of everything creative, digital and brand at EF.
  featured: false
  categories:
    - Marketing
    - Design
  built_by: João Matos (Global Creative Studio - Education First)
- title: Codica
  main_url: https://www.codica.com/
  url: https://www.codica.com/
  description: >
    We help startups and established brands with JAMStack, Progressive Web Apps and Marketplaces development.
  categories:
    - Agency
    - Web Development
  built_by: Codica
  built_by_url: https://www.codica.com/
- title: Bhavani Ravi's Portfolio
  url: https://bhavaniravi.com
  main_url: https://bhavaniravi.com
  description: >
    Showcase of Bhavani Ravi's skillset and blogs
  categories:
    - Blog
    - Portfolio
  built_by: Bhavani Ravi
  built_by_url: https://twitter.com/geeky_bhavani
- title: Kotoriyama
  main_url: https://kotoriyama.com/
  url: https://kotoriyama.com/
  description: >
    Japanese Indie Game Creator.
  featured: false
  categories:
    - App
    - Entertainment
    - Mobile Development
  built_by: Motoyoshi Shiine (Kotoriyama)
- title: PWA Shields
  url: https://www.pwa-shields.com
  main_url: https://www.pwa-shields.com
  source_url: https://github.com/richardtaylordawson/pwa-shields
  description: >
    Personalize your app's README with custom, fun, PWA shields in SVG
  categories:
    - Documentation
    - App
    - API
  built_by: Richard Taylor Dawson
  built_by_url: https://richardtaylordawson.com
- title: Zatsuzen
  url: https://zatsuzen.com
  main_url: https://zatsuzen.com
  description: >
    Web developer's portfolio
  categories:
    - Portfolio
  built_by: Akane
  built_by_url: https://twitter.com/akanewz
  featured: false
- title: Reeemoter
  description: >-
    Join thousands of developers from everywhere and access to job
    offers from hundreds of companies worldwide right
    at your inbox for free.
  main_url: "https://reeemoter.com/"
  url: "https://reeemoter.com/"
  featured: false
  categories:
    - Technology
    - Web Development
  built_by: Ramón Chancay
  built_by_url: "https://ramonchancay.me/"
- title: Ananya Neogi
  main_url: https://ananyaneogi.com
  url: https://ananyaneogi.com
  description: >
    Showcases Ananya's work as a frontend developer and comprises of a collection of written articles on web development, programming and, user experience.
  categories:
    - Portfolio
    - Blog
  built_by: Ananya Neogi
  built_by_url: https://ananyaneogi.com
- title: webman.pro
  main_url: https://webman.pro/
  url: https://webman.pro/
  description: >
    webman.pro is an awesome portfolio and technical blog where
    professional Front End engineer Dmytro Chumak shares his thoughts
    and experience to inspire other developers.
  featured: false
  categories:
    - Blog
    - Web Development
    - JavaScript
  built_by: Dmytro Chumak
  built_by_url: https://github.com/wwwebman
- title: borderless
  url: https://junhobaik.github.io
  main_url: https://junhobaik.github.io
  source_url: https://github.com/junhobaik/junhobaik.github.io/tree/develop
  description: >
    Junho Baik's Development Blog
  categories:
    - Blog
    - Web Development
  built_by: Junho Baik
  built_by_url: https://github.com/junhobaik
  featured: false
- title: React Resume Generator
  main_url: https://nimahkh.github.io/nima_habibkhoda
  url: https://nimahkh.github.io/nima_habibkhoda
  source_url: https://github.com/nimahkh/resume_generator
  description: >
    The resume generator is a project to create your own resume web page easily with Gatsby.
  categories:
    - Portfolio
  built_by: Nima Habibkhoda
  featured: false
- title: Thomas Wang's Blog
  main_url: "https://www.thomaswang.io"
  url: "https://www.thomaswang.io"
  description: >-
    Technical blog by Thomas Wang
  built_by: Thomas Wang
  built_by_url: https://github.com/thomaswang
  featured: false
  categories:
    - Blog
    - Web Development
- title: Engleezi
  main_url: "https://www.myengleezi.com"
  url: "https://myengleezi.com/teachers/"
  description: >-
    Affordable, accessible and fun, Engleezi is an English tutoring service that aims to make your child a better and more fluent English speaker. Our unique online approach gets your children learning English one-on-one from a native English teacher from the comfort of your home.
  built_by: Suleiman Mayow
  built_by_url: https://github.com/sullom101
  featured: false
  categories:
    - Education
    - Learning
    - Technology
- title: The Rebigulator
  main_url: "https://www.rebigulator.org/"
  source_url: "https://github.com/Me4502/Rebigulator/"
  url: "https://rebigulator.org/"
  description: A quote-based via game powered by Frinkiac
  built_by: Matthew Miller
  built_by_url: https://matthewmiller.dev/
  featured: false
  categories:
    - Open Source
    - Entertainment
    - App
- title: madewithlove
  main_url: https://www.madewithlove.be
  url: https://www.madewithlove.be
  description: >-
    We build digital products and create the teams around them. We can help with software engineering, product management, managing technical teams, audits and technical consulting.
  built_by: madewithlove
  built_by_url: https://www.madewithlove.be
  featured: false
  categories:
    - Web Development
    - Blog
    - Agency
    - Business
- title: Sprucehill
  url: https://sprucehill.ca/
  main_url: https://sprucehill.ca/
  description: >
    Sprucehill is a North Vancouver based custom home builder and renovator.
  categories:
    - WordPress
    - Business
  built_by: Bare Advertising & Communications
  built_by_url: https://www.bare.ca/
  featured: false
- title: Nathaniel Ryan Mathew
  url: https://nathanielmathew.me
  main_url: https://nathanielmathew.me
  source_url: https://github.com/nathanielmathew/MyPortfolio
  description: >
    A personal online Portfolio built using GatsbyJS, that showcases Achievements, Projects and Additional information.
  categories:
    - Portfolio
    - Open Source
    - Blog
  built_by: Nathaniel Ryan Mathew
  built_by_url: https://github.com/nathanielmathew
  featured: false
- title: Kanazawa.js Community Page
  main_url: https://kanazawajs.now.sh/
  url: https://kanazawajs.now.sh/
  source_url: https://github.com/kanazawa-js/community-page
  description: >
    Kanazawa.js is a local community for the JSer around Kanazawa to share knowledge about JavaScript.
  categories:
    - Community
    - Programming
    - Web Development
  built_by: Kanazawa.js
  built_by_url: https://twitter.com/knzw_js
  featured: false
- title: monica*dev
  url: https://www.aboutmonica.com/
  main_url: https://www.aboutmonica.com/
  description: >
    Personal site for Monica Powell, a software engineer who is passionate about making open-source more accessible and building community, online & offline.
  categories:
    - Web Development
    - Blog
    - Programming
    - Portfolio
  built_by: Monica Powell
  built_by_url: https://www.aboutmonica.com/
  featured: false
- title: Shivam Sinha
  url: https://www.helloshivam.com/
  main_url: https://www.helloshivam.com/
  description: >
    Portfolio of Shivam Sinha, Graphic Designer and Creative Coder based in New York.
  categories:
    - Portfolio
  built_by: Shivam Sinha
  built_by_url: https://www.helloshivam.com/
  featured: false
- title: Brianna Sharpe - Writer
  main_url: https://www.briannasharpe.com/
  url: https://www.briannasharpe.com/
  source_url: https://github.com/ehowey/briannasharpe
  description: >
    Brianna Sharpe is an Alberta, Canada based freelance writer and journalist focused on health, LGBTQ2S+, parenting, and the environment.
  categories:
    - Portfolio
    - Media
  built_by: Eric Howey
  built_by_url: https://www.erichowey.dev/
  featured: false
- title: Eric Howey Web Development
  main_url: https://www.erichowey.dev/
  url: https://www.erichowey.dev/
  source_url: https://github.com/ehowey/erichoweydev
  description: >
    Personal website and blog for Eric Howey. I am a freelance web developer based in Alberta, Canada specializing in Gatsby, React, WordPress and Theme-UI.
  categories:
    - Portfolio
    - Web Development
    - Freelance
    - Blog
  built_by: Eric Howey
  built_by_url: https://www.erichowey.dev/
- title: Solfej Chord Search
  url: https://www.solfej.io/chords
  main_url: https://www.solfej.io/chords
  description: >
    Solfej Chord Search helps you master every chord imaginable. It shows you notes, intervals, guitar and piano fingerings for 1000s of chords.
  categories:
    - Education
    - Music
  built_by: Shayan Javadi
  built_by_url: https://www.instagram.com/shawnjavadi/
- title: a+ Saúde
  url: https://www.amaissaude.com.br/
  main_url: https://www.amaissaude.com.br/
  description: >
    An even better experience in using health services.
  categories:
    - Healthcare
    - Marketing
    - Blog
  built_by: Grupo Fleury
  built_by_url: http://www.grupofleury.com.br/
  featured: false
- title: Mallikarjun Katakol Photography
  main_url: https://mallik.in
  url: https://mallik.in
  built_by: Arvind Kumar
  built_by_url: "https://arvind.io/"
  description: >
    Mallikarjun Katakol is an Advertising, Architecture, Editorial, Fashion and Lifestyle Photographer based in Bangalore, India.
    Shoots Corporate & Business headshots, Portfolios for Models and Actors, Documents Projects for Architects, Fashion & Interior Designers
  featured: false
  categories:
    - Gallery
    - Photography
    - Portfolio
- title: gatsby-animate-blog
  url: https://gatsby-animate-blog.luffyzh.now.sh/
  main_url: https://gatsby-animate-blog.luffyzh.now.sh/home
  source_url: https://github.com/luffyZh/gatsby-animate-blog
  description: >
    A simple && cool blog site starter kit by Gatsby.
  categories:
    - Blog
    - Open Source
    - Web Development
  built_by: luffyZh
  built_by_url: https://github.com/luffyZh
  featured: false
- title: LBI Financial
  main_url: https://lbifinancial.com/
  url: https://lbifinancial.com/
  description: >
    We help individuals and businesses with life insurance, disability, long-term care and annuities.
  categories:
    - Business
    - Consulting
    - Finance
  built_by: Pagepro
  built_by_url: https://pagepro.co
  featured: false
- title: GIS-Netzwerk
  url: https://www.gis-netzwerk.com/
  main_url: https://www.gis-netzwerk.com/
  description: >
    Multilingual (i18n) Blog with different URLs for categories, tags and posts depending on the language.
  categories:
    - Blog
    - Data
    - Technology
  built_by: Max Dietrich
  built_by_url: https://www.gis-netzwerk.com/
  featured: false
- title: Hand in Hand Preschool
  url: https://handinhand-preschool.com/
  main_url: https://handinhand-preschool.com/
  description: >
    Hand in Hand Preschool is a preschool located in Geneva, IL.
  categories:
    - Education
    - Business
  built_by: ccalamos
  built_by_url: https://github.com/ccalamos
  featured: false
- title: Krishna Gopinath
  main_url: https://krishnagopinath.me
  url: https://krishnagopinath.me
  source_url: https://github.com/krishnagopinath/website
  description: >
    Website of Krishna Gopinath, software engineer and budding teacher.
  categories:
    - Portfolio
  built_by: Krishna Gopinath
  built_by_url: https://twitter.com/krishwader
  featured: false
- title: Curology
  main_url: https://curology.com
  url: https://curology.com
  description: >
    Curology's mission is to make effective skincare accessible to everyone. We provide customized prescription skincare for our acne and anti-aging patients.
  categories:
    - Healthcare
    - Community
    - Landing Page
  built_by: Curology
  built_by_url: https://curology.com
- title: labelmake.jp
  main_url: https://labelmake.jp/
  url: https://labelmake.jp/
  description: >
    Web Application of Variable Data Printing and Blog.
  categories:
    - App
    - Data
    - Blog
  built_by: hand-dot
  built_by_url: https://twitter.com/hand_dot
  featured: false
- title: Personal website of Maarten Afink
  main_url: https://www.maarten.im/
  url: https://www.maarten.im/
  source_url: https://github.com/maartenafink/personal-website
  description: >
    Personal website of Maarten Afink, digital product designer.
  categories:
    - Portfolio
    - Open Source
    - Blog
    - Music
    - Design
- title: Adam Bowen
  main_url: https://adamcbowen.com/
  url: https://adamcbowen.com/
  source_url: https://github.com/bowenac/my-website
  description: >
    Personal website for Adam Bowen. I am a freelance web developer based in Tacoma, WA specializing in WordPress, Craft CMS, plus a lot more and recently fell in love with Gatsby.
  categories:
    - Portfolio
    - Web Development
    - Freelance
  built_by: Adam Bowen
  built_by_url: https://adamcbowen.com
  featured: false
- title: tqCoders
  main_url: https://tqcoders.com
  url: https://tqcoders.com
  description: >
    tqCoders is a software development company that focuses on the development of the most advanced websites and mobile apps. We use the most advanced technologies to make websites blazing fast, SEO-friendly and responsive for each screen resolution.
  categories:
    - Web Development
    - Mobile Development
    - SEO
    - Design
    - Programming
    - Technology
    - Business
  built_by: tqCoders
  built_by_url: https://tqcoders.com
  featured: false
- title: ErudiCAT
  main_url: https://www.erudicat.com
  url: https://www.erudicat.com
  description: >
    ErudiCAT is an educational platform created to help PMP certification candidates to prepare for the exam. There are hundreds of sample questions and PMP mock exam.
  categories:
    - Education
    - Web Development
    - Learning
  built_by: tqCoders
  built_by_url: https://tqcoders.com
  featured: false
- title: Qri.io Website and Docs
  main_url: https://qri.io
  url: https://qri.io/docs
  source_url: https://github.com/qri-io/website
  description: >
    Website and Documentation for Qri, an open source version control system for datasets
  categories:
    - Open Source
    - Community
    - Data
    - Technology
  built_by: Qri, Inc.
  built_by_url: https://qri.io
  featured: false
- title: Jellypepper
  main_url: https://jellypepper.com/
  url: https://jellypepper.com/
  description: >
    Award-winning creative studio for disrupters. We design and build beautiful brands, apps, websites and videos for startups and tech companies.
  categories:
    - Portfolio
    - Agency
  built_by: Jellypepper
  built_by_url: https://jellypepper.com/
- title: Miyamado Jinja
  main_url: https://www.miyamadojinja.com
  url: https://www.miyamadojinja.com
  description: >
    Miyamado Jinja is a Japanses Shinto Shrine in Yokkaichi, Mie, Japan.
  categories:
    - Nonprofit
    - Travel
  built_by: mnishiguchi
  built_by_url: https://mnishiguchi.com
  featured: false
- title: Hear This Idea
  main_url: https://hearthisidea.com
  url: https://hearthisidea.com/episodes/victoria
  source_url: https://github.com/finmoorhouse/podcast
  description: >
    A podcast showcasing new thinking from top academics.
  categories:
    - Podcast
    - Open Source
  built_by: Fin Moorhouse
  built_by_url: https://finmoorhouse.com
  featured: false
- title: Calisthenics Skills
  main_url: https://www.calisthenicsskills.com
  url: https://www.calisthenicsskills.com
  description: >
    A beautiful fitness progress tracker built on Gatsby.
  categories:
    - Sports
  built_by: Andrico Karoulla
  built_by_url: https://andri.co
  featured: false
- title: AutoloadIT
  main_url: https://autoloadit.com/
  url: https://autoloadit.com/
  description: >
    The world's leading Enterprise Automotive imaging solution
  categories:
    - Business
    - Landing Page
  built_by: Pagepro
  built_by_url: https://pagepro.co
  featured: false
- title: Tools of Golf
  main_url: https://toolsof.golf
  url: https://toolsof.golf/titleist-915-d2-driver
  description: >
    Tools of Golf is a community dedicated to golf nerds and gear heads.
  categories:
    - Sports
    - Data
    - Documentation
  built_by: Peter Hironaka
  built_by_url: https://peterhironaka.com
  featured: false
- title: sung.codes
  main_url: https://sung.codes/
  source_url: https://github.com/dance2die/sung.codes
  url: https://sung.codes/
  description: >
    Blog by Sung M. Kim (a.k.a. dance2die)
  categories:
    - Blog
    - Landing Page
  built_by: Sung M. Kim
  built_by_url: https://github.com/dance2die
  featured: false
- title: Choose Tap
  main_url: https://www.choosetap.com.au/
  url: https://www.choosetap.com.au/
  featured: false
  description: >
    Choose Tap aims to improve the health and wellbeing of communities and the environment by promoting tap water as the best choice of hydration for all Australians.
  built_by: Hardhat
  built_by_url: https://www.hardhat.com.au
  categories:
    - Nonprofit
    - Community
- title: Akash Rajpurohit
  main_url: https://akashwho.codes/
  url: https://akashwho.codes/
  description: >
    Personal portfolio website of Akash Rajpurohit made using Gatsby v2, where I  write short blogs related to software development and share my experiences.
  categories:
    - Portfolio
    - Blog
  built_by: Akash Rajpurohit
  built_by_url: https://github.com/AkashRajpurohit
  featured: false
- title: See Kids Dream
  url: "https://seekidsdream.org/"
  main_url: "https://seekidsdream.org/"
  description: >
    A not-for-profit organization dedicated to empower youth with the skills, motivation and confidence.
  categories:
    - Nonprofit
    - Education
    - Learning
  built_by: CapTech Consulting
  built_by_url: https://www.captechconsulting.com/
  featured: false
- title: Locale Central
  url: https://localecentral.io/
  main_url: https://localecentral.io/
  description: >
    Locale Central is a web & mobile data collection app that makes it easy to record accurate data out on the field.
  categories:
    - Technology
  built_by: KiwiSprout
  built_by_url: https://kiwisprout.nz/
  featured: false
- title: Cathy O'Shea
  url: https://cathyoshea.co.nz/
  main_url: https://cathyoshea.co.nz/
  categories:
    - Portfolio
    - Real Estate
  built_by: KiwiSprout
  built_by_url: https://kiwisprout.nz/
  featured: false
- title: DG Recruit
  url: https://dgrecruit.com
  main_url: https://dgrecruit.com
  description: >
    DG Recruit is a NYC recruitment agency
  categories:
    - Agency
    - WordPress
  built_by: Waverly Lab
  built_by_url: https://waverlylab.com
  featured: false
- title: Smile
  url: https://reasontosmile.com
  main_url: https://reasontosmile.com
  description: >
    Smile is an online store for buying CBD products that keep you balanced and happy
  categories:
    - eCommerce
    - WordPress
  built_by: Waverly Lab
  built_by_url: https://waverlylab.com
- title: Bold Oak Design
  url: https://boldoak.design/
  main_url: https://boldoak.design/
  description: >
    A Milwaukee-based web design and development studio.
  categories:
    - Blog
    - Business
    - Freelance
    - Portfolio
    - Programming
    - Technology
    - Web Development
  featured: false
- title: Lydia Rose Eiche
  url: https://lydiaroseeiche.com/
  main_url: https://lydiaroseeiche.com/
  description: >
    Lydia Rose Eiche is a soprano, opera singer, and actress based in Milwaukee.
  categories:
    - Music
    - Portfolio
  built_by: Bold Oak Design
  built_by_url: https://boldoak.design/
  featured: false
- title: Chris Otto
  url: https://chrisotto.dev/
  main_url: https://chrisotto.dev/
  source_url: https://github.com/chrisotto6/chrisottodev
  description: >
    Blog, portfolio and website for Chris Otto.
  categories:
    - Blog
    - JavaScript
    - Landing Page
    - Portfolio
    - Programming
    - Technology
    - Web Development
  built_by: Chris Otto
  built_by_url: https://github.com/chrisotto6
  featured: false
- title: Roboto Studio
  url: https://roboto.studio
  main_url: https://roboto.studio
  description: >
    Faster than a speeding bullet Website Development based in sunny old Nottingham
  categories:
    - Agency
    - Blog
    - Business
    - Design
    - Featured
    - Freelance
    - Web Development
  featured: true
- title: Viraj Chavan | Full Stack Software Engineer
  url: http://virajc.tech
  main_url: http://virajc.tech
  source_url: https://github.com/virajvchavan/portfolio
  description: >
    Portfolio and blog of a full stack software engineer from India
  categories:
    - Portfolio
    - Blog
    - Web Development
  built_by: Viraj V Chavan
  built_by_url: https://twitter.com/VirajVChavan
  featured: false
- title: Nexweave
  url: https://www.nexweave.com
  main_url: https://www.nexweave.com
  description: >
    Nexweave is a SaaS platform built by a team of experienced product, design & technology professionals in India. Nexweave allows brands to create personalized & interactive video experiences at scale. We would love for our site to be featured at the gatsby showcase since we have long been appreciating the flexibility and speed of the sites we have created using the same.
  categories:
    - Video
    - API
    - User Experience
    - Marketing
    - Design
    - Data
    - Technology
    - Media
    - Consulting
  built_by: Kashaf S
  built_by_url: https://www.linkedin.com/in/kashaf-shaikh-925117178
  featured: false
- title: Daniel Balloch
  url: https://danielballoch.com
  main_url: https://danielballoch.com
  source_url: https://github.com/danielballoch/danielballoch
  description: >
    Hey, I'm Daniel and this is my portfolio site. Made with Gatsby, React, GraphQL, Styled Emotion & Netlify. Install & local host instructions: 1. git clone https://github.com/danielballoch/danielballoch.git 2. npm install. 3. gatsby develop. Keep in mind I'm still learning myself, so these may not be best practises. If anyone's curious as to how something works flick me a message or if you have advice for me I'd love to hear it, otherwise happy coding!
  categories:
    - Portfolio
    - Business
    - Design
    - Freelance
    - Web Development
  built_by: Daniel Balloch
  built_by_url: https://danielballoch.com
- title: The Rift Metz
  url: http://theriftmetz.com/
  main_url: http://theriftmetz.com/
  description: >
    The Rift is a gaming bar based in Metz (France).
  categories:
    - Landing Page
    - Entertainment
    - Design
    - Blog
    - Food
  built_by: Hugo Torzuoli
  built_by_url: https://github.com/HZooly
  featured: false
- title: Built with Workers
  url: https://workers.cloudflare.com/built-with/
  main_url: https://workers.cloudflare.com/built-with/
  description: >
    Showcasing websites & projects built with Cloudflare Workers
  categories:
    - Portfolio
    - JavaScript
    - Web Development
  built_by: Workers who work at Cloudflare
  built_by_url: https://github.com/cloudflare/built-with-workers/graphs/contributors
- title: WebAnaya Solutions
  url: https://www.webanaya.com
  main_url: https://www.webanaya.com
  description: >
    Full Stack Web Solutions Provider.
  categories:
    - Agency
    - Web Development
    - API
    - Blog
  built_by: Durgesh Gupta
  built_by_url: https://durgeshgupta.com
  featured: false
- title: Artem Sapegin’s Blog
  description: >
    Blog of a Berlin based coffee first frontend engineer who works at Omio, makes photos and hangs out with his dogs.
  main_url: https://blog.sapegin.me/
  url: https://blog.sapegin.me/
  source_url: https://github.com/sapegin/blog.sapegin.me
  categories:
    - Blog
    - Open Source
    - Web Development
    - JavaScript
    - Programming
    - Technology
  built_by: Artem Sapegin
  built_by_url: https://github.com/sapegin
- title: adam.ai
  url: https://adam.ai/
  main_url: https://adam.ai/
  description: >
    Are you ready to make your meetings more productive? Our intelligent meeting management tool can help!
  categories:
    - Business
    - Landing Page
    - Productivity
    - Technology
  built_by: Hazem Osama
  built_by_url: https://github.com/hazem3500
  featured: false
- title: Indra Kusuma Profile Page
  url: https://indrakusuma.web.id/me/
  main_url: https://indrakusuma.web.id/me/
  description: >
    Hi! I'm Indra Kusuma. I am an optimistic and type of person of learn by doing who have an interest in Software Engineering, specifically about Web Development.
  categories:
    - Landing Page
    - Blog
  built_by: Indra Kusuma
  built_by_url: https://github.com/idindrakusuma/me
  featured: false
- title: Lukas Horak
  main_url: https://lukashorak.com
  url: https://lukashorak.com
  description: >
    Lukas Horak's personal website. Full stack JavaScript Developer, working in React on front end and Node.js on back end.
  categories:
    - Blog
    - Portfolio
    - Web Development
  built_by: Lukas Horak
  built_by_url: https://github.com/lhorak
  featured: false
- title: Alexandra Thomas
  main_url: "https://alexandracthomas.com/"
  url: "https://alexandracthomas.com/"
  description: >
    A portfolio site for Alexandra Thomas, a front-end developer with creative super powers based in Charlotte, NC.
  categories:
    - Portfolio
    - Blog
    - Web Development
  featured: false
- title: Storto Productions
  main_url: "https://www.storto-productions.com/"
  url: "https://www.storto-productions.com/about/"
  featured: false
  description: >
    A portfolio site for a video production company based out of Phoenix, AZ.
  categories:
    - Video
    - Blog
    - Portfolio
    - Business
  built_by: Alexandra Thomas
  built_by_url: "https://alexandracthomas.com/"
- title: Zatsuzen Blog
  url: https://blog.zatsuzen.com
  main_url: https://blog.zatsuzen.com
  description: >
    Web developer's tech blog
  categories:
    - Blog
  built_by: Akane
  built_by_url: https://twitter.com/akanewz
- title: Matthew Mesa
  url: "https://matthewmesa.com"
  main_url: "https://matthewmesa.com"
  description: >
    Portfolio website for freelance digital specialist Matthew Mesa.
  categories:
    - Portfolio
  built_by: Matthew Mesa
  built_by_url: "https://matthewmesa.com"
- title: Taskade
  main_url: https://taskade.com
  url: https://taskade.com
  description: >
    Taskade is the unified workspace for distributed teams. Collaborate and organize in real-time to get things done, faster and smarter.
  categories:
    - App
    - Business
    - Productivity
  built_by: Taskade
  built_by_url: https://github.com/taskade
  featured: false
- title: PWD
  url: https://pwd.com.au
  main_url: https://pwd.com.au
  description: >
    PWD is a full service web marketing, design, and development agency in Perth, Western Australia.
  categories:
    - Blog
    - Portfolio
    - WordPress
    - Business
  built_by: Alex Moon
  built_by_url: https://moonmeister.net
  featured: false
- title: Health Pro Fitness
  url: https://healthprofitness.com/
  main_url: https://healthprofitness.com/
  description: >
    Health Pro Fitness is a lifestyle blog built with Gatsby and static Markdown content.
  categories:
    - Blog
  built_by: Botox For Hair And co.
  built_by_url: https://www.botoxforhair.net/
  featured: false
- title: ramonak.io
  url: https://ramonak.io/
  main_url: https://ramonak.io/
  source_url: https://github.com/KaterinaLupacheva/ramonak.io
  description: >
    Tech blog and portfolio site of a full stack web developer Katsiaryna (Kate) Lupachova
  categories:
    - Blog
    - Portfolio
  built_by: Katsiaryna Lupachova
  built_by_url: https://ramonak.io/
  featured: false
- title: React JS Developer
  main_url: "https://reacter.dev/"
  url: "https://reacter.dev/"
  featured: false
  categories:
    - App
    - Web Development
    - Web Development
    - Agency
  built_by: App Design
  built_by_url: "https://appdesign.dev/"
- title: Guillermo Gómez-Peña
  url: https://www.guillermogomezpena.com/
  main_url: https://www.guillermogomezpena.com/
  description: >
    Personal website for the work of Guillermo Gómez-Peña: performance artist, writer, activist, radical pedagogue and artistic director of the performance troupe La Pocha Nostra. Recipient of the MacArthur Fellow, USA Artists Fellow, and a winner of the Bessie, Guggenheim, and American Book awards.
  categories:
    - Portfolio
    - Gallery
  built_by: Aveling Ray
  built_by_url: https://avelingray.com/
  featured: false
- title: Clinka
  url: https://www.clinka.com.au/
  main_url: https://www.clinka.com.au/
  description: >
    B2B website for an Australian manufacturer of environmentally friendly construction materials.
  categories:
    - Business
  built_by: Aveling Ray
  built_by_url: https://avelingray.com/
- title: Chris Vogt's Blog
  main_url: https://www.chrisvogt.me
  url: https://www.chrisvogt.me
  source_url: https://github.com/chrisvogt/gatsby-theme-private-sphere
  description: >-
    Personal blog of Chris Vogt, a software developer in San Francisco. Showcases
    my latest activity on Instagram, Goodreads, and Spotify using original widgets.
  categories:
    - Blog
    - Open Source
    - Photography
    - Portfolio
  built_by: Chris Vogt
  built_by_url: https://github.com/chrisvogt
- title: Trolley Travel
  main_url: http://trolleytravel.org/
  url: http://trolleytravel.org/
  description: >
    Travel blog website to give tips and informations for many destinations, built with Novella theme
  categories:
    - Blog
    - Travel
  built_by: Pierre Beard
  built_by_url: https://github.com/PBRT
  featured: false
- title: Playlist Detective
  main_url: https://www.playlistdetective.com/
  url: https://www.playlistdetective.com/
  source_url: https://github.com/bobylito/playlistFinder
  description: >
    Playlist Detective is an attempt to ease music discovery with playlists. Back in the days, people were sharing mixtapes - some songs we knew and others we didn't, therefore expanding our musical horizons.

    Playlists are the same, and playlist detective lets you search for songs or artists you like in order to stumble on your new favorite songs.

    It uses Algolia for the search.
  categories:
    - Media
    - Music
  built_by: Alexandre Valsamou-Stanislawski
  built_by_url: https://www.noima.xyz
- title: ProjectManager.tools
  main_url: "https://projectmanager.tools/"
  url: "https://projectmanager.tools/"
  featured: false
  categories:
    - App
    - Web Development
    - Design
    - Agency
  built_by: App Design
  built_by_url: "https://appdesign.dev/"
- title: 1902 Software
  url: https://1902software.com/
  main_url: https://1902software.com/
  description: >
    We are an IT company that specializes in e-commerce and website development on different platforms such as Magento, WordPress, and Umbraco. We are also known for custom software development, web design and mobile app solutions for iOS and Android.
  categories:
    - eCommerce
    - Web Development
    - Programming
    - Mobile Development
    - WordPress
    - Design
    - Business
    - Agency
  built_by: 1902 Software Development Corporation
  built_by_url: https://1902software.com/
  featured: false
- title: Codeful
  url: https://www.codeful.fi/
  main_url: https://www.codeful.fi/
  categories:
    - Agency
    - Consulting
  featured: false
- title: Noima
  url: https://www.noima.xyz
  main_url: https://www.noima.xyz
  categories:
    - Agency
    - Consulting
    - Blog
  featured: false
  built_by: Alexandre Valsamou-Stanislawski
  built_by_url: https://www.noima.xyz
- title: Talent Point
  url: https://talentpoint.co
  main_url: https://talentpoint.co
  description: >
    Talent Point provide the tools that companies need to scale quickly and effectively, bridging the gap between employer brand, HR, and hiring to build teams from within.
  categories:
    - Business
    - Technology
    - Blog
    - Consulting
    - Human Resources
  built_by: Talent Point
  built_by_url: https://talentpoint.co
  featured: false
- title: Marathon Oil
  main_url: "https://www.marathonoil.com/"
  url: "https://www.marathonoil.com/"
  featured: false
  categories:
    - Business
    - Marketing
  built_by: Corey Ward
  built_by_url: "http://www.coreyward.me/"
<<<<<<< HEAD
- title: Gene
  url: https://www.geneglobal.com/work
  main_url: https://www.geneglobal.com
  description: >
    We’re an experience design agency, focused on the future of health
  categories:
    - Agency
    - Technology
    - Healthcare
    - Consulting
    - User Experience
  featured: false
=======
- title: medignition – healthcare innovations
  url: https://medignition.com/
  main_url: https://medignition.com/
  description: >
    medignition builds digital innovations in healthcare.
  categories:
    - Healthcare
    - Education
    - Technology
    - Design
    - Business
    - Portfolio
    - Entrepreneurship
    - Agency
  built_by: medignition
  built_by_url: https://medignition.com/
- title: Dynobase
  url: "https://dynobase.dev/"
  main_url: "https://dynobase.dev/"
  description: >
    Professional GUI Client for DynamoDB.
  categories:
    - Data
    - Programming
    - Web Development
  built_by: Rafal Wilinski
  built_by_url: "https://rwilinski.me/"
  featured: false
- title: Vaktija.eu
  url: https://vaktija.eu
  main_url: https://vaktija.eu
  description: >
    Vaktija.eu gives information about prayer times in germany. (Built with GatsbyJS. Fast in every way that matters.)
  categories:
    - App
    - Community
    - Nonprofit
    - SEO
    - Web Development
  built_by: Rašid Redžić
  built_by_url: https://rasidre.com/
  featured: false
- title: Creative code daily
  main_url: https://www.bobylito.dev/
  url: https://www.bobylito.dev/
  source_url: https://github.com/bobylito/sketches
  description: >
    Creative code daily (CCD) is a personal project for which I build a new animation made out of code every day.
  categories:
    - Blog
    - Programming
    - Gallery
    - Portfolio
  built_by: Alexandre Valsamou-Stanislawski
  built_by_url: https://www.noima.xyz
- title: Messi vs Ronaldo
  description: >
    The biggest debate in football - but who is the best, Messi or Ronaldo? This website provides all the goals and stats to help you reach your own conclusion.
  main_url: "https://www.messivsronaldo.app/"
  url: "https://www.messivsronaldo.app/"
  categories:
    - Sports
    - Data
    - App
  built_by: Stephen Greig
  built_by_url: "http://ste.digital/"
>>>>>>> 70a6857a
<|MERGE_RESOLUTION|>--- conflicted
+++ resolved
@@ -9996,7 +9996,6 @@
     - Marketing
   built_by: Corey Ward
   built_by_url: "http://www.coreyward.me/"
-<<<<<<< HEAD
 - title: Gene
   url: https://www.geneglobal.com/work
   main_url: https://www.geneglobal.com
@@ -10009,7 +10008,6 @@
     - Consulting
     - User Experience
   featured: false
-=======
 - title: medignition – healthcare innovations
   url: https://medignition.com/
   main_url: https://medignition.com/
@@ -10075,5 +10073,4 @@
     - Data
     - App
   built_by: Stephen Greig
-  built_by_url: "http://ste.digital/"
->>>>>>> 70a6857a
+  built_by_url: "http://ste.digital/"