--- conflicted
+++ resolved
@@ -10075,7 +10075,6 @@
     - Library
   built_by: Gilbish Kosma
   built_by_url: https://www.gil20.me/
-<<<<<<< HEAD
 - title: Andrew Zeller
   main_url: https://zeller.io
   source_url: https://github.com/ajzeller/zellerio_gatsby
@@ -10087,7 +10086,6 @@
     - Web Development
   built_by: Andrew Zeller
   built_by_url: https://zeller.io
-=======
 - title: Jason Zheng's Portfolio
   main_url: https://jasonzy.com
   url: https://jasonzy.com
@@ -10103,5 +10101,4 @@
     - Portfolio
     - Web Development
   built_by: Jason Zheng
-  built_by_url: https://github.com/bilafish
->>>>>>> 33efe987
+  built_by_url: https://github.com/bilafish