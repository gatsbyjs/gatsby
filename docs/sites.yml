--- conflicted
+++ resolved
@@ -5927,7 +5927,6 @@
   built_by: Miguel Mayo
   built_by_url: https://www.miguelmayo.com
   featured: false
-<<<<<<< HEAD
 - title: Element 84
   main_url: https://www.element84.com
   url: https://www.element84.com
@@ -5943,7 +5942,6 @@
     - Space
     - Technology
     - Web Development
-=======
 - title: Measures for Justice
   main_url: https://www.measuresforjustice.org
   url: https://www.measuresforjustice.org
@@ -5952,5 +5950,4 @@
   categories:
     - Nonprofit
     - Marketing
->>>>>>> 38edfe51
   featured: false