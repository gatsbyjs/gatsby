- title: ReactJS
  main_url: "https://reactjs.org/"
  url: "https://reactjs.org/"
  source_url: "https://github.com/reactjs/reactjs.org"
  featured: true
  categories:
    - Web Development
    - Featured
- title: Stitch Fix
  main_url: "https://www.stitchfix.com/"
  url: "https://www.stitchfix.com/"
  description: >
    Stitch Fix is an online styling service that delivers a truly personalized
    shopping experience.
  categories:
    - eCommerce
    - Fashion
    - Featured
  featured: true
- title: Flamingo
  main_url: https://www.shopflamingo.com/
  url: https://www.shopflamingo.com/
  description: >
    Online shop for women's body care and hair removal products.
  categories:
    - eCommerce
    - Beauty
    - Featured
  featured: true
- title: Airbnb Engineering & Data Science
  description: >
    Creative engineers and data scientists building a world where you can belong
    anywhere
  main_url: "https://airbnb.io/"
  url: "https://airbnb.io/"
  categories:
    - Blog
    - Gallery
    - Featured
  featured: true
- title: Impossible Foods
  main_url: "https://impossiblefoods.com/"
  url: "https://impossiblefoods.com/"
  categories:
    - Food
    - Featured
  featured: true
- title: Braun
  description: >
    Braun offers high performance hair removal and hair care products, including dryers, straighteners, shavers, and more.
  main_url: "https://ca.braun.com/en-ca"
  url: "https://ca.braun.com/en-ca"
  categories:
    - eCommerce
    - Featured
  featured: true
- title: NYC Pride 2019 | WorldPride NYC | Stonewall50
  main_url: "https://2019-worldpride-stonewall50.nycpride.org/"
  url: "https://2019-worldpride-stonewall50.nycpride.org/"
  featured: true
  description: >-
    Join us in 2019 for NYC Pride, as we welcome WorldPride and mark the 50th
    Anniversary of the Stonewall Uprising and a half-century of LGBTQ+
    liberation.
  categories:
    - Education
    - Marketing
    - Nonprofit
    - Featured
  built_by: Canvas United
  built_by_url: "https://www.canvasunited.com/"
- title: The State of European Tech
  main_url: "https://2017.stateofeuropeantech.com/"
  url: "https://2017.stateofeuropeantech.com/"
  featured: true
  categories:
    - Technology
    - Featured
  built_by: Studio Lovelock
  built_by_url: "http://www.studiolovelock.com/"
- title: Hopper
  main_url: "https://www.hopper.com/"
  url: "https://www.hopper.com/"
  built_by: Narative
  built_by_url: "https://www.narative.co/"
  featured: true
  categories:
    - Technology
    - App
    - Featured
- title: GM Capital One
  description: |
    Introducing the new online experience for your GM Rewards Credit Card
  main_url: "https://gm.capitalone.com/"
  url: "https://gm.capitalone.com/"
  categories:
    - Credit Card
    - Featured
  featured: true
- title: Life Without Barriers | Foster Care
  main_url: "https://www.lwb.org.au/foster-care"
  url: "https://www.lwb.org.au/foster-care"
  featured: true
  description: >-
    We are urgently seeking foster carers all across Australia. Can you open
    your heart and your home to a child in need? There are different types of
    foster care that can suit you. We offer training and 24/7 support.
  categories:
    - Nonprofit
    - Education
    - Documentation
    - Marketing
    - Featured
  built_by: LWB Digital Team
  built_by_url: "https://twitter.com/LWBAustralia"
- title: Figma
  main_url: "https://www.figma.com/"
  url: "https://www.figma.com/"
  featured: true
  categories:
    - Marketing
    - Design
    - Featured
  built_by: Corey Ward
  built_by_url: "http://www.coreyward.me/"
- title: Bejamas - JAM Experts for hire
  main_url: "https://bejamas.io/"
  url: "https://bejamas.io/"
  featured: true
  description: >-
    We help agencies and companies with JAMStack tools. This includes web
    development using Static Site Generators, Headless CMS, CI / CD and CDN
    setup.
  categories:
    - Technology
    - Web Development
    - Agency
    - Marketing
    - Featured
  built_by: Bejamas
  built_by_url: "https://bejamas.io/"
- title: The State of JavaScript
  description: >
    Data from over 20,000 developers, asking them questions on topics ranging
    from front-end frameworks and state management, to build tools and testing
    libraries.
  main_url: "https://stateofjs.com/"
  url: "https://stateofjs.com/"
  source_url: "https://github.com/StateOfJS/StateOfJS"
  categories:
    - Data
    - JavaScript
    - Featured
  built_by: StateOfJS
  built_by_url: "https://github.com/StateOfJS/StateOfJS/graphs/contributors"
  featured: true
- title: DesignSystems.com
  main_url: "https://www.designsystems.com/"
  url: "https://www.designsystems.com/"
  description: |
    A resource for learning, creating and evangelizing design systems.
  categories:
    - Design
    - Blog
    - Technology
    - Featured
  built_by: Corey Ward
  built_by_url: "http://www.coreyward.me/"
  featured: true
- title: Timely
  main_url: "https://timelyapp.com/"
  url: "https://timelyapp.com/"
  description: |
    Fully automatic time tracking. For those who trade in time.
  categories:
    - Productivity
    - Featured
  built_by: Timm Stokke
  built_by_url: "https://timm.stokke.me"
  featured: true
- title: Snap Kit
  main_url: "https://kit.snapchat.com/"
  url: "https://kit.snapchat.com/"
  description: >
    Snap Kit lets developers integrate some of Snapchat’s best features across
    platforms.
  categories:
    - Technology
    - Documentation
    - Featured
  featured: true
- title: SendGrid
  main_url: "https://sendgrid.com/docs/"
  url: "https://sendgrid.com/docs/"
  description: >
    SendGrid delivers your transactional and marketing emails through the
    world's largest cloud-based email delivery platform.
  categories:
    - API
    - Technology
    - Documentation
    - Featured
  featured: true
- title: KNW Photography
  main_url: "https://www.knw.io/"
  url: "https://www.knw.io/galleries/"
  featured: true
  description: >
    Digital portfolio for San Francisco Bay Area photographer Kirsten Wiemer.
  categories:
    - Photography
    - Portfolio
    - Featured
  built_by: Ryan Wiemer
  built_by_url: "https://www.ryanwiemer.com/"
- title: Cajun Bowfishing
  main_url: "https://cajunbowfishing.com/"
  url: "https://cajunbowfishing.com/"
  featured: false
  categories:
    - eCommerce
    - Sports
  built_by: Escalade Sports
  built_by_url: "https://www.escaladesports.com/"
- title: NEON
  main_url: "http://neonrated.com/"
  url: "http://neonrated.com/"
  featured: false
  categories:
    - Gallery
    - Cinema
- title: Slite
  main_url: "https://slite.com/"
  url: "https://slite.com/"
  featured: false
  categories:
    - Marketing
    - Technology
- title: GraphCMS
  main_url: "https://graphcms.com/"
  url: "https://graphcms.com/"
  featured: false
  categories:
    - Marketing
    - Technology
- title: Bottender Docs
  main_url: "https://bottender.js.org/"
  url: "https://bottender.js.org/"
  source_url: "https://github.com/bottenderjs/bottenderjs.github.io"
  featured: false
  categories:
    - Documentation
    - Web Development
    - Open Source
- title: Nike - Just Do It
  main_url: "https://justdoit.nike.com/"
  url: "https://justdoit.nike.com/"
  featured: true
  categories:
    - eCommerce
    - Featured
- title: AirBnB Cereal
  main_url: "https://airbnb.design/cereal"
  url: "https://airbnb.design/cereal"
  featured: false
  categories:
    - Marketing
    - Design
- title: Cardiogram
  main_url: "https://cardiogr.am/"
  url: "https://cardiogr.am/"
  featured: false
  categories:
    - Marketing
    - Technology
- title: Etcetera Design
  main_url: "https://etcetera.design/"
  url: "https://etcetera.design/"
  source_url: "https://github.com/etceteradesign/website"
  featured: false
  categories:
    - Portfolio
- title: Hack Club
  main_url: "https://hackclub.com/"
  url: "https://hackclub.com/"
  source_url: "https://github.com/hackclub/site"
  featured: false
  categories:
    - Education
    - Web Development
- title: Matthias Jordan Portfolio
  main_url: "https://iammatthias.com/"
  url: "https://iammatthias.com/"
  source_url: "https://github.com/iammatthias/net"
  description: >-
    Photography portfolio and blog built using Contentful + Netlify + Gatsby V2.
  built_by: Matthias Jordan
  built_by_url: https://github.com/iammatthias
  featured: false
  categories:
    - Photography
    - Portfolio
- title: Investment Calculator
  main_url: "https://investmentcalculator.io/"
  url: "https://investmentcalculator.io/"
  featured: false
  categories:
    - Education
    - Finance
- title: CSS Grid Playground by MozillaDev
  main_url: "https://mozilladevelopers.github.io/playground/"
  url: "https://mozilladevelopers.github.io/playground/"
  source_url: "https://github.com/MozillaDevelopers/playground"
  featured: false
  categories:
    - Education
    - Web Development
- title: Piotr Fedorczyk Portfolio
  built_by: Piotr Fedorczyk
  built_by_url: "https://piotrf.pl"
  categories:
    - Portfolio
    - Web Development
  description: >-
    Portfolio of Piotr Fedorczyk, a digital product designer and full-stack developer specializing in shaping, designing and building news and tools for news.
  featured: false
  main_url: "https://piotrf.pl/"
  url: "https://piotrf.pl/"
- title: unrealcpp
  main_url: "https://unrealcpp.com/"
  url: "https://unrealcpp.com/"
  source_url: "https://github.com/Harrison1/unrealcpp-com"
  featured: false
  categories:
    - Blog
    - Web Development
- title: Andy Slezak
  main_url: "https://www.aslezak.com/"
  url: "https://www.aslezak.com/"
  source_url: "https://github.com/amslezak"
  featured: false
  categories:
    - Web Development
    - Portfolio
- title: Deliveroo.Design
  main_url: "https://www.deliveroo.design/"
  url: "https://www.deliveroo.design/"
  featured: false
  categories:
    - Food
    - Marketing
- title: Dona Rita
  main_url: "https://www.donarita.co.uk/"
  url: "https://www.donarita.co.uk/"
  source_url: "https://github.com/peduarte/dona-rita-website"
  featured: false
  categories:
    - Food
    - Marketing
- title: Fröhlich ∧ Frei
  main_url: "https://www.froehlichundfrei.de/"
  url: "https://www.froehlichundfrei.de/"
  featured: false
  categories:
    - Web Development
    - Blog
    - Open Source
- title: How to GraphQL
  main_url: "https://www.howtographql.com/"
  url: "https://www.howtographql.com/"
  source_url: "https://github.com/howtographql/howtographql"
  featured: false
  categories:
    - Documentation
    - Web Development
    - Open Source
- title: OnCallogy
  main_url: "https://www.oncallogy.com/"
  url: "https://www.oncallogy.com/"
  featured: false
  categories:
    - Marketing
    - Healthcare
- title: Ryan Wiemer's Portfolio
  main_url: "https://www.ryanwiemer.com/"
  url: "https://www.ryanwiemer.com/knw-photography/"
  source_url: "https://github.com/ryanwiemer/rw"
  featured: false
  description: >
    Digital portfolio for Oakland, CA based account manager Ryan Wiemer.
  categories:
    - Portfolio
    - Web Development
    - Design
  built_by: Ryan Wiemer
  built_by_url: "https://www.ryanwiemer.com/"
- title: Ventura Digitalagentur Köln
  main_url: "https://www.ventura-digital.de/"
  url: "https://www.ventura-digital.de/"
  featured: false
  built_by: Ventura Digitalagentur
  categories:
    - Agency
    - Marketing
    - Featured
- title: Azer Koçulu
  main_url: "http://azer.bike/"
  url: "http://azer.bike/photography"
  featured: false
  categories:
    - Portfolio
    - Photography
    - Web Development
- title: Damir.io
  main_url: "http://damir.io/"
  url: "http://damir.io/"
  source_url: "https://github.com/dvzrd/gatsby-sfiction"
  featured: false
  categories:
    - Fiction
- title: Digital Psychology
  main_url: "http://digitalpsychology.io/"
  url: "http://digitalpsychology.io/"
  source_url: "https://github.com/danistefanovic/digitalpsychology.io"
  featured: false
  categories:
    - Education
    - Library
- title: GRANDstack
  main_url: "http://grandstack.io/"
  url: "http://grandstack.io/"
  featured: false
  categories:
    - Open Source
    - Web Development
- title: Théâtres Parisiens
  main_url: "http://theatres-parisiens.fr/"
  url: "http://theatres-parisiens.fr/"
  source_url: "https://github.com/phacks/theatres-parisiens"
  featured: false
  categories:
    - Education
    - Entertainment
- title: William Owen UK Portfolio / Blog
  main_url: "http://william-owen.co.uk/"
  url: "http://william-owen.co.uk/"
  featured: false
  description: >-
    Over 20 years experience delivering customer-facing websites, internet-based
    solutions and creative visual design for a wide range of companies and
    organisations.
  categories:
    - Portfolio
    - Blog
  built_by: William Owen
  built_by_url: "https://twitter.com/twilowen"
- title: A4 纸网
  main_url: "http://www.a4z.cn/"
  url: "http://www.a4z.cn/price"
  source_url: "https://github.com/hiooyUI/hiooyui.github.io"
  featured: false
  categories:
    - eCommerce
- title: Steve Meredith's Portfolio
  main_url: "http://www.stevemeredith.com/"
  url: "http://www.stevemeredith.com/"
  featured: false
  categories:
    - Portfolio
- title: API Platform
  main_url: "https://api-platform.com/"
  url: "https://api-platform.com/"
  source_url: "https://github.com/api-platform/website"
  featured: false
  categories:
    - Documentation
    - Web Development
    - Open Source
    - Library
- title: Artivest
  main_url: "https://artivest.co/"
  url: "https://artivest.co/what-we-do/for-advisors-and-investors/"
  featured: false
  categories:
    - Marketing
    - Blog
    - Documentation
    - Finance
- title: The Audacious Project
  main_url: "https://audaciousproject.org/"
  url: "https://audaciousproject.org/"
  featured: false
  categories:
    - Nonprofit
- title: Dustin Schau's Blog
  main_url: "https://blog.dustinschau.com/"
  url: "https://blog.dustinschau.com/"
  source_url: "https://github.com/dschau/blog"
  featured: false
  categories:
    - Blog
    - Web Development
- title: FloydHub's Blog
  main_url: "https://blog.floydhub.com/"
  url: "https://blog.floydhub.com/"
  featured: false
  categories:
    - Technology
    - Blog
- title: iContract Blog
  main_url: "https://blog.icontract.co.uk/"
  url: "http://blog.icontract.co.uk/"
  featured: false
  categories:
    - Blog
- title: BRIIM
  main_url: "https://bri.im/"
  url: "https://bri.im/"
  featured: false
  description: >-
    BRIIM is a movement to enable JavaScript enthusiasts and web developers in
    machine learning. Learn about artificial intelligence and data science, two
    fields which are governed by machine learning, in JavaScript. Take it right
    to your browser with WebGL.
  categories:
    - Education
    - Web Development
    - Technology
- title: Caddy Smells Like Trees
  main_url: "https://caddysmellsliketrees.ru"
  url: "https://caddysmellsliketrees.ru/en"
  source_url: "https://github.com/podabed/caddysmellsliketrees.github.io"
  description: >-
    We play soul-searching songs for every day. They are merging in our forests
    in such a way that it is difficult to separate them from each other, and
    between them bellow bold deer poems.
  categories:
    - Music
    - Gallery
  built_by: Dmitrij Podabed, Alexander Nikitin
  built_by_url: https://podabed.org
  featured: false
- title: Calpa's Blog
  main_url: "https://calpa.me/"
  url: "https://calpa.me/"
  source_url: "https://github.com/calpa/blog"
  featured: false
  categories:
    - Blog
    - Web Development
- title: Chocolate Free
  main_url: "https://chocolate-free.com/"
  url: "https://chocolate-free.com/"
  source_url: "https://github.com/Khaledgarbaya/chocolate-free-website"
  featured: false
  description: "A full time foodie \U0001F60D a forever Parisian \"patisserie\" lover and \U0001F382 \U0001F369 \U0001F370 \U0001F36A explorer and finally an under construction #foodblogger #foodblog"
  categories:
    - Blog
    - Food
- title: Code Bushi
  main_url: "https://codebushi.com/"
  url: "https://codebushi.com/"
  featured: false
  description: >-
    Web development resources, trends, & techniques to elevate your coding
    journey.
  categories:
    - Web Development
    - Open Source
    - Blog
  built_by: Hunter Chang
  built_by_url: "https://hunterchang.com/"
- title: Daniel Hollcraft
  main_url: "https://danielhollcraft.com/"
  url: "https://danielhollcraft.com/"
  source_url: "https://github.com/danielbh/danielhollcraft.com"
  featured: false
  categories:
    - Web Development
    - Blog
    - Portfolio
- title: Darren Britton's Portfolio
  main_url: "https://darrenbritton.com/"
  url: "https://darrenbritton.com/"
  source_url: "https://github.com/darrenbritton/darrenbritton.github.io"
  featured: false
  categories:
    - Web Development
    - Portfolio
- title: Dave Lindberg Marketing & Design
  url: "https://davelindberg.com/"
  main_url: "https://davelindberg.com/"
  source_url: "https://github.com/Dave-Lindberg/dl-gatsby"
  featured: false
  description: >-
    My work revolves around solving problems for people in business, using
    integrated design and marketing strategies to improve sales, increase brand
    engagement, generate leads and achieve goals.
  categories:
    - Design
    - Featured
    - Marketing
    - SEO
    - Portfolio
- title: Design Systems Weekly
  main_url: "https://designsystems.email/"
  url: "https://designsystems.email/"
  featured: false
  categories:
    - Education
    - Web Development
- title: Dalbinaco's Website
  main_url: "https://dlbn.co/en/"
  url: "https://dlbn.co/en/"
  source_url: "https://github.com/dalbinaco/dlbn.co"
  featured: false
  categories:
    - Portfolio
    - Web Development
- title: mParticle's Documentation
  main_url: "https://docs.mparticle.com/"
  url: "https://docs.mparticle.com/"
  featured: false
  categories:
    - Web Development
    - Documentation
- title: Doopoll
  main_url: "https://doopoll.co/"
  url: "https://doopoll.co/"
  featured: false
  categories:
    - Marketing
    - Technology
- title: ERC dEX
  main_url: "https://ercdex.com/"
  url: "https://ercdex.com/aqueduct"
  featured: false
  categories:
    - Marketing
- title: Fabian Schultz' Portfolio
  main_url: "https://fabianschultz.com/"
  url: "https://fabianschultz.com/"
  source_url: "https://github.com/fabe/site"
  featured: false
  description: >-
    Hello, I’m Fabian — a product designer and developer based in Potsdam,
    Germany. I’ve been working both as a product designer and frontend developer
    for over 5 years now. I particularly enjoy working with companies that try
    to meet broad and unique user needs.
  categories:
    - Portfolio
    - Web Development
  built_by: Fabian Schultz
  built_by_url: "https://fabianschultz.com/"
- title: Formidable
  main_url: "https://formidable.com/"
  url: "https://formidable.com/"
  featured: false
  categories:
    - Web Development
    - Agency
    - Open Source
- title: CalState House Manager
  description: >
    Home service membership that offers proactive and on-demand maintenance for
    homeowners
  main_url: "https://housemanager.calstate.aaa.com/"
  url: "https://housemanager.calstate.aaa.com/"
  categories:
    - Insurance
- title: The freeCodeCamp Guide
  main_url: "https://guide.freecodecamp.org/"
  url: "https://guide.freecodecamp.org/"
  source_url: "https://github.com/freeCodeCamp/guide"
  featured: false
  categories:
    - Web Development
    - Documentation
- title: High School Hackathons
  main_url: "https://hackathons.hackclub.com/"
  url: "https://hackathons.hackclub.com/"
  source_url: "https://github.com/hackclub/hackathons"
  featured: false
  categories:
    - Education
    - Web Development
- title: Hapticmedia
  main_url: "https://hapticmedia.fr/en/"
  url: "https://hapticmedia.fr/en/"
  featured: false
  categories:
    - Agency
- title: heml.io
  main_url: "https://heml.io/"
  url: "https://heml.io/"
  source_url: "https://github.com/SparkPost/heml.io"
  featured: false
  categories:
    - Documentation
    - Web Development
    - Open Source
- title: Juliette Pretot's Portfolio
  main_url: "https://juliette.sh/"
  url: "https://juliette.sh/"
  featured: false
  categories:
    - Web Development
    - Portfolio
    - Blog
- title: Kris Hedstrom's Portfolio
  main_url: "https://k-create.com/"
  url: "https://k-create.com/portfolio/"
  source_url: "https://github.com/kristofferh/kristoffer"
  featured: false
  description: >-
    Hey. I’m Kris. I’m an interactive designer / developer. I grew up in Umeå,
    in northern Sweden, but I now live in Brooklyn, NY. I am currently enjoying
    a hybrid Art Director + Lead Product Engineer role at a small startup called
    Nomad Health. Before that, I was a Product (Engineering) Manager at Tumblr.
    Before that, I worked at agencies. Before that, I was a baby. I like to
    design things, and then I like to build those things. I occasionally take on
    freelance projects. Feel free to get in touch if you have an interesting
    project that you want to collaborate on. Or if you just want to say hello,
    that’s cool too.
  categories:
    - Portfolio
  built_by: Kris Hedstrom
  built_by_url: "https://k-create.com/"
- title: knpw.rs
  main_url: "https://knpw.rs/"
  url: "https://knpw.rs/"
  source_url: "https://github.com/knpwrs/knpw.rs"
  featured: false
  categories:
    - Blog
    - Web Development
- title: Kostas Bariotis' Blog
  main_url: "https://kostasbariotis.com/"
  url: "https://kostasbariotis.com/"
  source_url: "https://github.com/kbariotis/kostasbariotis.com"
  featured: false
  categories:
    - Blog
    - Portfolio
    - Web Development
- title: LaserTime Clinic
  main_url: "https://lasertime.ru/"
  url: "https://lasertime.ru/"
  source_url: "https://github.com/oleglegun/lasertime"
  featured: false
  categories:
    - Marketing
- title: Jason Lengstorf
  main_url: "https://lengstorf.com"
  url: "https://lengstorf.com"
  source_url: "https://github.com/jlengstorf/lengstorf.com"
  featured: false
  categories:
    - Blog
  built_by: Jason Lengstorf
  built_by_url: "https://github.com/jlengstorf"
- title: Mannequin.io
  main_url: "https://mannequin.io/"
  url: "https://mannequin.io/"
  source_url: "https://github.com/LastCallMedia/Mannequin/tree/master/site"
  featured: false
  categories:
    - Open Source
    - Web Development
    - Documentation
- title: manu.ninja
  main_url: "https://manu.ninja/"
  url: "https://manu.ninja/"
  source_url: "https://github.com/Lorti/manu.ninja"
  featured: false
  description: >-
    manu.ninja is the personal blog of Manuel Wieser, where he talks about
    front-end development, games and digital art
  categories:
    - Blog
    - Technology
    - Web Development
- title: Fabric
  main_url: "https://meetfabric.com/"
  url: "https://meetfabric.com/"
  featured: false
  categories:
    - Marketing
    - Insurance
- title: Nexit
  main_url: "https://nexit.sk/"
  url: "https://nexit.sk/references"
  featured: false
  categories:
    - Web Development
- title: Nortcast
  main_url: "https://nortcast.com/"
  url: "https://nortcast.com/"
  featured: false
  categories:
    - Technology
    - Entertainment
    - Podcast
- title: Open FDA
  description: >
    Provides APIs and raw download access to a number of high-value, high
    priority and scalable structured datasets, including adverse events, drug
    product labeling, and recall enforcement reports.
  main_url: "https://open.fda.gov/"
  url: "https://open.fda.gov/"
  source_url: "https://github.com/FDA/open.fda.gov"
  featured: false
  categories:
    - Government
    - Open Source
    - Web Development
    - API
    - Data
- title: NYC Planning Labs (New York City Department of City Planning)
  main_url: "https://planninglabs.nyc/"
  url: "https://planninglabs.nyc/about/"
  source_url: "https://github.com/NYCPlanning/"
  featured: false
  description: >-
    We work with New York City's Urban Planners to deliver impactful, modern
    technology tools.
  categories:
    - Open Source
    - Government
- title: Pravdomil
  main_url: "https://pravdomil.com/"
  url: "https://pravdomil.com/"
  source_url: "https://github.com/pravdomil/pravdomil.com"
  featured: false
  description: >-
    I’ve been working both as a product designer and frontend developer for over
    5 years now. I particularly enjoy working with companies that try to meet
    broad and unique user needs.
  categories:
    - Portfolio
- title: Preston Richey Portfolio / Blog
  main_url: "https://prestonrichey.com/"
  url: "https://prestonrichey.com/"
  source_url: "https://github.com/prichey/prestonrichey.com"
  featured: false
  categories:
    - Web Development
    - Portfolio
    - Blog
- title: Landing page of Put.io
  main_url: "https://put.io/"
  url: "https://put.io/"
  featured: false
  categories:
    - eCommerce
    - Technology
- title: The Rick and Morty API
  main_url: "https://rickandmortyapi.com/"
  url: "https://rickandmortyapi.com/"
  built_by: Axel Fuhrmann
  built_by_url: "https://axelfuhrmann.com/"
  featured: false
  categories:
    - Web Development
    - Entertainment
    - Documentation
    - Open Source
    - API
- title: Santa Compañía Creativa
  main_url: "https://santacc.es/"
  url: "https://santacc.es/"
  source_url: "https://github.com/DesarrolloWebSantaCC/santacc-web"
  featured: false
  categories:
    - Agency
- title: Sean Coker's Blog
  main_url: "https://sean.is/"
  url: "https://sean.is/"
  featured: false
  categories:
    - Blog
    - Portfolio
    - Web Development
- title: Segment's Blog
  main_url: "https://segment.com/blog/"
  url: "https://segment.com/blog/"
  featured: false
  categories:
    - Web Development
    - Blog
- title: Several Levels
  main_url: "https://severallevels.io/"
  url: "https://severallevels.io/"
  source_url: "https://github.com/Harrison1/several-levels"
  featured: false
  categories:
    - Agency
    - Web Development
- title: Simply
  main_url: "https://simply.co.za/"
  url: "https://simply.co.za/"
  featured: false
  categories:
    - Marketing
    - Insurance
- title: Storybook
  main_url: "https://storybook.js.org/"
  url: "https://storybook.js.org/"
  source_url: "https://github.com/storybooks/storybook"
  featured: false
  categories:
    - Web Development
    - Open Source
- title: Vibert Thio's Portfolio
  main_url: "https://vibertthio.com/portfolio/"
  url: "https://vibertthio.com/portfolio/projects/"
  source_url: "https://github.com/vibertthio/portfolio"
  featured: false
  categories:
    - Portfolio
    - Web Development
- title: VisitGemer
  main_url: "https://visitgemer.sk/"
  url: "https://visitgemer.sk/"
  featured: false
  categories:
    - Marketing
- title: Beach Hut Poole
  main_url: "https://www.beachhutpoole.co.uk/"
  url: "https://www.beachhutpoole.co.uk/"
  featured: false
  categories:
    - Travel
    - Marketing
- title: Bricolage.io
  main_url: "https://www.bricolage.io/"
  url: "https://www.bricolage.io/"
  source_url: "https://github.com/KyleAMathews/blog"
  featured: false
  categories:
    - Blog
- title: Charles Pinnix Website
  main_url: "https://www.charlespinnix.com/"
  url: "https://www.charlespinnix.com/"
  featured: false
  description: >-
    I’m a senior front end engineer with 8 years of experience building websites
    and web applications. I’m interested in leading creative, multidisciplinary
    engineering teams. I’m a creative technologist, merging photography, art,
    and design into engineering and visa versa. I take a pragmatic,
    product-oriented approach to development, allowing me to see the big picture
    and ensuring quality products are completed on time. I have a passion for
    modern front end JavaScript frameworks such as React and Vue, and I have
    substantial experience on the back end with an interest in Node and
    container based deployment with Docker and AWS.
  categories:
    - Portfolio
    - Web Development
- title: Charlie Harrington's Blog
  main_url: "https://www.charlieharrington.com/"
  url: "https://www.charlieharrington.com/"
  source_url: "https://github.com/whatrocks/blog"
  featured: false
  categories:
    - Blog
    - Web Development
    - Music
- title: Developer Ecosystem
  main_url: "https://www.developerecosystem.com/"
  url: "https://www.developerecosystem.com/"
  featured: false
  categories:
    - Blog
    - Web Development
- title: Gabriel Adorf's Portfolio
  main_url: "https://www.gabrieladorf.com/"
  url: "https://www.gabrieladorf.com/"
  source_url: "https://github.com/gabdorf/gabriel-adorf-portfolio"
  featured: false
  categories:
    - Portfolio
    - Web Development
- title: greglobinski.com
  main_url: "https://www.greglobinski.com/"
  url: "https://www.greglobinski.com/"
  source_url: "https://github.com/greglobinski/www.greglobinski.com"
  featured: false
  categories:
    - Portfolio
    - Web Development
- title: I am Putra
  main_url: "https://www.iamputra.com/"
  url: "https://www.iamputra.com/"
  featured: false
  categories:
    - Portfolio
    - Web Development
    - Blog
- title: In Sowerby Bridge
  main_url: "https://www.insowerbybridge.co.uk/"
  url: "https://www.insowerbybridge.co.uk/"
  featured: false
  categories:
    - Marketing
    - Government
- title: JavaScript Stuff
  main_url: "https://www.javascriptstuff.com/"
  url: "https://www.javascriptstuff.com/"
  featured: false
  categories:
    - Education
    - Web Development
    - Library
- title: Ledgy
  main_url: "https://www.ledgy.com/"
  url: "https://github.com/morloy/ledgy.com"
  featured: false
  categories:
    - Marketing
    - Finance
- title: Alec Lomas's Portfolio / Blog
  main_url: "https://www.lowmess.com/"
  url: "https://www.lowmess.com/"
  source_url: "https://github.com/lowmess/lowmess"
  featured: false
  categories:
    - Web Development
    - Blog
    - Portfolio
- title: Michele Mazzucco's Portfolio
  main_url: "https://www.michelemazzucco.it/"
  url: "https://www.michelemazzucco.it/"
  source_url: "https://github.com/michelemazzucco/michelemazzucco.it"
  featured: false
  categories:
    - Portfolio
- title: Orbit FM Podcasts
  main_url: "https://www.orbit.fm/"
  url: "https://www.orbit.fm/"
  source_url: "https://github.com/agarrharr/orbit.fm"
  featured: false
  categories:
    - Podcast
- title: Prosecco Springs
  main_url: "https://www.proseccosprings.com/"
  url: "https://www.proseccosprings.com/"
  featured: false
  categories:
    - Food
    - Blog
    - Marketing
- title: Verious
  main_url: "https://www.verious.io/"
  url: "https://www.verious.io/"
  source_url: "https://github.com/cpinnix/verious"
  featured: false
  categories:
    - Web Development
- title: Whittle School
  main_url: "https://www.whittleschool.org/en/"
  url: "https://www.whittleschool.org/en/"
  featured: false
  categories:
    - Education
- title: Yisela
  main_url: "https://www.yisela.com/"
  url: "https://www.yisela.com/tetris-against-trauma-gaming-as-therapy/"
  featured: false
  categories:
    - Blog
- title: YouFoundRon.com
  main_url: "https://www.youfoundron.com/"
  url: "https://www.youfoundron.com/"
  source_url: "https://github.com/rongierlach/yfr-dot-com"
  featured: false
  categories:
    - Portfolio
    - Web Development
    - Blog
- title: yerevancoder
  main_url: "https://yerevancoder.com/"
  url: "https://forum.yerevancoder.com/categories"
  source_url: "https://github.com/yerevancoder/yerevancoder.github.io"
  featured: false
  categories:
    - Blog
    - Web Development
- title: EaseCentral
  main_url: "https://www.easecentral.com/"
  url: "https://www.easecentral.com/"
  featured: false
  categories:
    - Marketing
    - Healthcare
- title: Policygenius
  main_url: "https://www.policygenius.com/"
  url: "https://www.policygenius.com/"
  featured: false
  categories:
    - Marketing
    - Healthcare
- title: Moteefe
  main_url: "http://www.moteefe.com/"
  url: "http://www.moteefe.com/"
  featured: false
  categories:
    - Marketing
    - Agency
    - Technology
- title: Athelas
  main_url: "http://www.athelas.com/"
  url: "http://www.athelas.com/"
  featured: false
  categories:
    - Marketing
    - Healthcare
- title: Pathwright
  main_url: "http://www.pathwright.com/"
  url: "http://www.pathwright.com/"
  featured: false
  categories:
    - Marketing
    - Education
- title: pi-top
  main_url: "http://www.pi-top.com/"
  url: "http://www.pi-top.com/"
  featured: false
  categories:
    - Marketing
    - Web Development
    - Technology
    - eCommerce
- title: Troops
  main_url: "http://www.troops.ai/"
  url: "http://www.troops.ai/"
  featured: false
  categories:
    - Marketing
    - Technology
- title: ClearBrain
  main_url: "https://clearbrain.com/"
  url: "https://clearbrain.com/"
  featured: false
  categories:
    - Marketing
    - Technology
- title: Lucid
  main_url: "https://www.golucid.co/"
  url: "https://www.golucid.co/"
  featured: false
  categories:
    - Marketing
    - Technology
- title: Bench
  main_url: "http://www.bench.co/"
  url: "http://www.bench.co/"
  featured: false
  categories:
    - Marketing
- title: Union Plus Credit Card
  main_url: "http://www.unionpluscard.com"
  url: "https://unionplus.capitalone.com/"
  featured: false
  categories:
    - Marketing
    - Finance
- title: Gin Lane
  main_url: "http://www.ginlane.com/"
  url: "https://www.ginlane.com/"
  featured: false
  categories:
    - Web Development
    - Agency
- title: Marmelab
  main_url: "https://marmelab.com/en/"
  url: "https://marmelab.com/en/"
  featured: false
  categories:
    - Web Development
    - Agency
- title: Fusion Media Group
  main_url: "http://thefmg.com/"
  url: "http://thefmg.com/"
  featured: false
  categories:
    - Entertainment
    - News
- title: Cool Hunting
  main_url: "http://www.coolhunting.com/"
  url: "http://www.coolhunting.com/"
  featured: false
  categories:
    - Magazine
- title: Dovetail
  main_url: "https://dovetailapp.com/"
  url: "https://dovetailapp.com/"
  featured: false
  categories:
    - Marketing
    - Technology
- title: GraphQL College
  main_url: "https://www.graphql.college/"
  url: "https://www.graphql.college/"
  source_url: "https://github.com/GraphQLCollege/graphql-college"
  featured: false
  categories:
    - Web Development
    - Education
- title: F1 Vision
  main_url: "https://www.f1vision.com/"
  url: "https://www.f1vision.com/"
  featured: false
  categories:
    - Marketing
    - Entertainment
    - Technology
    - eCommerce
- title: Yuuniworks Portfolio / Blog
  main_url: "https://www.yuuniworks.com/"
  url: "https://www.yuuniworks.com/"
  source_url: "https://github.com/junkboy0315/yuuni-web"
  featured: false
  categories:
    - Portfolio
    - Web Development
    - Blog
- title: The Bastion Bot
  main_url: "https://bastionbot.org/"
  url: "https://bastionbot.org/"
  source_url: "https://github.com/TheBastionBot/Bastion-Website"
  description: Give awesome perks to your Discord server!
  featured: false
  categories:
    - Open Source
    - Technology
    - Documentation
    - Bot
    - Community
  built_by: Sankarsan Kampa
  built_by_url: "https://sankarsankampa.com"
- title: Smakosh
  main_url: "https://smakosh.com/"
  url: "https://smakosh.com/"
  source_url: "https://github.com/smakosh/smakosh.com"
  featured: false
  categories:
    - Portfolio
    - Web Development
- title: Philipp Czernitzki - Blog/Website
  main_url: "http://philippczernitzki.me/"
  url: "http://philippczernitzki.me/"
  featured: false
  categories:
    - Portfolio
    - Web Development
    - Blog
- title: WebGazer
  main_url: "https://www.webgazer.io/"
  url: "https://www.webgazer.io/"
  featured: false
  categories:
    - Marketing
    - Web Development
    - Technology
- title: Joe Seifi's Blog
  main_url: "http://seifi.org/"
  url: "http://seifi.org/"
  featured: false
  categories:
    - Portfolio
    - Web Development
    - Blog

- title: LekoArts
  main_url: "https://www.lekoarts.de"
  url: "https://www.lekoarts.de"
  source_url: "https://github.com/LeKoArts/portfolio"
  featured: false
  built_by: LekoArts
  built_by_url: "https://github.com/LeKoArts"
  description: >-
    Hi, I'm Lennart — a self-taught and passionate graphic/web designer &
    frontend developer based in Darmstadt, Germany. I love it to realize complex
    projects in a creative manner and face new challenges. Since 6 years I do
    graphic design, my love for frontend development came up 3 years ago. I
    enjoy acquiring new skills and cementing this knowledge by writing blogposts
    and creating tutorials.
  categories:
    - Portfolio
    - Blog
    - Design
    - Web Development
    - Freelance
- title: 杨二小的博客
  main_url: "https://blog.yangerxiao.com/"
  url: "https://blog.yangerxiao.com/"
  source_url: "https://github.com/zerosoul/blog.yangerxiao.com"
  featured: false
  categories:
    - Blog
    - Portfolio
- title: MOTTO x MOTTO
  main_url: "https://mottox2.com"
  url: "https://mottox2.com"
  source_url: "https://github.com/mottox2/website"
  description: Web developer / UI Desinger in Tokyo Japan.
  featured: false
  categories:
    - Blog
    - Portfolio
  built_by: mottox2
  built_by_url: "https://mottox2.com"
- title: Pride of the Meadows
  main_url: "https://www.prideofthemeadows.com/"
  url: "https://www.prideofthemeadows.com/"
  featured: false
  categories:
    - eCommerce
    - Food
    - Blog
- title: Michael Uloth
  main_url: "https://www.michaeluloth.com"
  url: "https://www.michaeluloth.com"
  featured: false
  description: Michael Uloth is an opera singer and web developer based in Toronto.
  categories:
    - Portfolio
    - Music
    - Web Development
  built_by: Michael Uloth
  built_by_url: "https://www.michaeluloth.com"
- title: Spacetime
  main_url: "https://www.heyspacetime.com/"
  url: "https://www.heyspacetime.com/"
  featured: false
  description: >-
    Spacetime is a Dallas-based digital experience agency specializing in web,
    app, startup, and digital experience creation.
  categories:
    - Marketing
    - Portfolio
    - Agency
    - Featured
  built_by: Spacetime
  built_by_url: "https://www.heyspacetime.com/"
- title: Eric Jinks
  main_url: "https://ericjinks.com/"
  url: "https://ericjinks.com/"
  featured: false
  description: "Software engineer / web developer from the Gold Coast, Australia."
  categories:
    - Portfolio
    - Blog
    - Web Development
    - Technology
  built_by: Eric Jinks
  built_by_url: "https://ericjinks.com/"
- title: GaiAma - We are wildlife
  main_url: "https://www.gaiama.org/"
  url: "https://www.gaiama.org/"
  featured: false
  description: >-
    We founded the GaiAma conservation organization to protect wildlife in Perú
    and to create an example of a permaculture neighborhood, living
    symbiotically with the forest - because reforestation is just the beginning
  categories:
    - Nonprofit
    - Marketing
    - Blog
  source_url: "https://github.com/GaiAma/gaiama.org"
  built_by: GaiAma
  built_by_url: "https://www.gaiama.org/"
- title: Healthcare Logic
  main_url: "https://www.healthcarelogic.com/"
  url: "https://www.healthcarelogic.com/"
  featured: false
  description: >-
    Revolutionary technology that empowers clinical and managerial leaders to
    collaborate with clarity.
  categories:
    - Marketing
    - Healthcare
    - Technology
  built_by: Thrive
  built_by_url: "https://thriveweb.com.au/"
- title: Localgov.fyi
  main_url: "https://localgov.fyi/"
  url: "https://localgov.fyi/"
  featured: false
  description: Finding local government services made easier.
  categories:
    - Directory
    - Government
    - Technology
  source_url: "https://github.com/WeOpenly/localgov.fyi"
  built_by: Openly
  built_by_url: "https://weopenly.com/"
- title: Kata.ai Documentation
  main_url: "https://docs.kata.ai/"
  url: "https://docs.kata.ai/"
  source_url: "https://github.com/kata-ai/kata-platform-docs"
  featured: false
  description: >-
    Documentation website for the Kata Platform, an all-in-one platform for
    building chatbots using AI technologies.
  categories:
    - Documentation
    - Technology
- title: goalgetters
  main_url: "https://goalgetters.space/"
  url: "https://goalgetters.space/"
  featured: false
  description: >-
    goalgetters is a source of inspiration for people who want to change their
    career. We offer articles, success stories and expert interviews on how to
    find a new passion and how to implement change.
  categories:
    - Blog
    - Education
    - Personal Development
  built_by: "Stephanie Langers (content), Adrian Wenke (development)"
  built_by_url: "https://twitter.com/AdrianWenke"
- title: Zensum
  main_url: "https://zensum.se/"
  url: "https://zensum.se/"
  featured: false
  description: >-
    Borrow money quickly and safely through Zensum. We compare Sweden's leading
    banks and credit institutions. Choose from multiple offers and lower your
    monthly cost. [Translated from Swedish]
  categories:
    - Technology
    - Finance
    - Marketing
  built_by: Bejamas.io
  built_by_url: "https://bejamas.io/"
- title: StatusHub - Easy to use Hosted Status Page Service
  main_url: "https://statushub.com/"
  url: "https://statushub.com/"
  featured: false
  description: >-
    Set up your very own service status page in minutes with StatusHub. Allow
    customers to subscribe to be updated automatically.
  categories:
    - Technology
    - Marketing
  built_by: Bejamas.io
  built_by_url: "https://bejamas.io/"
- title: Matthias Kretschmann Portfolio
  main_url: "https://matthiaskretschmann.com/"
  url: "https://matthiaskretschmann.com/"
  source_url: "https://github.com/kremalicious/portfolio"
  featured: false
  description: Portfolio of designer & developer Matthias Kretschmann.
  categories:
    - Portfolio
    - Web Development
  built_by: Matthias Kretschmann
  built_by_url: "https://matthiaskretschmann.com/"
- title: Iron Cove Solutions
  main_url: "https://ironcovesolutions.com/"
  url: "https://ironcovesolutions.com/"
  description: >-
    Iron Cove Solutions is a cloud based consulting firm. We help companies
    deliver a return on cloud usage by applying best practices
  categories:
    - Technology
    - Web Development
  built_by: Iron Cove Solutions
  built_by_url: "https://ironcovesolutions.com/"
  featured: false
- title: Eventos orellana
  description: >-
    Somos una empresa dedicada a brindar asesoría personalizada y profesional
    para la elaboración y coordinación de eventos sociales y empresariales.
  main_url: "https://eventosorellana.com/"
  url: "https://eventosorellana.com/"
  featured: false
  categories:
    - Gallery
  built_by: Codedebug
  built_by_url: "https://codedebug.co/"
- title: Moetez Chaabene Portfolio / Blog
  main_url: "https://moetez.me/"
  url: "https://moetez.me/"
  source_url: "https://github.com/moetezch/moetez.me"
  featured: false
  description: Portfolio of Moetez Chaabene
  categories:
    - Portfolio
    - Web Development
    - Blog
  built_by: Moetez Chaabene
  built_by_url: "https://twitter.com/moetezch"
- title: Nikita
  description: >-
    Automation of system deployments in Node.js for applications and
    infrastructures.
  main_url: "https://nikita.js.org/"
  url: "https://nikita.js.org/"
  source_url: "https://github.com/adaltas/node-nikita"
  categories:
    - Documentation
    - Open Source
    - Technology
  built_by: David Worms
  built_by_url: "http://www.adaltas.com"
  featured: false
- title: Gourav Sood Blog & Portfolio
  main_url: "https://www.gouravsood.com/"
  url: "https://www.gouravsood.com/"
  featured: false
  categories:
    - Blog
    - Portfolio
  built_by: Gourav Sood
  built_by_url: "https://www.gouravsood.com/"
- title: Jonas Tebbe Portfolio
  description: |
    Hey, I’m Jonas and I create digital products.
  main_url: "https://jonastebbe.com"
  url: "https://jonastebbe.com"
  categories:
    - Portfolio
  built_by: Jonas Tebbe
  built_by_url: "http://twitter.com/jonastebbe"
  featured: false
- title: Parker Sarsfield Portfolio
  description: |
    I'm Parker, a software engineer and sneakerhead.
  main_url: "https://parkersarsfield.com"
  url: "https://parkersarsfield.com"
  categories:
    - Blog
    - Portfolio
  built_by: Parker Sarsfield
  built_by_url: "https://parkersarsfield.com"
- title: Front-end web development with Greg
  description: |
    JavaScript, GatsbyJS, ReactJS, CSS in JS... Let's learn some stuff together.
  main_url: "https://dev.greglobinski.com"
  url: "https://dev.greglobinski.com"
  categories:
    - Blog
    - Web Development
  built_by: Greg Lobinski
  built_by_url: "https://github.com/greglobinski"
- title: Insomnia
  description: |
    Desktop HTTP and GraphQL client for developers
  main_url: "https://insomnia.rest/"
  url: "https://insomnia.rest/"
  categories:
    - Blog
  built_by: Gregory Schier
  built_by_url: "https://schier.co"
  featured: false
- title: Timeline Theme Portfolio
  description: |
    I'm Aman Mittal, a software developer.
  main_url: "http://www.amanhimself.me/"
  url: "http://www.amanhimself.me/"
  categories:
    - Web Development
    - Portfolio
  built_by: Aman Mittal
  built_by_url: "http://www.amanhimself.me/"
- title: Ocean artUp
  description: >
    Science outreach site built using styled-components and Contentful. It
    presents the research project "Ocean artUp" funded by an Advanced Grant of
    the European Research Council to explore the possible benefits of artificial
    uplift of nutrient-rich deep water to the ocean’s sunlit surface layer.
  main_url: "https://ocean-artup.eu"
  url: "https://ocean-artup.eu"
  source_url: "https://github.com/janosh/ocean-artup"
  categories:
    - Science
    - Education
    - Blog
  built_by: Janosh Riebesell
  built_by_url: "https://janosh.io"
  featured: false
- title: Ryan Fitzgerald
  description: |
    Personal portfolio and blog for Ryan Fitzgerald
  main_url: "https://ryanfitzgerald.ca/"
  url: "https://ryanfitzgerald.ca/"
  categories:
    - Web Development
    - Portfolio
  built_by: Ryan Fitzgerald
  built_by_url: "https://github.com/RyanFitzgerald"
  featured: false
- title: Kaizen
  description: |
    Content Marketing, PR & SEO Agency in London
  main_url: "https://www.kaizen.co.uk/"
  url: "https://www.kaizen.co.uk/"
  categories:
    - Agency
    - Blog
    - Design
    - Web Development
    - SEO
  built_by: Bogdan Stanciu
  built_by_url: "https://github.com/b0gd4n"
  featured: false
- title: HackerOne Platform Documentation
  description: |
    HackerOne's Product Documentation Center!
  url: "https://docs.hackerone.com/"
  main_url: "https://docs.hackerone.com/"
  categories:
    - Documentation
    - Security
  featured: false
- title: Patreon Partners
  description: |
    Resources and products to help you do more with Patreon.
  url: "https://partners.patreon.com/"
  main_url: "https://partners.patreon.com/"
  categories:
    - Directory
  featured: false
- title: Bureau Of Meteorology (beta)
  description: |
    Help shape the future of Bureau services
  url: "https://beta.bom.gov.au/"
  main_url: "https://beta.bom.gov.au/"
  categories:
    - Meteorology
  featured: false
- title: Curbside
  description: |
    Connecting Stores with Mobile Customers
  main_url: "https://curbside.com/"
  url: "https://curbside.com/"
  categories:
    - Mobile Commerce
  featured: false
- title: Mux Video
  description: |
    API to video hosting and streaming
  main_url: "https://mux.com/"
  url: "https://mux.com/"
  categories:
    - Video
    - Hosting
    - Streaming
    - API
  featured: false
- title: Swapcard
  description: >
    The easiest way for event organizers to instantly connect people, build a
    community of attendees and exhibitors, and increase revenue over time
  main_url: "https://www.swapcard.com/"
  url: "https://www.swapcard.com/"
  categories:
    - Event
    - Community
    - Personal Training
    - Marketing
  built_by: Swapcard
  built_by_url: "https://www.swapcard.com/"
  featured: false
- title: Kalix
  description: >
    Kalix is perfect for healthcare professionals starting out in private
    practice, to those with an established clinic.
  main_url: "https://www.kalixhealth.com/"
  url: "https://www.kalixhealth.com/"
  categories:
    - Healthcare
  featured: false
- title: Hubba
  description: |
    Buy wholesale products from thousands of independent, verified Brands.
  main_url: "https://join.hubba.com/"
  url: "https://join.hubba.com/"
  categories:
    - eCommerce
  featured: false
- title: HyperPlay
  description: |
    In Asean's 1st Ever LOL Esports X Music Festival
  main_url: "https://hyperplay.leagueoflegends.com/"
  url: "https://hyperplay.leagueoflegends.com/"
  categories:
    - Video Games
    - Music
  featured: false
- title: Bad Credit Loans
  description: |
    Get the funds you need, from $250-$5,000
  main_url: "https://www.creditloan.com/"
  url: "https://www.creditloan.com/"
  categories:
    - Loans
    - Credits
  featured: false
- title: Financial Center
  description: >
    Member-owned, not-for-profit, co-operative whose members receive financial
    benefits in the form of lower loan rates, higher savings rates, and lower
    fees than banks.
  main_url: "https://fcfcu.com/"
  url: "https://fcfcu.com/"
  categories:
    - Loans
    - Finance
    - Nonprofit
    - Banking
    - Business
    - Education
  built_by: "https://fcfcu.com/"
  built_by_url: "https://fcfcu.com/"
  featured: false
- title: Office of Institutional Research and Assessment
  description: |
    Good Data, Good Decisions
  main_url: "http://oira.ua.edu/"
  url: "http://oira.ua.edu/"
  categories:
    - Data
  featured: false
- title: Trintellix
  description: |
    It may help make a difference for your depression (MDD).
  main_url: "https://us.trintellix.com/"
  url: "https://us.trintellix.com/"
  categories:
    - Health & Wellness
  featured: false
- title: The Telegraph Premium
  description: |
    Exclusive stories from award-winning journalists
  main_url: "https://premium.telegraph.co.uk/"
  url: "https://premium.telegraph.co.uk/"
  categories:
    - Newspaper
  featured: false
- title: html2canvas
  description: |
    Screenshots with JavaScript
  main_url: "http://html2canvas.hertzen.com/"
  url: "http://html2canvas.hertzen.com/"
  source_url: "https://github.com/niklasvh/html2canvas/tree/master/www"
  categories:
    - JavaScript
    - Documentation
  built_by: Niklas von Hertzen
  built_by_url: "http://hertzen.com/"
  featured: false
- title: Dato CMS
  description: |
    The API-based CMS your editors will love
  main_url: "https://www.datocms.com/"
  url: "https://www.datocms.com/"
  categories:
    - CMS
    - API
  featured: false
- title: Half Electronics
  description: |
    Personal website
  main_url: "https://www.halfelectronic.com/"
  url: "https://www.halfelectronic.com/"
  categories:
    - Blog
    - Electronics
  built_by: Fernando Poumian
  built_by_url: "https://github.com/fpoumian/halfelectronic.com"
  featured: false
- title: Frithir Software Development
  main_url: "https://frithir.com/"
  url: "https://frithir.com/"
  featured: false
  description: "I DRINK COFFEE, WRITE CODE AND IMPROVE MY DEVELOPMENT SKILLS EVERY DAY."
  categories:
    - Design
    - Web Development
  built_by: Frithir
  built_by_url: "https://Frithir.com/"
- title: Unow
  main_url: "https://www.unow.fr/"
  url: "https://www.unow.fr/"
  categories:
    - Education
    - Marketing
  featured: false
- title: Peter Hironaka
  description: |
    Freelance Web Developer based in Los Angeles.
  main_url: "https://peterhironaka.com/"
  url: "https://peterhironaka.com/"
  categories:
    - Portfolio
    - Web Development
  built_by: Peter Hironaka
  built_by_url: "https://github.com/PHironaka"
  featured: false
- title: Michael McQuade
  description: |
    Personal website and blog for Michael McQuade
  main_url: "https://giraffesyo.io"
  url: "https://giraffesyo.io"
  categories:
    - Blog
  built_by: Michael McQuade
  built_by_url: "https://github.com/giraffesyo"
  featured: false
- title: Haacht Brewery
  description: |
    Corporate website for Haacht Brewery. Designed and Developed by Gafas.
  main_url: "https://haacht.com/en/"
  url: "https://haacht.com"
  categories:
    - Brewery
  built_by: Gafas
  built_by_url: "https://gafas.be"
  featured: false
- title: StoutLabs
  description: |
    Portfolio of Daniel Stout, freelance developer in East Tennessee.
  main_url: "https://www.stoutlabs.com/"
  url: "https://www.stoutlabs.com/"
  categories:
    - Web Development
    - Portfolio
  built_by: Daniel Stout
  built_by_url: "https://github.com/stoutlabs"
  featured: false
- title: Chicago Ticket Outcomes By Neighborhood
  description: |
    ProPublica data visualization of traffic ticket court outcomes
  categories:
    - News
    - Nonprofit
    - Visualization
  url: >-
    https://projects.propublica.org/graphics/il/il-city-sticker-tickets-maps/ticket-status/?initialWidth=782
  main_url: >-
    https://projects.propublica.org/graphics/il/il-city-sticker-tickets-maps/ticket-status/?initialWidth=782
  built_by: David Eads
  built_by_url: "https://github.com/eads"
  featured: false
- title: Chicago South Side Traffic Ticketing rates
  description: |
    ProPublica data visualization of traffic ticket rates by community
  main_url: >-
    https://projects.propublica.org/graphics/il/il-city-sticker-tickets-maps/ticket-rate/?initialWidth=782
  url: >-
    https://projects.propublica.org/graphics/il/il-city-sticker-tickets-maps/ticket-rate/?initialWidth=782
  categories:
    - News
    - Nonprofit
    - Visualization
  built_by: David Eads
  built_by_url: "https://github.com/eads"
  featured: false
- title: Otsimo
  description: >
    Otsimo is a special education application for children with autism, down
    syndrome and other developmental disabilities.
  main_url: "https://otsimo.com/en/"
  url: "https://otsimo.com/en/"
  categories:
    - Blog
    - Education
  featured: false
- title: Matt Bagni Portfolio 2018
  description: >
    Mostly the result of playing with Gatsby and learning about react and
    graphql. Using the screenshot plugin to showcase the work done for my
    company in the last 2 years, and a good amount of other experiments.
  main_url: "https://mattbag.github.io"
  url: "https://mattbag.github.io"
  categories:
    - Portfolio
  featured: false
- title: Lisa Ye's Blog
  description: |
    Simple blog/portofolio for a fashion designer. Gatsby_v2 + Netlify cms
  main_url: "https://lisaye.netlify.com/"
  url: "https://lisaye.netlify.com/"
  categories:
    - Blog
    - Portfolio
    - Fashion
  featured: false
- title: Lifestone Church
  main_url: "https://www.lifestonechurch.net/"
  url: "https://www.lifestonechurch.net/"
  source_url: "https://github.com/lifestonechurch/lifestonechurch.net"
  featured: false
  categories:
    - Marketing
    - Nonprofit
- title: Artem Sapegin
  description: >
    Little homepage of Artem Sapegin, a frontend developer, passionate
    photographer, coffee drinker and crazy dogs’ owner.
  main_url: "https://sapegin.me/"
  url: "https://sapegin.me/"
  categories:
    - Portfolio
    - Open Source
    - Web Development
  built_by: Artem Sapegin
  built_by_url: "https://github.com/sapegin"
  featured: false
- title: SparkPost Developers
  main_url: "https://developers.sparkpost.com/"
  url: "https://developers.sparkpost.com/"
  source_url: "https://github.com/SparkPost/developers.sparkpost.com"
  categories:
    - Documentation
    - API
  featured: false
- title: Malik Browne Portfolio 2018
  description: >
    The portfolio blog of Malik Browne, a full stack engineer, foodie, and avid
    blogger/YouTuber.
  main_url: "https://www.malikbrowne.com/about"
  url: "https://www.malikbrowne.com"
  categories:
    - Blog
    - Portfolio
  built_by: Malik Browne
  built_by_url: "https://twitter.com/milkstarz"
  featured: false
- title: Novatics
  description: |
    Digital products that inspire and make a difference
  main_url: "https://www.novatics.com.br"
  url: "https://www.novatics.com.br"
  categories:
    - Portfolio
    - Technology
    - Web Development
  built_by: Novatics
  built_by_url: "https://github.com/Novatics"
  featured: false
- title: I migliori by Vivigratis
  description: >
    Product review website
  main_url: "https://imigliori.vivigratis.com/"
  url: "https://imigliori.vivigratis.com/"
  categories:
    - Blog
    - Travel
    - Technology
    - Health & Wellness
    - Fashion
  built_by: Kframe Interactive SA
  built_by_url: http://kframeinteractive.com
  featured: false
- title: Max McKinney
  description: >
    I’m a developer and designer with a focus in web technologies. I build cars
    on the side.
  main_url: "https://maxmckinney.com/"
  url: "https://maxmckinney.com/"
  categories:
    - Portfolio
    - Web Development
    - Design
  built_by: Max McKinney
  featured: false
- title: Stickyard
  description: |
    Make your React component sticky the easy way
  main_url: "https://nihgwu.github.io/stickyard/"
  url: "https://nihgwu.github.io/stickyard/"
  source_url: "https://github.com/nihgwu/stickyard/tree/master/website"
  categories:
    - Web Development
  built_by: Neo Nie
  featured: false
- title: Agata Milik
  description: |
    Website of a Polish psychologist/psychotherapist based in Gdańsk, Poland.
  main_url: "https://agatamilik.pl"
  url: "https://agatamilik.pl"
  categories:
    - Marketing
    - Healthcare
  built_by: Piotr Fedorczyk
  built_by_url: "https://piotrf.pl"
  featured: false
- title: WebPurple
  main_url: "https://www.webpurple.net/"
  url: "https://www.webpurple.net/"
  source_url: "https://github.com/WebPurple/site"
  description: >-
    Site of local (Russia, Ryazan) frontend community. Main purpose is to show
    info about meetups and keep blog.
  categories:
    - Nonprofit
    - Web Development
    - Community
    - Blog
    - Open Source
  built_by: Nikita Kirsanov
  built_by_url: "https://twitter.com/kitos_kirsanov"
  featured: false
- title: Papertrail.io
  description: |
    Inspection Management for the 21st Century
  main_url: "https://www.papertrail.io/"
  url: "https://www.papertrail.io/"
  categories:
    - Marketing
    - Technology
  built_by: Papertrail.io
  built_by_url: "https://www.papertrail.io"
  featured: false
- title: Matt Ferderer
  main_url: "https://mattferderer.com"
  url: "https://mattferderer.com"
  source_url: "https://github.com/mattferderer/gatsbyblog"
  description: >
    {titleofthesite} is a blog built with Gatsby that discusses web related tech
    such as JavaScript, .NET, Blazor & security.
  categories:
    - Blog
    - Web Development
  built_by: Matt Ferderer
  built_by_url: "https://twitter.com/mattferderer"
  featured: false
- title: Sahyadri Open Source Community
  main_url: "https://sosc.org.in"
  url: "https://sosc.org.in"
  source_url: "https://github.com/haxzie/sosc-website"
  description: >
    Official website of Sahyadri Open Source Community for community blog, event
    details and members info.
  categories:
    - Blog
    - Community
    - Open Source
  built_by: Musthaq Ahamad
  built_by_url: "https://github.com/haxzie"
  featured: false
- title: Tech Confessions
  main_url: "https://confessions.tech"
  url: "https://confessions.tech"
  source_url: "https://github.com/JonathanSpeek/tech-confessions"
  description: "A guilt-free place for us to confess our tech sins \U0001F64F\n"
  categories:
    - Community
    - Open Source
  built_by: Jonathan Speek
  built_by_url: "https://speek.design"
  featured: false
- title: Thibault Maekelbergh
  main_url: "https://thibmaek.com"
  url: "https://thibmaek.com"
  source_url: "https://github.com/thibmaek/thibmaek.github.io"
  description: |
    A nice blog about development, Raspberry Pi, plants and probably records.
  categories:
    - Blog
    - Open Source
  built_by: Thibault Maekelbergh
  built_by_url: "https://twitter.com/thibmaek"
  featured: false
- title: LearnReact.design
  main_url: "https://learnreact.design"
  url: "https://learnreact.design"
  description: >
    React Essentials For Designers: A React course tailored for product
    designers, ux designers, ui designers.
  categories:
    - Blog
  built_by: Linton Ye
  built_by_url: "https://twitter.com/lintonye"
- title: Devol’s Dance
  main_url: "https://www.devolsdance.com/"
  url: "https://www.devolsdance.com/"
  description: >
    Devol’s Dance is an invite-only, one-day event celebrating industrial
    robotics, AI, and automation.
  categories:
    - Marketing
    - Technology
  built_by: Corey Ward
  built_by_url: "http://www.coreyward.me/"
  featured: false
- title: Mega House Creative
  main_url: "https://www.megahousecreative.com/"
  url: "https://www.megahousecreative.com/"
  description: >
    Mega House Creative is a digital agency that provides unique goal-oriented
    web marketing solutions.
  categories:
    - Marketing
    - Agency
  built_by: Daniel Robinson
  featured: false
- title: Tobie Marier Robitaille - csc
  main_url: "https://tobiemarierrobitaille.com/"
  url: "https://tobiemarierrobitaille.com/en/"
  description: |
    Portfolio site for director of photography Tobie Marier Robitaille
  categories:
    - Portfolio
    - Gallery
  built_by: Mill3 Studio
  built_by_url: "https://mill3.studio/en/"
  featured: false
- title: Bestvideogame.deals
  main_url: "https://bestvideogame.deals/"
  url: "https://bestvideogame.deals/"
  description: |
    Video game comparison website for the UK, build with GatsbyJS.
  categories:
    - eCommerce
    - Video Games
  built_by: Koen Kamphuis
  built_by_url: "https://koenkamphuis.com/"
  featured: false
- title: Mahipat's Portfolio
  main_url: "https://mojaave.com/"
  url: "https://mojaave.com"
  source_url: "https://github.com/mhjadav/mojaave"
  description: >
    mojaave.com is Mahipat's portfolio, I have developed it using Gatsby v2 and
    Bootstrap, To get in touch with people looking for full stack developer.
  categories:
    - Portfolio
    - Web Development
  built_by: Mahipat Jadav
  built_by_url: "https://mojaave.com/"
  featured: false
- title: Cmsbased
  main_url: "https://www.cmsbased.net"
  url: "https://www.cmsbased.net"
  description: >
    Cmsbased is providing automation tools and design resources for Web Hosting
    and IT services industry.
  categories:
    - Technology
    - Design
  featured: false
- title: Traffic Design Biennale 2018
  main_url: "https://trafficdesign.pl"
  url: "http://trafficdesign.pl/pl/ficzery/2018-biennale/"
  description: |
    Mini site for 2018 edition of Traffic Design’s Biennale
  categories:
    - Nonprofit
    - Gallery
  built_by: Piotr Fedorczyk
  built_by_url: "https://piotrf.pl"
  featured: false
- title: Insights
  main_url: "https://justaskusers.com/"
  url: "https://justaskusers.com/"
  description: >
    Insights helps user experience (UX) researchers conduct their research and
    make sense of the findings.
  categories:
    - User Experience
    - Design
  built_by: Just Ask Users
  built_by_url: "https://justaskusers.com/"
  featured: false
- title: Tensiq
  main_url: "https://tensiq.com"
  url: "https://tensiq.com"
  source_url: "https://github.com/Tensiq/tensiq-site"
  description: >
    Tensiq is an e-Residency startup, that provides development in cutting-edge
    technology while delivering secure, resilient, performant solutions.
  categories:
    - Game Development
    - Web Development
    - Mobile Development
    - Agency
    - Open Source
  built_by: Jens
  built_by_url: "https://github.com/arrkiin"
  featured: false
- title: Mintfort
  main_url: "https://mintfort.com/"
  url: "https://mintfort.com/"
  source_url: "https://github.com/MintFort/mintfort.com"
  description: >
    Mintfort, the first crypto-friendly bank account. Store and manage assets on
    the blockchain.
  categories:
    - Technology
    - Bank
  built_by: Axel Fuhrmann
  built_by_url: "https://axelfuhrmann.com/"
  featured: false
- title: React Native Explorer
  main_url: "https://react-native-explorer.firebaseapp.com"
  url: "https://react-native-explorer.firebaseapp.com"
  description: |
    Explorer React Native packages and examples effortlessly.
  categories:
    - React Native
  featured: false
- title: 500Tech
  main_url: "https://500tech.com/"
  url: "https://500tech.com/"
  featured: false
  categories:
    - Web Development
    - Agency
    - Open Source
- title: eworld
  main_url: "http://eworld.herokuapp.com/"
  url: "http://eworld.herokuapp.com/"
  featured: false
  categories:
    - eCommerce
    - Technology
- title: It's a Date
  description: >
    It's a Date is a dating app that actually involves dating.
  main_url: "https://www.itsadate.app/"
  url: "https://www.itsadate.app/"
  featured: false
  categories:
    - App
    - Blog
- title: Node.js HBase
  description: >
    Asynchronous HBase client for NodeJs using REST.
  main_url: https://hbase.js.org/
  url: https://hbase.js.org/
  source_url: "https://github.com/adaltas/node-hbase"
  categories:
    - Documentation
    - Open Source
    - Technology
  built_by: David Worms
  built_by_url: http://www.adaltas.com
  featured: false
- title: Peter Kroyer - Web Design / Web Development
  main_url: https://www.peterkroyer.at/en/
  url: https://www.peterkroyer.at/en/
  description: >
    Freelance web designer / web developer based in Vienna, Austria.
  categories:
    - Agency
    - Web Development
    - Design
    - Portfolio
  built_by: Peter Kroyer
  built_by_url: https://www.peterkroyer.at/
  featured: false
- title: Geddski
  main_url: https://gedd.ski
  url: https://gedd.ski
  description: >
    Frontend mastery blog - level up your UI game.
  categories:
    - Web Development
    - Education
    - Productivity
    - User Experience
  built_by: Dave Geddes
  built_by_url: https://twitter.com/geddski
  featured: false
- title: Rung
  main_url: "https://rung.com.br/"
  url: "https://rung.com.br/"
  description: >
    Rung alerts you about the exceptionalities of your personal and professional life.
  categories:
    - API
    - Technology
    - Travel
    - Bot
  featured: false
- title: Mokkapps
  main_url: "https://www.mokkapps.de/"
  url: "https://www.mokkapps.de/"
  source_url: "https://github.com/mokkapps/website"
  description: >
    Portfolio website from Michael Hoffmann. Passionate software developer with focus on web-based technologies.
  categories:
    - Blog
    - Portfolio
    - Web Development
    - Mobile Development
  featured: false
- title: Premier Octet
  main_url: "https://www.premieroctet.com/"
  url: "https://www.premieroctet.com/"
  description: >
    Premier Octet is a React-based agency
  categories:
    - Agency
    - Web Development
    - Mobile Development
    - React Native
  featured: false
- title: Thorium
  main_url: "https://www.thoriumsim.com/"
  url: "https://www.thoriumsim.com/"
  source_url: "https://github.com/thorium-sim/thoriumsim.com"
  description: >
    Thorium - Open-source Starship Simulator Controls for Live Action Role Play
  built_by: Alex Anderson
  built_by_url: https://twitter.com/ralex1993
  categories:
    - Blog
    - Portfolio
    - Documentation
    - Marketing
    - Education
    - Entertainment
    - Open Source
    - Web Development
  featured: false
- title: Cameron Maske
  main_url: "https://www.cameronmaske.com/"
  url: "https://www.cameronmaske.com/courses/introduction-to-pytest/"
  source_url: "https://github.com/cameronmaske/cameronmaske.com-v2"
  description: >
    The homepage of Cameron Maske, a freelance full stack developer, who is currently working on a free pytest video course
  categories:
    - Education
    - Video
    - Portfolio
    - Freelance
  featured: false
- title: Studenten bilden Schüler
  description: >
    Studenten bilden Schüler e.V. is a German student-run nonprofit initiative that aims to
    contribute to more equal educational opportunities by providing free tutoring to refugees
    and children from underprivileged families. The site is built on Gatsby v2, styled-components
    and Contentful. It supports Google Analytics, fluid typography and Algolia search.
  main_url: "https://studenten-bilden-schueler.de"
  url: "https://studenten-bilden-schueler.de"
  source_url: "https://github.com/StudentenBildenSchueler/homepage"
  categories:
    - Education
    - Nonprofit
    - Blog
  built_by: Janosh Riebesell
  built_by_url: "https://janosh.io"
  featured: false
- title: Joseph Chambers
  main_url: "https://joseph.michael-chambers.com/"
  url: "https://joseph.michael-chambers.com/"
  description: >
    The homepage of Joseph Chambers, a freelance full stack developer, who is currently looking for work.
  categories:
    - Portfolio
    - Freelance
    - Web Development
  built_by: Joseph Chambers
  built_by_url: https://twitter.com/imcodingideas
  featured: false
- title: Mike's Remote List
  main_url: "https://www.mikesremotelist.com"
  url: "https://www.mikesremotelist.com"
  description: >
    A list of remote jobs, updated throughout the day. Built on Gatsby v1 and powered by Contentful, Google Sheets, string and sticky tape.
  categories:
    - Job Board
  featured: false
- title: Madvoid
  main_url: "https://madvoid.com/"
  url: "https://madvoid.com/screenshot/"
  featured: false
  description: >
    Madvoid is a team of expert developers dedicated to creating simple, clear, usable and blazing fast web and mobile apps.
    We are coders that help companies and agencies to create social & interactive experiences.
    This includes full stack development using React, WebGL, Static Site Generators, Ruby On Rails, Phoenix, GraphQL, Chatbots, CI / CD, Docker and more!
  categories:
    - Portfolio
    - Technology
    - Web Development
    - Agency
    - Marketing
  built_by: Jean-Paul Bonnetouche
  built_by_url: https://twitter.com/_jpb
- title: MOMNOTEBOOK.COM
  description: >
    Sharing knowledge and experiences that make childhood and motherhood rich, vibrant and healthy.
  main_url: "https://momnotebook.com/"
  url: "https://momnotebook.com/"
  featured: false
  built_by: Aleksander Hansson
  built_by_url: https://www.linkedin.com/in/aleksanderhansson/
  categories:
    - Blog
- title: Pirate Studios
  description: >
    Reinventing music studios with 24/7 self service rehearsal, DJ & production rooms available around the world.
  main_url: "https://www.piratestudios.co"
  url: "https://www.piratestudios.co"
  featured: false
  built_by: The Pirate Studios team
  built_by_url: https://github.com/piratestudios/
  categories:
    - Music
- title: Aurora EOS
  main_url: "https://www.auroraeos.com/"
  url: "https://www.auroraeos.com/"
  featured: false
  categories:
    - Blockchain
    - Marketing
    - Blog
  built_by: Corey Ward
  built_by_url: "http://www.coreyward.me/"
- title: MadeComfy
  main_url: "https://madecomfy.com.au/"
  url: "https://madecomfy.com.au/"
  description: >
    Short term rental management startup, using Contentful + Gatsby + CicleCI
  featured: false
  categories:
    - Travel
  built_by: Lucas Vilela
  built_by_url: "https://madecomfy.com.au/"
- title: How To Book Cheap Flights
  description: >
    A travel blog built with Gatsby and adopting the AMP technology.
  main_url: "https://howtobookcheapflights.com"
  url: "https://howtobookcheapflights.com"
  source_url: "https://github.com/flaviolivolsi/howtobookcheapflights"
  featured: false
  categories:
    - Travel
    - Blog
  built_by: Flavio Li Volsi
  built_by_url: "http://github.com/flaviolivolsi"
- title: Tiger Facility Services
  description: >
    Tiger Facility Services combines facility management expertise with state of the art software to offer a sustainable and customer oriented cleaning and facility service.
  main_url: https://www.tigerfacilityservices.com/de-en/
  url: https://www.tigerfacilityservices.com/de-en/
  featured: false
  categories:
    - B2B Services
- title: "Luciano Mammino's blog"
  description: >
    Tech & programming blog of Luciano Mammino a.k.a. "loige", Fullstack Web Developer and International Speaker
  main_url: https://loige.co
  url: https://loige.co
  featured: false
  categories:
    - Blog
    - Web Development
  built_by: Luciano Mammino
  built_by_url: https://loige.co
- title: Wire • Secure collaboration platform
  description: >
    Corporate website of Wire, an open source, end-to-end encrypted collaboration platform
  main_url: "https://wire.com"
  url: "https://wire.com"
  featured: false
  categories:
    - Open Source
    - Productivity
    - Technology
    - Blog
    - App
  built_by: Wire team
  built_by_url: "https://github.com/orgs/wireapp/people"
- title: J. Patrick Raftery
  main_url: "https://www.jpatrickraftery.com"
  url: "https://www.jpatrickraftery.com"
  description: J. Patrick Raftery is an opera singer and voice teacher based in Vancouver, BC.
  categories:
    - Portfolio
    - Music
  built_by: Michael Uloth
  built_by_url: "https://www.michaeluloth.com"
  featured: false
- title: Aria Umezawa
  main_url: "https://www.ariaumezawa.com"
  url: "https://www.ariaumezawa.com"
  description: Aria Umezawa is a director, producer, and writer currently based in San Francisco.
  categories:
    - Portfolio
    - Music
    - Entertainment
  built_by: Michael Uloth
  built_by_url: "https://www.michaeluloth.com"
  featured: false
- title: Pomegranate Opera
  main_url: "https://www.pomegranateopera.com"
  url: "https://www.pomegranateopera.com"
  description: Pomegranate Opera is a lesbian opera written by Amanda Hale & Kye Marshall.
  categories:
    - Gallery
    - Music
  built_by: Michael Uloth
  built_by_url: "https://www.michaeluloth.com"
  featured: false
- title: Daniel Cabena
  main_url: "https://www.danielcabena.com"
  url: "https://www.danielcabena.com"
  description: Daniel Cabena is a Canadian countertenor highly regarded in both Canada and Europe for prize-winning performances ranging from baroque to contemporary repertoire.
  categories:
    - Portfolio
    - Music
  built_by: Michael Uloth
  built_by_url: "https://www.michaeluloth.com"
  featured: false
- title: Artist.Center
  main_url: "https://artistcenter.netlify.com"
  url: "https://artistcenter.netlify.com"
  description: The marketing page for Artist.Center, a soon-to-launch platform designed to connect opera singers to opera companies.
  categories:
    - Music
  built_by: Michael Uloth
  built_by_url: "https://www.michaeluloth.com"
  featured: false
- title: DG Volo & Company
  main_url: "https://www.dgvolo.com"
  url: "https://www.dgvolo.com"
  description: DG Volo & Company is a Toronto-based investment consultancy.
  categories:
    - Finance
  built_by: Michael Uloth
  built_by_url: "https://www.michaeluloth.com"
  featured: false
- title: Shawna Lucey
  main_url: "https://www.shawnalucey.com"
  url: "https://www.shawnalucey.com"
  description: Shawna Lucey is an American theater and opera director based in New York City.
  categories:
    - Portfolio
    - Music
    - Entertainment
  built_by: Michael Uloth
  built_by_url: "https://www.michaeluloth.com"
  featured: false
- title: Leyan Lo
  main_url: https://www.leyanlo.com
  url: https://www.leyanlo.com
  description: >
    Leyan Lo’s personal website
  categories:
    - Portfolio
  built_by: Leyan Lo
  built_by_url: https://www.leyanlo.com
  featured: false
- title: Hawaii National Bank
  url: https://hawaiinational.bank
  main_url: https://hawaiinational.bank
  description: Hawaii National Bank's highly personalized service has helped loyal customers & locally owned businesses achieve their financial dreams for over 50 years.
  categories:
    - Bank
  built_by: Wall-to-Wall Studios
  built_by_url: https://walltowall.com
  featured: false
- title: Coletiv
  url: https://coletiv.com
  main_url: https://coletiv.com
  description: Coletiv teams up with companies of all sizes to design, develop & launch digital products for iOS, Android & the Web.
  categories:
    - Technology
    - Agency
    - Web Development
  built_by: Coletiv
  built_by_url: https://coletiv.com
  featured: false
- title: janosh.io
  description: >
    Personal blog and portfolio of Janosh Riebesell. The site is built with Gatsby v2 and designed
    entirely with styled-components v4. Much of the layout was achieved with CSS grid. It supports
    Google Analytics, fluid typography and Algolia search.
  main_url: "https://janosh.io"
  url: "https://janosh.io"
  source_url: "https://github.com/janosh/janosh.io"
  categories:
    - Portfolio
    - Blog
    - Science
    - Photography
    - Travel
  built_by: Janosh Riebesell
  built_by_url: "https://janosh.io"
  featured: false
- title: Gatsby Manor
  description: >
    We build themes for gatsby. We have themes for all projects including personal,
    portfolio, ecommerce, landing pages and more. We also run an in-house
    web dev and design studio. If you cannot find what you want, we can build it for you!
    Email us at gatsbymanor@gmail.com with questions.
  main_url: "https://www.gatsbymanor.com"
  url: "https://www.gatsbymanor.com"
  source_url: "https://github.com/gatsbymanor"
  categories:
    - Web Development
    - Themes
    - Agency
    - Technology
    - Freelance
  built_by: Steven Natera
  built_by_url: "https://stevennatera.com"
- title: Ema Suriano's Portfolio
  main_url: https://emasuriano.com/
  url: https://emasuriano.com/
  source_url: https://github.com/EmaSuriano/emasuriano.github.io
  description: >
    Ema Suriano's portfolio to display information about him, his projects and what he's writing about.
  categories:
    - Portfolio
    - Technology
    - Web Development
  built_by: Ema Suriano
  built_by_url: https://emasuriano.com/
  featured: false
- title: Luan Orlandi
  main_url: https://luanorlandi.github.io
  url: https://luanorlandi.github.io
  source_url: https://github.com/luanorlandi/luanorlandi.github.io
  description: >
    Luan Orlandi's personal website. Brazilian web developer, enthusiast in React and Gatsby.
  categories:
    - Blog
    - Portfolio
    - Web Development
  built_by: Luan Orlandi
  built_by_url: https://github.com/luanorlandi
- title: Mobius Labs
  main_url: https://mobius.ml
  url: https://mobius.ml
  description: >
    Mobius Labs landing page, a Start-up working on Computer Vision
  categories:
    - Landing page
    - Marketing
    - Technology
    - AI
  built_by: sktt
  built_by_url: https://github.com/sktt
- title: EZAgrar
  main_url: https://www.ezagrar.at/en/
  url: https://www.ezagrar.at/en/
  description: >
    EZAgrar.at is the homepage of the biggest agricultural machinery dealership in Austria. In total 8 pages will be built for this client reusing a lot of components between them.
  categories:
    - eCommerce
    - Marketing
    - Multilingual
  built_by: MangoART
  built_by_url: https://www.mangoart.at
  featured: false
- title: OAsome blog
  main_url: https://oasome.blog/
  url: https://oasome.blog/
  source_url: https://github.com/oorestisime/oasome
  description: >
    Paris-based Cypriot adventurers. A and O. Lovers of life and travel. Want to get a glimpse of the OAsome world?
  categories:
    - Blog
    - Photography
    - Travel
  built_by: Orestis Ioannou
  featured: false
- title: Brittany Chiang
  main_url: https://brittanychiang.com/
  url: https://brittanychiang.com/
  source_url: https://github.com/bchiang7/v4
  description: >
    Personal website and portfolio of Brittany Chiang built with Gatsby v2
  categories:
    - Portfolio
  built_by: Brittany Chiang
  built_by_url: https://github.com/bchiang7
  featured: false
- title: Fitekran
  description: >
    One of the most visited Turkish blog about health, sports and healthy lifestyle, that has been rebuilt with Gatsby v2 using Wordpress.
  main_url: "https://www.fitekran.com"
  url: "https://www.fitekran.com"
  categories:
    - Science
    - Healthcare
    - Blog
  built_by: Burak Tokak
  built_by_url: "https://www.buraktokak.com"
- title: Serverless
  main_url: https://serverless.com
  url: https://serverless.com
  source_url: https://github.com/serverless/site
  description: >
    Serverless.com – Build web, mobile and IoT applications with serverless architectures using AWS Lambda, Azure Functions, Google CloudFunctions & more!
  categories:
    - Technology
    - Web Development
  built_by: Codebrahma
  built_by_url: https://codebrahma.com
  featured: false
- title: Dive Bell
  main_url: https://divebell.band/
  url: https://divebell.band/
  description: >
    Simple site for a band to list shows dates and videos (499 on lighthouse)
  categories:
    - Music
  built_by: Matt Bagni
  built_by_url: https://mattbag.github.io
  featured: false
- title: Mayer Media Co.
  main_url: https://mayermediaco.com/
  url: https://mayermediaco.com/
  description: >
    Freelance Web Development and Digital Marketing
  categories:
    - Web Development
    - Marketing
    - Blog
  source_url: https://github.com/MayerMediaCo/MayerMediaCo2.0
  built_by: Danny Mayer
  built_by_url: https://twitter.com/mayermediaco
  featured: false
- title: Jan Czizikow Portfolio
  main_url: https://www.janczizikow.com/
  url: https://www.janczizikow.com/
  source_url: https://github.com/janczizikow/janczizikow-portfolio
  description: >
    Simple personal portfolio site built with Gatsby
  categories:
    - Portfolio
    - Freelance
    - Web Development
  built_by: Jan Czizikow
  built_by_url: https://github.com/janczizikow
- title: Carbon Design Systems
  main_url: http://www.carbondesignsystem.com/
  url: http://www.carbondesignsystem.com/
  description: >
    The Carbon Design System is integrating the new IBM Design Ethos and Language. It represents a completely fresh approach to the design of all things at IBM.
  categories:
    - Design System
    - Documentation
  built_by: IBM
  built_by_url: https://www.ibm.com/
  featured: false
- title: Retirement Community
  main_url: https://retirementcommunity.fastcompany.com/
  url: https://retirementcommunity.fastcompany.com/
  description: >
    Bye Bye Funny Business, Pete Holmes and Jamie Lee enter retirement
  categories:
    - Entertainment
    - Retirement
    - Education
  built_by: FastCompany
  built_by_url: https://www.fastcompany.com/
  featured: false
- title: McDonald's Design System
  main_url: https://design.mcdonalds.com/
  url: https://design.mcdonalds.com/
  description: >
    McDonald's Design System
  categories:
    - Design
    - Design System
  built_by: McDonald's
  built_by_url: https://www.mcdonalds.com/us/en-us.html
  featured: false
- title: Mozilla Mixed Reality
  main_url: https://mixedreality.mozilla.org/
  url: https://mixedreality.mozilla.org/
  description: >
    Virtual Reality for the free and open Web.
  categories:
    - Virtual Reality
    - Open Source
  built_by: Mozilla
  built_by_url: https://www.mozilla.org/
  featured: false
- title: Uniform Hudl Design System
  main_url: http://uniform.hudl.com/
  url: http://uniform.hudl.com/
  description: >
    A single design system to ensure every interface feels like Hudl. From the colors we use to the size of our buttons and what those buttons say, Uniform has you covered. Check the guidelines, copy the code and get to building.
  categories:
    - Design System
    - Open Source
    - Design
  built_by: Hudl
  built_by_url: https://www.hudl.com/
- title: Subtle UI
  main_url: "https://subtle-ui.netlify.com/"
  url: "https://subtle-ui.netlify.com/"
  source_url: "https://github.com/ryanwiemer/subtle-ui"
  description: >
    A collection of clever yet understated user interactions found on the web.
  categories:
    - Web Development
    - Open Source
    - User Experience
  built_by: Ryan Wiemer
  built_by_url: "https://www.ryanwiemer.com/"
  featured: false
- title: developer.bitcoin.com
  main_url: "https://www.bitcoin.com/"
  url: "https://developer.bitcoin.com/"
  description: >
    Bitbox based bitcoin.com developer platform and resources.
  categories:
    - Blockchain
  featured: false
- title: Barmej
  main_url: "https://app.barmej.com/"
  url: "https://app.barmej.com/"
  description: >
    An interactive platform to learn different programming languages in Arabic for FREE
  categories:
    - Education
    - Programming
    - Learning
  built_by: Obytes
  built_by_url: "https://www.obytes.com/"
  featured: false
- title: Vote Save America
  main_url: "https://votesaveamerica.com"
  url: "https://votesaveamerica.com"
  description: >
    Be a voter. Save America.
  categories:
    - Education
    - Government
  featured: false
  built_by: Jeremy E. Miller
  built_by_url: "https://jeremyemiller.com/"
- title: Emergence
  main_url: https://emcap.com/
  url: https://emcap.com/
  description: >
    Emergence is a top enterprise cloud venture capital firm. We fund early stage ventures focusing on enterprise & SaaS applications. Emergence is one of the top VC firms in Silicon Valley.
  categories:
    - Marketing
    - Blog
  built_by: Upstatement
  built_by_url: https://www.upstatement.com/
  featured: false
- title: FPVtips
  main_url: https://fpvtips.com
  url: https://fpvtips.com
  source_url: https://github.com/jumpalottahigh/fpvtips
  description: >
    FPVtips is all about bringing racing drone pilots closer together, and getting more people into the hobby!
  categories:
    - Community
    - Education
    - Drones
  built_by: Georgi Yanev
  built_by_url: https://twitter.com/jumpalottahigh
  featured: false
- title: Georgi Yanev
  main_url: https://blog.georgi-yanev.com/
  url: https://blog.georgi-yanev.com/
  source_url: https://github.com/jumpalottahigh/blog.georgi-yanev.com
  description: >
    I write articles about FPV quads (building and flying), web development, smart home automation, life-long learning and other topics from my personal experience.
  categories:
    - Blog
    - Electronics
    - Drones
  built_by: Georgi Yanev
  built_by_url: https://twitter.com/jumpalottahigh
  featured: false
- title: Bear Archery
  main_url: "https://beararchery.com/"
  url: "https://beararchery.com/"
  categories:
    - eCommerce
    - Sports
  built_by: Escalade Sports
  built_by_url: "https://www.escaladesports.com/"
  featured: false
- title: "attn:"
  main_url: "https://www.attn.com/"
  url: "https://www.attn.com/"
  categories:
    - Media
    - Entertainment
  built_by: "attn:"
  built_by_url: "https://www.attn.com/"
  featured: false
- title: Mirror Conf
  description: >
    Mirror Conf is a conference designed to empower designers and front-end developers who have a thirst for knowledge and want to broaden their horizons.
  main_url: "https://www.mirrorconf.com/"
  url: "https://www.mirrorconf.com/"
  categories:
    - Conference
    - Design
    - Frontend
  featured: false
- title: Startarium
  main_url: https://www.startarium.ro
  url: https://www.startarium.ro
  description: >
    Free entrepreneurship educational portal with more than 20000 users, hundreds of resources, crowdfunding, mentoring and investor pitching events facilitated.
  categories:
    - Education
    - Crowdfunding
    - Nonprofit
    - Entrepreneurship
  built_by: Cezar Neaga
  built_by_url: https://twitter.com/cezarneaga
  featured: false
- title: Microlink
  main_url: https://microlink.io/
  url: https://microlink.io/
  description: >
    Extract structured data from any website.
  categories:
    - Web Development
    - API
    - SDK
  built_by: Kiko Beats
  built_by_url: https://kikobeats.com/
  featured: false
- title: Markets.com
  main_url: "https://www.markets.com/"
  url: "https://www.markets.com/"
  featured: false
  categories:
    - Finance
- title: Kevin Legrand
  url: "https://k-legrand.com"
  main_url: "https://k-legrand.com"
  source_url: "https://github.com/Manoz/k-legrand.com"
  description: >
    Personal website and blog built with love with Gatsby v2
  categories:
    - Blog
    - Portfolio
    - Web Development
  built_by: Kevin Legrand
  built_by_url: https://k-legrand.com
  featured: false
- title: David James Portfolio
  main_url: https://dfjames.com/
  url: https://dfjames.com/
  source_url: https://github.com/daviddeejjames/dfjames-gatsby
  description: >
    Portfolio Site using GatsbyJS and headless WordPress
  categories:
    - WordPress
    - Portfolio
    - Blog
  built_by: David James
  built_by_url: https://twitter.com/daviddeejjames
- title: Hypertext Candy
  url: https://www.hypertextcandy.com/
  main_url: https://www.hypertextcandy.com/
  description: >
    Blog about web development. Laravel, Vue.js, etc.
  categories:
    - Blog
    - Web Development
  built_by: Masahiro Harada
  built_by_url: https://twitter.com/_Masahiro_H_
  featured: false
- title: "Maxence Poutord's blog"
  description: >
    Tech & programming blog of Maxence Poutord, Software Engineer, Serial Traveler and Public Speaker
  main_url: https://www.maxpou.fr
  url: https://www.maxpou.fr
  featured: false
  categories:
    - Blog
    - Web Development
  built_by: Maxence Poutord
  built_by_url: https://www.maxpou.fr
- title: "Dante Calderón"
  description: >
    Personal Website and Blog of Dante Calderón
  main_url: https://dantecalderon.com/
  url: https://dantecalderon.com/
  source_url: https://github.com/dantehemerson/dantecalderon.com
  featured: false
  categories:
    - Blog
    - Portfolio
    - Web Development
    - Open Source
    - Technology
    - Education
  built_by: Dante Calderón
  built_by_url: https://github.com/dantehemerson
- title: "The Noted Project"
  url: https://thenotedproject.org
  main_url: https://thenotedproject.org
  source_url: https://github.com/ianbusko/the-noted-project
  description: >
    Website to showcase the ethnomusicology research for The Noted Project.
  categories:
    - Portfolio
    - Education
    - Gallery
  built_by: Ian Busko
  built_by_url: https://github.com/ianbusko
  featured: false
- title: "LANDR"
  url: https://www.landr.com/
  main_url: https://www.landr.com/
  description: >
    LANDR is the place to create, master and sell your music.
  categories:
    - AI
    - Business
    - Entrepreneurship
    - Freelance
    - Marketing
    - Media
    - Music
  built_by: LANDR
  built_by_url: https://twitter.com/landr_music
  featured: false
- title: Got Milk
  main_url: "https://www.gotmilk.com/"
  url: "https://www.gotmilk.com/"
  featured: false
  categories:
    - Food
    - Miscellaneous
- title: People For Bikes
  url: "https://2017.peopleforbikes.org/"
  main_url: "https://2017.peopleforbikes.org/"
  categories:
    - Community
    - Sport
    - Gallery
    - Nonprofit
  built_by: PeopleForBikes
  built_by_url: "https://peopleforbikes.org/about-us/who-we-are/staff/"
  featured: false
- title: Wide Eye
  description: >
    Creative agency specializing in interactive design, web development, and digital communications.
  url: https://wideeye.co/
  main_url: https://wideeye.co/
  categories:
    - Design
    - Web Development
  built_by: Wide Eye
  built_by_url: https://wideeye.co/about-us/
  featured: false
- title: Guster
  description: >
    American alternative rock band from Boston, Massachusetts.
  url: http://guster.com/
  main_url: http://guster.com/
  categories:
    - Music
  featured: false
- title: CodeSandbox
  description: >
    CodeSandbox is an online editor that helps you create web applications, from prototype to deployment.
  url: https://codesandbox.io/
  main_url: https://codesandbox.io/
  categories:
    - Web Development
  featured: false
- title: Marvel
  description: >
    The all-in-one platform powering design.
  url: https://marvelapp.com/
  main_url: https://marvelapp.com/
  categories:
    - Design
  featured: false
- title: Designcode.io
  description: >
    Learn to design and code React apps.
  url: https://designcode.io
  main_url: https://designcode.io
  categories:
    - Learning
  featured: false
- title: Happy Design
  description: >
    The Brand and Product Team Behind Happy Money
  url: https://design.happymoney.com/
  main_url: https://design.happymoney.com/
  categories:
    - Design
    - Finance
- title: Weihnachtsmarkt.ms
  description: >
    Explore the christmas market in Münster (Westf).
  url: https://weihnachtsmarkt.ms/
  main_url: https://weihnachtsmarkt.ms/
  source_url: https://github.com/codeformuenster/weihnachtsmarkt
  categories:
    - Gallery
    - Food
  built_by: "Code for Münster during #MSHACK18"
  featured: false
- title: Code Championship
  description: >
    Competitive coding competitions for students from 3rd to 8th grade. Code is Sport.
  url: https://www.codechampionship.com
  main_url: https://www.codechampionship.com
  categories:
    - Learning
    - Education
    - Sport
  built_by: Abamath LLC
  built_by_url: https://www.abamath.com
  featured: false
- title: Wieden+Kennedy
  description: >
    Wieden+Kennedy is an independent, global creative company.
  categories:
    - Technology
    - Web Development
    - Agency
    - Marketing
  url: https://www.wk.com
  main_url: https://www.wk.com
  built_by: Wieden Kennedy
  built_by_url: https://www.wk.com/about/
  featured: false
- title: Testing JavaScript
  description: >
    This course will teach you the fundamentals of testing your JavaScript applications using eslint, Flow, Jest, and Cypress.
  url: https://testingjavascript.com/
  main_url: https://testingjavascript.com/
  categories:
    - Learning
    - Education
    - Testing
    - JavaScript
  built_by: Kent C. Dodds
  built_by_url: https://kentcdodds.com/
  featured: false
- title: Use Hooks
  description: >
    One new React Hook recipe every day.
  url: https://usehooks.com/
  main_url: https://usehooks.com/
  categories:
    - Learning
    - Tips
    - React
  built_by: Gabe Ragland
  built_by_url: https://twitter.com/gabe_ragland
  featured: false
- title: Ambassador
  url: https://www.getambassador.io
  main_url: https://www.getambassador.io
  description: >
    Open source, Kubernetes-native API Gateway for microservices built on Envoy.
  categories:
    - Open Source
    - Documentation
    - Technology
  built_by: Datawire
  built_by_url: https://www.datawire.io
  featured: false
- title: Clubhouse
  main_url: https://clubhouse.io
  url: https://clubhouse.io
  description: >
    The intuitive and powerful project management platform loved by software teams of all sizes. Built with Gatsby v2 and Prismic
  categories:
    - Technology
    - Project Management
    - Blog
    - Productivity
    - B2B Services
    - Community
    - Design
    - Open Source
  built_by: Ueno.
  built_by_url: https://ueno.co
  featured: false
- title: Asian Art Collection
  url: http://artmuseum.princeton.edu/asian-art/
  main_url: http://artmuseum.princeton.edu/asian-art/
  description: >
    Princeton University has a branch dealing with state of art.They have showcased ore than 6,000 works of Asian art are presented alongside ongoing curatorial and scholarly research
  categories:
    - Art
    - History
    - Models
  featured: false
- title: QHacks
  url: https://qhacks.io
  main_url: https://qhacks.io
  source_url: https://github.com/qhacks/qhacks-website
  description: >
    QHacks is Queen’s University’s annual hackathon! QHacks was founded in 2016 with a mission to advocate and incubate the tech community at Queen’s University and throughout Canada.
  categories:
    - Hackathon
    - Education
    - Technology
    - Podcast
  featured: false
- title: Tyler McGinnis
  url: https://tylermcginnis.com/
  main_url: https://tylermcginnis.com/
  description: >
    The linear, course based approach to learning web technologies.
  categories:
    - Education
    - Technology
    - Podcast
    - Web Development
  featured: false
- title: a11y with Lindsey
  url: https://www.a11ywithlindsey.com/
  main_url: https://www.a11ywithlindsey.com/
  source_url: https://github.com/lkopacz/a11y-with-lindsey
  description: >
    To help developers navigate accessibility jargon, write better code, and to empower them to make their Internet, Everyone's Internet.
  categories:
    - Education
    - Blog
    - Technology
  built_by: Lindsey Kopacz
  built_by_url: https://twitter.com/littlekope0903
  featured: false
- title: DEKEMA
  url: https://www.dekema.com/
  main_url: https://www.dekema.com/
  description: >
    Worldclass crafting: Furnace, fervor, fullfilment. Delivering highest demand for future craftsmanship. Built using Gatsby v2 and Prismic.
  categories:
    - Healthcare
    - Science
    - Technology
  built_by: Crisp Studio
  built_by_url: https://crisp.studio
  featured: false
- title: FOX Circus
  main_url: "https://www.foxcircus.it/"
  url: "https://www.foxcircus.it/"
  categories:
    - Event
    - Conference
    - Entertainment
  built_by: Kframe Interactive SA
  built_by_url: http://kframeinteractive.com
  featured: false
- title: Ramón Chancay
  description: >-
    Front-end / Back-end Developer in Guayaquil Ecuador.
    Currently at Everymundo, previously at El Universo.
    I enjoy teaching and sharing what I know.
    I give professional advice to developers and companies.
    My wife and my children are everything in my life.
  main_url: "https://ramonchancay.me/"
  url: "https://ramonchancay.me/"
  source_url: "https://github.com/devrchancay/personal-site"
  featured: false
  categories:
    - Blog
    - Technology
    - Web Development
  built_by: Codedebug
  built_by_url: "https://codedebug.co/"
- title: Ghost Documentation
  main_url: https://docs.ghost.org/
  url: https://docs.ghost.org/
  description: >-
    Ghost is an open source, professional publishing platform built on a modern Node.js technology stack — designed for teams who need power, flexibility and performance.
  categories:
    - Publishing
    - Documentation
  built_by: Ghost Foundation
  built_by_url: https://ghost.org/
  featured: false
- title: BELLHOPS
  main_url: https://www.getbellhops.com/
  url: https://www.getbellhops.com/
  description: >-
    Whether you’re moving someplace new or just want to complete a few projects around your current home, BellHops can arrange the moving services you need—at simple, straightforward rates.
  categories:
    - Business
  built_by: Bellhops, Inc.
  built_by_url: https://www.getbellhops.com/
  featured: false
- title: Acclimate Consulting
  main_url: https://www.acclimate.io/
  url: https://www.acclimate.io/
  description: >-
    Acclimate is a consulting firm that puts organizations back in control with data-driven strategies and full-stack applications.
  categories:
    - AI
    - Technology
    - Consulting
  built_by: Andrew Wilson
  built_by_url: https://github.com/andwilson
  featured: false
- title: Flyright
  url: https://flyright.co/
  main_url: https://flyright.co/
  description: >-
    Flyright curates everything you need for international travel in one tidy place 💜
  categories:
    - Technology
    - App
  built_by: Ty Hopp
  built_by_url: https://github.com/tyhopp
  featured: false
- title: Vets Who Code
  url: https://vetswhocode.io/
  main_url: https://vetswhocode.io/
  description: >-
    VetsWhoCode is a non-profit organization dedicated to training military veterans & giving them the skills they need transition into tech careers.
  categories:
    - Technology
    - Nonprofit
  featured: false
- title: Patreon Blog
  url: https://blog.patreon.com/
  main_url: https://blog.patreon.com/
  description: >-
    Official blog of Patreon.com
  categories:
    - Blog
  featured: false
- title: Full Beaker
  url: https://fullbeaker.com/
  main_url: https://fullbeaker.com/
  description: >-
    Full Beaker provides independent advice online about careers and home ownership, and connect anyone who asks with companies that can help them.
  categories:
    - Consulting
  featured: false
- title: Citywide Holdup
  url: https://citywideholdup.org/
  main_url: https://citywideholdup.org/
  source_url: https://github.com/killakam3084/citywide-site
  description: >-
    Citywide Holdup is an annual fundraising event held around early November in the city of Austin, TX hosted by the Texas Wranglers benefitting Easter Seals of Central Texas, a non-profit organization that provides exceptional services, education, outreach and advocacy so that people with disabilities can live, learn, work and play in our communities.
  categories:
    - Fundraising
    - Nonprofit
    - Event
  built_by: Cameron Rison
  built_by_url: https://github.com/killakam3084
  featured: false
- title: Dawn Labs
  url: https://dawnlabs.io
  main_url: https://dawnlabs.io
  description: >-
    Thoughtful products for inspired teams. With a holistic approach to engineering and design, we partner with startups and enterprises to build for the digital era.
  categories:
    - Technology
    - Agency
    - Web Development
  featured: false
- title: COOP by Ryder
  url: https://coop.com/
  main_url: https://coop.com/
  description: >
    COOP is a platform that connects fleet managers that have idle vehicles to businesses that are looking to rent vehicles. COOP simplifies the process and paperwork required to safely share vehicles between business owners.
  categories:
    - Marketing
    - Asset Sharing
  built_by: Crispin Porter Bogusky
  built_by_url: http://www.cpbgroup.com/
  featured: false
- title: Domino's Paving for Pizza
  url: https://www.pavingforpizza.com/
  main_url: https://www.pavingforpizza.com/
  description: >
    Nominate your town for a chance to have your rough drive home from Domino's fixed to pizza perfection.
  categories:
    - Marketing
  built_by: Crispin Porter Bogusky
  built_by_url: http://www.cpbgroup.com/
  featured: false
- title: Propapanda
  url: https://propapanda.eu/
  main_url: https://propapanda.eu/
  description: >
    Is a creative production house based in Tallinn, Estonia. We produce music videos, commercials, films and campaigns – from scratch to finish.
  categories:
    - Cinema
    - Video
    - Portfolio
    - Agency
    - Media
  built_by: Henry Kehlmann
  built_by_url: https://github.com/madhenry/
  featured: false
- title: JAMstack.paris
  url: https://jamstack.paris/
  main_url: https://jamstack.paris/
  source_url: https://github.com/JAMstack-paris/jamstack.paris
  description: >
    JAMstack-focused, bi-monthly meetup in Paris
  categories:
    - Web Development
  built_by: Matthieu Auger & Nicolas Goutay
  built_by_url: https://github.com/JAMstack-paris
  featured: false
- title: DexWallet - The only Wallet you need by Dexlab
  main_url: "https://www.dexwallet.io/"
  url: "https://www.dexwallet.io/"
  source_url: "https://github.com/dexlab-io/DexWallet-website"
  featured: false
  description: >-
    DexWallet is a secure, multi-chain, mobile wallet with an upcoming one-click exchange for mobile.
  categories:
    - Blockchain
    - App
    - Open Source
    - React Native
  built_by: DexLab
  built_by_url: "https://github.com/dexlab-io"
- title: Kings Valley Paving
  url: https://kingsvalleypaving.com
  main_url: https://kingsvalleypaving.com
  description: >
    Kings Valley Paving is an asphalt, paving and concrete company serving the commercial, residential and industrial sectors in the Greater Toronto Area.
  categories:
    - Marketing
    - Construction
  built_by: Michael Uloth
  built_by_url: https://www.michaeluloth.com
  featured: false
- title: Peter Barrett
  url: https://www.peterbarrett.ca
  main_url: https://www.peterbarrett.ca
  description: >
    Peter Barrett is a Canadian baritone from Newfoundland and Labrador who performs opera and concert repertoire in Canada, the U.S. and around the world.
  categories:
    - Portfolio
    - Music
  built_by: Michael Uloth
  built_by_url: https://www.michaeluloth.com
  featured: false
- title: NARCAN
  main_url: https://www.narcan.com
  url: https://www.narcan.com
  description: >
    NARCAN Nasal Spray is the first and only FDA-approved nasal form of naloxone for the emergency treatment of a known or suspected opioid overdose.
  categories:
    - Healthcare
  built_by: NARCAN
  built_by_url: https://www.narcan.com
  featured: false
- title: Ritual
  main_url: https://ritual.com
  url: https://ritual.com
  description: >
    Ritual started with a simple question, what exactly is in women's multivitamins? This is the story of what happened when our founder Kat started searching for answers — the story of Ritual.
  categories:
    - Healthcare
  built_by: Ritual
  built_by_url: https://ritual.com
  featured: false
- title: Truebill
  main_url: https://www.truebill.com
  url: https://www.truebill.com
  description: >
    Truebill empowers you to take control of your money.
  categories:
    - Finance
  built_by: Truebill
  built_by_url: https://www.truebill.com
  featured: false
- title: Smartling
  main_url: https://www.smartling.com
  url: https://www.smartling.com
  description: >
    Smartling enables you to automate, manage, and professionally translate content so that you can do more with less.
  categories:
    - Marketing
  built_by: Smartling
  built_by_url: https://www.smartling.com
  featured: false
- title: Clear
  main_url: https://www.clearme.com
  url: https://www.clearme.com
  description: >
    At clear, we’re working toward a future where you are your ID, enabling you to lead an unstoppable life.
  categories:
    - Security
  built_by: Clear
  built_by_url: https://www.clearme.com
  featured: false
- title: VS Code Rocks
  main_url: "https://vscode.rocks"
  url: "https://vscode.rocks"
  source_url: "https://github.com/lannonbr/vscode-rocks"
  featured: false
  description: >
    VS Code Rocks is a place for weekly news on the newest features and updates to Visual Studio Code as well as trending extensions and neat tricks to continually improve your VS Code skills.
  categories:
    - Open Source
    - Blog
    - Web Development
  built_by: Benjamin Lannon
  built_by_url: "https://github.com/lannonbr"
- title: Particle
  main_url: "https://www.particle.io"
  url: "https://www.particle.io"
  featured: false
  description: Particle is a fully-integrated IoT platform that offers everything you need to deploy an IoT product.
  categories:
    - Marketing
    - IOT
- title: freeCodeCamp curriculum
  main_url: "https://learn.freecodecamp.org"
  url: "https://learn.freecodecamp.org"
  featured: false
  description: Learn to code with free online courses, programming projects, and interview preparation for developer jobs.
  categories:
    - Web Development
    - Learning
- title: Tandem
  main_url: "https://tandem.co.uk"
  url: "https://tandem.co.uk/the-app"
  description: >
    We're on a mission to free you of money misery. Our app, card and savings account are designed to help you spend less time worrying about money and more time enjoying life.
  categories:
    - Finance
    - App
  built_by: Tandem
  built_by_url: https://github.com/tandembank
  featured: false
- title: Monbanquet.fr
  main_url: "https://monbanquet.fr"
  url: "https://monbanquet.fr"
  description: >
    Give your corporate events the food and quality it deserves, thanks to the know-how of the best local artisans.
  categories:
    - eCommerce
    - Food
    - Event
  built_by: Monbanquet.fr
  built_by_url: https://github.com/monbanquet
  featured: false
<<<<<<< HEAD
- title: Wild Drop Surf Camp
  main_url: "https://wilddropsurfcamp.com"
  url: "https://wilddropsurfcamp.com"
  description: >
    Welcome to Portugal's best kept secret and be amazed with our nature. Here you can explore, surf, taste the world's best gastronomy and wine, feel the North Canyon's power with the biggest waves in the world and so many other amazing things. Find us, discover yourself!
  categories:
    - Surf
    - Tourism
    - Travel
  built_by: Samuel Fialho
  built_by_url: https://samuelfialho.com
=======
- title: The Leaky Cauldron Blog
  url: https://theleakycauldronblog.com
  main_url: https://theleakycauldronblog.com
  source_url: https://github.com/v4iv/theleakycauldronblog
  description: >
    A Brew of Awesomeness with a Pinch of Magic...
  categories:
    - Blog
  built_by: Vaibhav Sharma
  built_by_url: https://github.com/v4iv
>>>>>>> e64554be
  featured: false<|MERGE_RESOLUTION|>--- conflicted
+++ resolved
@@ -3540,7 +3540,17 @@
   built_by: Monbanquet.fr
   built_by_url: https://github.com/monbanquet
   featured: false
-<<<<<<< HEAD
+- title: The Leaky Cauldron Blog
+  url: https://theleakycauldronblog.com
+  main_url: https://theleakycauldronblog.com
+  source_url: https://github.com/v4iv/theleakycauldronblog
+  description: >
+    A Brew of Awesomeness with a Pinch of Magic...
+  categories:
+    - Blog
+  built_by: Vaibhav Sharma
+  built_by_url: https://github.com/v4iv
+  featured: false
 - title: Wild Drop Surf Camp
   main_url: "https://wilddropsurfcamp.com"
   url: "https://wilddropsurfcamp.com"
@@ -3552,16 +3562,5 @@
     - Travel
   built_by: Samuel Fialho
   built_by_url: https://samuelfialho.com
-=======
-- title: The Leaky Cauldron Blog
-  url: https://theleakycauldronblog.com
-  main_url: https://theleakycauldronblog.com
-  source_url: https://github.com/v4iv/theleakycauldronblog
-  description: >
-    A Brew of Awesomeness with a Pinch of Magic...
-  categories:
-    - Blog
-  built_by: Vaibhav Sharma
-  built_by_url: https://github.com/v4iv
->>>>>>> e64554be
-  featured: false+  featured: false
+ 