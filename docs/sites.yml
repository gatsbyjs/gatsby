--- conflicted
+++ resolved
@@ -1472,7 +1472,6 @@
   built_by: Gregory Schier
   built_by_url: https://schier.co
   featured: false
-<<<<<<< HEAD
 - title: Timeline Theme Portfolio
   description: >
     I'm Aman Mittal, a software developer.
@@ -1484,7 +1483,6 @@
     - Portfolio
   built_by: Aman Mittal
   built_by_url: http://www.amanhimself.me/
-=======
 - title: Ocean artUp
   description: >
     Science outreach site built using styled-components and Contentful. It presents the research project "Ocean artUp" funded by an Advanced Grant of the European Research Council to explore the possible benefits of artificial uplift of nutrient-rich deep water to the ocean’s sunlit surface layer.
@@ -1497,5 +1495,4 @@
     - Science
   built_by: Janosh Riebesell
   built_by_url: https://janosh.io
->>>>>>> 1a95d19d
   featured: false