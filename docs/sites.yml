--- conflicted
+++ resolved
@@ -2653,7 +2653,6 @@
   built_by: Ema Suriano
   built_by_url: https://emasuriano.com/
   featured: false
-<<<<<<< HEAD
 - title: Luan Orlandi
   main_url: https://luanorlandi.github.io
   url: https://luanorlandi.github.io
@@ -2666,7 +2665,6 @@
     - Web Development
   built_by: Luan Orlandi
   built_by_url: https://github.com/luanorlandi
-=======
 - title: EZAgrar
   main_url: https://www.ezagrar.at/en/
   url: https://www.ezagrar.at/en/
@@ -2690,5 +2688,4 @@
     - Photography
     - Travel
   built_by: Orestis Ioannou
->>>>>>> 80d58481
   featured: false