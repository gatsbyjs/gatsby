- title: NEON
  main_url: 'http://neonrated.com/'
  url: 'http://neonrated.com/'
  featured: true
  categories:
    - Gallery
    - Cinema
    - Featured
- title: The State of European Tech
  main_url: 'https://2017.stateofeuropeantech.com/'
  url: 'https://2017.stateofeuropeantech.com/'
  featured: true
  categories:
    - Featured
    - Technology
  plugins: 'gatsby-plugin-react-helmet, gatsby-plugin-react-next'
  built_by: Studio Lovelock
  built_by_url: 'http://www.studiolovelock.com/'
- title: Bottender Docs
  main_url: 'https://bottender.js.org/'
  url: 'https://bottender.js.org/'
  source_url: 'https://github.com/bottenderjs/bottenderjs.github.io'
  featured: true
  categories:
    - Documentation
    - Web Dev
    - Open Source
    - Featured
- title: Cardiogram
  main_url: 'https://cardiogr.am/'
  url: 'https://cardiogr.am/'
  featured: true
  categories:
    - Marketing
    - Technology
    - Featured
- title: Etcetera Design
  main_url: 'https://etcetera.design/'
  url: 'https://etcetera.design/'
  source_url: 'https://github.com/etceteradesign/website'
  featured: true
  categories:
    - Portfolio
    - Creative
    - Featured
- title: Hack Club
  main_url: 'https://hackclub.com/'
  url: 'https://hackclub.com/'
  source_url: 'https://github.com/hackclub/site'
  featured: true
  categories:
    - Education
    - Web Dev
    - Featured
- title: Matthias Jordan Portfolio
  main_url: 'https://iammatthias.com/'
  url: 'https://iammatthias.com/'
  source_url: 'https://github.com/iammatthias/net'
  featured: true
  categories:
    - Photography
    - Portfolio
    - Featured
- title: Investment Calculator
  main_url: 'https://investmentcalculator.io/'
  url: 'https://investmentcalculator.io/'
  featured: true
  categories:
    - Education
    - Featured
    - Finance
- title: CSS Grid Playground by MozillaDev
  main_url: 'https://mozilladevelopers.github.io/playground/'
  url: 'https://mozilladevelopers.github.io/playground/'
  source_url: 'https://github.com/MozillaDevelopers/playground'
  featured: true
  categories:
    - Education
    - Web Dev
    - Featured
- title: Piotr Fedorczyk Portfolio
  main_url: 'https://piotrf.pl/'
  url: 'https://piotrf.pl/'
  featured: true
  categories:
    - Portfolio
    - Creative
    - Web Dev
    - Featured
- title: ReactJS
  main_url: 'https://reactjs.org/'
  url: 'https://reactjs.org/'
  source_url: 'https://github.com/reactjs/reactjs.org'
  featured: true
  categories:
    - Web Dev
    - Featured
- title: Slite
  main_url: 'https://slite.com/'
  url: 'https://slite.com/'
  featured: true
  categories:
    - Landing
    - Marketing
    - Technology
    - Featured
- title: unrealcpp
  main_url: 'https://unrealcpp.com/'
  url: 'https://unrealcpp.com/'
  source_url: 'https://github.com/Harrison1/unrealcpp-com'
  featured: true
  categories:
    - Blog
    - Web Dev
    - Featured
- title: Andy Slezak
  main_url: 'https://www.aslezak.com/'
  url: 'https://www.aslezak.com/'
  source_url: 'https://github.com/amslezak'
  featured: true
  categories:
    - Web Dev
    - Portfolio
    - Featured
- title: Deliveroo.Design
  main_url: 'https://www.deliveroo.design/'
  url: 'https://www.deliveroo.design/'
  featured: true
  categories:
    - Food
    - Marketing
    - Featured
- title: Dona Rita
  main_url: 'https://www.donarita.co.uk/'
  url: 'https://www.donarita.co.uk/'
  source_url: 'https://github.com/peduarte/dona-rita-website'
  featured: true
  categories:
    - Food
    - Marketing
    - Featured
- title: Fröhlich ∧ Frei
  main_url: 'https://www.froehlichundfrei.de/'
  url: 'https://www.froehlichundfrei.de/'
  featured: true
  categories:
    - Web Dev
    - Blog
    - Open Source
- title: How to GraphQL
  main_url: 'https://www.howtographql.com/'
  url: 'https://www.howtographql.com/'
  source_url: 'https://github.com/howtographql/howtographql'
  featured: true
  categories:
    - Documentation
    - Web Dev
    - Open Source
    - Featured
- title: OnCallogy
  main_url: 'https://www.oncallogy.com/'
  url: 'https://www.oncallogy.com/'
  featured: true
  categories:
    - Landing
    - Marketing
    - Featured
    - Healthcare
- title: Ryan Wiemer's Portfolio
  main_url: 'https://www.ryanwiemer.com/'
  url: 'https://www.ryanwiemer.com/knw-photography/'
  source_url: 'https://github.com/ryanwiemer/rw'
  featured: true
  categories:
    - Portfolio
    - Web Dev
    - Featured
- title: Ventura Digitalagentur Köln
  main_url: 'https://www.ventura-digital.de/'
  url: 'https://www.ventura-digital.de/'
  featured: true
  categories:
    - Agency
    - Marketing
    - Featured
- title: Azer Koçulu
  main_url: 'http://azer.bike/'
  url: 'http://azer.bike/photography'
  featured: false
  categories:
    - Portfolio
    - Photography
    - Web Dev
- title: Damir.io
  main_url: 'http://damir.io/'
  url: 'http://damir.io/'
  source_url: 'https://github.com/dvzrd/gatsby-sfiction'
  featured: false
  categories:
    - Creative
- title: Digital Psychology
  main_url: 'http://digitalpsychology.io/'
  url: 'http://digitalpsychology.io/'
  source_url: 'https://github.com/danistefanovic/digitalpsychology.io'
  featured: false
  categories:
    - Education
    - Library
- title: GRANDstack
  main_url: 'http://grandstack.io/'
  url: 'http://grandstack.io/'
  featured: false
  categories:
    - Open Source
    - Web Dev
- title: Théâtres Parisiens
  main_url: 'http://theatres-parisiens.fr/'
  url: 'http://theatres-parisiens.fr/'
  source_url: 'https://github.com/phacks/theatres-parisiens'
  featured: false
  categories:
    - Education
    - Entertainment
- title: William Owen UK Portfolio / Blog
  main_url: 'http://william-owen.co.uk/'
  url: 'http://william-owen.co.uk/'
  featured: false
  description: >-
    Over 20 years experience delivering customer-facing websites, internet-based
    solutions and creative visual design for a wide range of companies and
    organisations.
  categories:
    - Portfolio
    - Blog
  built_by: William Owen
  built_by_url: 'https://twitter.com/twilowen'
- title: A4 纸网
  main_url: 'http://www.a4z.cn/'
  url: 'http://www.a4z.cn/price'
  source_url: 'https://github.com/hiooyUI/hiooyui.github.io'
  featured: false
  categories:
    - Retail
- title: Steve Meredith's Portfolio
  main_url: 'http://www.stevemeredith.com/'
  url: 'http://www.stevemeredith.com/'
  featured: false
  categories:
    - Portfolio
- title: Sourcegraph
  main_url: 'https://about.sourcegraph.com/'
  url: 'https://about.sourcegraph.com/'
  featured: false
  categories:
    - Web Dev
- title: API Platform
  main_url: 'https://api-platform.com/'
  url: 'https://api-platform.com/'
  source_url: 'https://github.com/api-platform/website'
  featured: false
  categories:
    - Documentation
    - Web Dev
    - Open Source
    - Library
- title: Artivest
  main_url: 'https://artivest.co/'
  url: 'https://artivest.co/what-we-do/for-advisors-and-investors/'
  featured: false
  categories:
    - Marketing
    - Blog
    - Documentation
    - Finance
- title: The Audacious Project
  main_url: 'https://audaciousproject.org/'
  url: 'https://audaciousproject.org/'
  featured: false
  categories:
    - Nonprofit
- title: Dustin Schau's Blog
  main_url: 'https://blog.dustinschau.com/'
  url: 'https://blog.dustinschau.com/'
  source_url: 'https://github.com/dschau/blog'
  featured: false
  categories:
    - Blog
    - Web Dev
- title: FloydHub's Blog
  main_url: 'https://blog.floydhub.com/'
  url: 'https://blog.floydhub.com/'
  featured: false
  categories:
    - Technology
    - Blog
- title: iContract Blog
  main_url: 'https://blog.icontract.co.uk/'
  url: 'http://blog.icontract.co.uk/'
  featured: false
  categories:
    - Blog
- title: BRIIM
  main_url: 'https://bri.im/'
  url: 'https://bri.im/'
  featured: false
  description: >-
    BRIIM is a movement to enable JavaScript enthusiasts and web developers in
    machine learning. Learn about artificial intelligence and data science, two
    fields which are governed by machine learning, in JavaScript. Take it right
    to your browser with WebGL.
  categories:
    - Education
    - Web Dev
    - Technology
- title: Caddy Smells Like Trees
  main_url: 'https://caddysmellsliketrees.ru/'
  url: 'https://caddysmellsliketrees.ru/'
  source_url: 'https://github.com/podabed/caddysmellsliketrees.github.io'
  featured: false
  description: >-
    We play soul-searching songs for every day. They are merging in our forests
    in such a way that it is difficult to separate them from each other, and
    between them bellow bold deer poems.
  categories:
    - Music
- title: Calpa's Blog
  main_url: 'https://calpa.me/'
  url: 'https://calpa.me/'
  source_url: 'https://github.com/calpa/blog'
  featured: false
  categories:
    - Blog
    - Web Dev
- title: The Chiedo Companies Website
  main_url: 'https://chiedo.tv/'
  url: 'https://chiedo.tv/'
  featured: false
  categories:
    - Landing
    - Web Dev
- title: Chocolate Free
  main_url: 'https://chocolate-free.com/'
  url: 'https://chocolate-free.com/'
  source_url: 'https://github.com/Khaledgarbaya/chocolate-free-website'
  featured: false
  description: "A full time foodie \U0001F60D a forever Parisian \"patisserie\" lover and \U0001F382 \U0001F369 \U0001F370 \U0001F36A explorer and finally an under construction #foodblogger #foodblog"
  categories:
    - Blog
    - Food
- title: CodeBushi
  main_url: 'https://codebushi.com/'
  url: 'https://codebushi.com/'
  featured: false
  categories:
    - Web Dev
    - Open Source
    - Blog
- title: Daniel Hollcraft
  main_url: 'https://danielhollcraft.com/'
  url: 'https://danielhollcraft.com/'
  source_url: 'https://github.com/danielbh/danielhollcraft.com'
  featured: false
  categories:
    - Web Dev
    - Blog
    - Portfolio
- title: Darren Britton's Portfolio
  main_url: 'https://darrenbritton.com/'
  url: 'https://darrenbritton.com/'
  source_url: 'https://github.com/darrenbritton/darrenbritton.github.io'
  featured: false
  categories:
    - Web Dev
    - Portfolio
- title: Design Systems Weekly
  main_url: 'https://designsystems.email/'
  url: 'https://designsystems.email/'
  featured: false
  categories:
    - Education
    - Web Dev
- title: Dalbinaco's Website
  main_url: 'https://dlbn.co/en/'
  url: 'https://dlbn.co/en/'
  source_url: 'https://github.com/dalbinaco/dlbn.co'
  featured: false
  categories:
    - Portfolio
    - Web Dev
- title: mParticle's Documentation
  main_url: 'https://docs.mparticle.com/'
  url: 'https://docs.mparticle.com/'
  featured: false
  categories:
    - Web Dev
    - Documentation
- title: Doopoll
  main_url: 'https://doopoll.co/'
  url: 'https://doopoll.co/'
  featured: false
  categories:
    - Landing
    - Marketing
    - Technology
- title: ERC dEX
  main_url: 'https://ercdex.com/'
  url: 'https://ercdex.com/aqueduct'
  featured: false
  categories:
    - Marketing
- title: Fabian Schultz' Portfolio
  main_url: 'https://fabianschultz.com/'
  url: 'https://fabianschultz.com/'
  source_url: 'https://github.com/fabe/site'
  featured: false
  description: >-
    Hello, I’m Fabian — a product designer and developer based in Potsdam,
    Germany. I’ve been working both as a product designer and frontend developer
    for over 5 years now. I particularly enjoy working with companies that try
    to meet broad and unique user needs.
  categories:
    - Portfolio
    - Web Dev
- title: Formidable
  main_url: 'https://formidable.com/'
  url: 'https://formidable.com/'
  featured: true
  categories:
    - Web Dev
    - Agency
    - Open Source
    - Featured
- title: Gatsby Manor
  main_url: 'https://gatsbymanor.com/'
  url: 'https://gatsbymanor.com/themes'
  featured: false
  categories:
    - Web Dev
- title: GraphCMS
  main_url: 'https://graphcms.com/'
  url: 'https://graphcms.com/'
  featured: false
  categories:
    - Landing
    - Marketing
    - Technology
- title: The freeCodeCamp Guide
  main_url: 'https://guide.freecodecamp.org/'
  url: 'https://guide.freecodecamp.org/'
  source_url: 'https://github.com/freeCodeCamp/guide'
  featured: false
  categories:
    - Web Dev
    - Documentation
- title: High School Hackathons
  main_url: 'https://hackathons.hackclub.com/'
  url: 'https://hackathons.hackclub.com/'
  source_url: 'https://github.com/hackclub/hackathons'
  featured: false
  categories:
    - Education
    - Web Dev
- title: Hapticmedia
  main_url: 'https://hapticmedia.fr/en/'
  url: 'https://hapticmedia.fr/en/'
  featured: false
  categories:
    - Agency
    - Creative
- title: heml.io
  main_url: 'https://heml.io/'
  url: 'https://heml.io/'
  source_url: 'https://github.com/SparkPost/heml.io'
  featured: false
  categories:
    - Documentation
    - Web Dev
    - Open Source
- title: Juliette Pretot's Portfolio
  main_url: 'https://juliette.sh/'
  url: 'https://juliette.sh/'
  featured: false
  categories:
    - Web Dev
    - Portfolio
    - Blog
- title: Kris Hedstrom's Portfolio
  main_url: 'https://k-create.com/'
  url: 'https://k-create.com/portfolio/'
  source_url: 'https://github.com/kristofferh/kristoffer'
  featured: false
  description: >-
    Hey. I’m Kris. I’m an interactive designer / developer. I grew up in Umeå,
    in northern Sweden, but I now live in Brooklyn, NY. I am currently enjoying
    a hybrid Art Director + Lead Product Engineer role at a small startup called
    Nomad Health. Before that, I was a Product (Engineering) Manager at Tumblr.
    Before that, I worked at agencies. Before that, I was a baby. I like to
    design things, and then I like to build those things. I occasionally take on
    freelance projects. Feel free to get in touch if you have an interesting
    project that you want to collaborate on. Or if you just want to say hello,
    that’s cool too.
  categories:
    - Creative
    - Portfolio
- title: knpw.rs
  main_url: 'https://knpw.rs/'
  url: 'https://knpw.rs/'
  source_url: 'https://github.com/knpwrs/knpw.rs'
  featured: false
  categories:
    - Blog
    - Web Dev
- title: Kostas Bariotis' Blog
  main_url: 'https://kostasbariotis.com/'
  url: 'https://kostasbariotis.com/'
  source_url: 'https://github.com/kbariotis/kostasbariotis.com'
  featured: false
  categories:
    - Blog
    - Portfolio
    - Web Dev
- title: LaserTime Clinic
  main_url: 'https://lasertime.ru/'
  url: 'https://lasertime.ru/'
  source_url: 'https://github.com/oleglegun/lasertime'
  featured: false
  categories:
    - Marketing
- title: Jason Lengstorf
  main_url: 'https://lengstorf.com'
  url: 'https://lengstorf.com'
  source_url: 'https://github.com/jlengstorf/lengstorf.com'
  featured: false
  date_added: Apr 10
  gatsby_version: V1
  categories:
    - Blog
    - Personal
  built_by: Jason Lengstorf
  built_by_url: 'https://github.com/jlengstorf'
- title: Mannequin.io
  main_url: 'https://mannequin.io/'
  url: 'https://mannequin.io/'
  source_url: 'https://github.com/LastCallMedia/Mannequin/tree/master/site'
  featured: false
  categories:
    - Open Source
    - Web Dev
    - Documentation
- title: manu.ninja
  main_url: 'https://manu.ninja/'
  url: 'https://manu.ninja/'
  source_url: 'https://github.com/Lorti/manu.ninja'
  featured: false
  description: >-
    manu.ninja is the personal blog of Manuel Wieser, where he talks about
    front-end development, games and digital art
  categories:
    - Blog
    - Technology
    - Web Dev
- title: Fabric
  main_url: 'https://meetfabric.com/'
  url: 'https://meetfabric.com/'
  featured: true
  categories:
    - Corporate
    - Marketing
    - Featured
    - Insurance
- title: Nexit
  main_url: 'https://nexit.sk/'
  url: 'https://nexit.sk/references'
  featured: false
  categories:
    - Web Dev
- title: Nortcast
  main_url: 'https://nortcast.com/'
  url: 'https://nortcast.com/'
  featured: false
  categories:
    - Technology
    - Entertainment
    - Podcast
- title: openFDA
  main_url: 'https://open.fda.gov/'
  url: 'https://open.fda.gov/'
  source_url: 'https://github.com/FDA/open.fda.gov'
  featured: false
  categories:
    - Government
    - Open Source
    - Web Dev
- title: NYC Planning Labs (New York City Department of City Planning)
  main_url: 'https://planninglabs.nyc/'
  url: 'https://planninglabs.nyc/about/'
  source_url: 'https://github.com/NYCPlanning/'
  featured: false
  description: >-
    We work with New York City's Urban Planners to deliver impactful, modern
    technology tools.
  categories:
    - Open Source
    - Government
- title: Pravdomil
  main_url: 'https://pravdomil.com/'
  url: 'https://pravdomil.com/'
  source_url: 'https://github.com/pravdomil/pravdomil.com'
  featured: false
  description: >-
    I’ve been working both as a product designer and frontend developer for over
    5 years now. I particularly enjoy working with companies that try to meet
    broad and unique user needs.
  categories:
    - Portfolio
    - Personal
- title: Preston Richey Portfolio / Blog
  main_url: 'https://prestonrichey.com/'
  url: 'https://prestonrichey.com/'
  source_url: 'https://github.com/prichey/prestonrichey.com'
  featured: false
  categories:
    - Web Dev
    - Portfolio
    - Blog
- title: Landing page of Put.io
  main_url: 'https://put.io/'
  url: 'https://put.io/'
  featured: false
  categories:
    - eCommerce
    - Technology
- title: The Rick and Morty API
  main_url: 'https://rickandmortyapi.com/'
  url: 'https://rickandmortyapi.com/'
  featured: false
  categories:
    - Web Dev
    - Entertainment
    - Documentation
    - Open Source
- title: Santa Compañía Creativa
  main_url: 'https://santacc.es/'
  url: 'https://santacc.es/'
  source_url: 'https://github.com/DesarrolloWebSantaCC/santacc-web'
  featured: false
  categories:
    - Agency
    - Creative
- title: Sean Coker's Blog
  main_url: 'https://sean.is/'
  url: 'https://sean.is/'
  featured: false
  categories:
    - Blog
    - Portfolio
    - Web Dev
- title: Segment's Blog
  main_url: 'https://segment.com/blog/'
  url: 'https://segment.com/blog/'
  featured: false
  categories:
    - Web Dev
    - Blog
- title: Several Levels
  main_url: 'https://severallevels.io/'
  url: 'https://severallevels.io/'
  source_url: 'https://github.com/Harrison1/several-levels'
  featured: false
  categories:
    - Agency
    - Web Dev
- title: Simply
  main_url: 'https://simply.co.za/'
  url: 'https://simply.co.za/'
  featured: false
  categories:
    - Corporate
    - Marketing
    - Insurance
- title: Storybook
  main_url: 'https://storybook.js.org/'
  url: 'https://storybook.js.org/'
  source_url: 'https://github.com/storybooks/storybook'
  featured: false
  categories:
    - Web Dev
    - Open Source
- title: Vibert Thio's Portfolio
  main_url: 'https://vibertthio.com/portfolio/'
  url: 'https://vibertthio.com/portfolio/projects/'
  source_url: 'https://github.com/vibertthio/portfolio'
  featured: false
  categories:
    - Portfolio
    - Web Dev
    - Creative
- title: VisitGemer
  main_url: 'https://visitgemer.sk/'
  url: 'https://visitgemer.sk/'
  featured: false
  categories:
    - Marketing
- title: Beach Hut Poole
  main_url: 'https://www.beachhutpoole.co.uk/'
  url: 'https://www.beachhutpoole.co.uk/'
  featured: false
- title: Bricolage.io
  main_url: 'https://www.bricolage.io/'
  url: 'https://www.bricolage.io/'
  source_url: 'https://github.com/KyleAMathews/blog'
  featured: false
  categories:
    - Blog
- title: Charles Pinnix Website
  main_url: 'https://www.charlespinnix.com/'
  url: 'https://www.charlespinnix.com/'
  featured: false
  description: >-
    I’m a senior front end engineer with 8 years of experience building websites
    and web applications. I’m interested in leading creative, multidisciplinary
    engineering teams. I’m a creative technologist, merging photography, art,
    and design into engineering and visa versa. I take a pragmatic,
    product-oriented approach to development, allowing me to see the big picture
    and ensuring quality products are completed on time. I have a passion for
    modern front end JavaScript frameworks such as React and Vue, and I have
    substantial experience on the back end with an interest in Node and
    container based deployment with Docker and AWS.
  categories:
    - Portfolio
    - Web Dev
- title: Charlie Harrington's Blog
  main_url: 'https://www.charlieharrington.com/'
  url: 'https://www.charlieharrington.com/'
  source_url: 'https://github.com/whatrocks/blog'
  featured: false
  categories:
    - Blog
    - Web Dev
    - Music
- title: Developer Ecosystem
  main_url: 'https://www.developerecosystem.com/'
  url: 'https://www.developerecosystem.com/'
  featured: false
  categories:
    - Blog
    - Web Dev
- title: Gabriel Adorf's Portfolio
  main_url: 'https://www.gabrieladorf.com/'
  url: 'https://www.gabrieladorf.com/'
  source_url: 'https://github.com/gabdorf/gabriel-adorf-portfolio'
  featured: false
  categories:
    - Portfolio
    - Web Dev
- title: greglobinski.com
  main_url: 'https://www.greglobinski.com/'
  url: 'https://www.greglobinski.com/'
  source_url: 'https://github.com/greglobinski/www.greglobinski.com'
  featured: false
  categories:
    - Portfolio
    - Web Dev
- title: I am Putra
  main_url: 'https://www.iamputra.com/'
  url: 'https://www.iamputra.com/'
  featured: false
  categories:
    - Portfolio
    - Web Dev
    - Blog
- title: In Sowerby Bridge
  main_url: 'https://www.insowerbybridge.co.uk/'
  url: 'https://www.insowerbybridge.co.uk/'
  featured: false
  categories:
    - Marketing
    - Government
- title: JavaScript Stuff
  main_url: 'https://www.javascriptstuff.com/'
  url: 'https://www.javascriptstuff.com/'
  featured: false
  categories:
    - Education
    - Web Dev
    - Library
- title: KNW Photography
  main_url: 'https://www.knw.io/'
  url: 'https://www.knw.io/galleries/'
  source_url: 'https://github.com/ryanwiemer/knw'
  featured: false
  description: >-
    Hi there! I’m Kirsten and I’m currently living in Oakland with my husband
    and fluffy pup Birch. I’ve always been an excessive photo taker and decided
    to turn my love for taking photos into a career.
  categories:
    - Photography
    - Portfolio
- title: Ledgy
  main_url: 'https://www.ledgy.com/'
  url: 'https://github.com/morloy/ledgy.com'
  featured: false
  categories:
    - Marketing
    - Finance
- title: Alec Lomas's Portfolio / Blog
  main_url: 'https://www.lowmess.com/'
  url: 'https://www.lowmess.com/'
  source_url: 'https://github.com/lowmess/lowmess'
  featured: false
  categories:
    - Web Dev
    - Blog
    - Portfolio
- title: Michele Mazzucco's Portfolio
  main_url: 'https://www.michelemazzucco.it/'
  url: 'https://www.michelemazzucco.it/'
  source_url: 'https://github.com/michelemazzucco/michelemazzucco.it'
  featured: false
  categories:
    - Creative
    - Portfolio
- title: Orbit FM Podcasts
  main_url: 'https://www.orbit.fm/'
  url: 'https://www.orbit.fm/'
  source_url: 'https://github.com/agarrharr/orbit.fm'
  featured: false
  categories:
    - Podcast
- title: Prosecco Springs
  main_url: 'https://www.proseccosprings.com/'
  url: 'https://www.proseccosprings.com/'
  featured: false
  categories:
    - Food
    - Blog
    - Marketing
- title: Verious
  main_url: 'https://www.verious.io/'
  url: 'https://www.verious.io/'
  source_url: 'https://github.com/cpinnix/verious'
  featured: false
  categories:
    - Web Dev
- title: Whittle School
  main_url: 'https://www.whittleschool.org/en/'
  url: 'https://www.whittleschool.org/en/'
  featured: false
  categories:
    - Education
- title: Yisela
  main_url: 'https://www.yisela.com/'
  url: 'https://www.yisela.com/tetris-against-trauma-gaming-as-therapy/'
  featured: false
  categories:
    - Blog
- title: YouFoundRon.com
  main_url: 'https://www.youfoundron.com/'
  url: 'https://www.youfoundron.com/'
  source_url: 'https://github.com/rongierlach/yfr-dot-com'
  featured: false
  categories:
    - Portfolio
    - Web Dev
    - Blog
- title: yerevancoder
  main_url: 'https://yerevancoder.com/'
  url: 'https://forum.yerevancoder.com/categories'
  source_url: 'https://github.com/yerevancoder/yerevancoder.github.io'
  featured: false
  categories:
    - Blog
    - Web Dev
- title: EaseCentral
  main_url: 'https://www.easecentral.com/'
  url: 'https://www.easecentral.com/'
  featured: false
  categories:
    - Marketing
    - Healthcare
- title: Policygenius
  main_url: 'https://www.policygenius.com/'
  url: 'https://www.policygenius.com/'
  featured: false
  categories:
    - Marketing
    - Healthcare
- title: Moteefe
  main_url: 'http://www.moteefe.com/'
  url: 'http://www.moteefe.com/'
  featured: false
  categories:
    - Marketing
    - Agency
    - Technology
- title: Athelas
  main_url: 'http://www.athelas.com/'
  url: 'http://www.athelas.com/'
  featured: true
  categories:
    - Marketing
    - Healthcare
    - Featured
- title: Pathwright
  main_url: 'http://www.pathwright.com/'
  url: 'http://www.pathwright.com/'
  featured: false
  categories:
    - Marketing
    - Education
- title: pi-top
  main_url: 'http://www.pi-top.com/'
  url: 'http://www.pi-top.com/'
  featured: false
  categories:
    - Marketing
    - Web Dev
    - Technology
    - eCommerce
- title: Troops
  main_url: 'http://www.troops.ai/'
  url: 'http://www.troops.ai/'
  featured: false
  categories:
    - Marketing
    - Technology
- title: ClearBrain
  main_url: 'https://clearbrain.com/'
  url: 'https://clearbrain.com/'
  featured: false
  categories:
    - Marketing
    - Technology
- title: Lucid
  main_url: 'https://www.golucid.co/'
  url: 'https://www.golucid.co/'
  featured: true
  categories:
    - Marketing
    - Technology
    - Featured
- title: Bench
  main_url: 'http://www.bench.co/'
  url: 'http://www.bench.co/'
  featured: false
  categories:
    - Marketing
- title: Union Plus Credit Card
  main_url: 'http://www.unionpluscard.com'
  url: 'https://unionplus.capitalone.com/'
  featured: false
  categories:
    - Marketing
    - Finance
- title: Gin Lane
  main_url: 'http://www.ginlane.com/'
  url: 'https://www.ginlane.com/'
  featured: false
  categories:
    - Web Dev
    - Creative
    - Agency
- title: Marmelab
  main_url: 'https://marmelab.com/en/'
  url: 'https://marmelab.com/en/'
  featured: false
  categories:
    - Web Dev
    - Agency
- title: Fusion Media Group
  main_url: 'http://thefmg.com/'
  url: 'http://thefmg.com/'
  featured: true
  categories:
    - Creative
    - Entertainment
    - News
    - Featured
- title: Cool Hunting
  main_url: 'http://www.coolhunting.com/'
  url: 'http://www.coolhunting.com/'
  featured: false
  categories:
    - Magazine
- title: Dovetail
  main_url: 'https://dovetailapp.com/'
  url: 'https://dovetailapp.com/'
  featured: false
  categories:
    - Marketing
    - Technology
- title: GraphQL College
  main_url: 'https://www.graphql.college/'
  url: 'https://www.graphql.college/'
  source_url: 'https://github.com/GraphQLCollege/graphql-college'
  featured: false
  categories:
    - Web Dev
    - Education
- title: F1 Vision
  main_url: 'https://www.f1vision.com/'
  url: 'https://www.f1vision.com/'
  featured: false
  categories:
    - Marketing
    - Entertainment
    - Technology
    - eCommerce
- title: Yuuniworks Portfolio / Blog
  main_url: 'https://www.yuuniworks.com/'
  url: 'https://www.yuuniworks.com/'
  source_url: 'https://github.com/junkboy0315/yuuni-web'
  featured: false
  categories:
    - Portfolio
    - Web Dev
    - Blog
- title: Bastion Bot
  main_url: 'https://bastionbot.org/'
  url: 'https://bastionbot.org/'
  featured: false
  categories:
    - Marketing
    - Technology
    - Documentation
    - Web Dev
- title: upGizmo
  main_url: 'https://www.upgizmo.com/'
  url: 'https://www.upgizmo.com/'
  featured: false
  categories:
    - News
    - Technology
- title: Smakosh (source)
  featured: false
- title: Philipp Czernitzki - Blog/Website
  featured: false
- title: WebGazer
  featured: false
- title: Joe Seifi's Blog
  featured: false
- title: Bartosz Dominiak Blog/Portfolio (source)
  featured: false
- title: HBTU MUN 2018 (source)
  featured: false
- title: Jamie Henson's Blog (source)
  featured: false
- title: Ruben's Blog (source)
  featured: false
- title: Thao Am Private Enterprise
  featured: false
- title: Bakadono
  featured: false
- title: Travellers.cafe
  featured: false
- title: Oliver Benns' Portfolio (source)
  featured: false
- title: angeloocana.com (source)
  featured: false
- title: Overlap.show (source)
  featured: false
- title: smartive Company Website
  featured: false
- title: Haboba Find Jobs at Phu Quoc Island
  featured: false
- title: Song Wang’s website (source)
  featured: false
- title: Magicly's blog (source)
  featured: false
- title: Phu Quoc Works
  featured: false
- title: Kabir Goel's website (source)
  featured: false
- title: David James' Portfolio (source)
  featured: false
- title: Tic Tac Toe AI (source)
  featured: false
- title: Random Screencast
  featured: false
- title: Phu Quoc Tea & Coffee Store
  featured: false
- title: Steven Natera's blog
  featured: false
- title: LekoArts - Graphic Designer
  featured: false
- title: Georgi Yanev (source)
  featured: false
- title: Hallingdata
  featured: false
- title: '@swyx (source)'
  featured: false
- title: 伊撒尔の窝
  featured: false
- title: 杨二小的博客
  main_url: 'https://blog.yangerxiao.com/'
  url: 'https://blog.yangerxiao.com/'
  source_url: 'https://github.com/zerosoul/blog.yangerxiao.com'
  featured: false
  categories:
    - Blog
    - Portfolio
- title: mottox2 blog
  main_url: 'https://mottox2.com'
  url: 'https://mottox2.com'
  featured: false
  categories:
    - Blog
    - Portfolio
- title: Pride of the Meadows
  main_url: 'https://www.prideofthemeadows.com/'
  url: 'https://www.prideofthemeadows.com/'
  featured: false
  categories:
    - Retail
    - Food
    - Blog
- title: Michael Uloth
  main_url: 'https://www.michaeluloth.com'
  url: 'https://www.michaeluloth.com'
  featured: false
  description: >-
    Michael Uloth is an opera singer and web developer based in Toronto.
  categories:
    - Portfolio
    - Music
    - Web Dev
  built_by: Michael Uloth
  built_by_url: 'https://www.michaeluloth.com'
- title: NYC Pride 2019 | WorldPride NYC | Stonewall50
  main_url: 'https://2019-worldpride-stonewall50.nycpride.org/'
  url: 'https://2019-worldpride-stonewall50.nycpride.org/'
  featured: false
  description: >-
    Join us in 2019 for NYC Pride, as we welcome WorldPride and mark the 50th Anniversary of the Stonewall Uprising and a half-century of LGBTQ+ liberation.
  categories:
    - Education
    - Marketing
    - Nonprofit
  built_by: Canvas United
  built_by_url: 'https://www.canvasunited.com/'
- title: Spacetime
  main_url: 'https://www.heyspacetime.com/'
  url: 'https://www.heyspacetime.com/'
  featured: false
  description: >-
    Spacetime is a Dallas-based digital experience agency specializing in web, app, startup, and digital experience creation.
  categories:
    - Marketing
    - Portfolio
    - Agency
    - Creative
    - Featured
  built_by: Spacetime
  built_by_url: 'https://www.heyspacetime.com/'
- title: Eric Jinks
  main_url: 'https://ericjinks.com/'
  url: 'https://ericjinks.com/'
  featured: false
  description: >-
    Software engineer / web developer from the Gold Coast, Australia.
  categories:
    - Portfolio
    - Blog
    - Web Dev
    - Technology
  built_by: Eric Jinks
  built_by_url: 'https://ericjinks.com/'
<<<<<<< HEAD
- title: GaiAma - We are wildlife
  main_url: 'https://www.gaiama.org/'
  url: 'https://www.gaiama.org/'
  featured: false
  description: >-
    We founded the GaiAma conservation organization to protect wildlife in Perú and to create an example of a permaculture neighborhood, living symbiotically with the forest - because reforestation is just the beginning
  categories:
    - Nonprofit
    - Marketing
    - Blog
  source_url: https://github.com/GaiAma/gaiama.org
  built_by: GaiAma
  built_by_url: 'https://www.gaiama.org/'
- title: Rescue Amazonian Rainforest
  main_url: 'https://www.rescue-amazonian-rainforest.com/'
  url: 'https://www.rescue-amazonian-rainforest.com/'
  featured: false
  description: >-
    Germany based nonprofit, dedicated to rainforest conservation in Perú.
  categories:
    - Nonprofit
    - Blog
    - Portfolio
  source_url: https://github.com/GaiAma/rescue-amazonian-rainforest.com
  built_by: GaiAma
  built_by_url: 'https://www.gaiama.org/'
=======
- title: Healthcare Logic
  main_url: 'https://www.healthcarelogic.com/'
  url: 'https://www.healthcarelogic.com/'
  featured: false
  description: >-
    Revolutionary technology that empowers clinical and managerial leaders to collaborate with clarity.
  categories:
    - Marketing
    - Healthcare
    - Technology
  built_by: Thrive
  built_by_url: 'https://thriveweb.com.au/'
>>>>>>> d85f5a99
<|MERGE_RESOLUTION|>--- conflicted
+++ resolved
@@ -1165,7 +1165,6 @@
     - Technology
   built_by: Eric Jinks
   built_by_url: 'https://ericjinks.com/'
-<<<<<<< HEAD
 - title: GaiAma - We are wildlife
   main_url: 'https://www.gaiama.org/'
   url: 'https://www.gaiama.org/'
@@ -1192,7 +1191,6 @@
   source_url: https://github.com/GaiAma/rescue-amazonian-rainforest.com
   built_by: GaiAma
   built_by_url: 'https://www.gaiama.org/'
-=======
 - title: Healthcare Logic
   main_url: 'https://www.healthcarelogic.com/'
   url: 'https://www.healthcarelogic.com/'
@@ -1204,5 +1202,4 @@
     - Healthcare
     - Technology
   built_by: Thrive
-  built_by_url: 'https://thriveweb.com.au/'
->>>>>>> d85f5a99
+  built_by_url: 'https://thriveweb.com.au/'