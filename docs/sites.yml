- title: MobileUI
  main_url: https://mobileui.dev
  url: https://mobileui.dev
  description: >
    A java-based framework for cross-platform app development with Java and Kotlin.
  categories:
    - Mobile Development
    - Technology
    - Programming
    - Landing Page
    - Blog
    - WordPress
    - E-commerce
  built_by: NeverNull GmbH
  built_by_url: https://nevernull.io
  featured: false
- title: ReactJS
  main_url: https://reactjs.org/
  url: https://reactjs.org/
  source_url: https://github.com/reactjs/reactjs.org
  featured: true
  categories:
    - Web Development
    - Featured
    - Documentation
- title: Spotify.Design
  main_url: https://spotify.design/
  url: https://spotify.design/
  description: >
    Spotify Design's team site! Read their blog and meet Spotify designers.
  featured: true
  categories:
    - Featured
    - Music
    - Blog
- title: Flamingo
  main_url: https://www.shopflamingo.com/
  url: https://www.shopflamingo.com/
  description: >
    Online shop for women's body care and hair removal products.
  categories:
    - E-commerce
    - Featured
  featured: true
- title: IDEO
  url: https://www.ideo.com
  main_url: https://www.ideo.com/
  description: >
    A Global design company committed to creating positive impact.
  categories:
    - Agency
    - Technology
    - Featured
    - Consulting
    - User Experience
  featured: true
- title: Airbnb Engineering & Data Science
  description: >
    Creative engineers and data scientists building a world where you can belong
    anywhere
  main_url: https://airbnb.io/
  url: https://airbnb.io/
  categories:
    - Blog
    - Gallery
    - Featured
  featured: true
- title: Impossible Foods
  main_url: https://impossiblefoods.com/
  url: https://impossiblefoods.com/
  categories:
    - Food
    - Featured
  featured: true
- title: Braun
  description: >
    Braun offers high performance hair removal and hair care products, including dryers, straighteners, shavers, and more.
  main_url: https://ca.braun.com/en-ca
  url: https://ca.braun.com/en-ca
  categories:
    - E-commerce
    - Featured
  featured: true
- title: NYC Pride 2019 | WorldPride NYC | Stonewall50
  main_url: https://2019-worldpride-stonewall50.nycpride.org/
  url: https://2019-worldpride-stonewall50.nycpride.org/
  featured: true
  description: >-
    Join us in 2019 for NYC Pride, as we welcome WorldPride and mark the 50th
    Anniversary of the Stonewall Uprising and a half-century of LGBTQ+
    liberation.
  categories:
    - Education
    - Marketing
    - Nonprofit
    - Featured
  built_by: Canvas United
  built_by_url: https://www.canvasunited.com/
- title: The State of European Tech
  main_url: https://2017.stateofeuropeantech.com/
  url: https://2017.stateofeuropeantech.com/
  featured: true
  categories:
    - Technology
    - Featured
  built_by: Studio Lovelock
  built_by_url: http://www.studiolovelock.com/
- title: Hopper
  main_url: https://www.hopper.com/
  url: https://www.hopper.com/
  built_by: Narative
  built_by_url: https://www.narative.co/
  featured: true
  categories:
    - Technology
    - App
    - Featured
- title: Theodora Warre
  main_url: https://theodorawarre.eu
  url: https://theodorawarre.eu
  description: >-
    E-commerce site for jewellery designer Theodora Warre, built using Gatsby + 
    + Prismic + Matter.js
  categories:
    - E-commerce
    - Marketing
  built_by: Pierre Nel
  built_by_url: https://pierre.io
  featured: false
- title: Life Without Barriers | Foster Care
  main_url: https://www.lwb.org.au/foster-care
  url: https://www.lwb.org.au/foster-care
  featured: true
  description: >-
    We are urgently seeking foster carers all across Australia. Can you open
    your heart and your home to a child in need? There are different types of
    foster care that can suit you. We offer training and 24/7 support.
  categories:
    - Nonprofit
    - Education
    - Documentation
    - Marketing
    - Featured
  built_by: LWB Digital Team
  built_by_url: https://twitter.com/LWBAustralia
- title: Figma
  main_url: https://www.figma.com/
  url: https://www.figma.com/
  featured: true
  categories:
    - Marketing
    - Design
    - Featured
  built_by: Corey Ward
  built_by_url: http://www.coreyward.me/
- title: Bejamas - JAM Experts for hire
  main_url: https://bejamas.io/
  url: https://bejamas.io/
  featured: true
  description: >-
    We help agencies and companies with JAMStack tools. This includes web
    development using Static Site Generators, Headless CMS, CI / CD and CDN
    setup.
  categories:
    - Technology
    - Web Development
    - Agency
    - Marketing
    - Featured
  built_by: Bejamas
  built_by_url: https://bejamas.io/
- title: The State of JavaScript
  description: >
    Data from over 20,000 developers, asking them questions on topics ranging
    from frontend frameworks and state management, to build tools and testing
    libraries.
  main_url: https://stateofjs.com/
  url: https://stateofjs.com/
  source_url: https://github.com/StateOfJS/StateOfJS
  categories:
    - Data
    - JavaScript
    - Featured
  built_by: StateOfJS
  built_by_url: https://github.com/StateOfJS/StateOfJS/graphs/contributors
  featured: true
- title: DesignSystems.com
  main_url: https://www.designsystems.com/
  url: https://www.designsystems.com/
  description: |
    A resource for learning, creating and evangelizing design systems.
  categories:
    - Design
    - Blog
    - Technology
    - Featured
  built_by: Corey Ward
  built_by_url: http://www.coreyward.me/
  featured: true
- title: Snap Kit
  main_url: https://kit.snapchat.com/
  url: https://kit.snapchat.com/
  description: >
    Snap Kit lets developers integrate some of Snapchat’s best features across
    platforms.
  categories:
    - Technology
    - Documentation
    - Featured
  featured: true
- title: SendGrid
  main_url: https://sendgrid.com/docs/
  url: https://sendgrid.com/docs/
  description: >
    SendGrid delivers your transactional and marketing emails through the
    world's largest cloud-based email delivery platform.
  categories:
    - API
    - Technology
    - Documentation
    - Featured
  featured: true
- title: Kirsten Noelle
  main_url: https://www.kirstennoelle.com/
  url: https://www.kirstennoelle.com/
  featured: true
  description: >
    Digital portfolio for San Francisco Bay Area photographer Kirsten Noelle Wiemer.
  categories:
    - Photography
    - Portfolio
    - Featured
  built_by: Ryan Wiemer
  built_by_url: https://www.ryanwiemer.com/
- title: Cajun Bowfishing
  main_url: https://cajunbowfishing.com/
  url: https://cajunbowfishing.com/
  featured: false
  categories:
    - E-commerce
    - Sports
  built_by: Escalade Sports
  built_by_url: https://www.escaladesports.com/
- title: GraphCMS
  main_url: https://graphcms.com/
  url: https://graphcms.com/
  featured: false
  categories:
    - Marketing
    - Technology
- title: Ghost Documentation
  main_url: https://docs.ghost.org/
  url: https://docs.ghost.org/
  source_url: https://github.com/tryghost/docs
  featured: false
  description: >-
    Ghost is an open source, professional publishing platform built on a modern Node.js technology stack — designed for teams who need power, flexibility and performance.
  categories:
    - Technology
    - Documentation
    - Open Source
  built_by: Ghost Foundation
  built_by_url: https://ghost.org/
- title: Nike - Just Do It
  main_url: https://justdoit.nike.com/
  url: https://justdoit.nike.com/
  featured: true
  categories:
    - E-commerce
    - Featured
- title: AirBnB Cereal
  main_url: https://airbnb.design/cereal
  url: https://airbnb.design/cereal
  featured: false
  categories:
    - Marketing
    - Design
- title: Cardiogram
  main_url: https://cardiogr.am/
  url: https://cardiogr.am/
  featured: false
  categories:
    - Marketing
    - Technology
- title: Matthias Jordan Portfolio
  main_url: https://iammatthias.com/
  url: https://iammatthias.com/
  source_url: https://github.com/iammatthias/.com
  description: >-
    Photography portfolio of content creator and digital marketer Matthias Jordan
  built_by: Matthias Jordan
  built_by_url: https://github.com/iammatthias
  featured: false
  categories:
    - Photography
    - Portfolio
    - Blog
    - Gallery
- title: Investment Calculator
  main_url: https://investmentcalculator.io/
  url: https://investmentcalculator.io/
  featured: false
  categories:
    - Education
    - Finance
- title: CSS Grid Playground by MozillaDev
  main_url: https://mozilladevelopers.github.io/playground/
  url: https://mozilladevelopers.github.io/playground/
  source_url: https://github.com/MozillaDevelopers/playground
  featured: false
  categories:
    - Education
    - Web Development
- title: Piotr Fedorczyk Portfolio
  built_by: Piotr Fedorczyk
  built_by_url: https://piotrf.pl
  categories:
    - Portfolio
    - Web Development
  description: >-
    Portfolio of Piotr Fedorczyk, a digital product designer and full-stack developer specializing in shaping, designing and building news and tools for news.
  featured: false
  main_url: https://piotrf.pl/
  url: https://piotrf.pl/
- title: unrealcpp
  main_url: https://unrealcpp.com/
  url: https://unrealcpp.com/
  source_url: https://github.com/Harrison1/unrealcpp-com
  featured: false
  categories:
    - Blog
    - Web Development
- title: Andy Slezak
  main_url: https://www.aslezak.com/
  url: https://www.aslezak.com/
  source_url: https://github.com/amslezak
  featured: false
  categories:
    - Web Development
    - Portfolio
- title: Deliveroo.Design
  main_url: https://www.deliveroo.design/
  url: https://www.deliveroo.design/
  featured: false
  categories:
    - Food
    - Marketing
- title: Dona Rita
  main_url: https://www.donarita.co.uk/
  url: https://www.donarita.co.uk/
  source_url: https://github.com/peduarte/dona-rita-website
  featured: false
  categories:
    - Food
    - Marketing
- title: Fröhlich ∧ Frei
  main_url: https://www.froehlichundfrei.de/
  url: https://www.froehlichundfrei.de/
  featured: false
  categories:
    - Web Development
    - Blog
    - Open Source
- title: How to GraphQL
  main_url: https://www.howtographql.com/
  url: https://www.howtographql.com/
  source_url: https://github.com/howtographql/howtographql
  featured: false
  categories:
    - Documentation
    - Web Development
    - Open Source
- title: OnCallogy
  main_url: https://www.oncallogy.com/
  url: https://www.oncallogy.com/
  featured: false
  categories:
    - Marketing
    - Healthcare
- title: Ryan Wiemer's Portfolio
  main_url: https://www.ryanwiemer.com/
  url: https://www.ryanwiemer.com/knw-photography/
  source_url: https://github.com/ryanwiemer/rw
  featured: false
  description: >
    Digital portfolio for Oakland, CA based account manager Ryan Wiemer.
  categories:
    - Portfolio
    - Web Development
    - Design
  built_by: Ryan Wiemer
  built_by_url: https://www.ryanwiemer.com/
- title: Ventura Digitalagentur Köln
  main_url: https://www.ventura-digital.de/
  url: https://www.ventura-digital.de/
  featured: false
  built_by: Ventura Digitalagentur
  categories:
    - Agency
    - Marketing
    - Featured
- title: Azer Koçulu
  main_url: https://kodfabrik.com/
  url: https://kodfabrik.com/photography/
  featured: false
  categories:
    - Portfolio
    - Photography
    - Web Development
- title: Damir.io
  main_url: http://damir.io/
  url: http://damir.io/
  source_url: https://github.com/dvzrd/gatsby-sfiction
  featured: false
  categories:
    - Blog
- title: Digital Psychology
  main_url: http://digitalpsychology.io/
  url: http://digitalpsychology.io/
  source_url: https://github.com/danistefanovic/digitalpsychology.io
  featured: false
  categories:
    - Education
    - Library
- title: Théâtres Parisiens
  main_url: http://theatres-parisiens.fr/
  url: http://theatres-parisiens.fr/
  source_url: https://github.com/phacks/theatres-parisiens
  featured: false
  categories:
    - Education
    - Entertainment
- title: A4 纸网
  main_url: http://www.a4z.cn/
  url: http://www.a4z.cn/price
  source_url: https://github.com/hiooyUI/hiooyui.github.io
  featured: false
  categories:
    - E-commerce
- title: Steve Meredith's Portfolio
  main_url: http://www.stevemeredith.com/
  url: http://www.stevemeredith.com/
  featured: false
  categories:
    - Portfolio
- title: API Platform
  main_url: https://api-platform.com/
  url: https://api-platform.com/
  source_url: https://github.com/api-platform/website
  featured: false
  categories:
    - Documentation
    - Web Development
    - Open Source
    - Library
- title: The Audacious Project
  main_url: https://audaciousproject.org/
  url: https://audaciousproject.org/
  featured: false
  categories:
    - Nonprofit
- title: Dustin Schau's Blog
  main_url: https://blog.dustinschau.com/
  url: https://blog.dustinschau.com/
  source_url: https://github.com/dschau/blog
  featured: false
  categories:
    - Blog
    - Web Development
- title: iContract Blog
  main_url: https://blog.icontract.co.uk/
  url: http://blog.icontract.co.uk/
  featured: false
  categories:
    - Blog
- title: BRIIM
  main_url: https://bri.im/
  url: https://bri.im/
  featured: false
  description: >-
    BRIIM is a movement to enable JavaScript enthusiasts and web developers in
    machine learning. Learn about artificial intelligence and data science, two
    fields which are governed by machine learning, in JavaScript. Take it right
    to your browser with WebGL.
  categories:
    - Education
    - Web Development
    - Technology
- title: Calpa's Blog
  main_url: https://calpa.me/
  url: https://calpa.me/
  source_url: https://github.com/calpa/blog
  featured: false
  categories:
    - Blog
    - Web Development
- title: Code Bushi
  main_url: https://codebushi.com/
  url: https://codebushi.com/
  featured: false
  description: >-
    Web development resources, trends, & techniques to elevate your coding
    journey.
  categories:
    - Web Development
    - Open Source
    - Blog
  built_by: Hunter Chang
  built_by_url: https://hunterchang.com/
- title: Daniel Hollcraft
  main_url: https://danielhollcraft.com/
  url: https://danielhollcraft.com/
  source_url: https://github.com/danielbh/danielhollcraft.com
  featured: false
  categories:
    - Web Development
    - Blog
    - Portfolio
- title: Darren Britton's Portfolio
  main_url: https://darrenbritton.com/
  url: https://darrenbritton.com/
  source_url: https://github.com/darrenbritton/darrenbritton.github.io
  featured: false
  categories:
    - Web Development
    - Portfolio
- title: Dave Lindberg Marketing & Design
  url: https://davelindberg.com/
  main_url: https://davelindberg.com/
  source_url: https://github.com/Dave-Lindberg/dl-gatsby
  featured: false
  description: >-
    My work revolves around solving problems for people in business, using
    integrated design and marketing strategies to improve sales, increase brand
    engagement, generate leads and achieve goals.
  categories:
    - Design
    - Marketing
    - Portfolio
- title: Dalbinaco's Website
  main_url: https://dlbn.co/en/
  url: https://dlbn.co/en/
  source_url: https://github.com/dalbinaco/dlbn.co
  featured: false
  categories:
    - Portfolio
    - Web Development
- title: mParticle's Documentation
  main_url: https://docs.mparticle.com/
  url: https://docs.mparticle.com/
  featured: false
  categories:
    - Web Development
    - Documentation
- title: Doopoll
  main_url: https://doopoll.co/
  url: https://doopoll.co/
  featured: false
  categories:
    - Marketing
    - Technology
- title: ERC dEX
  main_url: https://ercdex.com/
  url: https://ercdex.com/aqueduct
  featured: false
  categories:
    - Marketing
- title: CalState House Manager
  description: >
    Home service membership that offers proactive and on-demand maintenance for
    homeowners
  main_url: https://housemanager.calstate.aaa.com/
  url: https://housemanager.calstate.aaa.com/
  categories:
    - Marketing
- title: Hapticmedia
  main_url: https://hapticmedia.fr/en/
  url: https://hapticmedia.fr/en/
  featured: false
  categories:
    - Agency
- title: heml.io
  main_url: https://heml.io/
  url: https://heml.io/
  source_url: https://github.com/SparkPost/heml.io
  featured: false
  categories:
    - Documentation
    - Web Development
    - Open Source
- title: Juliette Pretot's Portfolio
  main_url: https://juliette.sh/
  url: https://juliette.sh/
  featured: false
  categories:
    - Web Development
    - Portfolio
    - Blog
- title: Kris Hedstrom's Portfolio
  main_url: https://k-create.com/
  url: https://k-create.com/portfolio/
  source_url: https://github.com/kristofferh/kristoffer
  featured: false
  description: >-
    Hey. I’m Kris. I’m an interactive designer / developer. I grew up in Umeå,
    in northern Sweden, but I now live in Brooklyn, NY. I am currently enjoying
    a hybrid Art Director + Lead Product Engineer role at a small startup called
    Nomad Health. Before that, I was a Product (Engineering) Manager at Tumblr.
    Before that, I worked at agencies. Before that, I was a baby. I like to
    design things, and then I like to build those things. I occasionally take on
    freelance projects. Feel free to get in touch if you have an interesting
    project that you want to collaborate on. Or if you just want to say hello,
    that’s cool too.
  categories:
    - Portfolio
  built_by: Kris Hedstrom
  built_by_url: https://k-create.com/
- title: knpw.rs
  main_url: https://knpw.rs/
  url: https://knpw.rs/
  source_url: https://github.com/knpwrs/knpw.rs
  featured: false
  categories:
    - Blog
    - Web Development
- title: Kostas Bariotis' Blog
  main_url: https://kostasbariotis.com/
  url: https://kostasbariotis.com/
  source_url: https://github.com/kbariotis/kostasbariotis.com
  featured: false
  categories:
    - Blog
    - Portfolio
    - Web Development
- title: LaserTime Clinic
  main_url: https://lasertime.ru/
  url: https://lasertime.ru/
  source_url: https://github.com/oleglegun/lasertime
  featured: false
  categories:
    - Marketing
- title: Jason Lengstorf
  main_url: https://lengstorf.com
  url: https://lengstorf.com
  source_url: https://github.com/jlengstorf/lengstorf.com
  featured: false
  categories:
    - Blog
  built_by: Jason Lengstorf
  built_by_url: https://github.com/jlengstorf
- title: Mannequin.io
  main_url: https://mannequin.io/
  url: https://mannequin.io/
  source_url: https://github.com/LastCallMedia/Mannequin/tree/master/site
  featured: false
  categories:
    - Open Source
    - Web Development
    - Documentation
- title: Fabric
  main_url: https://meetfabric.com/
  url: https://meetfabric.com/
  featured: false
  categories:
    - Marketing
- title: Nexit
  main_url: https://nexit.sk/
  url: https://nexit.sk/references
  featured: false
  categories:
    - Web Development
- title: Open FDA
  description: >
    Provides APIs and raw download access to a number of high-value, high
    priority and scalable structured datasets, including adverse events, drug
    product labeling, and recall enforcement reports.
  main_url: https://open.fda.gov/
  url: https://open.fda.gov/
  source_url: https://github.com/FDA/open.fda.gov
  featured: false
  categories:
    - Government
    - Open Source
    - Web Development
    - API
    - Data
- title: NYC Planning Labs (New York City Department of City Planning)
  main_url: https://planninglabs.nyc/
  url: https://planninglabs.nyc/about/
  source_url: https://github.com/NYCPlanning/
  featured: false
  description: >-
    We work with New York City's Urban Planners to deliver impactful, modern
    technology tools.
  categories:
    - Open Source
    - Government
- title: Preston Richey Portfolio / Blog
  main_url: https://prestonrichey.com/
  url: https://prestonrichey.com/
  source_url: https://github.com/prichey/prestonrichey.com
  featured: false
  categories:
    - Web Development
    - Portfolio
    - Blog
- title: Landing page of Put.io
  main_url: https://put.io/
  url: https://put.io/
  featured: false
  categories:
    - E-commerce
    - Technology
- title: The Rick and Morty API
  main_url: https://rickandmortyapi.com/
  url: https://rickandmortyapi.com/
  built_by: Axel Fuhrmann
  built_by_url: https://axelfuhrmann.com/
  featured: false
  categories:
    - Web Development
    - Entertainment
    - Documentation
    - Open Source
    - API
- title: Santa Compañía Creativa
  main_url: https://santacc.es/
  url: https://santacc.es/
  source_url: https://github.com/DesarrolloWebSantaCC/santacc-web
  featured: false
  categories:
    - Agency
- title: Sean Coker's Blog
  main_url: https://sean.is/
  url: https://sean.is/
  featured: false
  categories:
    - Blog
    - Portfolio
    - Web Development
- title: Several Levels
  main_url: https://severallevels.io/
  url: https://severallevels.io/
  source_url: https://github.com/Harrison1/several-levels
  featured: false
  categories:
    - Agency
    - Web Development
- title: Simply
  main_url: https://simply.co.za/
  url: https://simply.co.za/
  featured: false
  categories:
    - Marketing
- title: Storybook
  main_url: https://storybook.js.org/
  url: https://storybook.js.org/
  source_url: https://github.com/storybooks/storybook
  featured: false
  categories:
    - Web Development
    - Open Source
- title: Vibert Thio's Portfolio
  main_url: https://vibertthio.com/portfolio/
  url: https://vibertthio.com/portfolio/projects/
  source_url: https://github.com/vibertthio/portfolio
  featured: false
  categories:
    - Portfolio
    - Web Development
- title: VisitGemer
  main_url: https://visitgemer.sk/
  url: https://visitgemer.sk/
  featured: false
  categories:
    - Marketing
- title: Bricolage.io
  main_url: https://www.bricolage.io/
  url: https://www.bricolage.io/
  source_url: https://github.com/KyleAMathews/blog
  featured: false
  categories:
    - Blog
- title: Charles Pinnix Website
  main_url: https://www.charlespinnix.com/
  url: https://www.charlespinnix.com/
  featured: false
  description: >-
    I’m a senior frontend engineer with 8 years of experience building websites
    and web applications. I’m interested in leading creative, multidisciplinary
    engineering teams. I’m a creative technologist, merging photography, art,
    and design into engineering and visa versa. I take a pragmatic,
    product-oriented approach to development, allowing me to see the big picture
    and ensuring quality products are completed on time. I have a passion for
    modern frontend JavaScript frameworks such as React and Vue, and I have
    substantial experience on the backend with an interest in Node and
    container based deployment with Docker and AWS.
  categories:
    - Portfolio
    - Web Development
- title: Charlie Harrington's Blog
  main_url: https://www.charlieharrington.com/
  url: https://www.charlieharrington.com/
  source_url: https://github.com/whatrocks/blog
  featured: false
  categories:
    - Blog
    - Web Development
    - Music
- title: Gabriel Adorf's Portfolio
  main_url: https://www.gabrieladorf.com/
  url: https://www.gabrieladorf.com/
  source_url: https://github.com/gabdorf/gabriel-adorf-portfolio
  featured: false
  categories:
    - Portfolio
    - Web Development
- title: greglobinski.com
  main_url: https://www.greglobinski.com/
  url: https://www.greglobinski.com/
  source_url: https://github.com/greglobinski/www.greglobinski.com
  featured: false
  categories:
    - Portfolio
    - Web Development
- title: I am Putra
  main_url: https://www.iamputra.com/
  url: https://www.iamputra.com/
  featured: false
  categories:
    - Portfolio
    - Web Development
    - Blog
- title: In Sowerby Bridge
  main_url: https://www.insowerbybridge.co.uk/
  url: https://www.insowerbybridge.co.uk/
  featured: false
  categories:
    - Marketing
    - Government
- title: JavaScript Stuff
  main_url: https://www.javascriptstuff.com/
  url: https://www.javascriptstuff.com/
  featured: false
  categories:
    - Education
    - Web Development
    - Library
- title: Ledgy
  main_url: https://www.ledgy.com/
  url: https://github.com/morloy/ledgy.com
  featured: false
  categories:
    - Marketing
    - Finance
- title: Alec Lomas's Portfolio / Blog
  main_url: https://www.lowmess.com/
  url: https://www.lowmess.com/
  source_url: https://github.com/lowmess/lowmess
  featured: false
  categories:
    - Web Development
    - Blog
    - Portfolio
- title: Michele Mazzucco's Portfolio
  main_url: https://www.michelemazzucco.it/
  url: https://www.michelemazzucco.it/
  source_url: https://github.com/michelemazzucco/michelemazzucco.it
  featured: false
  categories:
    - Portfolio
- title: Orbit FM Podcasts
  main_url: https://www.orbit.fm/
  url: https://www.orbit.fm/
  source_url: https://github.com/agarrharr/orbit.fm
  featured: false
  categories:
    - Podcast
- title: Prosecco Springs
  main_url: https://www.proseccosprings.com/
  url: https://www.proseccosprings.com/
  featured: false
  categories:
    - Food
    - Blog
    - Marketing
- title: Verious
  main_url: https://www.verious.io/
  url: https://www.verious.io/
  source_url: https://github.com/cpinnix/verious
  featured: false
  categories:
    - Web Development
- title: Yisela
  main_url: https://www.yisela.com/
  url: https://www.yisela.com/tetris-against-trauma-gaming-as-therapy/
  featured: false
  categories:
    - Blog
- title: YouFoundRon.com
  main_url: https://www.youfoundron.com/
  url: https://www.youfoundron.com/
  source_url: https://github.com/rongierlach/yfr-dot-com
  featured: false
  categories:
    - Portfolio
    - Web Development
    - Blog
- title: Ease
  main_url: https://www.ease.com/
  url: https://www.ease.com/
  featured: false
  categories:
    - Marketing
    - Healthcare
- title: Policygenius
  main_url: https://www.policygenius.com/
  url: https://www.policygenius.com/
  featured: false
  categories:
    - Marketing
    - Healthcare
- title: Moteefe
  main_url: https://www.moteefe.com/
  url: https://www.moteefe.com/
  featured: false
  categories:
    - Marketing
    - Agency
    - Technology
- title: Athelas
  main_url: http://www.athelas.com/
  url: http://www.athelas.com/
  featured: false
  categories:
    - Marketing
    - Healthcare
- title: Pathwright
  main_url: http://www.pathwright.com/
  url: http://www.pathwright.com/
  featured: false
  categories:
    - Marketing
    - Education
- title: Lucid
  main_url: https://www.golucid.co/
  url: https://www.golucid.co/
  featured: false
  categories:
    - Marketing
    - Technology
- title: Bench
  main_url: http://www.bench.co/
  url: http://www.bench.co/
  featured: false
  categories:
    - Marketing
- title: Gin Lane
  main_url: http://www.ginlane.com/
  url: https://www.ginlane.com/
  featured: false
  categories:
    - Web Development
    - Agency
- title: Marmelab
  main_url: https://marmelab.com/en/
  url: https://marmelab.com/en/
  featured: false
  categories:
    - Web Development
    - Agency
- title: Dovetail
  main_url: https://dovetailapp.com/
  url: https://dovetailapp.com/
  featured: false
  categories:
    - Marketing
    - Technology
- title: The Bastion Bot
  main_url: https://bastionbot.org/
  url: https://bastionbot.org/
  description: Give awesome perks to your Discord server!
  featured: false
  categories:
    - Open Source
    - Technology
    - Documentation
    - Community
  built_by: Sankarsan Kampa
  built_by_url: https://traction.one
- title: Smakosh
  main_url: https://smakosh.com/
  url: https://smakosh.com/
  source_url: https://github.com/smakosh/smakosh.com
  featured: false
  categories:
    - Portfolio
    - Web Development
- title: WebGazer
  main_url: https://www.webgazer.io/
  url: https://www.webgazer.io/
  featured: false
  categories:
    - Marketing
    - Web Development
    - Technology
- title: Joe Seifi's Blog
  main_url: http://seifi.org/
  url: http://seifi.org/
  featured: false
  categories:
    - Portfolio
    - Web Development
    - Blog
- title: LekoArts — Graphic Designer & Front-End Developer
  main_url: https://www.lekoarts.de
  url: https://www.lekoarts.de
  source_url: https://github.com/LekoArts/portfolio
  featured: false
  built_by: LekoArts
  built_by_url: https://github.com/LekoArts
  description: >-
    Hi, I'm Lennart — a self-taught and passionate graphic/web designer &
    frontend developer based in Darmstadt, Germany. I love it to realize complex
    projects in a creative manner and face new challenges. Since 6 years I do
    graphic design, my love for frontend development came up 3 years ago. I
    enjoy acquiring new skills and cementing this knowledge by writing blogposts
    and creating tutorials.
  categories:
    - Portfolio
    - Blog
    - Design
    - Web Development
    - Freelance
    - Open Source
- title: 杨二小的博客
  main_url: https://blog.yangerxiao.com/
  url: https://blog.yangerxiao.com/
  source_url: https://github.com/zerosoul/blog.yangerxiao.com
  featured: false
  categories:
    - Blog
    - Portfolio
- title: MOTTO x MOTTO
  main_url: https://mottox2.com
  url: https://mottox2.com
  source_url: https://github.com/mottox2/website
  description: Web developer / UI Designer in Tokyo Japan.
  featured: false
  categories:
    - Blog
    - Portfolio
  built_by: mottox2
  built_by_url: https://mottox2.com
- title: Pride of the Meadows
  main_url: https://www.prideofthemeadows.com/
  url: https://www.prideofthemeadows.com/
  featured: false
  categories:
    - E-commerce
    - Food
    - Blog
  built_by: Caldera Digital
  built_by_url: https://www.calderadigital.com/
- title: Michael Uloth
  main_url: https://www.michaeluloth.com
  url: https://www.michaeluloth.com
  featured: false
  description: Michael Uloth is a web developer, opera singer, and the creator of Up and Running Tutorials.
  categories:
    - Portfolio
    - Web Development
    - Music
  built_by: Michael Uloth
  built_by_url: https://www.michaeluloth.com
- title: Spacetime
  main_url: https://www.heyspacetime.com/
  url: https://www.heyspacetime.com/
  featured: false
  description: >-
    Spacetime is a Dallas-based digital experience agency specializing in web,
    app, startup, and digital experience creation.
  categories:
    - Marketing
    - Portfolio
    - Agency
  built_by: Spacetime
  built_by_url: https://www.heyspacetime.com/
- title: Eric Jinks
  main_url: https://ericjinks.com/
  url: https://ericjinks.com/
  featured: false
  description: Software engineer / web developer from the Gold Coast, Australia.
  categories:
    - Portfolio
    - Blog
    - Web Development
    - Technology
  built_by: Eric Jinks
  built_by_url: https://ericjinks.com/
- title: GaiAma - We are wildlife
  main_url: https://www.gaiama.org/
  url: https://www.gaiama.org/
  featured: false
  description: >-
    We founded the GaiAma conservation organization to protect wildlife in Perú
    and to create an example of a permaculture neighborhood, living
    symbiotically with the forest - because reforestation is just the beginning
  categories:
    - Nonprofit
    - Marketing
    - Blog
  source_url: https://github.com/GaiAma/gaiama.org
  built_by: GaiAma
  built_by_url: https://www.gaiama.org/
- title: Healthcare Logic
  main_url: https://www.healthcarelogic.com/
  url: https://www.healthcarelogic.com/
  featured: false
  description: >-
    Revolutionary technology that empowers clinical and managerial leaders to
    collaborate with clarity.
  categories:
    - Marketing
    - Healthcare
    - Technology
  built_by: Thrive
  built_by_url: https://thriveweb.com.au/
- title: Papergov
  main_url: https://papergov.com/
  url: https://papergov.com/
  featured: false
  description: Manage all your government services in a single place
  categories:
    - Directory
    - Government
    - Technology
  source_url: https://github.com/WeOpenly/localgov.fyi
  built_by: Openly Technologies
  built_by_url: https://papergov.com/about/
- title: Kata.ai Documentation
  main_url: https://docs.kata.ai/
  url: https://docs.kata.ai/
  source_url: https://github.com/kata-ai/kata-platform-docs
  featured: false
  description: >-
    Documentation website for the Kata Platform, an all-in-one platform for
    building chatbots using AI technologies.
  categories:
    - Documentation
    - Technology
- title: goalgetters
  main_url: https://goalgetters.space/
  url: https://goalgetters.space/
  featured: false
  description: >-
    goalgetters is a source of inspiration for people who want to change their
    career. We offer articles, success stories and expert interviews on how to
    find a new passion and how to implement change.
  categories:
    - Blog
    - Education
  built_by: Stephanie Langers (content), Adrian Wenke (development)
  built_by_url: https://twitter.com/AdrianWenke
- title: StatusHub - Easy to use Hosted Status Page Service
  main_url: https://statushub.com/
  url: https://statushub.com/
  featured: false
  description: >-
    Set up your very own service status page in minutes with StatusHub. Allow
    customers to subscribe to be updated automatically.
  categories:
    - Technology
    - Marketing
  built_by: Bejamas
  built_by_url: https://bejamas.io/
- title: Mambu
  main_url: https://www.mambu.com/
  url: https://www.mambu.com/
  featured: false
  description: >-
    Mambu is the cloud platform for banking and lending businesses that
    puts customer relationships first.
  categories:
    - Technology
    - Finance
  built_by: Bejamas
  built_by_url: https://bejamas.io/
- title: Avenues
  main_url: https://www.avenues.org
  url: https://www.avenues.org
  featured: false
  description: >-
    One school with many campuses, providing transformative,
    world-focused learning experiences to students around the globe
  categories:
    - Education
  built_by: Bejamas
  built_by_url: https://bejamas.io/
- title: Multicoin Capital
  main_url: https://multicoin.capital
  url: https://multicoin.capital
  featured: false
  description: >-
    Multicoin Capital is a thesis-driven investment firm that
    invests in cryptocurrencies, tokens, and blockchain
    companies reshaping trillion-dollar markets.
  categories:
    - Technology
    - Finance
  built_by: Bejamas
  built_by_url: https://bejamas.io/
- title: Argent
  main_url: https://www.argent.xyz/
  url: https://www.argent.xyz/
  featured: false
  description: Argent is the simplest and safest Ethereum wallet for DeFi.
  categories:
    - Technology
    - Finance
  built_by: Bejamas
  built_by_url: https://bejamas.io/
- title: Meet Flo
  main_url: https://meetflo.com/
  url: https://meetflo.com/
  featured: false
  description: >-
    The Flo by Moen Smart Water Shutoff is a comprehensive
    water monitoringand shut-off system with leak detection
    and proactive leak prevention technologies.
  categories:
    - E-commerce
  built_by: Bejamas
  built_by_url: https://bejamas.io/
- title: Matthias Kretschmann Portfolio
  main_url: https://matthiaskretschmann.com/
  url: https://matthiaskretschmann.com/
  source_url: https://github.com/kremalicious/portfolio
  featured: false
  description: Portfolio of designer & developer Matthias Kretschmann.
  categories:
    - Portfolio
    - Web Development
  built_by: Matthias Kretschmann
  built_by_url: https://matthiaskretschmann.com/
- title: Iron Cove Solutions
  main_url: https://ironcovesolutions.com/
  url: https://ironcovesolutions.com/
  description: >-
    Iron Cove Solutions is a cloud based consulting firm. We help companies
    deliver a return on cloud usage by applying best practices
  categories:
    - Technology
    - Web Development
  built_by: Iron Cove Solutions
  built_by_url: https://ironcovesolutions.com/
  featured: false
- title: Moetez Chaabene Portfolio / Blog
  main_url: https://moetez.me/
  url: https://moetez.me/
  source_url: https://github.com/moetezch/moetez.me
  featured: false
  description: Portfolio of Moetez Chaabene
  categories:
    - Portfolio
    - Web Development
    - Blog
  built_by: Moetez Chaabene
  built_by_url: https://twitter.com/moetezch
- title: Nikita
  description: >-
    Automation of system deployments in Node.js for applications and
    infrastructures.
  main_url: https://nikita.js.org/
  url: https://nikita.js.org/
  source_url: https://github.com/adaltas/node-nikita
  categories:
    - Documentation
    - Open Source
    - Technology
  built_by: Adaltas
  built_by_url: https://www.adaltas.com
  featured: false
- title: Gourav Sood Blog & Portfolio
  main_url: https://www.gouravsood.com/
  url: https://www.gouravsood.com/
  featured: false
  categories:
    - Blog
    - Portfolio
  built_by: Gourav Sood
  built_by_url: https://www.gouravsood.com/
- title: Jonas Tebbe Portfolio
  description: |
    Hey, I’m Jonas and I create digital products.
  main_url: https://jonastebbe.com
  url: https://jonastebbe.com
  categories:
    - Portfolio
  built_by: Jonas Tebbe
  built_by_url: https://twitter.com/jonastebbe
  featured: false
- title: Parker Sarsfield
  description: |
    I'm Parker, a software engineer.
  main_url: https://sarsfield.io
  url: https://sarsfield.io
  categories:
    - Blog
    - Portfolio
  built_by: Parker Sarsfield
  built_by_url: https://sarsfield.io
- title: Frontend web development with Greg
  description: |
    JavaScript, GatsbyJS, ReactJS, CSS in JS... Let's learn some stuff together.
  main_url: https://dev.greglobinski.com
  url: https://dev.greglobinski.com
  categories:
    - Blog
    - Web Development
  built_by: Greg Lobinski
  built_by_url: https://github.com/greglobinski
- title: Insomnia
  description: |
    Desktop HTTP and GraphQL client for developers
  main_url: https://insomnia.rest/
  url: https://insomnia.rest/
  categories:
    - Blog
  built_by: Gregory Schier
  built_by_url: https://schier.co
  featured: false
- title: Timeline Theme Portfolio
  description: |
    I'm Aman Mittal, a software developer.
  main_url: https://amanhimself.dev/
  url: https://amanhimself.dev/
  categories:
    - Web Development
    - Portfolio
  built_by: Aman Mittal
  built_by_url: https://amanhimself.dev/
- title: Ocean artUp
  description: >
    Science outreach site built using styled-components and Contentful. It
    presents the research project "Ocean artUp" funded by an Advanced Grant of
    the European Research Council to explore the possible benefits of artificial
    uplift of nutrient-rich deep water to the ocean’s sunlit surface layer.
  main_url: https://ocean-artup.eu
  url: https://ocean-artup.eu
  source_url: https://github.com/janosh/ocean-artup
  categories:
    - Science
    - Education
    - Blog
  built_by: Janosh Riebesell
  built_by_url: https://janosh.io
  featured: false
- title: Ryan Fitzgerald
  description: |
    Personal portfolio and blog for Ryan Fitzgerald
  main_url: https://ryanfitzgerald.ca/
  url: https://ryanfitzgerald.ca/
  categories:
    - Web Development
    - Portfolio
  built_by: Ryan Fitzgerald
  built_by_url: https://github.com/RyanFitzgerald
  featured: false
- title: Kaizen
  description: |
    Content Marketing, PR & SEO Agency in London
  main_url: https://www.kaizen.co.uk/
  url: https://www.kaizen.co.uk/
  categories:
    - Agency
    - Blog
    - Design
    - Web Development
    - SEO
  built_by: Bogdan Stanciu
  built_by_url: https://github.com/b0gd4n
  featured: false
- title: HackerOne Platform Documentation
  description: |
    HackerOne's Product Documentation Center!
  url: https://docs.hackerone.com/
  main_url: https://docs.hackerone.com/
  categories:
    - Documentation
    - Security
  featured: false
- title: Mux Video
  description: |
    API to video hosting and streaming
  main_url: https://mux.com/
  url: https://mux.com/
  categories:
    - Video
    - API
  featured: false
- title: Swapcard
  description: >
    The easiest way for event organizers to instantly connect people, build a
    community of attendees and exhibitors, and increase revenue over time
  main_url: https://www.swapcard.com/
  url: https://www.swapcard.com/
  categories:
    - Event
    - Community
    - Marketing
  built_by: Swapcard
  built_by_url: https://www.swapcard.com/
  featured: false
- title: Kalix
  description: >
    Kalix is perfect for healthcare professionals starting out in private
    practice, to those with an established clinic.
  main_url: https://www.kalixhealth.com/
  url: https://www.kalixhealth.com/
  categories:
    - Healthcare
  featured: false
- title: Bad Credit Loans
  description: |
    Get the funds you need, from $250-$5,000
  main_url: https://www.creditloan.com/
  url: https://www.creditloan.com/
  categories:
    - Finance
  featured: false
- title: Financial Center
  description: >
    Member-owned, not-for-profit, co-operative whose members receive financial
    benefits in the form of lower loan rates, higher savings rates, and lower
    fees than banks.
  main_url: https://fcfcu.com/
  url: https://fcfcu.com/
  categories:
    - Finance
    - Nonprofit
    - Business
    - Education
  built_by: https://fcfcu.com/
  built_by_url: https://fcfcu.com/
  featured: false
- title: Office of Institutional Research and Assessment
  description: |
    Good Data, Good Decisions
  main_url: http://oira.ua.edu/
  url: http://oira.ua.edu/
  categories:
    - Data
  featured: false
- title: The Telegraph Premium
  description: |
    Exclusive stories from award-winning journalists
  main_url: https://premium.telegraph.co.uk/
  url: https://premium.telegraph.co.uk/
  categories:
    - Media
  featured: false
- title: html2canvas
  description: |
    Screenshots with JavaScript
  main_url: http://html2canvas.hertzen.com/
  url: http://html2canvas.hertzen.com/
  source_url: https://github.com/niklasvh/html2canvas/tree/master/www
  categories:
    - JavaScript
    - Documentation
  built_by: Niklas von Hertzen
  built_by_url: http://hertzen.com/
  featured: false
- title: Half Electronics
  description: |
    Personal website
  main_url: https://www.halfelectronic.com/
  url: https://www.halfelectronic.com/
  categories:
    - Blog
  built_by: Fernando Poumian
  built_by_url: https://github.com/fpoumian/halfelectronic.com
  featured: false
- title: Frithir Software Development
  main_url: https://frithir.com/
  url: https://frithir.com/
  featured: false
  description: I DRINK COFFEE, WRITE CODE AND IMPROVE MY DEVELOPMENT SKILLS EVERY DAY.
  categories:
    - Design
    - Web Development
  built_by: Frithir
  built_by_url: https://Frithir.com/
- title: Unow
  main_url: https://www.unow.fr/
  url: https://www.unow.fr/
  categories:
    - Education
    - Marketing
  featured: false
- title: Peter Hironaka
  description: |
    Freelance Web Developer based in Los Angeles.
  main_url: https://peterhironaka.com/
  url: https://peterhironaka.com/
  categories:
    - Portfolio
    - Web Development
  built_by: Peter Hironaka
  built_by_url: https://github.com/PHironaka
  featured: false
- title: Michael McQuade
  description: |
    Personal website and blog for Michael McQuade
  main_url: https://giraffesyo.io
  url: https://giraffesyo.io
  categories:
    - Blog
  built_by: Michael McQuade
  built_by_url: https://github.com/giraffesyo
  featured: false
- title: Haacht Brewery
  description: |
    Corporate website for Haacht Brewery. Designed and Developed by Gafas.
  main_url: https://haacht.com/en/
  url: https://haacht.com
  categories:
    - Marketing
  built_by: Gafas
  built_by_url: https://gafas.be
  featured: false
- title: StoutLabs
  description: |
    Portfolio of Daniel Stout, freelance developer in East Tennessee.
  main_url: https://www.stoutlabs.com/
  url: https://www.stoutlabs.com/
  categories:
    - Web Development
    - Portfolio
  built_by: Daniel Stout
  built_by_url: https://github.com/stoutlabs
  featured: false
- title: Chicago Ticket Outcomes By Neighborhood
  description: |
    ProPublica data visualization of traffic ticket court outcomes
  categories:
    - Media
    - Nonprofit
  url: >-
    https://projects.propublica.org/graphics/il/il-city-sticker-tickets-maps/ticket-status/?initialWidth=782
  main_url: >-
    https://projects.propublica.org/graphics/il/il-city-sticker-tickets-maps/ticket-status/?initialWidth=782
  built_by: David Eads
  built_by_url: https://github.com/eads
  featured: false
- title: Chicago South Side Traffic Ticketing rates
  description: |
    ProPublica data visualization of traffic ticket rates by community
  main_url: >-
    https://projects.propublica.org/graphics/il/il-city-sticker-tickets-maps/ticket-rate/?initialWidth=782
  url: >-
    https://projects.propublica.org/graphics/il/il-city-sticker-tickets-maps/ticket-rate/?initialWidth=782
  categories:
    - Media
    - Nonprofit
  built_by: David Eads
  built_by_url: https://github.com/eads
  featured: false
- title: Otsimo
  description: >
    Otsimo is a special education application for children with autism, down
    syndrome and other developmental disabilities.
  main_url: https://otsimo.com/en/
  url: https://otsimo.com/en/
  categories:
    - Blog
    - Education
  featured: false
- title: Matt Bagni Portfolio 2018
  description: >
    Mostly the result of playing with Gatsby and learning about react and
    graphql. Using the screenshot plugin to showcase the work done for my
    company in the last 2 years, and a good amount of other experiments.
  main_url: https://mattbag.github.io
  url: https://mattbag.github.io
  categories:
    - Portfolio
  featured: false
- title: Lisa Ye's Blog
  description: |
    Simple blog/portofolio for a fashion designer. Gatsby_v2 + Netlify cms
  main_url: https://lisaye.netlify.app/
  url: https://lisaye.netlify.app/
  categories:
    - Blog
    - Portfolio
  featured: false
- title: Artem Sapegin
  description: >
    Little homepage of Artem Sapegin, a frontend developer, passionate
    photographer, coffee drinker and crazy dogs’ owner.
  main_url: https://sapegin.me/
  url: https://sapegin.me/
  categories:
    - Portfolio
    - Open Source
    - Web Development
  built_by: Artem Sapegin
  built_by_url: https://github.com/sapegin
  featured: false
- title: SparkPost Developers
  main_url: https://developers.sparkpost.com/
  url: https://developers.sparkpost.com/
  source_url: https://github.com/SparkPost/developers.sparkpost.com
  categories:
    - Documentation
    - API
  featured: false
- title: Malik Browne Portfolio 2018
  description: >
    The portfolio blog of Malik Browne, a full-stack engineer, foodie, and avid
    blogger/YouTuber.
  main_url: https://www.malikbrowne.com/about
  url: https://www.malikbrowne.com
  categories:
    - Blog
    - Portfolio
  built_by: Malik Browne
  built_by_url: https://twitter.com/milkstarz
  featured: false
- title: Novatics
  description: |
    Digital products that inspire and make a difference
  main_url: https://www.novatics.com.br
  url: https://www.novatics.com.br
  categories:
    - Portfolio
    - Technology
    - Web Development
  built_by: Novatics
  built_by_url: https://github.com/Novatics
  featured: false
- title: Max McKinney
  description: >
    I’m a developer and designer with a focus in web technologies. I build cars
    on the side.
  main_url: https://maxmckinney.com/
  url: https://maxmckinney.com/
  categories:
    - Portfolio
    - Web Development
    - Design
  built_by: Max McKinney
  featured: false
- title: Stickyard
  description: |
    Make your React component sticky the easy way
  main_url: https://nihgwu.github.io/stickyard/
  url: https://nihgwu.github.io/stickyard/
  source_url: https://github.com/nihgwu/stickyard/tree/master/website
  categories:
    - Web Development
  built_by: Neo Nie
  featured: false
- title: Agata Milik
  description: |
    Website of a Polish psychologist/psychotherapist based in Gdańsk, Poland.
  main_url: https://agatamilik.pl
  url: https://agatamilik.pl
  categories:
    - Marketing
    - Healthcare
  built_by: Piotr Fedorczyk
  built_by_url: https://piotrf.pl
  featured: false
- title: WebPurple
  main_url: https://www.webpurple.net/
  url: https://www.webpurple.net/
  source_url: https://github.com/WebPurple/site
  description: >-
    Site of local (Russia, Ryazan) frontend community. Main purpose is to show
    info about meetups and keep blog.
  categories:
    - Nonprofit
    - Web Development
    - Community
    - Blog
    - Open Source
  built_by: Nikita Kirsanov
  built_by_url: https://twitter.com/kitos_kirsanov
  featured: false
- title: Papertrail.io
  description: |
    Inspection Management for the 21st Century
  main_url: https://www.papertrail.io/
  url: https://www.papertrail.io/
  categories:
    - Marketing
    - Technology
  built_by: Papertrail.io
  built_by_url: https://www.papertrail.io
  featured: false
- title: Matt Ferderer
  main_url: https://mattferderer.com
  url: https://mattferderer.com
  source_url: https://github.com/mattferderer/gatsbyblog
  description: >
    A blog built with Gatsby that discusses web related tech
    such as JavaScript, .NET, Blazor & security.
  categories:
    - Blog
    - Web Development
  built_by: Matt Ferderer
  built_by_url: https://twitter.com/mattferderer
  featured: false
- title: Sahyadri Open Source Community
  main_url: https://sosc.org.in
  url: https://sosc.org.in
  source_url: https://github.com/haxzie/sosc-website
  description: >
    Official website of Sahyadri Open Source Community for community blog, event
    details and members info.
  categories:
    - Blog
    - Community
    - Open Source
  built_by: Musthaq Ahamad
  built_by_url: https://github.com/haxzie
  featured: false
- title: Tech Confessions
  main_url: https://confessions.tech
  url: https://confessions.tech
  source_url: https://github.com/JonathanSpeek/tech-confessions
  description: A guilt-free place for us to confess our tech sins \U0001F64F\n
  categories:
    - Community
    - Open Source
  built_by: Jonathan Speek
  built_by_url: https://speek.design
  featured: false
- title: Thibault Maekelbergh
  main_url: https://thibmaek.com
  url: https://thibmaek.com
  source_url: https://github.com/thibmaek/thibmaek.github.io
  description: |
    A nice blog about development, Raspberry Pi, plants and probably records.
  categories:
    - Blog
    - Open Source
  built_by: Thibault Maekelbergh
  built_by_url: https://twitter.com/thibmaek
  featured: false
- title: LearnReact.design
  main_url: https://learnreact.design
  url: https://learnreact.design
  description: >
    React Essentials For Designers: A React course tailored for product
    designers, ux designers, ui designers.
  categories:
    - Blog
  built_by: Linton Ye
  built_by_url: https://twitter.com/lintonye
- title: Mega House Creative
  main_url: https://www.megahousecreative.com/
  url: https://www.megahousecreative.com/
  description: >
    Mega House Creative is a digital agency that provides unique goal-oriented
    web marketing solutions.
  categories:
    - Marketing
    - Agency
  built_by: Daniel Robinson
  featured: false
- title: Tobie Marier Robitaille - csc
  main_url: https://tobiemarierrobitaille.com/
  url: https://tobiemarierrobitaille.com/en/
  description: |
    Portfolio site for director of photography Tobie Marier Robitaille
  categories:
    - Portfolio
    - Gallery
  built_by: Mill3 Studio
  built_by_url: https://mill3.studio/en/
  featured: false
- title: Mahipat's Portfolio
  main_url: https://mojaave.com/
  url: https://mojaave.com
  source_url: https://github.com/mhjadav/mojaave
  description: >
    mojaave.com is Mahipat's portfolio, I have developed it using Gatsby v2 and
    Bootstrap, To get in touch with people looking for full-stack developer.
  categories:
    - Portfolio
    - Web Development
  built_by: Mahipat Jadav
  built_by_url: https://mojaave.com/
  featured: false
- title: Mintfort
  main_url: https://mintfort.com/
  url: https://mintfort.com/
  source_url: https://github.com/MintFort/mintfort.com
  description: >
    Mintfort, the first crypto-friendly bank account. Store and manage assets on
    the blockchain.
  categories:
    - Technology
    - Finance
  built_by: Axel Fuhrmann
  built_by_url: https://axelfuhrmann.com/
  featured: false
- title: React Native Explorer
  main_url: https://react-native-explorer.firebaseapp.com
  url: https://react-native-explorer.firebaseapp.com
  description: |
    Explorer React Native packages and examples effortlessly.
  categories:
    - Education
  featured: false
- title: 500Tech
  main_url: https://500tech.com/
  url: https://500tech.com/
  featured: false
  categories:
    - Web Development
    - Agency
    - Open Source
- title: eworld
  main_url: https://eworld.herokuapp.com/
  url: https://eworld.herokuapp.com/
  featured: false
  categories:
    - E-commerce
    - Technology
- title: It's a Date
  description: >
    It's a Date is a dating app that actually involves dating.
  main_url: https://www.itsadate.app/
  url: https://www.itsadate.app/
  featured: false
  categories:
    - App
    - Blog
- title: Node.js HBase
  description: >
    Asynchronous HBase client for NodeJs using REST.
  main_url: https://hbase.js.org/
  url: https://hbase.js.org/
  source_url: https://github.com/adaltas/node-hbase
  categories:
    - Documentation
    - Open Source
    - Technology
  built_by: David Worms
  built_by_url: http://www.adaltas.com
  featured: false
- title: Peter Kroyer - Web Design / Web Development
  main_url: https://www.peterkroyer.at/en/
  url: https://www.peterkroyer.at/en/
  description: >
    Freelance web designer / web developer based in Vienna, Austria (Wien, Österreich).
  categories:
    - Agency
    - Web Development
    - Design
    - Portfolio
    - Freelance
  built_by: Peter Kroyer
  built_by_url: https://www.peterkroyer.at/
  featured: false
- title: Geddski
  main_url: https://gedd.ski
  url: https://gedd.ski
  description: >
    frontend mastery blog - level up your UI game.
  categories:
    - Web Development
    - Education
    - Productivity
    - User Experience
  built_by: Dave Geddes
  built_by_url: https://twitter.com/geddski
  featured: false
- title: Rung
  main_url: https://rung.com.br/
  url: https://rung.com.br/
  description: >
    Rung alerts you about the exceptionalities of your personal and professional life.
  categories:
    - API
    - Technology
    - Travel
  featured: false
- title: Mokkapps
  main_url: https://www.mokkapps.de/
  url: https://www.mokkapps.de/
  source_url: https://github.com/mokkapps/website
  description: >
    Portfolio website from Michael Hoffmann. Passionate software developer with focus on web-based technologies.
  categories:
    - Blog
    - Portfolio
    - Web Development
    - Mobile Development
  featured: false
- title: Premier Octet
  main_url: https://www.premieroctet.com/
  url: https://www.premieroctet.com/
  description: >
    Premier Octet is a React-based agency
  categories:
    - Agency
    - Web Development
    - Mobile Development
  featured: false
- title: Thorium
  main_url: https://www.thoriumsim.com/
  url: https://www.thoriumsim.com/
  source_url: https://github.com/thorium-sim/thoriumsim.com
  description: >
    Thorium - Open-source Starship Simulator Controls for Live Action Role Play
  built_by: Alex Anderson
  built_by_url: https://twitter.com/ralex1993
  categories:
    - Blog
    - Portfolio
    - Documentation
    - Marketing
    - Education
    - Entertainment
    - Open Source
    - Web Development
  featured: false
- title: Cameron Maske
  main_url: https://www.cameronmaske.com/
  url: https://www.cameronmaske.com/courses/introduction-to-pytest/
  source_url: https://github.com/cameronmaske/cameronmaske.com-v2
  description: >
    The homepage of Cameron Maske, a freelance full-stack developer, who is currently working on a free pytest video course
  categories:
    - Education
    - Video
    - Portfolio
    - Freelance
  featured: false
- title: Studenten bilden Schüler
  description: >
    Studenten bilden Schüler e.V. is a German student-run nonprofit initiative that aims to
    contribute to more equal educational opportunities by providing free tutoring to refugees
    and children from underprivileged families. The site is built on Gatsby v2, styled-components
    and Contentful. It supports Google Analytics, fluid typography and Algolia search.
  main_url: https://studenten-bilden-schueler.de
  url: https://studenten-bilden-schueler.de
  source_url: https://github.com/StudentenBildenSchueler/homepage
  categories:
    - Education
    - Nonprofit
    - Blog
  built_by: Janosh Riebesell
  built_by_url: https://janosh.io
  featured: false
- title: Mike's Remote List
  main_url: https://www.mikesremotelist.com
  url: https://www.mikesremotelist.com
  description: >
    A list of remote jobs, updated throughout the day. Built on Gatsby v1 and powered by Contentful, Google Sheets, string and sticky tape.
  categories:
    - Marketing
  featured: false
- title: Madvoid
  main_url: https://madvoid.com/
  url: https://madvoid.com/screenshot/
  featured: false
  description: >
    Madvoid is a team of expert developers dedicated to creating simple, clear, usable and blazing fast web and mobile apps.
    We are coders that help companies and agencies to create social & interactive experiences.
    This includes full-stack development using React, WebGL, Static Site Generators, Ruby On Rails, Phoenix, GraphQL, Chatbots, CI / CD, Docker and more!
  categories:
    - Portfolio
    - Technology
    - Web Development
    - Agency
    - Marketing
  built_by: Jean-Paul Bonnetouche
  built_by_url: https://twitter.com/_jpb
- title: MOMNOTEBOOK.COM
  description: >
    Sharing knowledge and experiences that make childhood and motherhood rich, vibrant and healthy.
  main_url: https://momnotebook.com/
  url: https://momnotebook.com/
  featured: false
  built_by: Aleksander Hansson
  built_by_url: https://www.linkedin.com/in/aleksanderhansson/
  categories:
    - Blog
- title: Pirate Studios
  description: >
    Reinventing music studios with 24/7 self service rehearsal, DJ & production rooms available around the world.
  main_url: https://www.piratestudios.co
  url: https://www.piratestudios.co
  featured: false
  built_by: The Pirate Studios team
  built_by_url: https://github.com/piratestudios/
  categories:
    - Music
- title: Aurora EOS
  main_url: https://www.auroraeos.com/
  url: https://www.auroraeos.com/
  featured: false
  categories:
    - Finance
    - Marketing
    - Blog
  built_by: Corey Ward
  built_by_url: http://www.coreyward.me/
- title: MadeComfy
  main_url: https://madecomfy.com.au/
  url: https://madecomfy.com.au/
  description: >
    Short term rental management startup, using Contentful + Gatsby + CircleCI
  featured: false
  categories:
    - Travel
  built_by: Lucas Vilela
  built_by_url: https://madecomfy.com.au/
- title: Tiger Facility Services
  description: >
    Tiger Facility Services combines facility management expertise with state of the art software to offer a sustainable and customer oriented cleaning and facility service.
  main_url: https://www.tigerfacilityservices.com/de-en/
  url: https://www.tigerfacilityservices.com/de-en/
  featured: false
  categories:
    - Marketing
- title: Luciano Mammino's blog
  description: >
    Tech & programming blog of Luciano Mammino a.k.a. "loige", Full-Stack Web Developer and International Speaker
  main_url: https://loige.co
  url: https://loige.co
  featured: false
  categories:
    - Blog
    - Web Development
  built_by: Luciano Mammino
  built_by_url: https://loige.co
- title: Wire • Secure collaboration platform
  description: >
    Corporate website of Wire, an open source, end-to-end encrypted collaboration platform
  main_url: https://wire.com
  url: https://wire.com
  featured: false
  categories:
    - Open Source
    - Productivity
    - Technology
    - Blog
    - App
  built_by: Wire team
  built_by_url: https://github.com/orgs/wireapp/people
- title: J. Patrick Raftery
  main_url: https://www.jpatrickraftery.com
  url: https://www.jpatrickraftery.com
  description: J. Patrick Raftery is an opera singer and voice teacher based in Vancouver, BC.
  categories:
    - Portfolio
    - Music
  built_by: Michael Uloth
  built_by_url: https://www.michaeluloth.com
  featured: false
- title: Aria Umezawa
  main_url: https://www.ariaumezawa.com
  url: https://www.ariaumezawa.com
  description: Aria Umezawa is a director, producer, and writer currently based in San Francisco. Site designed by Stephen Bell.
  categories:
    - Portfolio
    - Music
    - Entertainment
  built_by: Michael Uloth
  built_by_url: https://www.michaeluloth.com
  featured: false
- title: Pomegranate Opera
  main_url: https://pomegranateopera.netlify.app
  url: https://pomegranateopera.netlify.app
  description: Pomegranate Opera is a lesbian opera written by Amanda Hale & Kye Marshall. Site designed by Stephen Bell.
  categories:
    - Gallery
    - Music
  built_by: Michael Uloth
  built_by_url: https://www.michaeluloth.com
  featured: false
- title: Daniel Cabena
  main_url: https://www.danielcabena.com
  url: https://www.danielcabena.com
  description: Daniel Cabena is a Canadian countertenor highly regarded in both Canada and Europe for prize-winning performances ranging from baroque to contemporary repertoire. Site designed by Stephen Bell.
  categories:
    - Portfolio
    - Music
  built_by: Michael Uloth
  built_by_url: https://www.michaeluloth.com
  featured: false
- title: Artist.Center
  main_url: https://artistcenter.netlify.app
  url: https://artistcenter.netlify.app
  description: The marketing page for Artist.Center, a soon-to-launch platform designed to connect opera singers to opera companies. Site designed by Stephen Bell.
  categories:
    - Music
  built_by: Michael Uloth
  built_by_url: https://www.michaeluloth.com
  featured: false
- title: DG Volo & Company
  main_url: https://www.dgvolo.com
  url: https://www.dgvolo.com
  description: DG Volo & Company is a Toronto-based investment consultancy. Site designed by Stephen Bell.
  categories:
    - Finance
  built_by: Michael Uloth
  built_by_url: https://www.michaeluloth.com
  featured: false
- title: Shawna Lucey
  main_url: https://www.shawnalucey.com
  url: https://www.shawnalucey.com
  description: Shawna Lucey is an American theater and opera director based in New York City. Site designed by Stephen Bell.
  categories:
    - Portfolio
    - Music
    - Entertainment
  built_by: Michael Uloth
  built_by_url: https://www.michaeluloth.com
  featured: false
- title: Leyan Lo
  main_url: https://www.leyanlo.com
  url: https://www.leyanlo.com
  description: >
    Leyan Lo’s personal website
  categories:
    - Portfolio
  built_by: Leyan Lo
  built_by_url: https://www.leyanlo.com
  featured: false
- title: Hawaii National Bank
  url: https://hawaiinational.bank
  main_url: https://hawaiinational.bank
  description: Hawaii National Bank's highly personalized service has helped loyal customers & locally owned businesses achieve their financial dreams for over 50 years.
  categories:
    - Finance
  built_by: Wall-to-Wall Studios
  built_by_url: https://walltowall.com
  featured: false
- title: Coletiv
  url: https://coletiv.com
  main_url: https://coletiv.com
  description: Coletiv teams up with companies of all sizes to design, develop & launch digital products for iOS, Android & the Web.
  categories:
    - Technology
    - Agency
    - Web Development
  built_by: Coletiv
  built_by_url: https://coletiv.com
  featured: false
- title: janosh.io
  description: >
    Personal blog and portfolio of Janosh Riebesell. The site is built with Gatsby v2 and designed
    entirely with styled-components v4. Much of the layout was achieved with CSS grid. It supports
    Google Analytics, fluid typography and Algolia search.
  main_url: https://janosh.io
  url: https://janosh.io
  source_url: https://github.com/janosh/janosh.io
  categories:
    - Portfolio
    - Blog
    - Science
    - Photography
    - Travel
  built_by: Janosh Riebesell
  built_by_url: https://janosh.io
  featured: false
- title: Gold Edge Training
  url: https://www.goldedgetraining.co.uk
  main_url: https://www.goldedgetraining.co.uk
  description: >
    AAT approved online distance learning accountancy training provider. Branded landing page / mini brochure promoting competitor differentiators, student testimonials, offers, service benefits and features. Designed to both inform potential students and encourage visits to company e-commerce site or direct company contact.
  categories:
    - Education
    - Learning
    - Landing Page
    - Business
    - Finance
  built_by: Leo Furze-Waddock
  built_by_url: https://www.linkedin.com/in/lfurzewaddock
- title: Gatsby Manor
  description: >
    We build themes for gatsby. We have themes for all projects including personal,
    portfolio, e-commerce, landing pages and more. We also run an in-house
    web dev and design studio. If you cannot find what you want, we can build it for you!
    Email us at gatsbymanor@gmail.com with questions.
  main_url: https://www.gatsbymanor.com
  url: https://www.gatsbymanor.com
  source_url: https://github.com/gatsbymanor
  categories:
    - Web Development
    - Agency
    - Technology
    - Freelance
  built_by: Steven Natera
  built_by_url: https://stevennatera.com
- title: Ema Suriano's Portfolio
  main_url: https://emasuriano.com/
  url: https://emasuriano.com/
  description: >
    Ema Suriano's portfolio to display information about him, his projects and what he's writing about.
  categories:
    - Portfolio
    - Technology
    - Web Development
  built_by: Ema Suriano
  built_by_url: https://emasuriano.com/
  featured: false
- title: Luan Orlandi
  main_url: https://luanorlandi.github.io
  url: https://luanorlandi.github.io
  source_url: https://github.com/luanorlandi/luanorlandi.github.io
  description: >
    Luan Orlandi's personal website. Brazilian web developer, enthusiast in React and Gatsby.
  categories:
    - Blog
    - Portfolio
    - Web Development
  built_by: Luan Orlandi
  built_by_url: https://github.com/luanorlandi
- title: Mobius Labs
  main_url: https://mobius.ml
  url: https://mobius.ml
  description: >
    Mobius Labs landing page, a Start-up working on Computer Vision
  categories:
    - Landing Page
    - Marketing
    - Technology
  built_by: sktt
  built_by_url: https://github.com/sktt
- title: EZAgrar
  main_url: https://www.ezagrar.at/en/
  url: https://www.ezagrar.at/en/
  description: >
    EZAgrar.at is the homepage of the biggest agricultural machinery dealership in Austria. In total 8 pages will be built for this client reusing a lot of components between them.
  categories:
    - E-commerce
    - Marketing
  built_by: MangoART
  built_by_url: https://www.mangoart.at
  featured: false
- title: OAsome blog
  main_url: https://oasome.blog/
  url: https://oasome.blog/
  source_url: https://github.com/oorestisime/oasome
  description: >
    Paris-based Cypriot adventurers. A and O. Lovers of life and travel. Want to get a glimpse of the OAsome world?
  categories:
    - Blog
    - Photography
    - Travel
  built_by: Orestis Ioannou
  featured: false
- title: Brittany Chiang
  main_url: https://brittanychiang.com/
  url: https://brittanychiang.com/
  source_url: https://github.com/bchiang7/v4
  description: >
    Personal website and portfolio of Brittany Chiang built with Gatsby v2
  categories:
    - Portfolio
  built_by: Brittany Chiang
  built_by_url: https://github.com/bchiang7
  featured: false
- title: Fitekran
  description: >
    One of the most visited Turkish blogs about health, sports and healthy lifestyle, that has been rebuilt with Gatsby v2 using WordPress.
  main_url: https://www.fitekran.com
  url: https://www.fitekran.com
  categories:
    - Science
    - Healthcare
    - Blog
  built_by: Burak Tokak
  built_by_url: https://www.buraktokak.com
- title: Serverless
  main_url: https://serverless.com
  url: https://serverless.com
  description: >
    Serverless.com – Build web, mobile and IoT applications with serverless architectures using AWS Lambda, Azure Functions, Google CloudFunctions & more!
  categories:
    - Technology
    - Web Development
  built_by: Codebrahma
  built_by_url: https://codebrahma.com
  featured: false
- title: Dive Bell
  main_url: https://divebell.band/
  url: https://divebell.band/
  description: >
    Simple site for a band to list shows dates and videos (499 on lighthouse)
  categories:
    - Music
  built_by: Matt Bagni
  built_by_url: https://mattbag.github.io
  featured: false
- title: Mayer Media Co.
  main_url: https://mayermediaco.com/
  url: https://mayermediaco.com/
  description: >
    Freelance Web Development and Digital Marketing
  categories:
    - Web Development
    - Marketing
    - Blog
  source_url: https://github.com/MayerMediaCo/MayerMediaCo2.0
  built_by: Danny Mayer
  built_by_url: https://twitter.com/mayermediaco
  featured: false
- title: Jan Czizikow Portfolio
  main_url: https://www.janczizikow.com/
  url: https://www.janczizikow.com/
  source_url: https://github.com/janczizikow/janczizikow-portfolio
  description: >
    Simple personal portfolio site built with Gatsby
  categories:
    - Portfolio
    - Freelance
    - Web Development
  built_by: Jan Czizikow
  built_by_url: https://github.com/janczizikow
- title: Carbon Design Systems
  main_url: http://www.carbondesignsystem.com/
  url: http://www.carbondesignsystem.com/
  description: >
    The Carbon Design System is integrating the new IBM Design Ethos and Language. It represents a completely fresh approach to the design of all things at IBM.
  categories:
    - Design System
    - Documentation
  built_by: IBM
  built_by_url: https://www.ibm.com/
  featured: false
- title: Mozilla Mixed Reality
  main_url: https://mixedreality.mozilla.org/
  url: https://mixedreality.mozilla.org/
  description: >
    Virtual Reality for the free and open Web.
  categories:
    - Open Source
  built_by: Mozilla
  built_by_url: https://www.mozilla.org/
  featured: false
- title: Uniform Hudl Design System
  main_url: http://uniform.hudl.com/
  url: http://uniform.hudl.com/
  description: >
    A single design system to ensure every interface feels like Hudl. From the colors we use to the size of our buttons and what those buttons say, Uniform has you covered. Check the guidelines, copy the code and get to building.
  categories:
    - Design System
    - Open Source
    - Design
  built_by: Hudl
  built_by_url: https://www.hudl.com/
- title: Subtle UI
  main_url: https://subtle-ui.netlify.app/
  url: https://subtle-ui.netlify.app/
  source_url: https://github.com/ryanwiemer/subtle-ui
  description: >
    A collection of clever yet understated user interactions found on the web.
  categories:
    - Web Development
    - Open Source
    - User Experience
  built_by: Ryan Wiemer
  built_by_url: https://www.ryanwiemer.com/
  featured: false
- title: developer.bitcoin.com
  main_url: https://developer.bitcoin.com/
  url: https://developer.bitcoin.com/
  description: >
    Bitbox based bitcoin.com developer platform and resources.
  categories:
    - Finance
  featured: false
- title: Barmej
  main_url: https://app.barmej.com/
  url: https://app.barmej.com/
  description: >
    An interactive platform to learn different programming languages in Arabic for FREE
  categories:
    - Education
    - Programming
    - Learning
  built_by: Obytes
  built_by_url: https://www.obytes.com/
  featured: false
- title: Emergence
  main_url: https://emcap.com/
  url: https://emcap.com/
  description: >
    Emergence is a top enterprise cloud venture capital firm. We fund early stage ventures focusing on enterprise & SaaS applications. Emergence is one of the top VC firms in Silicon Valley.
  categories:
    - Marketing
    - Blog
  built_by: Upstatement
  built_by_url: https://www.upstatement.com/
  featured: false
- title: FPVtips
  main_url: https://fpvtips.com
  url: https://fpvtips.com
  source_url: https://github.com/jumpalottahigh/fpvtips
  description: >
    FPVtips is all about bringing racing drone pilots closer together, and getting more people into the hobby!
  categories:
    - Community
    - Education
  built_by: Georgi Yanev
  built_by_url: https://twitter.com/jumpalottahigh
  featured: false
- title: Georgi Yanev
  main_url: https://blog.georgi-yanev.com/
  url: https://blog.georgi-yanev.com/
  source_url: https://github.com/jumpalottahigh/blog.georgi-yanev.com
  description: >
    I write articles about FPV quads (building and flying), web development, smart home automation, life-long learning and other topics from my personal experience.
  categories:
    - Blog
  built_by: Georgi Yanev
  built_by_url: https://twitter.com/jumpalottahigh
  featured: false
- title: Bear Archery
  main_url: https://beararchery.com/
  url: https://beararchery.com/
  categories:
    - E-commerce
    - Sports
  built_by: Escalade Sports
  built_by_url: https://www.escaladesports.com/
  featured: false
- title: "attn:"
  main_url: https://www.attn.com/
  url: https://www.attn.com/
  categories:
    - Media
    - Entertainment
  built_by: "attn:"
  built_by_url: https://www.attn.com/
  featured: false
- title: Mirror Conf
  description: >
    Mirror Conf is a conference designed to empower designers and frontend developers who have a thirst for knowledge and want to broaden their horizons.
  main_url: https://www.mirrorconf.com/
  url: https://www.mirrorconf.com/
  categories:
    - Conference
    - Design
    - Web Development
  featured: false
- title: Startarium
  main_url: https://www.startarium.ro
  url: https://www.startarium.ro
  description: >
    Free entrepreneurship educational portal with more than 20000 users, hundreds of resources, crowdfunding, mentoring and investor pitching events facilitated.
  categories:
    - Education
    - Nonprofit
    - Entrepreneurship
  built_by: Cezar Neaga
  built_by_url: https://twitter.com/cezarneaga
  featured: false
- title: Microlink
  main_url: https://microlink.io/
  url: https://microlink.io/
  description: >
    Extract structured data from any website.
  categories:
    - Web Development
    - API
  built_by: Kiko Beats
  built_by_url: https://kikobeats.com/
  featured: false
- title: Kevin Legrand
  url: https://k-legrand.com
  main_url: https://k-legrand.com
  source_url: https://github.com/Manoz/k-legrand.com
  description: >
    Personal website and blog built with love with Gatsby v2
  categories:
    - Blog
    - Portfolio
    - Web Development
  built_by: Kevin Legrand
  built_by_url: https://k-legrand.com
  featured: false
- title: David James Portfolio
  main_url: https://dfjames.com/
  url: https://dfjames.com/
  source_url: https://github.com/daviddeejjames/dfjames-gatsby
  description: >
    Portfolio Site using GatsbyJS and headless WordPress
  categories:
    - WordPress
    - Portfolio
    - Blog
  built_by: David James
  built_by_url: https://twitter.com/daviddeejjames
- title: Hypertext Candy
  url: https://www.hypertextcandy.com/
  main_url: https://www.hypertextcandy.com/
  description: >
    Blog about web development. Laravel, Vue.js, etc.
  categories:
    - Blog
    - Web Development
  built_by: Masahiro Harada
  built_by_url: https://twitter.com/_Masahiro_H_
  featured: false
- title: Maxence Poutord's blog
  description: >
    Tech & programming blog of Maxence Poutord, Software Engineer, Serial Traveler and Public Speaker
  main_url: https://www.maxpou.fr
  url: https://www.maxpou.fr
  featured: false
  categories:
    - Blog
    - Web Development
  built_by: Maxence Poutord
  built_by_url: https://www.maxpou.fr
- title: The Noted Project
  url: https://thenotedproject.org
  main_url: https://thenotedproject.org
  source_url: https://github.com/ianbusko/the-noted-project
  description: >
    Website to showcase the ethnomusicology research for The Noted Project.
  categories:
    - Portfolio
    - Education
    - Gallery
  built_by: Ian Busko
  built_by_url: https://github.com/ianbusko
  featured: false
- title: People For Bikes
  url: https://2017.peopleforbikes.org/
  main_url: https://2017.peopleforbikes.org/
  categories:
    - Community
    - Sports
    - Gallery
    - Nonprofit
  built_by: PeopleForBikes
  built_by_url: https://peopleforbikes.org/about-us/who-we-are/staff/
  featured: false
- title: Wide Eye
  description: >
    Creative agency specializing in interactive design, web development, and digital communications.
  url: https://wideeye.co/
  main_url: https://wideeye.co/
  categories:
    - Design
    - Web Development
  built_by: Wide Eye
  built_by_url: https://wideeye.co/about-us/
  featured: false
- title: CodeSandbox
  description: >
    CodeSandbox is an online editor that helps you create web applications, from prototype to deployment.
  url: https://codesandbox.io/
  main_url: https://codesandbox.io/
  categories:
    - Web Development
  featured: false
- title: Marvel
  description: >
    The all-in-one platform powering design.
  url: https://marvelapp.com/
  main_url: https://marvelapp.com/
  categories:
    - Design
  featured: false
- title: Designcode.io
  description: >
    Learn to design and code React apps.
  url: https://designcode.io
  main_url: https://designcode.io
  categories:
    - Learning
  featured: false
- title: Happy Design
  description: >
    The Brand and Product Team Behind Happy Money
  url: https://design.happymoney.com/
  main_url: https://design.happymoney.com/
  categories:
    - Design
    - Finance
- title: Weihnachtsmarkt.ms
  description: >
    Explore the christmas market in Münster (Westf).
  url: https://weihnachtsmarkt.ms/
  main_url: https://weihnachtsmarkt.ms/
  source_url: https://github.com/codeformuenster/weihnachtsmarkt
  categories:
    - Gallery
    - Food
  built_by: Code for Münster during MSHACK18
  featured: false
- title: Code Championship
  description: >
    Competitive coding competitions for students from 3rd to 8th grade. Code is Sport.
  url: https://www.codechampionship.com
  main_url: https://www.codechampionship.com
  categories:
    - Learning
    - Education
    - Sports
  built_by: Abamath LLC
  built_by_url: https://www.abamath.com
  featured: false
- title: Wieden+Kennedy
  description: >
    Wieden+Kennedy is an independent, global creative company.
  categories:
    - Technology
    - Web Development
    - Agency
    - Marketing
  url: https://www.wk.com
  main_url: https://www.wk.com
  built_by: Wieden Kennedy
  built_by_url: https://www.wk.com/about/
  featured: false
- title: Testing JavaScript
  description: >
    This course will teach you the fundamentals of testing your JavaScript applications using eslint, Flow, Jest, and Cypress.
  url: https://testingjavascript.com/
  main_url: https://testingjavascript.com/
  categories:
    - Learning
    - Education
    - JavaScript
  built_by: Kent C. Dodds
  built_by_url: https://kentcdodds.com/
  featured: false
- title: Use Hooks
  description: >
    One new React Hook recipe every day.
  url: https://usehooks.com/
  main_url: https://usehooks.com/
  categories:
    - Learning
  built_by: Gabe Ragland
  built_by_url: https://twitter.com/gabe_ragland
  featured: false
- title: Ambassador
  url: https://www.getambassador.io
  main_url: https://www.getambassador.io
  description: >
    Open source, Kubernetes-native API Gateway for microservices built on Envoy.
  categories:
    - Open Source
    - Documentation
    - Technology
  built_by: Datawire
  built_by_url: https://www.datawire.io
  featured: false
- title: Clubhouse
  main_url: https://clubhouse.io
  url: https://clubhouse.io
  description: >
    The intuitive and powerful project management platform loved by software teams of all sizes. Built with Gatsby v2 and Prismic
  categories:
    - Technology
    - Blog
    - Productivity
    - Community
    - Design
    - Open Source
  built_by: Ueno.
  built_by_url: https://ueno.co
  featured: false
- title: Asian Art Collection
  url: http://artmuseum.princeton.edu/asian-art/
  main_url: http://artmuseum.princeton.edu/asian-art/
  description: >
    Princeton University has a branch dealing with state of art.They have showcased ore than 6,000 works of Asian art are presented alongside ongoing curatorial and scholarly research
  categories:
    - Marketing
  featured: false
- title: QHacks
  url: https://qhacks.io
  main_url: https://qhacks.io
  source_url: https://github.com/qhacks/qhacks-website
  description: >
    QHacks is Queen’s University’s annual hackathon! QHacks was founded in 2016 with a mission to advocate and incubate the tech community at Queen’s University and throughout Canada.
  categories:
    - Education
    - Technology
    - Podcast
  featured: false
- title: Tyler McGinnis
  url: https://tylermcginnis.com/
  main_url: https://tylermcginnis.com/
  description: >
    The linear, course based approach to learning web technologies.
  categories:
    - Education
    - Technology
    - Podcast
    - Web Development
  featured: false
- title: a11y with Lindsey
  url: https://www.a11ywithlindsey.com/
  main_url: https://www.a11ywithlindsey.com/
  source_url: https://github.com/lkopacz/a11y-with-lindsey
  description: >
    To help developers navigate accessibility jargon, write better code, and to empower them to make their Internet, Everyone's Internet.
  categories:
    - Education
    - Blog
    - Technology
  built_by: Lindsey Kopacz
  built_by_url: https://twitter.com/littlekope0903
  featured: false
- title: DEKEMA
  url: https://www.dekema.com/
  main_url: https://www.dekema.com/
  description: >
    Worldclass crafting: Furnace, fervor, fulfillment. Delivering highest demand for future craftsmanship. Built using Gatsby v2 and Prismic.
  categories:
    - Healthcare
    - Science
    - Technology
  built_by: Crisp Studio
  built_by_url: https://crisp.studio
  featured: false
- title: Ramón Chancay
  description: >-
    Front-end / Back-end Developer in Guayaquil Ecuador.
    Currently at Everymundo, previously at El Universo.
    I enjoy teaching and sharing what I know.
    I give professional advice to developers and companies.
    My wife and my children are everything in my life.
  main_url: https://ramonchancay.me/
  url: https://ramonchancay.me/
  source_url: https://github.com/devrchancay/personal-site
  featured: false
  categories:
    - Blog
    - Technology
    - Web Development
  built_by: Ramón Chancay
  built_by_url: https://ramonchancay.me/
- title: Acclimate Consulting
  main_url: https://www.acclimate.io/
  url: https://www.acclimate.io/
  description: >-
    Acclimate is a consulting firm that puts organizations back in control with data-driven strategies and full-stack applications.
  categories:
    - Technology
    - Consulting
  built_by: Andrew Wilson
  built_by_url: https://github.com/andwilson
  featured: false
- title: Flyright
  url: https://flyright.co/
  main_url: https://flyright.co/
  description: >-
    Flyright curates everything you need for international travel in one tidy place 💜
  categories:
    - Technology
    - App
  built_by: Ty Hopp
  built_by_url: https://github.com/tyhopp
  featured: false
- title: Vets Who Code
  url: https://vetswhocode.io/
  main_url: https://vetswhocode.io/
  description: >-
    VetsWhoCode is a non-profit organization dedicated to training military veterans & giving them the skills they need transition into tech careers.
  categories:
    - Technology
    - Nonprofit
  featured: false
- title: Patreon Blog
  url: https://blog.patreon.com/
  main_url: https://blog.patreon.com/
  description: >-
    Official blog of Patreon.com
  categories:
    - Blog
  featured: false
- title: Full Beaker
  url: https://fullbeaker.com/
  main_url: https://fullbeaker.com/
  description: >-
    Full Beaker provides independent advice online about careers and home ownership, and connect anyone who asks with companies that can help them.
  categories:
    - Consulting
  featured: false
- title: Citywide Holdup
  url: https://citywideholdup.org/
  main_url: https://citywideholdup.org/
  description: >-
    Citywide Holdup is an annual fundraising event held around early November in the city of Austin, TX hosted by the Texas Wranglers benefitting Easter Seals of Central Texas, a non-profit organization that provides exceptional services, education, outreach and advocacy so that people with disabilities can live, learn, work and play in our communities.
  categories:
    - Nonprofit
    - Event
  built_by: Cameron Rison
  built_by_url: https://github.com/killakam3084
  featured: false
- title: Dawn Labs
  url: https://dawnlabs.io
  main_url: https://dawnlabs.io
  description: >-
    Thoughtful products for inspired teams. With a holistic approach to engineering and design, we partner with startups and enterprises to build for the digital era.
  categories:
    - Technology
    - Agency
    - Web Development
  featured: false
- title: COOP by Ryder
  url: https://coop.com/
  main_url: https://coop.com/
  description: >
    COOP is a platform that connects fleet managers that have idle vehicles to businesses that are looking to rent vehicles. COOP simplifies the process and paperwork required to safely share vehicles between business owners.
  categories:
    - Marketing
  built_by: Crispin Porter Bogusky
  built_by_url: http://www.cpbgroup.com/
  featured: false
- title: Propapanda
  url: https://propapanda.eu/
  main_url: https://propapanda.eu/
  description: >
    Is a creative production house based in Tallinn, Estonia. We produce music videos, commercials, films and campaigns – from scratch to finish.
  categories:
    - Video
    - Portfolio
    - Agency
    - Media
  built_by: Henry Kehlmann
  built_by_url: https://github.com/madhenry/
  featured: false
- title: JAMstack.paris
  url: https://jamstack.paris/
  main_url: https://jamstack.paris/
  source_url: https://github.com/JAMstack-paris/jamstack.paris
  description: >
    JAMstack-focused, bi-monthly meetup in Paris
  categories:
    - Web Development
  built_by: Matthieu Auger & Nicolas Goutay
  built_by_url: https://github.com/JAMstack-paris
  featured: false
- title: DexWallet - The only Wallet you need by Dexlab
  main_url: https://www.dexwallet.io/
  url: https://www.dexwallet.io/
  source_url: https://github.com/dexlab-io/DexWallet-website
  featured: false
  description: >-
    DexWallet is a secure, multi-chain, mobile wallet with an upcoming one-click exchange for mobile.
  categories:
    - App
    - Open Source
  built_by: DexLab
  built_by_url: https://github.com/dexlab-io
- title: Kings Valley Paving
  url: https://kingsvalleypaving.com
  main_url: https://kingsvalleypaving.com
  description: >
    Kings Valley Paving is an asphalt, paving and concrete company serving the commercial, residential and industrial sectors in the Greater Toronto Area. Site designed by Stephen Bell.
  categories:
    - Marketing
  built_by: Michael Uloth
  built_by_url: https://www.michaeluloth.com
  featured: false
- title: Peter Barrett
  url: https://www.peterbarrett.ca
  main_url: https://www.peterbarrett.ca
  description: >
    Peter Barrett is a Canadian baritone from Newfoundland and Labrador who performs opera and concert repertoire in Canada, the U.S. and around the world. Site designed by Stephen Bell.
  categories:
    - Portfolio
    - Music
  built_by: Michael Uloth
  built_by_url: https://www.michaeluloth.com
  featured: false
- title: NARCAN
  main_url: https://www.narcan.com
  url: https://www.narcan.com
  description: >
    NARCAN Nasal Spray is the first and only FDA-approved nasal form of naloxone for the emergency treatment of a known or suspected opioid overdose.
  categories:
    - Healthcare
  built_by: NARCAN
  built_by_url: https://www.narcan.com
  featured: false
- title: Ritual
  main_url: https://ritual.com
  url: https://ritual.com
  description: >
    Ritual started with a simple question, what exactly is in women's multivitamins? This is the story of what happened when our founder Kat started searching for answers — the story of Ritual.
  categories:
    - Healthcare
  built_by: Ritual
  built_by_url: https://ritual.com
  featured: false
- title: Truebill
  main_url: https://www.truebill.com
  url: https://www.truebill.com
  description: >
    Truebill empowers you to take control of your money.
  categories:
    - Finance
  built_by: Truebill
  built_by_url: https://www.truebill.com
  featured: false
- title: Smartling
  main_url: https://www.smartling.com
  url: https://www.smartling.com
  description: >
    Smartling enables you to automate, manage, and professionally translate content so that you can do more with less.
  categories:
    - Marketing
  built_by: Smartling
  built_by_url: https://www.smartling.com
  featured: false
- title: Clear
  main_url: https://www.clearme.com
  url: https://www.clearme.com
  description: >
    At clear, we’re working toward a future where you are your ID, enabling you to lead an unstoppable life.
  categories:
    - Security
  built_by: Clear
  built_by_url: https://www.clearme.com
  featured: false
- title: VS Code Rocks
  main_url: https://vscode.rocks
  url: https://vscode.rocks
  source_url: https://github.com/lannonbr/vscode-rocks
  featured: false
  description: >
    VS Code Rocks is a place for weekly news on the newest features and updates to Visual Studio Code as well as trending extensions and neat tricks to continually improve your VS Code skills.
  categories:
    - Open Source
    - Blog
    - Web Development
  built_by: Benjamin Lannon
  built_by_url: https://github.com/lannonbr
- title: Particle
  main_url: https://www.particle.io
  url: https://www.particle.io
  featured: false
  description: Particle is a fully-integrated IoT platform that offers everything you need to deploy an IoT product.
  categories:
    - Marketing
- title: freeCodeCamp curriculum
  main_url: https://learn.freecodecamp.org
  url: https://learn.freecodecamp.org
  featured: false
  description: Learn to code with free online courses, programming projects, and interview preparation for developer jobs.
  categories:
    - Web Development
    - Learning
- title: Tandem
  main_url: https://www.tandem.co.uk
  url: https://www.tandem.co.uk
  description: >
    We're on a mission to free you of money misery. Our app, card and savings account are designed to help you spend less time worrying about money and more time enjoying life.
  categories:
    - Finance
    - App
  built_by: Tandem
  built_by_url: https://github.com/tandembank
  featured: false
- title: Monbanquet.fr
  main_url: https://monbanquet.fr
  url: https://monbanquet.fr
  description: >
    Give your corporate events the food and quality it deserves, thanks to the know-how of the best local artisans.
  categories:
    - E-commerce
    - Food
    - Event
  built_by: Monbanquet.fr
  built_by_url: https://github.com/monbanquet
  featured: false
- title: The Leaky Cauldron Blog
  url: https://theleakycauldronblog.com
  main_url: https://theleakycauldronblog.com
  source_url: https://github.com/v4iv/theleakycauldronblog
  description: >
    A Brew of Awesomeness with a Pinch of Magic...
  categories:
    - Blog
  built_by: Vaibhav Sharma
  built_by_url: https://github.com/v4iv
  featured: false
- title: Wild Drop Surf Camp
  main_url: https://wilddropsurfcamp.com
  url: https://wilddropsurfcamp.com
  description: >
    Welcome to Portugal's best kept secret and be amazed with our nature. Here you can explore, surf, taste the world's best gastronomy and wine, feel the North Canyon's power with the biggest waves in the world and so many other amazing things. Find us, discover yourself!
  categories:
    - Travel
  built_by: Samuel Fialho
  built_by_url: https://samuelfialho.com
  featured: false
- title: JoinUp HR chatbot
  url: https://www.joinup.io
  main_url: https://www.joinup.io
  description: Custom HR chatbot for better candidate experience
  categories:
    - App
    - Technology
  featured: false
- title: JDCastro Web Design & Development
  main_url: https://jacobdcastro.com
  url: https://jacobdcastro.com
  source_url: https://github.com/jacobdcastro/personal-site
  featured: false
  description: >
    A small business site for freelance web designer and developer Jacob D. Castro. Includes professional blog, contact forms, and soon-to-come portfolio of sites for clients. Need a new website or an extra developer to share the workload? Feel free to check out the website!
  categories:
    - Blog
    - Portfolio
    - Business
    - Freelance
  built_by: Jacob D. Castro
  built_by_url: https://twitter.com/jacobdcastro
- title: Gatsby Tutorials
  main_url: https://www.gatsbytutorials.com
  url: https://www.gatsbytutorials.com
  source_url: https://github.com/ooloth/gatsby-tutorials
  featured: false
  description: >
    Gatsby Tutorials is a community-updated list of video, audio and written tutorials to help you learn GatsbyJS.
  categories:
    - Web Development
    - Education
    - Open Source
  built_by: Michael Uloth
  built_by_url: https://www.michaeluloth.com
- title: Grooovinger
  url: https://www.grooovinger.com
  main_url: https://www.grooovinger.com
  description: >
    Martin Grubinger, a web developer from Austria
  categories:
    - Portfolio
    - Web Development
  built_by: Martin Grubinger
  built_by_url: https://www.grooovinger.com
  featured: false
- title: LXDX - the Crypto Derivatives Exchange
  main_url: https://www.lxdx.co/
  url: https://www.lxdx.co/
  description: >
    LXDX is the world's fastest crypto exchange. Our mission is to bring innovative financial products to retail crypto investors, providing access to the same speed and scalability that institutional investors already depend on us to deliver each and every day.
  categories:
    - Marketing
    - Finance
  built_by: Corey Ward
  built_by_url: http://www.coreyward.me/
  featured: false
- title: Kyle McDonald
  url: https://kylemcd.com
  main_url: https://kylemcd.com
  source_url: https://github.com/kylemcd/personal-site-react
  description: >
    Personal site + blog for Kyle McDonald
  categories:
    - Blog
  built_by: Kyle McDonald
  built_by_url: https://kylemcd.com
  featured: false
- title: VSCode Power User Course
  main_url: https://VSCode.pro
  url: https://VSCode.pro
  description: >
    After 10 years with Sublime, I switched to VSCode. Love it. Spent 1000+ hours building a premium video course to help you switch today. 200+ power user tips & tricks turn you into a VSCode.pro
  categories:
    - Education
    - Learning
    - E-commerce
    - Marketing
    - Technology
    - Web Development
  built_by: Ahmad Awais
  built_by_url: https://twitter.com/MrAhmadAwais/
  featured: false
- title: Thijs Koerselman Portfolio
  main_url: https://www.vauxlab.com
  url: https://www.vauxlab.com
  featured: false
  description: >
    Portfolio of Thijs Koerselman. A freelance software engineer, full-stack web developer and sound designer.
  categories:
    - Portfolio
    - Business
    - Freelance
    - Technology
    - Web Development
    - Music
- title: Ad Hoc Homework
  main_url: https://homework.adhoc.team
  url: https://homework.adhoc.team
  description: >
    Ad Hoc builds government digital services that are fast, efficient, and usable by everyone. Ad Hoc Homework is a collection of coding and design challenges for candidates applying to our open positions.
  categories:
    - Web Development
    - Government
    - Healthcare
    - Programming
  built_by_url: https://adhoc.team
  featured: false
- title: Birra Napoli
  main_url: http://www.birranapoli.it
  url: http://www.birranapoli.it
  built_by: Ribrain
  built_by_url: https://www.ribrainstudio.com
  featured: false
  description: >
    Birra Napoli official site
  categories:
    - Landing Page
    - Business
    - Food
- title: Satispay
  url: https://www.satispay.com
  main_url: https://www.satispay.com
  categories:
    - Business
    - Finance
    - Technology
  built_by: Satispay
  built_by_url: https://www.satispay.com
  featured: false
- title: The Movie Database - Gatsby
  url: https://tmdb.lekoarts.de
  main_url: https://tmdb.lekoarts.de
  source_url: https://github.com/LekoArts/gatsby-source-tmdb-example
  categories:
    - Open Source
    - Entertainment
    - Gallery
  featured: false
  built_by: LekoArts
  built_by_url: https://github.com/LekoArts
  description: >
    Source from The Movie Database (TMDb) API (v3) in Gatsby. This example is built with react-spring, React hooks and react-tabs and showcases the gatsby-source-tmdb plugin. It also has some client-only paths and uses gatsby-image.
- title: LANDR - Creative Tools for Musicians
  url: https://www.landr.com/
  main_url: https://www.landr.com/en/
  categories:
    - Music
    - Technology
    - Business
    - Entrepreneurship
    - Freelance
    - Marketing
    - Media
  featured: false
  built_by: LANDR
  built_by_url: https://twitter.com/landr_music
  description: >
    Marketing website built for LANDR. LANDR is a web application that provides tools for musicians to master their music (using artificial intelligence), collaborate with other musicians, and distribute their music to multiple platforms.
- title: ClinicJS
  url: https://clinicjs.org/
  main_url: https://clinicjs.org/
  categories:
    - Technology
    - Documentation
  featured: false
  built_by: NearForm
  built_by_url: https://www.nearform.com/
  description: >
    Tools to help diagnose and pinpoint Node.js performance issues.
- title: KOBIT
  main_url: https://kobit.in
  url: https://kobit.in
  description: Automated Google Analytics Report with everything you need and more
  featured: false
  categories:
    - Marketing
    - Blog
  built_by: mottox2
  built_by_url: https://mottox2.com
- title: Aleksander Hansson
  main_url: https://ahansson.com
  url: https://ahansson.com
  featured: false
  description: >
    Portfolio website for Aleksander Hansson
  categories:
    - Portfolio
    - Business
    - Freelance
    - Technology
    - Web Development
    - Consulting
  built_by: Aleksander Hansson
  built_by_url: https://www.linkedin.com/in/aleksanderhansson/
- title: Surfing Nosara
  main_url: https://www.surfingnosara.com
  url: https://www.surfingnosara.com
  description: Real estate, vacation, and surf report hub for Nosara, Costa Rica
  featured: false
  categories:
    - Business
    - Blog
    - Gallery
    - Marketing
  built_by: Desarol
  built_by_url: https://www.desarol.com
- title: Crispin Porter Bogusky
  url: https://cpbgroup.com/
  main_url: https://cpbgroup.com/
  description: >
    We solve the world’s toughest communications problems with the most quantifiably potent creative assets.
  categories:
    - Agency
    - Design
    - Marketing
  built_by: Crispin Porter Bogusky
  built_by_url: https://cpbgroup.com/
  featured: false
- title: graphene-python
  url: https://graphene-python.org
  main_url: https://graphene-python.org
  description: Graphene is a collaboratively funded project.Graphene-Python is a library for building GraphQL APIs in Python easily.
  categories:
    - Library
    - API
    - Documentation
  featured: false
- title: Engel & Völkers Ibiza Holiday Rentals
  main_url: https://www.ev-ibiza.com/
  url: https://www.ev-ibiza.com/
  featured: false
  built_by: Ventura Digitalagentur
  description: >
    Engel & Völkers, one of the most successful real estate agencies in the world, offers luxury holiday villas to rent in Ibiza.
  categories:
    - Travel
- title: Sylvain Hamann's personal website
  url: https://shamann.fr
  main_url: https://shamann.fr
  source_url: https://github.com/sylvhama/shamann-gatsby/
  description: >
    Sylvain Hamann, web developer from France
  categories:
    - Portfolio
    - Web Development
  built_by: Sylvain Hamann
  built_by_url: https://twitter.com/sylvhama
  featured: false
- title: Luca Crea's portfolio
  main_url: https://lcrea.github.io
  url: https://lcrea.github.io
  description: >
    Portfolio and personal website of Luca Crea, an Italian software engineer.
  categories:
    - Portfolio
  built_by: Luca Crea
  built_by_url: https://github.com/lcrea
  featured: false
- title: Escalade Sports
  main_url: https://www.escaladesports.com/
  url: https://www.escaladesports.com/
  categories:
    - E-commerce
    - Sports
  built_by: Escalade Sports
  built_by_url: https://www.escaladesports.com/
  featured: false
- title: Exposify
  main_url: https://www.exposify.de/
  url: https://www.exposify.de/
  description: >
    This is our German website built with Gatsby 2.0, Emotion and styled-system.
    Exposify is a proptech startup and builds technology for real estate businesses.
    We provide our customers with an elegant agent software in combination
    with beautifully designed and fast websites.
  categories:
    - Web Development
    - Real Estate
    - Agency
    - Marketing
  built_by: Exposify
  built_by_url: https://www.exposify.de/
  featured: false
- title: Steak Point
  main_url: https://www.steakpoint.at/
  url: https://www.steakpoint.at/
  description: >
    Steak Restaurant in Vienna, Austria (Wien, Österreich).
  categories:
    - Food
  built_by: Peter Kroyer
  built_by_url: https://www.peterkroyer.at/
  featured: false
- title: Takumon blog
  main_url: https://takumon.com
  url: https://takumon.com
  source_url: https://github.com/Takumon/blog
  description: Java Engineer's tech blog.
  featured: false
  categories:
    - Blog
  built_by: Takumon
  built_by_url: https://twitter.com/inouetakumon
- title: DayThirty
  main_url: https://daythirty.com
  url: https://daythirty.com
  description: DayThirty - ideas for the new year.
  featured: false
  categories:
    - Marketing
  built_by: Jack Oliver
  built_by_url: https://twitter.com/mrjackolai
- title: TheAgencyProject
  main_url: https://theagencyproject.co
  url: https://theagencyproject.co
  description: Agency model, without agency overhead.
  categories:
    - Agency
  built_by: JV-LA
  built_by_url: https://jv-la.com
- title: Karen Hou's portfolio
  main_url: https://www.karenhou.com/
  url: https://www.karenhou.com/
  categories:
    - Portfolio
  built_by: Karen H. Developer
  built_by_url: https://github.com/karenhou
  featured: false
- title: Jean Luc Ponty
  main_url: https://ponty.com
  url: https://ponty.com
  description: Official site for Jean Luc Ponty, French virtuoso violinist and jazz composer.
  featured: false
  categories:
    - Music
    - Entertainment
  built_by: Othermachines
  built_by_url: https://othermachines.com
- title: Rosewood Family Advisors
  main_url: https://www.rfallp.com/
  url: https://www.rfallp.com/
  description: Rosewood Family Advisors LLP (Palo Alto) provides a diverse range of family office services customized for ultra high net worth individuals.
  featured: false
  categories:
    - Finance
    - Business
  built_by: Othermachines
  built_by_url: https://othermachines.com
- title: Standing By Company
  main_url: https://standingby.company
  url: https://standingby.company
  description: A brand experience design company led by Scott Mackenzie and Trent Barton.
  featured: false
  categories:
    - Design
    - Web Development
  built_by: Standing By Company
  built_by_url: https://standingby.company
- title: Ashley Thouret
  main_url: https://www.ashleythouret.com
  url: https://www.ashleythouret.com
  description: Official website of Canadian soprano Ashley Thouret. Site designed by Stephen Bell.
  categories:
    - Portfolio
    - Music
  built_by: Michael Uloth
  built_by_url: https://www.michaeluloth.com
  featured: false
- title: The AZOOR Society
  main_url: https://www.azoorsociety.org
  url: https://www.azoorsociety.org
  description: The AZOOR Society is a UK-based charity committed to promoting awareness of Acute Zonal Occult Outer Retinopathy and assisting further research. Site designed by Stephen Bell.
  categories:
    - Community
    - Nonprofit
  built_by: Michael Uloth
  built_by_url: https://www.michaeluloth.com
  featured: false
- title: Gábor Fűzy pianist
  main_url: https://pianobar.hu
  url: https://pianobar.hu
  description: Gábor Fűzy pianist's official website built with Gatsby v2.
  categories:
    - Music
  built_by: Zoltán Bedi
  built_by_url: https://github.com/B3zo0
  featured: false
- title: Logicwind
  main_url: https://logicwind.com
  url: https://logicwind.com
  description: Website of Logicwind - JavaScript experts, Technology development agency & consulting.
  featured: false
  categories:
    - Portfolio
    - Agency
    - Web Development
    - Consulting
  built_by: Logicwind
  built_by_url: https://www.logicwind.com
- title: ContactBook.app
  main_url: https://contactbook.app
  url: https://contactbook.app
  description: Seamlessly share Contacts with G Suite team members
  featured: false
  categories:
    - Landing Page
    - Blog
  built_by: Logicwind
  built_by_url: https://www.logicwind.com
- title: Waterscapes
  main_url: https://waterscap.es
  url: https://waterscap.es/lake-monteynard/
  source_url: https://github.com/gaelbillon/Waterscapes-Gatsby-site
  description: Waterscap.es is a directory of bodies of water (creeks, ponds, waterfalls, lakes, etc) with information about each place such as how to get there, hike time, activities and photos and a map displayed with the Mapbox GL SJ npm package. It was developed with the goal of learning Gatsby. This website is based on the gatsby-contentful-starter and uses Contentful as CMS. It is hosted on Netlify. Hooks are setup with Bitbucket and Contentful to trigger a new build upon code or content changes. The data on Waterscap.es is a mix of original content and informations from the internets gathered and put together.
  categories:
    - Directory
    - Photography
    - Travel
  built_by: Gaël Billon
  built_by_url: https://gaelbillon.com
  featured: false
- title: Packrs
  url: https://www.packrs.co/
  main_url: https://www.packrs.co/
  description: >
    Packrs is a local delivery platform, one spot for all your daily requirements. On a single tap get everything you need at your doorstep.
  categories:
    - Marketing
    - Landing Page
    - Entrepreneurship
  built_by: Vipin Kumar Rawat
  built_by_url: https://github.com/aesthytik
  featured: false
- title: HyakuninIsshu
  main_url: https://hyakuninanki.net
  url: https://hyakuninanki.net
  source_url: https://github.com/rei-m/web_hyakuninisshu
  description: >
    HyakuninIsshu is a traditional Japanese card game.
  categories:
    - Education
    - Gallery
    - Entertainment
  built_by: Rei Matsushita
  built_by_url: https://github.com/rei-m/
  featured: false
- title: WQU Partners
  main_url: https://partners.wqu.org/
  url: https://partners.wqu.org/
  featured: false
  categories:
    - Marketing
    - Education
    - Landing Page
  built_by: Corey Ward
  built_by_url: http://www.coreyward.me/
- title: Federico Giacone
  url: https://federico.giac.one/
  main_url: https://federico.giac.one
  source_url: https://github.com/leopuleo/federico.giac.one
  description: >
    Digital portfolio for Italian Architect Federico Giacone.
  categories:
    - Portfolio
    - Gallery
  built_by: Leonardo Giacone
  built_by_url: https://github.com/leopuleo
  featured: false
- title: Station
  url: https://getstation.com/
  main_url: https://getstation.com/
  description: Station is the first smart browser for busy people. A single place for all of your web applications.
  categories:
    - Technology
    - Web Development
    - Productivity
  featured: false
- title: Vyron Vasileiadis
  url: https://fedonman.com/
  main_url: https://fedonman.com
  source_url: https://github.com/fedonman/fedonman-website
  description: Personal space of Vyron Vasileiadis aka fedonman, a Web & IoT Developer, Educator and Entrepreneur based in Athens, Greece.
  categories:
    - Portfolio
    - Technology
    - Web Development
    - Education
  built_by: Vyron Vasileiadis
  built_by_url: https://github.com/fedonman
- title: Fabien Champigny
  url: https://www.champigny.name/
  main_url: https://www.champigny.name/
  built_by_url: https://www.champigny.name/
  description: Fabien Champigny's personal blog. Entrepreneur, hacker and loves street photo.
  categories:
    - Blog
    - Gallery
    - Photography
    - Productivity
    - Entrepreneurship
  featured: false
- title: Alex Xie - Portfolio
  url: https://alexieyizhe.me/
  main_url: https://alexieyizhe.me/
  source_url: https://github.com/alexieyizhe/alexieyizhe.github.io
  description: >
    Personal website of Alex Yizhe Xie, a University of Waterloo Computer Science student and coding enthusiast.
  categories:
    - Blog
    - Portfolio
    - Web Development
  featured: false
- title: Dale Blackburn - Portfolio
  url: https://dakebl.co.uk/
  main_url: https://dakebl.co.uk/
  description: >
    Dale Blackburn's personal website and blog.
  categories:
    - Blog
    - Portfolio
    - Web Development
  featured: false
- title: Portfolio of Anthony Wiktor
  url: https://www.anthonydesigner.com/
  main_url: https://www.anthonydesigner.com/
  description: >
    Anthony Wiktor is a Webby Award-Winning Creative Director and Digital Designer twice named Hot 100 by WebDesigner Magazine. Anthony has over a decade of award-winning experience in design and has worked on projects across a diverse set of industries — from entertainment to consumer products to hospitality to technology. Anthony is a frequent lecturer at USC’s Annenberg School for Communication & Journalism and serves on the board of AIGA Los Angeles.
  categories:
    - Portfolio
    - Marketing
  built_by: Maciej Leszczyński
  built_by_url: https://twitter.com/_maciej
  featured: false
- title: Frame.io Workflow Guide
  main_url: https://workflow.frame.io
  url: https://workflow.frame.io
  description: >
    The web’s most comprehensive post-production resource, written by pro filmmakers, for pro filmmakers. Always expanding, always free.
  categories:
    - Education
  built_by: Frame.io
  built_by_url: https://frame.io
  featured: false
- title: MarcySutton.com
  main_url: https://marcysutton.com
  url: https://marcysutton.com
  description: >
    The personal website of web developer and accessibility advocate Marcy Sutton.
  categories:
    - Blog
    - Accessibility
    - Video
    - Photography
  built_by: Marcy Sutton
  built_by_url: https://marcysutton.com
  featured: true
- title: WPGraphQL Docs
  main_url: https://docs.wpgraphql.com
  url: https://docs.wpgraphql.com
  description: >
    Documentation for WPGraphQL, a free open-source WordPress plugin that provides an extendable GraphQL schema and API for any WordPress site.
  categories:
    - API
    - Documentation
    - Technology
    - Web Development
    - WordPress
  built_by: WPGraphQL
  built_by_url: https://wpgraphql.com
  featured: false
- title: Shine Lawyers
  main_url: https://www.shine.com.au
  url: https://www.shine.com.au
  description: >
    Shine Lawyers is an Australian legal services website built with Gatsby v2, Elasticsearch, Isso, and Geolocation services.
  categories:
    - Business
    - Blog
- title: Parallel Polis Kosice
  url: https://www.paralelnapoliskosice.sk/
  main_url: https://www.paralelnapoliskosice.sk/
  source_url: https://github.com/ParalelnaPolisKE/paralelnapoliskosice.sk
  description: >
    Parallel Polis is a collective of people who want to live in a more opened world. We look for possibilities and technologies (Bitcoin, the blockchain, reputation systems and decentralized technologies in general) that open new ways, make processes easier and remove unnecessary barriers. We want to create an environment that aims at education, discovering and creating better systems for everybody who is interested in freedom and independence.
  categories:
    - Blog
    - Education
    - Technology
  built_by: Roman Vesely
  built_by_url: https://romanvesely.
  featured: false
- title: Unda Solutions
  url: https://unda.com.au
  main_url: https://unda.com.au
  description: >
    A custom web application development company in Perth, WA
  categories:
    - Business
    - Freelance
    - Web Development
    - Technology
  featured: false
- title: BIGBrave
  main_url: https://bigbrave.digital
  url: https://bigbrave.digital
  description: >
    BIGBrave is a strategic design firm. We partner with our clients, big and small, to design & create human-centered brands, products, services and systems that are simple, beautiful and easy to use.
  categories:
    - Agency
    - Web Development
    - Marketing
    - Technology
    - WordPress
  built_by: Francois Brill | BIGBrave
  built_by_url: https://bigbrave.digital
  featured: false
- title: 5th Avenue Properties
  main_url: https://5thavenue.co.za
  url: https://5thavenue.co.za
  description: >
    5th Avenue Properties specializes in the leasing and sales of office space and industrial property. BIGBrave built the website in Gatsby with data from an API server (CRM) for all the property and consultant data, and WordPress for all the website content data and case studies. All forms on the website was also directly integrated into the CRM system to ensure no leads are lost. People cannot stop commenting on the speed of the site and the property search.
  categories:
    - Technology
    - WordPress
    - API
  built_by: Russel Povey and Francois Brill | BIGBrave
  built_by_url: https://bigbrave.digital
  featured: false
- title: Intsha Consulting
  main_url: https://intsha.co.za
  url: https://intsha.co.za
  description: >
    Intsha is a bespoke Human Resources consultancy firm offering expert Recruitment and Talent Management services in today's competitive marketplace. BIGBrave helped Intsha design and develop a bespoke online presense helping them stand out from the crowd.
  categories:
    - Consulting
    - Marketing
    - WordPress
  built_by: Evan Janovsky | BIGBrave
  built_by_url: https://bigbrave.digital
  featured: false
- title: MHW Law
  main_url: https://mhwlaw.ca
  url: https://mhwlaw.ca
  description: >
    MHW is a full service law firm that has offered legal representation and advice to clients locally and throughout British Columbia since 1984. BIGBrave helped MHW bring their website into the 21st century by offering the best and latest Gatsby site to help them stand our from the crowd.
  categories:
    - Law
    - Marketing
    - WordPress
  built_by: Evan Janovsky and Francois Brill | BIGBrave
  built_by_url: https://bigbrave.digital
  featured: false
- title: KegTracker
  main_url: https://www.kegtracker.co.za
  url: https://www.kegtracker.co.za
  description: >
    Keg Tracker is part of the Beverage Insights family and its sole aim is to provide you with the right data about your kegs to make better decisions. In today’s business landscape having the right information at your finger tips is crucial to the agility of your business.
  categories:
    - Food
    - Business
    - Technology
  built_by: Francois Brill | BIGBrave
  built_by_url: https://bigbrave.digital
  featured: false
- title: Mike Nichols
  url: https://www.mikenichols.me
  main_url: https://www.mikenichols.me
  description: >
    Portfolio site of Mike Nichols, a UX designer and product development lead.
  categories:
    - Portfolio
    - Technology
    - Web Development
  built_by: Mike Nichols
  featured: false
- title: Steve Haid
  url: https://www.stevehaid.com
  main_url: https://www.stevehaid.com
  description: >
    Steve Haid is a real estate agent and Professional Financial Planner (PFP) who has been helping clients achieve their investment goals since 2006. Site designed by Stephen Bell.
  categories:
    - Marketing
    - Real Estate
  built_by: Michael Uloth
  built_by_url: https://www.michaeluloth.com
- title: Incremental - Loyalty, Rewards and Incentive Programs
  main_url: https://www.incremental.com.au
  url: https://www.incremental.com.au
  description: >
    Sydney-based digital agency specialising in loyalty, rewards and incentive programs. WordPress backend; Cloudinary, YouTube and Hubspot form integration; query data displayed as animated SVG graphs; video background in the header.
  categories:
    - Agency
    - Portfolio
    - WordPress
  built_by: Incremental
  built_by_url: https://www.incremental.com.au
  featured: false
- title: Technica11y
  main_url: https://www.technica11y.org
  url: https://www.technica11y.org
  description: >
    Discussing challenges in technical accessibility.
  categories:
    - Accessibility
    - Education
    - Video
  built_by: Tenon.io
  built_by_url: https://tenon.io
  featured: false
- title: Matthew Secrist
  main_url: https://www.matthewsecrist.net
  url: https://www.matthewsecrist.net
  source_url: https://github.com/matthewsecrist/v3
  description: >
    Matthew Secrist's personal portfolio using Gatsby, Prismic and Styled-Components.
  categories:
    - Portfolio
    - Technology
    - Web Development
  built_by: Matthew Secrist
  built_by_url: https://www.matthewsecrist.net
  featured: false
- title: Node.js Dev
  main_url: https://nodejs.dev
  url: https://nodejs.dev
  source_url: https://github.com/nodejs/nodejs.dev
  description: >
    Node.js Foundation Website.
  categories:
    - Documentation
    - Web Development
  built_by: Node.js Website Redesign Working Group
  built_by_url: https://github.com/nodejs/website-redesign
  featured: false
- title: Sheffielders
  main_url: https://sheffielders.org
  url: https://sheffielders.org
  source_url: https://github.com/davemullenjnr/sheffielders
  description: >
    A collective of businesses, creatives, and projects based in Sheffield, UK.
  categories:
    - Directory
  built_by: Dave Mullen Jnr
  built_by_url: https://davemullenjnr.co.uk
  featured: false
- title: Stealth Labs
  url: https://stealthlabs.io
  main_url: https://stealthlabs.io
  description: >
    We design and develop for the web, mobile and desktop
  categories:
    - Portfolio
    - Web Development
  built_by: Edvins Antonovs
  built_by_url: https://edvins.io
  featured: false
- title: Constanzia Yurashko
  main_url: https://www.constanziayurashko.com
  url: https://www.constanziayurashko.com
  description: >
    Exclusive women's ready-to-wear fashion by designer Constanzia Yurashko.
  categories:
    - Portfolio
  built_by: Maxim Andries
  featured: false
- title: Algolia
  url: https://algolia.com
  main_url: https://algolia.com
  description: >
    Algolia helps businesses across industries quickly create relevant, scalable, and lightning fast search and discovery experiences.
  categories:
    - Web Development
    - Technology
    - Open Source
    - Featured
  built_by: Algolia
  featured: true
- title: GVD Renovations
  url: https://www.gvdrenovationsinc.com/
  main_url: https://www.gvdrenovationsinc.com/
  description: >
    GVD Renovations is a home improvement contractor with a well known reputation as a professional, quality contractor in California.
  categories:
    - Business
  built_by: David Krasniy
  built_by_url: http://dkrasniy.com
  featured: false
- title: Styled System
  url: https://styled-system.com/
  main_url: https://styled-system.com/
  source_url: https://github.com/styled-system/styled-system/tree/master/docs
  description: >
    Style props for rapid UI development.
  categories:
    - Design System
  built_by: Brent Jackson
  built_by_url: https://jxnblk.com/
- title: Timehacker
  url: https://timehacker.app
  main_url: https://timehacker.app
  description: >
    Procrastination killer, automatic time tracking app to skyrocket your productivity
  categories:
    - Productivity
    - App
    - Technology
    - Marketing
    - Landing Page
  built_by: timehackers
  featured: false
- title: Little & Big
  main_url: https://www.littleandbig.com.au/
  url: https://www.littleandbig.com.au/
  description: >
    Little & Big exists with the aim to create Websites, Apps, E-commerce stores
    that are consistently unique and thoughtfully crafted, every time.
  categories:
    - Agency
    - Design
    - Web Development
    - Portfolio
  built_by: Little & Big
  built_by_url: https://www.littleandbig.com.au/
  featured: false
- title: Cat Knows
  main_url: https://catnose99.com/
  url: https://catnose99.com/
  description: >
    Personal blog built with Gatsby v2.
  categories:
    - Blog
    - Web Development
  built_by: CatNose
  built_by_url: https://twitter.com/catnose99
  featured: false
- title: just some dev
  url: https://www.iamdeveloper.com
  main_url: https://www.iamdeveloper.com
  source_url: https://github.com/nickytonline/www.iamdeveloper.com
  description: >
    Just some software developer writing things ✏️
  categories:
    - Blog
  built_by: Nick Taylor
  built_by_url: https://www.iamdeveloper.com
  featured: false
- title: Keziah Moselle Blog
  url: https://blog.keziahmoselle.fr/
  main_url: https://blog.keziahmoselle.fr/
  source_url: https://github.com/KeziahMoselle/blog.keziahmoselle.fr
  description: >
    ✍️ A place to share my thoughts.
  categories:
    - Blog
  built_by: Keziah Moselle
  built_by_url: https://keziahmoselle.fr/
- title: xfuture's blog
  url: https://www.xfuture-blog.com/
  main_url: https://www.xfuture-blog.com/
  source_url: https://github.com/xFuture603/xfuture-blog
  description: >
    A blog about Devops, Web development, and my insights as a systems engineer.
  categories:
    - Blog
  built_by: Daniel Uhlmann
  built_by_url: https://www.xfuture-blog.com/
- title: Mayne's Blog
  main_url: https://gine.me/
  url: https://gine.me/page/1
  source_url: https://github.com/mayneyao/gine-blog
  featured: false
  categories:
    - Blog
    - Web Development
- title: Bakedbird
  url: https://bakedbird.com
  main_url: https://bakedbird.com
  description: >
    Eleftherios Psitopoulos - A frontend developer from Greece ☕
  categories:
    - Portfolio
    - Blog
  built_by: Eleftherios Psitopoulos
  built_by_url: https://bakedbird.com
- title: Benjamin Lannon
  url: https://lannonbr.com
  main_url: https://lannonbr.com
  source_url: https://github.com/lannonbr/Portfolio-gatsby
  description: >
    Personal portfolio of Benjamin Lannon
  categories:
    - Portfolio
    - Web Development
  built_by: Benjamin Lannon
  built_by_url: https://lannonbr.com
  featured: false
- title: Aravind Balla
  url: https://aravindballa.com
  main_url: https://aravindballa.com
  source_url: https://github.com/aravindballa/website2017
  description: >
    Personal portfolio of Aravind Balla
  categories:
    - Portfolio
    - Blog
    - Web Development
  built_by: Aravind Balla
  built_by_url: https://aravindballa.com
- title: Kaleb McKelvey
  url: https://kalebmckelvey.com
  main_url: https://kalebmckelvey.com
  source_url: https://github.com/avatar-kaleb/kalebmckelvey-site
  description: >
    Personal portfolio of Kaleb McKelvey!
  categories:
    - Blog
    - Portfolio
  built_by: Kaleb McKelvey
  built_by_url: https://kalebmckelvey.com
  featured: false
- title: Michal Czaplinski
  url: https://czaplinski.io
  main_url: https://czaplinski.io
  source_url: https://github.com/michalczaplinski/michalczaplinski.github.io
  description: >
    Michal Czaplinski is a full-stack developer 🚀
  categories:
    - Portfolio
    - Web Development
  built_by: Michal Czaplinski mmczaplinski@gmail.com
  built_by_url: https://czaplinski.io
  featured: false
- title: Interactive Investor (ii)
  url: https://www.ii.co.uk
  main_url: https://www.ii.co.uk
  description: >
    Hybrid (static/dynamic) Gatsby web app for ii's free research, news and analysis, discussion and product marketing site.
  categories:
    - Business
    - Finance
    - Technology
  built_by: Interactive Investor (ii)
  built_by_url: https://www.ii.co.uk
  featured: false
- title: Weingut Goeschl
  url: https://www.weingut-goeschl.at/
  main_url: https://www.weingut-goeschl.at/
  description: >
    Weingut Goeschl is a family winery located in Gols, Burgenland in Austria (Österreich)
  categories:
    - E-commerce
    - Business
  built_by: Peter Kroyer
  built_by_url: https://www.peterkroyer.at/
  featured: false
- title: Hash Tech Guru
  url: https://hashtech.guru
  main_url: https://hashtech.guru
  description: >
    Software Development Training School and Tech Blog
  categories:
    - Blog
    - Education
  built_by: Htet Wai Yan Soe
  built_by_url: https://github.com/johnreginald
- title: AquaGruppen Vattenfilter
  url: https://aquagruppen.se
  main_url: https://aquagruppen.se/
  description: >
    Water filter and water treatment products in Sweden
  categories:
    - Business
    - Technology
  built_by: Johan Eliasson
  built_by_url: https://github.com/elitan
  featured: false
- title: Josef Aidt
  url: https://josefaidt.dev
  main_url: https://josefaidt.dev
  source_url: https://github.com/josefaidt/josefaidt.github.io
  description: >
    Personal website, blog, portfolio for Josef Aidt
  categories:
    - Portfolio
    - Blog
    - Web Development
  built_by: Josef Aidt
  built_by_url: https://twitter.com/garlicbred
- title: How To egghead
  main_url: https://howtoegghead.com/
  url: https://howtoegghead.com/
  source_url: https://github.com/eggheadio/how-to-egghead
  featured: false
  built_by: egghead.io
  built_by_url: https://egghead.io
  description: >
    How to become an egghead instructor or reviewer
  categories:
    - Documentation
    - Education
- title: Sherpalo Ventures
  main_url: https://www.sherpalo.com/
  url: https://www.sherpalo.com/
  featured: false
  categories:
    - Finance
    - Business
    - Technology
  built_by: Othermachines
  built_by_url: https://othermachines.com
- title: WrapCode
  url: https://www.wrapcode.com
  main_url: https://www.wrapcode.com
  description: >
    A full stack blog on Microsoft Azure, JavaScript, DevOps, AI and Bots.
  categories:
    - Blog
    - Technology
    - Web Development
  built_by: Rahul P
  built_by_url: https://twitter.com/_rahulpp
  featured: false
- title: Kirankumar Ambati's Portfolio
  url: https://www.kirankumarambati.me
  main_url: https://www.kirankumarambati.me
  description: >
    Personal website, blog, portfolio of Kirankumar Ambati
  categories:
    - Blog
    - Portfolio
    - Web Development
  built_by: Kirankumar Ambati
  built_by_url: https://github.com/kirankumarambati
  featured: false
- title: Rou Hun Fan's portfolio
  main_url: https://flowen.me
  url: https://flowen.me
  description: >
    Portfolio of creative developer Rou Hun Fan. Built with Gatsby v2 &amp; Greensock drawSVG.
  categories:
    - Portfolio
  built_by: Rou Hun Fan Developer
  built_by_url: https://flowen.me
  featured: false
- title: chadly.net
  url: https://www.chadly.net
  main_url: https://www.chadly.net
  source_url: https://github.com/chadly/chadly.net
  description: >
    Personal tech blog by Chad Lee.
  categories:
    - Blog
    - Technology
    - Web Development
  built_by: Chad Lee
  built_by_url: https://github.com/chadly
  featured: false
- title: CivicSource
  url: https://www.civicsource.com
  main_url: https://www.civicsource.com
  description: >
    Online auction site to purchase tax-distressed properties from local taxing authorities.
  categories:
    - Real Estate
    - Government
  featured: false
- title: SpotYou
  main_url: https://spotyou.joshglazer.com
  url: https://spotyou.joshglazer.com
  source_url: https://github.com/joshglazer/spotyou
  description: >
    SpotYou allows you to watch your favorite music videos on Youtube based on your Spotify Preferences
  categories:
    - Entertainment
    - Music
  built_by: Josh Glazer
  built_by_url: https://linkedin.com/in/joshglazer/
  featured: false
- title: Hesam Kaveh's blog
  description: >
    A blog with great seo that using gatsby-source-wordpress to fetch posts from backend
  main_url: https://hesamkaveh.com/
  url: https://hesamkaveh.com/
  source_url: https://github.com/hesamkaveh/sansi
  featured: false
  categories:
    - Blog
    - WordPress
- title: Oliver Gomes Portfolio
  main_url: https://oliver-gomes.github.io/v4/
  url: https://oliver-gomes.github.io/v4/
  description: >
    As an artist and a web designer/developer, I wanted to find a way to present these two portfolios in a way that made sense.  I felt with new found power of speed, Gatsby helped keep my creativity intact with amazing response and versatility. I felt my butter smooth transition felt much better in user perspective and super happy with the power of Gatsby.
  categories:
    - Portfolio
    - Web Development
    - Blog
  built_by: Oliver Gomes
  built_by_url: https://github.com/oliver-gomes
  featured: false
- title: Patrik Szewczyk
  url: https://www.szewczyk.cz/
  main_url: https://www.szewczyk.cz/
  description: >
    Patrik Szewczyk – JavaScript, TypeScript, React, Node.js developer, Redux, Reason
  categories:
    - Portfolio
  built_by: Patrik Szewczyk
  built_by_url: https://linkedin.com/in/thepatriczek/
  featured: false
- title: Jacob Cofman's Blog
  description: >
    Personal blog / portfolio about Jacob Cofman.
  main_url: https://jcofman.de/
  url: https://jcofman.de/
  source_url: https://github.com/JCofman/jc-website
  featured: false
  categories:
    - Blog
    - Portfolio
- title: re-geo
  description: >
    re-geo is react based geo cities style component.
  main_url: https://re-geo.netlify.app/
  url: https://re-geo.netlify.app/
  source_url: https://github.com/sadnessOjisan/re-geo-lp
  categories:
    - Open Source
  built_by: sadnessOjisan
  built_by_url: https://twitter.com/sadnessOjisan
  featured: false
- title: Luis Cestou Portfolio
  description: >
    Portfolio of graphic + interactive designer Luis Cestou.
  main_url: https://luiscestou.com
  url: https://luiscestou.com
  source_url: https://github.com/lcestou/luiscestou.com
  built_by: Luis Cestou contact@luiscestou.com
  built_by_url: https://luiscestou.com
  featured: false
  categories:
    - Portfolio
    - Web Development
- title: Data Hackers
  url: https://datahackers.com.br/
  main_url: https://datahackers.com.br/
  description: >
    Official website for the biggest portuguese-speaking data science community. Makes use of several data sources such as podcasts from Anchor, messages from Slack, newsletters from MailChimp and blog posts from Medium. The unique visual design also had its hurdles and was quite fun to develop!
  categories:
    - Blog
    - Education
    - Podcast
    - Technology
  built_by: Kaordica
  built_by_url: https://kaordica.design
  featured: false
- title: TROMAQ
  url: https://www.tromaq.com/
  main_url: https://www.tromaq.com/
  description: >
    TROMAQ executes earthmoving services and rents heavy machinery for construction work. Even with the lack of good photography, their new site managed to pass a solid and trustworthy feeling to visitors during testing and they're already seeing the improvement in brand awareness, being the sole player with a modern website in their industry.
  categories:
    - Marketing
  built_by: Kaordica
  built_by_url: https://kaordica.design
  featured: false
- title: Novida Consulting
  url: https://www.novidaconsultoria.com.br
  main_url: https://www.novidaconsultoria.com.br
  description: >
    Novida’s goal was to position itself as a solid, exclusive and trustworthy brand for families looking for a safe financial future… We created a narrative and visual design that highlight their exclusivity.
  categories:
    - Marketing
  built_by: Kaordica
  built_by_url: https://kaordica.design
  featured: false
- title: We Are Clarks
  url: https://www.weareclarks.com
  main_url: https://www.weareclarks.com
  source_url: https://github.com/abeaclark/weareclarks
  description: >
    A family travel blog.
  categories:
    - Blog
    - Travel
  built_by: Abe Clark
  built_by_url: https://www.linkedin.com/in/abrahamclark/
  featured: false
- title: Guillaume Briday's Blog
  main_url: https://guillaumebriday.fr/
  url: https://guillaumebriday.fr/
  source_url: https://github.com/guillaumebriday/guillaumebriday.fr
  description: >
    My personal blog built with Gatsby and Tailwind CSS.
  categories:
    - Blog
    - Web Development
    - Technology
  built_by: Guillaume Briday
  built_by_url: https://guillaumebriday.fr/
  featured: false
- title: Jean Regisser's Portfolio
  main_url: https://jeanregisser.com/
  url: https://jeanregisser.com/
  source_url: https://github.com/jeanregisser/jeanregisser.com
  featured: false
  description: >
    Portfolio of software engineer Jean Regisser.
  categories:
    - Portfolio
    - Mobile Development
  built_by: Jean Regisser
  built_by_url: https://jeanregisser.com/
- title: Chase Ohlson
  url: https://chaseohlson.com
  main_url: https://chaseohlson.com
  description: >
    Portfolio of frontend engineer & web developer Chase Ohlson.
  categories:
    - Portfolio
    - Web Development
  built_by: Chase Ohlson
  built_by_url: https://chaseohlson.com
  featured: false
- title: Zach Schnackel
  url: https://zslabs.com
  main_url: https://zslabs.com
  source_url: https://github.com/zslabs/zslabs.com
  description: >
    Portfolio site for UI/Motion Developer, Zach Schnackel.
  categories:
    - Portfolio
    - Web Development
  built_by: Zach Schnackel
  built_by_url: https://zslabs.com
- title: Gremlin
  url: https://www.gremlin.com
  main_url: https://www.gremlin.com
  description: >
    Gremlin's Failure as a Service finds weaknesses in your system before they cause problems.
  categories:
    - Marketing
- title: Headless.page
  main_url: https://headless.page/
  url: https://headless.page/
  description: >
    Headless.page is a directory of e-commerce sites featuring headless architecture, PWA features and / or the latest JavaScript technology.
  categories:
    - Directory
    - E-commerce
  built_by: Subscribe Pro
  built_by_url: https://www.subscribepro.com/
  featured: false
- title: Ouracademy
  main_url: https://our-academy.org/
  url: https://our-academy.org/
  source_url: https://github.com/ouracademy/website
  description: >
    Ouracademy is an organization that promoves the education in software development through blog posts & videos smiley.
  categories:
    - Open Source
    - Blog
    - Education
  built_by: Ouracademy
  built_by_url: https://github.com/ouracademy
  featured: false
- title: Tenon.io
  main_url: https://tenon.io
  url: https://tenon.io
  description: >
    Tenon.io is an accessibility tooling, services and consulting company.
  categories:
    - API
    - Accessibility
    - Business
    - Consulting
    - Technology
  built_by: Tenon.io
  built_by_url: https://tenon.io
  featured: false
- title: Projectival
  url: https://www.projectival.de/
  main_url: https://www.projectival.de/
  description: >
    Freelancer Online Marketing & Web Development in Cologne, Germany
  categories:
    - Freelance
    - Marketing
    - Web Development
    - Blog
    - Consulting
    - SEO
    - Business
  built_by: Sascha Klapetz
  built_by_url: https://www.projectival.de/
  featured: false
- title: Hetzner Online Community
  main_url: https://community.hetzner.com
  url: https://community.hetzner.com
  description: >
    Hetzner Online Community provides a free collection of high-quality tutorials, which are based on free and open source software, on a variety of topics such as development, system administration, and other web technology.
  categories:
    - Web Development
    - Technology
    - Programming
    - Open Source
    - Community
  built_by: Hetzner Online GmbH
  built_by_url: https://www.hetzner.com/
  featured: false
- title: AGYNAMIX
  url: https://www.agynamix.de/
  main_url: https://www.agynamix.de/
  source_url: https://github.com/tuhlmann/agynamix.de
  description: >
    Full Stack Java, Scala, Clojure, TypeScript, React Developer in Thalheim, Germany
  categories:
    - Freelance
    - Web Development
    - Programming
    - Blog
    - Consulting
    - Portfolio
    - Business
  built_by: Torsten Uhlmann
  built_by_url: https://www.agynamix.de/
  featured: false
- title: syracuse.io
  url: https://syracuse.io
  main_url: https://syracuse.io
  source_url: https://github.com/syracuseio/syracuseio/
  description: >
    Landing page for Syracuse NY Software Development Meetup Groups
  categories:
    - Community
  built_by: Benjamin Lannon
  built_by_url: https://lannonbr.com
- title: Render Documentation
  main_url: https://render.com/docs
  url: https://render.com/docs
  description: >
    Render is the easiest place to host your sites and apps. We use Gatsby for everything on https://render.com, including our documentation. The site is deployed on Render as well! We also have a guide to deploying Gatsby apps on Render: https://render.com/docs/deploy-gatsby.
  categories:
    - Web Development
    - Programming
    - Documentation
    - Technology
  built_by: Render Developers
  built_by_url: https://render.com
  featured: false
- title: prima
  url: https://www.prima.co
  main_url: https://www.prima.co
  description: >
    Discover industry-defining wellness content and trusted organic hemp CBD products safely supporting wellness, stress, mood, skin health, and balance.
  categories:
    - Blog
    - E-commerce
    - Education
  built_by: The Couch
  built_by_url: https://thecouch.nyc
- title: Gatsby Guides
  url: https://gatsbyguides.com/
  main_url: https://gatsbyguides.com/
  description: >
    Free tutorial course about using Gatsby with a CMS.
  categories:
    - Education
    - Documentation
    - Web Development
  built_by: Osio Labs
  built_by_url: https://osiolabs.com/
  featured: false
- title: Architude
  url: https://architudedesign.com
  main_url: https://architudedesign.com
  description: >
    筑冶 Architude International Design Consultants
  categories:
    - Design
    - Landing Page
    - Gallery
  built_by: Neo Nie
  built_by_url: https://github.com/nihgwu
  featured: false
- title: Arctica
  url: https://arctica.io
  main_url: https://arctica.io
  description: >
    Arctica specialises in purpose-built websites and progressive web applications with user optimal experiences, tailored to meet the objectives of your business.
  categories:
    - Portfolio
    - Agency
    - Design
    - Web Development
  built_by: Arctica
  built_by_url: https://arctica.io
  featured: false
- title: David Brookes
  url: https://davidbrookes.me
  main_url: https://davidbrookes.me
  description: >
    Specialising in crafting stylish, high performance websites and applications that get results, using the latest cutting edge web development technologies.
  categories:
    - Portfolio
    - Freelance
    - Web Development
  built_by: Arctica
  built_by_url: https://arctica.io
  featured: false
- title: Dennis Morello
  url: https://morello.dev
  main_url: https://morello.dev
  source_url: https://gitlab.com/dennismorello/dev-blog
  description: >
    morello.dev is a development and technology blog written by Dennis Morello.
  categories:
    - Blog
    - Education
    - Web Development
    - Open Source
    - Technology
  built_by: Dennis Morello
  built_by_url: https://twitter.com/dennismorello
  featured: false
- title: BaseTable
  url: https://autodesk.github.io/react-base-table/
  main_url: https://autodesk.github.io/react-base-table/
  source_url: https://github.com/Autodesk/react-base-table
  description: >
    BaseTable is a react table component to display large data set with high performance and flexibility.
  categories:
    - Web Development
    - Documentation
    - Open Source
  built_by: Neo Nie
  built_by_url: https://github.com/nihgwu
  featured: false
- title: herper.io
  url: https://herper.io/
  main_url: https://herper.io/
  description: >
    Portfolio website for Jacob Herper - a Front End Web Developer with a passion for all things digital. I have more than 10 years experience working in web development.
  categories:
    - Portfolio
    - Web Development
    - Freelance
    - Design
    - SEO
  built_by: Jacob Herper
  built_by_url: https://github.com/jakeherp
  source_url: https://github.com/jakeherp/portfolio
  featured: false
- title: Artem Sapegin Photography
  description: >
    Photography portfolio and blog of Artem Sapegin, an award-losing photographer living in Berlin, Germany. Landscapes, cityscapes and dogs.
  main_url: https://morning.photos/
  url: https://morning.photos/
  source_url: https://github.com/sapegin/morning.photos
  categories:
    - Portfolio
    - Photography
  built_by: Artem Sapegin
  built_by_url: https://github.com/sapegin
- title: Pattyrn
  main_url: https://pattyrn.com
  url: https://pattyrn.com
  description: >
    Pattyrn uses advanced machine learning AI to analyze the platform’s your teams use, making it easy to solve performance problems, reduce bottlenecks, and monitor culture health to optimize your ROI and help boost performance without causing burn out.
  categories:
    - Marketing
    - Technology
  built_by: Pattyrn
  built_by_url: https://twitter.com/Pattyrn4
  featured: false
- title: Intranet Italia Day
  main_url: https://www.intranetitaliaday.it/en
  url: https://www.intranetitaliaday.it/en
  description: >
    The Italian event dedicated to the digital workplace that focuses on planning, governance and company intranet management
  categories:
    - Event
    - Conference
  built_by: Ariadne Digital
  built_by_url: https://www.ariadnedigital.it
  featured: false
- title: Textually Stylo
  main_url: https://www.textually.net
  url: https://www.textually.net
  description: >
    Stylo Markdown writing App marketing/documentation website by Textually Inc.
  categories:
    - Marketing
    - Technology
    - Blog
    - Documentation
  built_by: Sébastien Hamel
  built_by_url: https://www.textually.net
  featured: false
- title: OneDeck
  main_url: https://www.onedeck.co
  url: https://www.onedeck.co
  description: >
    OneDeck is a simple yet powerful tool for creating and sharing your one-page investment summary in under 10 minutes.
  categories:
    - Finance
    - Technology
  built_by: William Neill
  built_by_url: https://twitter.com/williamneill
  featured: false
- title: Assortment
  main_url: https://assortment.io
  url: https://assortment.io
  description: >
    Assortment aims to provide detailed tutorials (and more) for developers of all skill levels within the Web Development Industry. Attempting to cut out the fluff and arm you with the facts.
  categories:
    - Blog
    - Web Development
  built_by: Luke Whitehouse
  built_by_url: https://twitter.com/_lukewh
  featured: false
- title: Mission42
  main_url: https://mission42.zauberware.com
  url: https://mission42.zauberware.com
  description: >
    A landing page for the mobile app Mission42. Mission42 wants to help you learn new skills.
  categories:
    - App
    - Learning
    - Education
    - Landing Page
  built_by: Philipp Siegmund, zauberware
  built_by_url: https://www.zauberware.com
- title: Altstadtdomizil Idstein
  main_url: http://www.altstadtdomizil-idstein.de/
  url: http://www.altstadtdomizil-idstein.de/
  description: >
    A landing page for a holiday apartment in Idstein, Germany.
  categories:
    - Landing Page
    - Travel
    - Real Estate
  built_by: Simon Franzen, zauberware
  built_by_url: https://www.zauberware.com
- title: Gerald Martinez Dev
  main_url: https://gmartinez.dev/
  url: https://gmartinez.dev/
  source_url: https://github.com/nephlin7/gmartinez.dev
  description: >
    Personal website for show my skills and my works.
  categories:
    - Web Development
    - Portfolio
  built_by: Gerald Martinez
  built_by_url: https://twitter.com/GeraldM_92
  featured: false
- title: Becreatives
  main_url: https://becreatives.com
  url: https://becreatives.com
  featured: false
  description: >
    Digital software house. Enlights ideas. Think smart execute harder.
  categories:
    - Technology
    - Web Development
    - Agency
    - Marketing
  built_by: Becreatives
  built_by_url: https://becreatives.com
- title: Paul Clifton Photography
  main_url: https://paulcliftonphotography.com
  url: https://paulcliftonphotography.com
  featured: false
  description: >
    A full migration from WordPress to GatsbyJS and DatoCMS. Includes custom cropping on images as viewport changes size and also an infinity scroll that doesn't preload all of the results.
  categories:
    - Blog
    - Portfolio
    - Gallery
    - Photography
  built_by: Little Wolf Studio
  built_by_url: https://littlewolfstudio.co.uk
- title: Atte Juvonen - Blog
  url: https://www.attejuvonen.fi/
  main_url: https://www.attejuvonen.fi/
  source_url: https://github.com/baobabKoodaa/blog
  description: >
    Tech-oriented personal blog covering topics like AI, data, voting, game theory, infosec and software development.
  categories:
    - Blog
    - Data
    - JavaScript
    - Programming
    - Science
    - Security
    - Technology
    - Web Development
  featured: false
- title: Kibuk Construction
  url: https://kibukconstruction.com/
  main_url: https://kibukconstruction.com/
  description: >
    Kibuk Construction is a fully licensed and insured contractor specializing in Siding, Decks, Windows & Doors!
  categories:
    - Business
  built_by: David Krasniy
  built_by_url: http://dkrasniy.com
- title: RedCarpetUp
  main_url: https://www.redcarpetup.com
  url: https://www.redcarpetup.com/
  description: >
    RedCarpetUp's home page for a predominantly mobile-only customer base in India with major constraints on bandwidth availability
  categories:
    - Finance
  built_by: RedCarpet Dev Team
  built_by_url: https://www.redcarpetup.com
  featured: false
- title: talita traveler
  url: https://talitatraveler.com/
  main_url: https://talitatraveler.com/
  source_url: https://github.com/afuh/talitatraveler
  description: >
    Talita Traveler's personal blog.
  categories:
    - Blog
  built_by: Axel Fuhrmann
  built_by_url: https://axelfuhrmann.com/
  featured: false
- title: Pastelería el Progreso
  url: https://pasteleriaelprogreso.com/
  main_url: https://pasteleriaelprogreso.com/
  source_url: https://github.com/afuh/elprogreso
  description: >
    Famous bakery in Buenos Aires.
  categories:
    - Food
    - Gallery
  built_by: Axel Fuhrmann
  built_by_url: https://axelfuhrmann.com/
  featured: false
- title: Maitrik's Portfolio
  url: https://www.maitrikpatel.com/
  main_url: https://www.maitrikpatel.com/
  source_url: https://github.com/maitrikjpatel/portfolio
  description: >
    Portfolio of a Front-End Developer / UX Designer who designs and develops pixel perfect user interface, experiences and web applications.
  categories:
    - Portfolio
    - Blog
    - Design
    - Web Development
  built_by: Maitrik Patel
  built_by_url: https://www.maitrikpatel.com/
  featured: false
- title: PicPick
  url: https://picpick.app/
  main_url: https://picpick.app/
  description: >
    All-in-one Graphic Design Tool, Screen Capture Software, Image Editor, Color Picker, Pixel Ruler and More
  categories:
    - Productivity
    - App
    - Technology
  built_by: NGWIN
  built_by_url: https://picpick.app/
  featured: false
- title: Ste O'Neill
  main_url: https://www.steoneill.dev
  url: https://www.steoneill.dev
  description: >
    MVP of a portfolio site for a full stack UK based developer.
  categories:
    - Blog
    - Portfolio
  built_by: Ste O'Neill
  built_by_url: https://steoneill.dev
  featured: false
- title: Filipe Santos Correa's Portfolio
  description: >
    Filipe's Personal About Me / Portfolio.
  main_url: https://filipesantoscorrea.com/
  url: https://filipesantoscorrea.com/
  source_url: https://github.com/Safi1012/filipesantoscorrea.com
  featured: false
  categories:
    - Portfolio
- title: Progressive Massachusetts Legislator Scorecard
  main_url: https://scorecard.progressivemass.com
  url: https://scorecard.progressivemass.com
  featured: false
  source_url: https://github.com/progressivemass/legislator-scorecard
  description: >
    Learn about MA state legislators' voting records through a progressive lens
  categories:
    - Government
    - Education
  built_by: Alex Holachek
  built_by_url: https://alex.holachek.com/
- title: Jeff Wolff – Portfolio
  main_url: https://www.jeffwolff.net
  url: https://www.jeffwolff.net
  featured: false
  description: >
    A guy from San Diego who makes websites.
  categories:
    - Blog
    - Portfolio
    - Web Development
- title: Jp Valery – Portfolio
  main_url: https://jpvalery.photo
  url: https://jpvalery.photo
  featured: false
  description: >
    Self-taught photographer documenting spaces and people
  categories:
    - Portfolio
    - Photography
- title: Prevue
  main_url: https://www.prevue.io
  url: https://www.prevue.io
  featured: false
  description: >
    All in One Prototyping Tool For Vue Developers
  categories:
    - Open Source
    - Web Development
- title: Gold Medal Flour
  main_url: https://www.goldmedalflour.com
  url: https://www.goldmedalflour.com
  description: >
    Gold Medal Four is a brand of flour products owned by General Mills. The new site was built using Gatsby v2 with data sources from WordPress and an internal recipe API, and features multifaceted recipe filtering and a modified version of Gatsby Image to support art direction images.
  categories:
    - Food
  built_by: General Mills Branded Sites Dev Team
  built_by_url: https://www.generalmills.com
  featured: false
- title: Fifth Gait Technologies
  main_url: https://5thgait.com
  url: https://5thgait.com
  featured: false
  description: >
    Fifth Gait is a small business in the defense and space industry that is run and owned by physicists and engineers that have worked together for decades. The site was built using Gatsby V2.
  categories:
    - Government
    - Science
    - Technology
  built_by: Jonathan Z. Fisher
  built_by_url: https://jonzfisher.com
- title: Sal's Pals
  main_url: https://www.sals-pals.net
  url: https://www.sals-pals.net
  featured: false
  description: >
    Sal's Pals is a professional dog walking and pet sitting service based in Westfield, NJ. New site built with gatsby v2.
  categories:
    - Business
- title: Zuyet Awarmatrip
  main_url: https://www.zuyetawarmatrip.com
  url: https://www.zuyetawarmatrip.com
  featured: false
  description: >
    Zuyet Awarmatrip is a subsidiary identity within the personal ecosystem of Zuyet Awarmatik, focusing on travel and photography.
  categories:
    - Travel
    - Photography
  built_by: Zuyet Awarmatik
- title: manuvel.be
  url: https://www.manuvel.be
  main_url: https://www.manuvel.be
  source_url: https://github.com/riencoertjens/manuvelsite
  description: >
    Cycling themed café coming this april in Sint Niklaas, Belgium. One page with funky css-grid and gatsby-image trickery!
  categories:
    - Food
  built_by: WEBhart
  built_by_url: https://www.web-hart.com
  featured: false
- title: WEBhart
  url: https://www.web-hart.com
  main_url: https://www.web-hart.com
  description: >
    Hi, I'm Rien (pronounced Reen) from Belgium but based in Girona, Spain. I'm an autodidact, committed to learning until the end of time.
  categories:
    - Portfolio
    - Design
    - Web Development
    - Freelance
  built_by: WEBhart
  built_by_url: https://www.web-hart.com
  featured: false
- title: nicdougall.com
  url: https://nicdougall.netlify.app/
  main_url: https://nicdougall.netlify.app/
  source_url: https://github.com/riencoertjens/nicdougall.com
  description: >
    Athlete website with Netlify CMS for blog content.
  categories:
    - Blog
  built_by: WEBhart
  built_by_url: https://www.web-hart.com
  featured: false
- title: Lebuin D'Haese
  url: https://www.lebuindhaese.be/
  main_url: https://www.lebuindhaese.be/
  description: >
    Artist portfolio website. Powered by a super simple Netlify CMS to easily add blog posts or new art pieces.
  categories:
    - Portfolio
    - Blog
  built_by: WEBhart
  built_by_url: https://www.web-hart.com
  featured: false
- title: Iefke Molenstra
  url: https://www.iefke.be/
  main_url: https://www.iefke.be/
  description: >
    Artist portfolio website. Powered by a super simple Netlify CMS to easily add blog posts or new art pieces.
  categories:
    - Portfolio
    - Blog
  built_by: WEBhart
  built_by_url: https://www.web-hart.com
  featured: false
- title: The Broomwagon
  url: https://www.thebroomwagongirona.com/
  main_url: https://www.thebroomwagongirona.com/
  description: >
    foodtruck style coffee by pro cyclist Robert Gesink. The site has a webshop with merchandise and coffee beans.
  categories:
    - E-commerce
  built_by: WEBhart
  built_by_url: https://www.web-hart.com
- title: Pella Windows and Doors
  main_url: https://www.pella.com
  url: https://www.pella.com
  featured: false
  description: >
    The Pella Corporation is a privately held window and door manufacturing
  categories:
    - Business
- title: tinney.dev
  url: https://tinney.dev
  main_url: https://tinney.dev
  source_url: https://github.com/cdtinney/tinney.dev
  description: >
    Personal portfolio/blog of Colin Tinney
  categories:
    - Blog
    - Portfolio
    - Open Source
  built_by: Colin Tinney
  built_by_url: https://tinney.dev
  featured: false
- title: Monkeywrench Books
  main_url: https://monkeywrenchbooks.org
  url: https://monkeywrenchbooks.org
  description: >
    Monkeywrench Books is an all-volunteer, collectively-run bookstore and event space in Austin, TX
  categories:
    - Business
    - Community
    - Education
  built_by: Monkeywrench Books
  built_by_url: https://monkeywrenchbooks.org
- title: DeepMay.io
  main_url: https://deepmay.io
  url: https://deepmay.io
  description: >
    DeepMay is an experimental new tech bootcamp in the mountains of North Carolina.
  categories:
    - Event
    - Community
    - Technology
    - Marketing
  built_by: DeepMay
  built_by_url: https://twitter.com/deepmay_io
  featured: false
- title: Liferay.Design
  main_url: https://liferay.design
  url: https://liferay.design
  source_url: https://github.com/liferay-design/liferay.design
  description: >
    Liferay.Design is home to some of the freshest open-source designers who love to share articles and other resources for the Design Community.
  categories:
    - Blog
    - Community
    - Design
    - Marketing
    - Open Source
    - Technology
    - User Experience
  built_by: Liferay Designers
  built_by_url: https://twitter.com/liferaydesign
  featured: false
- title: Front End Remote Jobs
  main_url: https://frontendremotejobs.com
  url: https://frontendremotejobs.com
  source_url: https://github.com/benjamingrobertson/remotefrontend
  description: >
    Front End Remote Jobs features fully remote jobs for front end developers.
  categories:
    - WordPress
    - Web Development
  built_by: Ben Robertson
  built_by_url: https://benrobertson.io
  featured: false
- title: Penrose Grand Del Mar
  main_url: https://penroseatthegrand.com
  url: https://penroseatthegrand.com
  description: >
    Penrose Grand Del Mar is a luxury housing project coming soon.
  categories:
    - Real Estate
    - Design
  built_by: Chase Ohlson
  built_by_url: https://chaseohlson.com
- title: JustGraphQL
  url: https://www.justgraphql.com/
  main_url: https://www.justgraphql.com/
  source_url: https://github.com/Novvum/justgraphql
  description: >
    JustGraphQL helps developers quickly search and filter through GraphQL resources, tools, and articles.
  categories:
    - Open Source
    - Web Development
    - Technology
  built_by: Novvum
  built_by_url: https://www.novvum.io/
  featured: false
- title: Peter Macinkovic Personal Blog
  url: https://peter.macinkovic.id.au/
  main_url: https://peter.macinkovic.id.au/
  source_url: https://github.com/inkovic/peter-macinkovic-static-site
  description: >
    Personal Website and Blog of e-commerce SEO Specialist and Digital Marketer Peter Macinkovic.
  categories:
    - SEO
    - Marketing
    - Blog
  featured: false
- title: NH Hydraulikzylinder
  main_url: https://nh-hydraulikzylinder.com
  url: https://nh-hydraulikzylinder.com
  description: >
    High quality & high performance hydraulic cylinders manufactured in Austria based on the clients requirements
  categories:
    - Business
  built_by: MangoART
  built_by_url: https://www.mangoart.at
  featured: false
- title: Frauennetzwerk Linz-Land
  main_url: https://frauennetzwerk-linzland.net
  url: https://frauennetzwerk-linzland.net
  description: >
    Homepage for the local women's association providing support to people in need offline and online (Livechat integration)
  categories:
    - Nonprofit
  built_by: MangoART
  built_by_url: https://www.mangoart.at
  featured: false
- title: Mein Traktor
  main_url: http://www.mein-traktor.at/
  url: http://www.mein-traktor.at/
  description: >
    Homepage of a the main importer of SAME and Lamborghini Tractors in Austria with customer support area
  categories:
    - Business
    - App
  built_by: MangoART
  built_by_url: https://www.mangoart.at
  featured: false
- title: Lamborghini Traktoren
  main_url: https://lamborghini-traktor.at
  url: https://lamborghini-traktor.at
  description: >
    Lamborghini Tractors - Landing page for the brand in Austria
  categories:
    - Business
  built_by: MangoART
  built_by_url: https://www.mangoart.at
  featured: false
- title: Holly Lodge Community Centre - Highgate, London
  main_url: https://www.hlcchl.org/
  url: https://www.hlcchl.org/
  source_url: https://github.com/eugelogic/hlcchl-gatsby
  description: >
    The Holly Lodge Community Centre - Highgate, London has a shiny new website built with Gatsby v2 that makes important contributions towards a faster, more secure and environmentally friendly web for everyone.
  categories:
    - Community
    - Event
    - Nonprofit
  built_by: Eugene Molari Developer
  built_by_url: https://twitter.com/EugeneMolari
  featured: false
- title: blackcater's blog
  url: https://www.blackcater.win
  main_url: https://www.blackcater.win
  source_url: https://github.com/blackcater/blog
  description: >
    Blog like Medium, for person and team.
  categories:
    - Blog
    - Web Development
  built_by: blackcater
  built_by_url: https://github.com/blackcater
  featured: false
- title: Kenneth Kwakye-Gyamfi Portfolio Site
  url: https://www.kwakye-gyamfi.com
  main_url: https://www.kwakye-gyamfi.com
  source_url: https://www.github.com/cross19xx/cross-site
  description: >
    Personal portfolio site for Kenneth Kwakye-Gyamfi, a mobile and web full stack applications developer currently based in Accra, Ghana.
  categories:
    - SEO
    - Web Development
    - Open Source
    - Portfolio
  featured: false
- title: Gareth Weaver
  url: https://www.garethweaver.com/
  main_url: https://www.garethweaver.com/
  source_url: https://github.com/garethweaver/public-site-react
  description: >
    A personal portfolio of a London based frontend developer built with Gatsby 2, Redux and Sass
  categories:
    - Portfolio
    - Web Development
  built_by: Gareth Weaver
  built_by_url: https://twitter.com/garethdweaver
  featured: false
- title: Mailjet
  url: https://dev.mailjet.com/
  main_url: https://dev.mailjet.com/
  description: >
    Mailjet is an easy-to-use all-in-one e-mail platform.
  categories:
    - API
    - Documentation
  featured: false
- title: Peintagone
  url: https://www.peintagone.be/
  main_url: https://www.peintagone.be/
  description: >
    Peintagone is a superior quality paint brand with Belgian tones.
  categories:
    - Portfolio
    - Gallery
  built_by: Sebastien Crepin
  built_by_url: https://github.com/opeah
  featured: false
- title: Let's Do Dish!
  url: https://letsdodish.com
  main_url: https://letsdodish.com
  description: >
    A new recipe site for people who enjoy cooking great food in their home kitchen. Find some great meal ideas! Let's do dish!
  categories:
    - Blog
    - Food
  built_by: Connerra
  featured: false
- title: AWS Amplify Community
  url: https://amplify.aws/community/
  main_url: https://amplify.aws/community/
  source_url: https://github.com/aws-amplify/community
  description: >
    Amplify Community is a hub for developers building fullstack serverless applications with Amplify to easily access content (such as events, blog posts, videos, sample projects, and tutorials) created by other members of the Amplify community.
  categories:
    - Blog
    - Directory
    - Education
    - Technology
  built_by: Nikhil Swaminathan
  built_by_url: https://github.com/swaminator
  featured: false
- title: Cal State Monterey Bay
  url: https://csumb.edu
  main_url: https://csumb.edu
  source_url: https://github.com/csumb/csumb-gatsby
  description: >
    A website for the entire campus of California State University, Monterey Bay.
  categories:
    - Education
    - Government
  built_by: CSUMB Web Team
  built_by_url: https://csumb.edu/web/team
  featured: false
- title: BestPricingPages.com
  url: https://bestpricingpages.com
  main_url: https://bestpricingpages.com
  source_url: https://github.com/jpvalery/pricingpages/
  description: >
    A repository of the best pricing pages by the best companies. Built in less than a week.
    Inspired by RGE and since pricingpages.xyz no longer exists, I felt such a resource was missing and could be helpful to many people.
  categories:
    - Business
    - Community
    - Entrepreneurship
    - Open Source
    - Technology
  built_by: Jp Valery
  built_by_url: https://jpvalery.me
  featured: false
- title: Lendo Austria
  url: https://lendo.at
  main_url: https://lendo.at
  description: >
    A Comparison site for best private loan offer from banks in Austria.
  categories:
    - Business
    - Finance
  built_by: Lendo developers
  featured: false
- title: Visual Cloud FX
  url: https://visualcloudfx.com
  main_url: https://visualcloudfx.com
  source_url: https://github.com/jjcav84/visualcloudfx
  description: >
    Basic static site built with MDBootstrap, React, and Gatsby
  categories:
    - Consulting
    - Portfolio
  built_by: Jacob Cavazos
  built_by_url: https://jacobcavazos.com
- title: Matthew Miller (Me4502)
  url: https://matthewmiller.dev
  main_url: https://matthewmiller.dev
  description: >
    The personal site, blog and portfolio of Matthew Miller (Me4502)
  categories:
    - Blog
    - Programming
    - Technology
    - Portfolio
  built_by: Matthew Miller
  featured: false
- title: Årets Kontor
  url: https://aretskontor.newst.se
  main_url: https://aretskontor.newst.se
  description: >
    A swedish competition for "office of the year" in sweden with a focus on design. Built with MDBootstrap and Gatsby.
  categories:
    - Real Estate
    - Marketing
  built_by: Victor Björklund
  built_by_url: https://victorbjorklund.com
  featured: false
- title: Kyma
  url: https://kyma-project.io
  main_url: https://kyma-project.io
  source_url: https://github.com/kyma-project/website
  description: >
    This website holds overview, blog and documentation for Kyma open source project that is a Kubernates based application extensibility framework.
  categories:
    - Documentation
    - Blog
    - Technology
    - Open Source
  built_by: Kyma developers
  built_by_url: https://twitter.com/kymaproject
  featured: false
- title: Verso
  main_url: https://verso.digital
  url: https://verso.digital
  description: >
    Verso is a creative technology studio based in Singapore. Site built with Gatsby and Netlify.
  categories:
    - Agency
    - Consulting
    - Design
    - Technology
  built_by: Verso
  built_by_url: https://verso.digital
  featured: false
- title: Camilo Holguin
  url: https://camiloholguin.me
  main_url: https://camiloholguin.me
  source_url: https://github.com/camiloholguin/gatsby-portfolio
  description: >
    Portfolio site using GatsbyJS and WordPress REST API.
  categories:
    - WordPress
    - Portfolio
    - Web Development
  built_by: Camilo Holguin
  built_by_url: https://camiloholguin.me
  featured: false
- title: Kodingnesia
  url: https://kodingnesia.com/
  main_url: https://kodingnesia.com/
  description: >
    Kodingnesia is a place for learning programming & linux in Bahasa Indonesia.
  categories:
    - Blog
    - Programming
    - Technology
  built_by: Frisko Mayufid
  built_by_url: https://frisko.space
- title: ERS HCL Open Source Portal
  url: https://ers-hcl.github.io/
  main_url: https://ers-hcl.github.io/
  description: >
    Official site for ERS-HCL GitHub organizational site. This is a hybrid app with static and dynamic content, providing a details of the open source projects, initiatives, innovation ideas within ERS-HCL. It pulls data from various data sources including GitHub APIs, MDX based blog posts, excel files. It also hosts an ideas app that is based on Firebase.
  categories:
    - Open Source
    - Blog
    - Technology
    - Web Development
    - Community
    - Documentation
  source_url: https://github.com/ERS-HCL/gatsby-ershcl-app
  built_by: Tarun Kumar Sukhu
  built_by_url: https://github.com/tsukhu
- title: Ben Shi
  url: https://hbish.com/
  main_url: https://hbish.com/
  source_url: https://github.com/hbish/hbish.com
  description: >
    A personal website of Ben Shi, a technologist from Sydney, Australia.
  categories:
    - Blog
    - Programming
    - Technology
  built_by: Ben Shi
  built_by_url: https://hbish.com/
  featured: false
- title: Sandbox
  url: https://www.sandboxneu.com/
  main_url: https://www.sandboxneu.com/
  source_url: https://github.com/sandboxneu/sandboxneu.com
  description: >
    Official website of Sandbox, a Northeastern University student group that builds software for researchers.
  categories:
    - Marketing
  built_by: Sandbox at Northeastern
  built_by_url: https://github.com/sandboxneu/
  featured: false
- title: Accessible App
  main_url: https://accessible-app.com
  url: https://accessible-app.com
  source_url: https://github.com/accessible-app/accessible-app_com
  description: >
    Learn how to build inclusive web applications and Single Page Apps in modern JavaScript frameworks. This project collects strategies, links, patterns and plugins for React, Vue and Angular.
  categories:
    - Accessibility
    - Web Development
    - JavaScript
  built_by: Marcus Herrmann
  built_by_url: https://marcus.io
  featured: false
- title: PygmalionPolymorph
  url: https://pygmalionpolymorph.com
  main_url: https://pygmalionpolymorph.com
  source_url: https://github.com/PygmalionPolymorph/portfolio
  description: >
    Portfolio of artist, musician and developer PygmalionPolymorph.
  categories:
    - Portfolio
    - Gallery
    - Music
    - Photography
    - Web Development
  built_by: PygmalionPolymorph
  built_by_url: https://pygmalionpolymorph.com
  featured: false
- title: Gonzalo Nuñez Photographer
  main_url: https://www.gonzalonunez.com
  url: https://www.gonzalonunez.com
  description: >
    Website for Cancun based destination wedding photographer Gonzalo Nuñez. Site built with GatsbyJS, WordPress API and Netlify.
  categories:
    - Photography
    - Portfolio
    - WordPress
  built_by: Miguel Mayo
  built_by_url: https://www.miguelmayo.com
  featured: false
- title: Element 84
  main_url: https://www.element84.com
  url: https://www.element84.com
  description: >
    Element 84 is software engineering and design firm that helps companies and government agencies solve problems using remote sensing, life sciences, and transportation data in the cloud.
  categories:
    - Agency
    - Blog
    - Business
    - Consulting
    - Data
    - Design
    - Government
    - Portfolio
    - Programming
    - Science
    - Technology
    - User Experience
    - Web Development
- title: Raconteur Agency
  main_url: https://www.raconteur.net/agency
  url: https://www.raconteur.net/agency
  description: >
    Raconteur Agency is a London-based content marketing agency for B2B brands. We have rebuilt their site with Gatsby v2 using their existing WordPress backend as the data source. By switching from WordPress to GatsbyJS we have achieved a 200%+ improvement in page load times and went from a Lighthouse performance score of 49 to 100.
  categories:
    - Agency
    - Marketing
    - WordPress
  built_by: Jacob Herper
  built_by_url: https://herper.io
  featured: false
- title: Purple11
  main_url: https://purple11.com/
  url: https://purple11.com/
  description: >
    Purple11 is a site for photography and photo retouching tips and tricks.
  categories:
    - Blog
    - Photography
  built_by: Sébastien Noël
  built_by_url: https://blkfuel.com/
  featured: false
- title: PerfReviews
  main_url: https://perf.reviews/
  url: https://perf.reviews/
  source_url: https://github.com/PerfReviews/PerfReviews
  description: >
    The best content about web performance in spanish language.
  categories:
    - Web Development
  built_by: Joan León & José M. Pérez
  built_by_url: https://perf.reviews/nosotros/
  featured: false
- title: Un Backend - Blog
  main_url: https://www.unbackend.pro/
  url: https://www.unbackend.pro/
  description: >
    The personal website and blog of Camilo Ramírez, a backend developer :).
  categories:
    - Blog
    - Programming
    - Technology
  source_url: https://github.com/camilortte/camilortte.github.com
  built_by: Camilo Ramírez
  built_by_url: https://www.unbackend.pro/about
  featured: false
- title: Hitesh Vaghasiya
  main_url: https://hiteshvaghasiya.com/
  url: https://hiteshvaghasiya.com/
  description: >
    This is Hitesh Vaghasiya's blog. This blog is help you an E-Commerce like Magento, Shopify, and BigCommerce.
  categories:
    - Blog
    - Programming
    - Technology
    - Web Development
  built_by: Hitesh Vaghasiya
  built_by_url: https://hiteshvaghasiya.com/
  featured: false
- title: Aditus
  main_url: https://www.aditus.io
  url: https://www.aditus.io
  description: >
    Aditus is the accessibility tool for your team. We help teams build accessible websites and products.
  categories:
    - Accessibility
    - Education
  built_by: Aditus
  built_by_url: https://www.aditus.io
  featured: false
- title: Ultra Config
  main_url: https://ultraconfig.com.au/
  url: https://ultraconfig.com.au/ultra-config-generator/
  description: >
    Ultra Config Generator is a software application for Network Engineers to efficiently manage their network infrastructure.
  categories:
    - Blog
    - Technology
  built_by: Ultra Config
  built_by_url: https://ultraconfig.com.au/
  featured: false
- title: Malice
  main_url: https://malice.fr/
  url: https://malice.fr/
  description: >
    Malice is a cyber-training  platform for learning, validating and improving security related skills through simulated scenarios and challenges.
  categories:
    - Security
    - Technology
  built_by: Sysdream
  built_by_url: https://sysdream.com/
  featured: false
- title: Nash
  main_url: https://nash.io/
  url: https://nash.io/
  description: >
    Nash is a decentralized platform for trading, payment and other financial services. Our goal is to bring distributed finance to everyone by making blockchain technology fast and easy to use. We employ an off-chain engine to match trades rapidly, but never take control of customers’ assets. Our intuitive interface offers easy access to a range of trading, payment and investment functions.
  categories:
    - Portfolio
    - Security
    - Technology
  built_by: Andrej Gajdos
  built_by_url: https://andrejgajdos.com/
  featured: false
- title: Axel Fuhrmann
  url: https://axelfuhrmann.com
  main_url: https://axelfuhrmann.com
  source_url: https://github.com/afuh/axelfuhrmann.com
  description: >
    Personal portfolio.
  categories:
    - Portfolio
    - Freelance
    - Web Development
  featured: false
- title: Alaina Viau
  url: https://www.alainaviau.com
  main_url: https://www.alainaviau.com
  description: >
    Official website of Canadian opera director, creator, and producer Alaina Viau. Site designed by Stephen Bell.
  categories:
    - Portfolio
    - Music
  built_by: Michael Uloth
  built_by_url: https://www.michaeluloth.com
- title: Alison Moritz
  url: https://www.alisonmoritz.com
  main_url: https://www.alisonmoritz.com
  description: >
    Official website of American stage director Alison Moritz. Site designed by Stephen Bell.
  categories:
    - Portfolio
    - Music
  built_by: Michael Uloth
  built_by_url: https://www.michaeluloth.com
- title: Luke Secomb Digital
  url: https://lukesecomb.digital
  main_url: https://lukesecomb.digital
  source_url: https://github.com/lukethacoder/luke-secomb-simple
  description: >
    A simple portfolio site built using TypeScript, Markdown and React Spring.
  categories:
    - Portfolio
    - Web Development
  built_by: Luke Secomb
  built_by_url: https://lukesecomb.digital
  featured: false
- title: We are Brew
  url: https://www.wearebrew.co.uk
  main_url: https://www.wearebrew.co.uk
  description: >
    Official website for Brew, a Birmingham based Digital Marketing Agency.
  categories:
    - Portfolio
    - Web Development
    - Agency
    - Marketing
  built_by: Brew Digital
  built_by_url: https://www.wearebrew.co.uk
- title: Global City Data
  main_url: https://globalcitydata.com
  url: https://globalcitydata.com
  source_url: https://github.com/globalcitydata/globalcitydata
  description: >
    Global City Data is an open, easily browsable platform to showcase peer-reviewed urban datasets and models created by different research groups.
  categories:
    - Education
    - Open Source
  built_by: Rafi Barash
  built_by_url: https://rafibarash.com
  featured: false
- title: Submittable
  url: https://www.submittable.com
  main_url: https://www.submittable.com
  description: >
    Submissions made simple. Submittalbe is a cloud-based submissions manager that lets you accept, review, and make decisions on any kind of digital content.
  categories:
    - Technology
    - Marketing
  built_by: Genevieve Crow
  built_by_url: https://github.com/g-crow
- title: Appmantle
  main_url: https://appmantle.com
  url: https://appmantle.com
  description: >
    Appmantle is a new way of creating apps. A complete modern app that you build yourself quickly & easily, without programming knowledge.
  categories:
    - App
    - Marketing
    - Landing Page
    - Mobile Development
    - Technology
  built_by: Appmantle
  built_by_url: https://appmantle.com
  featured: false
- title: Acto
  main_url: https://www.acto.dk/
  url: https://www.acto.dk/
  description: >
    Tomorrows solutions - today. Acto is an innovative software engineering company, providing your business with high-quality, scalable and maintainable software solutions, to make your business shine.
  categories:
    - Agency
    - Technology
    - Web Development
    - Mobile Development
  built_by: Acto
  built_by_url: https://www.acto.dk/
- title: Gatsby GitHub Stats
  url: https://gatsby-github-stats.netlify.app
  main_url: https://gatsby-github-stats.netlify.app
  source_url: https://github.com/lannonbr/gatsby-github-stats/
  description: >
    Statistics Dashboard for Gatsby GitHub repository
  categories:
    - Data
  built_by: Benjamin Lannon
  built_by_url: https://lannonbr.com
  featured: false
- title: Graphic Intuitions
  url: https://www.graphicintuitions.com/
  main_url: https://www.graphicintuitions.com/
  description: >
    Digital marketing agency located in Morris, Manitoba.
  categories:
    - Agency
    - Web Development
    - Marketing
  featured: false
- title: Smooper
  url: https://www.smooper.com/
  main_url: https://www.smooper.com/
  description: >
    We connect you with digital marketing experts for 1 on 1 consultation sessions
  categories:
    - Marketing
    - Directory
  featured: false
- title: Lesley Barber
  url: https://www.lesleybarber.com/
  main_url: https://www.lesleybarber.com/
  description: >
    Official website of Canadian film composer Lesley Barber.
  categories:
    - Portfolio
    - Music
  built_by: Michael Uloth
  built_by_url: https://www.michaeluloth.com
- title: Timeline of Terror
  main_url: https://timelineofterror.org/
  url: https://timelineofterror.org/
  source_url: https://github.com/Symbitic/timeline-of-terror
  description: >
    Complete guide to the events of September 11, 2001.
  categories:
    - Directory
    - Government
  built_by: Alex Shaw
  built_by_url: https://github.com/Symbitic/
  featured: false
- title: Pill Club
  url: https://thepillclub.com
  main_url: https://thepillclub.com
  description: >
    Zero Copay With Insurance + Free Shipping + Bonus Gifts + Online Delivery – Birth Control Delivery and Prescription
  categories:
    - Marketing
    - Healthcare
  built_by: Pill Club
  built_by_url: https://thepillclub.com
- title: myweekinjs
  url: https://www.myweekinjs.com/
  main_url: https://www.myweekinjs.com/
  source_url: https://github.com/myweekinjs/public-website
  description: >
    Challenge to create and/or learn something new in JavaScript each week.
  categories:
    - Blog
  built_by: Adriaan Janse van Rensburg
  built_by_url: https://github.com/HurricaneInteractive/
  featured: false
- title: The Edit Suite
  main_url: https://www.theeditsuite.com.au/
  url: https://www.theeditsuite.com.au/
  source_url: https://thriveweb.com.au/portfolio/the-edit-suite/
  description: >-
    The Edit Suite is an award winning video production and photography company based out of our Mermaid Beach studio on the Gold Coast of Australia but we also have the ability to work mobile from any location.
  categories:
    - Photography
    - Marketing
  built_by: Thrive Team - Gold Coast
  built_by_url: https://thriveweb.com.au/
  featured: false
- title: CarineRoitfeld
  main_url: https://www.carineroitfeld.com/
  url: https://www.carineroitfeld.com/
  description: >
    Online shop for Carine Roitfeld parfume
  categories:
    - E-commerce
  built_by: Ask Phill
  built_by_url: https://askphill.com
- title: EngineHub.org
  url: https://enginehub.org
  main_url: https://enginehub.org
  source_url: https://github.com/EngineHub/enginehub-website
  description: >
    The landing pages for EngineHub, the organisation behind WorldEdit, WorldGuard, CraftBook, and more
  categories:
    - Landing Page
    - Technology
    - Open Source
  built_by: Matthew Miller
  built_by_url: https://matthewmiller.dev
- title: Goulburn Physiotherapy
  url: https://www.goulburnphysiotherapy.com.au/
  main_url: https://www.goulburnphysiotherapy.com.au/
  description: >
    Goulburn Physiotherapy is a leader in injury prevention, individual and community health, and workplace health solutions across Central Victoria.
  categories:
    - Blog
    - Healthcare
  built_by: KiwiSprout
  built_by_url: https://kiwisprout.nz/
  featured: false
- title: TomTom Traffic Index
  main_url: https://www.tomtom.com/en_gb/traffic-index/
  url: https://www.tomtom.com/en_gb/traffic-index/
  description: >
    The TomTom Traffic Index provides drivers, city planners, auto manufacturers and policy makers with unbiased statistics and information about congestion levels in 403 cities across 56 countries on 6 continents.
  categories:
    - Travel
    - Data
  built_by: TomTom
  built_by_url: https://tomtom.com
  featured: false
- title: PrintAWorld | A 3D Printing and Fabrication Company
  main_url: https://prtwd.com/
  url: https://prtwd.com/
  description: >
    PrintAWorld is a NYC based fabrication and manufacturing company that specializes in 3D printing, 3D scanning, CAD Design,
    laser cutting, and rapid prototyping. We help artists, agencies and engineers turn their ideas into its physical form.
  categories:
    - Business
  featured: false
- title: Glug-Infinite
  main_url: https://gluginfinite.github.io
  url: https://gluginfinite.github.io
  source_url: https://github.com/crstnmac/glug
  description: >
    This is a website built with Gatsby v2 that is deployed on GitHub using GitHub Pages and Netlify.
  categories:
    - Web Development
    - Blog
    - Portfolio
    - Agency
  built_by: Criston Macarenhas
  built_by_url: https://github.com/crstnmac
  featured: false
- title: The State of CSS Survey
  main_url: https://stateofcss.com/
  url: https://stateofcss.com/
  source_url: https://github.com/StateOfJS/state-of-css-2019
  description: >
    Annual CSS survey, brother of The State of JS Survey.
  categories:
    - Web Development
  built_by: Sacha Greif & Contribs
  built_by_url: https://github.com/StateOfJS
  featured: false
- title: Bytom Blockchain
  url: https://bytom.io/
  main_url: https://bytom.io/
  source_url: https://github.com/bytomlabs/bytom.io
  description: >
    Embrace the New Era of Bytom Blockchain
  categories:
    - Finance
    - Open Source
    - Technology
  built_by: Bytom Foundation
  built_by_url: https://bytom.io/
  featured: false
- title: Oerol Festival
  url: https://www.oerol.nl/nl/
  main_url: https://www.oerol.nl/en/
  description: >
    Oerol is a cultural festival on the island of Terschelling in the Netherlands that is held annually in June.
    The ten-day festival is focused on live, public theatre as well as music and visual arts.
  categories:
    - Event
    - Entertainment
  built_by: Oberon
  built_by_url: https://oberon.nl/
  featured: false
- title: Libra
  main_url: https://libra.org/
  url: https://libra.org/
  description: Libra's mission is to enable a simple global currency and financial infrastructure that empowers billions of people.
  featured: false
  categories:
    - Open Source
    - Technology
    - Finance
- title: Riffy Blog
  main_url: https://blog.rayriffy.com/
  url: https://blog.rayriffy.com/
  source_url: https://github.com/rayriffy/rayriffy-blog
  description: >
    Riffy Blog is async based beautiful highly maintainable site built by using Gatsby v2 with SEO optimized.
  categories:
    - Web Development
    - Blog
    - Open Source
    - Technology
    - Music
    - SEO
  built_by: Phumrapee Limpianchop
  built_by_url: https://rayriffy.com/
  featured: false
- title: The Coffee Collective
  url: https://coffeecollective.dk
  main_url: https://coffeecollective.dk
  description: >
    The Coffee Collective website is a JAM-stack based, multilingual, multi currency website/shop selling coffee, related products and subscriptions.
  categories:
    - E-commerce
    - Food
  built_by: Remotely (Anders Hallundbæk)
  built_by_url: https://remotely.dk
  featured: false
- title: Leadership Development International
  url: https://ldi.global
  main_url: https://ldi.global
  description: >
    A DatoCMS-backed site for an education and training company based in the US, China and the UAE.
  categories:
    - Education
    - Nonprofit
  built_by: Grant Holle
  built_by_url: https://grantholle.com
  featured: false
- title: Canvas 1839
  main_url: https://www.canvas1839.com/
  url: https://www.canvas1839.com/
  description: >-
    Online store for Canvas 1839 products, including pharmacological-grade CBD oil and relief cream.
  categories:
    - E-commerce
    - Marketing
  built_by: Corey Ward
  built_by_url: http://www.coreyward.me/
- title: Sparkle Stories
  main_url: https://app.sparklestories.com/
  url: https://app.sparklestories.com/
  description: >-
    Sparkle Stories is a streaming audio platform for children with over 1,200 original audio stories.
  categories:
    - App
    - Education
  built_by: Corey Ward
  built_by_url: http://www.coreyward.me/
- title: nehalist.io
  main_url: https://nehalist.io
  url: https://nehalist.io
  description: >
    nehalist.io is a blog about software development, technology and all that kind of geeky stuff.
  categories:
    - Blog
    - Web Development
    - Open Source
  built_by: Kevin Hirczy
  built_by_url: https://nehalist.io
  featured: false
- title: March and Ash
  main_url: https://marchandash.com/
  url: https://marchandash.com/
  description: >-
    March and Ash is a customer-focused, licensed cannabis dispensary located in Mission Valley.
  categories:
    - E-commerce
    - Business
    - Blog
  built_by: Blueyellow
  built_by_url: https://blueyellow.io/
  featured: false
- title: T Two Industries
  description: >
    T Two Industries is a manufacturing company specializing in building custom truck decks, truck bodies, and trailers.
  main_url: https://www.ttwo.ca
  url: https://www.ttwo.ca
  categories:
    - Business
  built_by: https://www.t2.ca
  built_by_url: https://www.t2.ca
  featured: false
- title: Cali's Finest Landscaping
  url: https://www.calisfinestlandscaping.com/
  main_url: https://www.calisfinestlandscaping.com/
  description: >
    A team of hard-working, quality-obsessed landscaping professionals looking to take dreams and transform them into reality.
  categories:
    - Business
  built_by: David Krasniy
  built_by_url: http://dkrasniy.com
  featured: false
- title: Vazco
  url: https://www.vazco.eu
  main_url: https://www.vazco.eu
  description: >
    Vazco works for clients from all around the world in future-proof technologies and help them build better products.
  categories:
    - Agency
    - Web Development
    - Blog
    - Business
    - Technology
  built_by: Vazco
  built_by_url: https://www.vazco.eu
  featured: false
- title: Major League Eating
  main_url: https://majorleagueeating.com
  url: https://majorleagueeating.com
  description: >
    Major League Eating is the professional competitive eating organization that runs the Nathan’s Famous Coney Island Hot Dog eating contest on July 4th, among other eating events.
  categories:
    - Entertainment
    - Sports
  built_by: Carmen Cincotti
  built_by_url: https://github.com/ccincotti3
  featured: false
- title: APIs You Won't Hate
  url: https://apisyouwonthate.com/blog
  main_url: https://apisyouwonthate.com
  source_url: https://github.com/apisyouwonthate/apisyouwonthate.com
  description: >
    API development is a topic very close to our hearts. APIs You Won't Hate is a team and community dedicated to learning, writing, sharing ideas and bettering understanding of API practices. Together we can eradicate APIs we hate.
  categories:
    - Blog
    - Education
    - E-commerce
    - API
    - Community
    - Learning
    - Open Source
    - Technology
    - Web Development
  built_by: Mike Bifulco
  built_by_url: https://github.com/mbifulco
  featured: false
- title: Sankarsan Kampa
  main_url: https://traction.one
  url: https://traction.one
  description: Full time programmer, part time gamer, exploring the details of programmable systems and how to stretch their capabilities.
  featured: false
  categories:
    - Portfolio
    - Freelance
- title: AwesomeDocs
  main_url: https://awesomedocs.traction.one/
  url: https://awesomedocs.traction.one/install
  source_url: https://github.com/AwesomeDocs/website
  description: An awesome documentation website generator!
  featured: false
  categories:
    - Open Source
    - Web Development
    - Technology
    - Documentation
  built_by: Sankarsan Kampa
  built_by_url: https://traction.one
- title: Prism Programming Language
  main_url: https://prism.traction.one/
  url: https://prism.traction.one/
  source_url: https://github.com/PrismLang/website
  description: Interpreted, high-level, programming language.
  featured: false
  categories:
    - Programming
    - Open Source
    - Technology
    - Documentation
  built_by: Sankarsan Kampa
  built_by_url: https://traction.one
- title: KingsDesign
  url: https://www.kingsdesign.com.au/
  main_url: https://www.kingsdesign.com.au/
  description: KingsDesign is a Hobart based web design and development company. KingsDesign creates, designs, measures and improves web based solutions for businesses and organisations across Australia.
  categories:
    - Agency
    - Technology
    - Portfolio
    - Consulting
    - User Experience
  built_by: KingsDesign
  built_by_url: https://www.kingsdesign.com.au
- title: EasyFloh | Easy Flows for all
  url: https://www.easyfloh.com
  main_url: https://www.easyfloh.com
  description: >
    EasyFloh is for creating simple flows for your organisation. An organisation
    can design own flows with own stages.
  categories:
    - Business
    - Landing Page
  built_by: Vikram Aroskar
  built_by_url: https://medium.com/@vikramaroskar
  featured: false
- title: Home Alarm Report
  url: https://homealarmreport.com/
  main_url: https://homealarmreport.com/
  description: >
    Home Alarm Report is dedicated to helping consumers make informed decisions
    about home security solutions. The site was easily migrated from a legacy WordPress
    installation and the dev team chose Gatsby for its site speed and SEO capabilities.
  categories:
    - Blog
    - Business
    - SEO
    - Technology
  built_by: Centerfield Media
  built_by_url: https://www.centerfield.com
- title: Just | FX for treasurers
  url: https://www.gojust.com
  main_url: https://www.gojust.com
  description: >
    Just provides a single centralized view of FX for corporate treasurers. See interbank market prices, and access transaction cost analysis.
  categories:
    - Finance
    - Technology
  built_by: Bejamas
  built_by_url: https://bejamas.io/
  featured: false
- title: Bureau for Good | Nonprofit branding, web and print communications
  url: https://www.bureauforgood.com
  main_url: https://www.bureauforgood.com
  description: >
    Bureau for Good helps nonprofits explain why they matter across digital & print media. Bureau for Good crafts purpose-driven identities, websites & print materials for changemakers.
  categories:
    - Nonprofit
    - Agency
    - Design
  built_by: Bejamas
  built_by_url: https://bejamas.io/
  featured: false
- title: Atelier Cartier Blumen
  url: https://www.ateliercartier.ch
  main_url: https://www.ateliercartier.ch
  description: >
    Im schönen Kreis 6 in Zürich kreiert Nicole Cartier Blumenkompositionen anhand Charaktereigenschaften oder Geschichten zur Person an. Für wen ist Dein Blumenstrauss gedacht? Einzigartige Floristik Blumensträusse, Blumenabos, Events, Shootings. Site designed by https://www.stolfo.co
  categories:
    - E-commerce
    - Design
  built_by: Bejamas
  built_by_url: https://bejamas.io/
  featured: false
- title: Veronym – Cloud Security Service Provider
  url: https://www.veronym.com
  main_url: https://www.veronym.com
  description: >
    Veronym is securing your digital transformation. A comprehensive Internet security solution for business. Stay safe no matter how, where and when you connect.
  categories:
    - Security
    - Technology
    - Business
  built_by: Bejamas
  built_by_url: https://bejamas.io/
  featured: false
- title: Devahoy
  url: https://devahoy.com/
  main_url: https://devahoy.com/
  description: >
    Devahoy is a personal blog written in Thai about software development.
  categories:
    - Blog
    - Programming
  built_by: Chai Phonbopit
  built_by_url: https://github.com/phonbopit
  featured: false
- title: Venus Lover
  url: https://venuslover.com
  main_url: https://venuslover.com
  description: >
    Venus Lover is a mobile app for iOS and Android so you can read your daily horoscope and have your natal chart, including the interpretation of the ascendant, planets, houses and aspects.
  categories:
    - App
    - Consulting
    - Education
    - Landing Page
- title: Write/Speak/Code
  url: https://www.writespeakcode.com/
  main_url: https://www.writespeakcode.com/
  description: >
    Write/Speak/Code is a non-profit on a mission to promote the visibility and leadership of technologists with marginalized genders through peer-led professional development.
  categories:
    - Community
    - Nonprofit
    - Open Source
    - Conference
  built_by: Nicola B.
  built_by_url: https://www.linkedin.com/in/nicola-b/
  featured: false
- title: Daniel Spajic
  url: https://danieljs.tech/
  main_url: https://danieljs.tech/
  description: >
    Passionate front-end developer with a deep, yet diverse skillset.
  categories:
    - Portfolio
    - Programming
    - Freelance
  built_by: Daniel Spajic
  featured: false
- title: Cosmotory
  url: https://cosmotory.netlify.app/
  main_url: https://cosmotory.netlify.app/
  description: >
    This is the educational blog containing various courses,learning materials from various authors from all over the world.
  categories:
    - Blog
    - Community
    - Nonprofit
    - Open Source
    - Education
  built_by: Hanishraj B Rao.
  built_by_url: https://hanishrao.netlify.app/
  featured: false
- title: Armorblox | Security Powered by Understanding
  url: https://www.armorblox.com
  main_url: https://www.armorblox.com
  description: >
    Armorblox is a venture-backed stealth cybersecurity startup, on a mission to build a game-changing enterprise security platform.
  categories:
    - Security
    - Technology
    - Business
  built_by: Bejamas
  built_by_url: https://bejamas.io
  featured: false
- title: Mojo
  url: https://www.mojo.is
  main_url: https://www.mojo.is/
  description: >
    We help companies create beautiful digital experiences
  categories:
    - Agency
    - Technology
    - Consulting
    - User Experience
    - Web Development
  featured: false
- title: Marcel Hauri
  url: https://marcelhauri.ch/
  main_url: https://marcelhauri.ch/
  description: >
    Marcel Hauri is an award-winning Magento developer and e-commerce specialist.
  categories:
    - Portfolio
    - Blog
    - Programming
    - Community
    - Open Source
    - E-commerce
  built_by: Marcel Hauri
  built_by_url: https://marcelhauri.ch
  featured: false
- title: Projektmanagementblog
  url: https://www.projektmanagementblog.de
  main_url: https://www.projektmanagementblog.de/
  source_url: https://github.com/StephanWeinhold/pmblog
  description: >
    Thoughts about modern project management. Built with Gatsby and Tachyons, based on Advanced Starter.
  categories:
    - Blog
  built_by: Stephan Weinhold
  built_by_url: https://stephanweinhold.com/
  featured: false
- title: Anthony Boyd Graphics
  url: https://www.anthonyboyd.graphics/
  main_url: https://www.anthonyboyd.graphics/
  description: >
    Free Graphic Design Resources by Anthony Boyd
  categories:
    - Portfolio
  built_by: Anthony Boyd
  built_by_url: https://www.anthonyboyd.com/
  featured: false
- title: Relocation Hero
  url: https://relocationhero.com
  main_url: https://relocationhero.com
  description: >
    Blog with FAQs related to Germany relocation. Built with Gatsby.
  categories:
    - Blog
    - Consulting
    - Community
  featured: false
- title: Zoe Rodriguez
  url: https://zoerodrgz.com
  main_url: https://zoerodrgz.com
  description: >
    Portfolio for Los Angeles-based designer Zoe Rodriguez. Built with Gatsby.
  categories:
    - Portfolio
    - Design
  built_by: Chase Ohlson
  built_by_url: https://chaseohlson.com
  featured: false
- title: TriActive USA
  url: https://triactiveusa.com
  main_url: https://triactiveusa.com
  description: >
    Website and blog for TriActive USA. Built with Gatsby.
  categories:
    - Landing Page
    - Business
  built_by: Chase Ohlson
  built_by_url: https://chaseohlson.com
- title: LaunchDarkly
  url: https://launchdarkly.com/
  main_url: https://launchdarkly.com/
  description: >
    LaunchDarkly is the feature management platform that software teams use to build better software, faster.
  categories:
    - Technology
    - Marketing
  built_by: LaunchDarkly
  built_by_url: https://launchdarkly.com/
  featured: false
- title: Arpit Goyal
  url: https://arpitgoyal.com
  main_url: https://arpitgoyal.com
  source_url: https://github.com/92arpitgoyal/ag-blog
  description: >
    Blog and portfolio website of a Front-end Developer turned Product Manager.
  categories:
    - Blog
    - Portfolio
    - Technology
    - User Experience
  built_by: Arpit Goyal
  built_by_url: https://twitter.com/_arpitgoyal
  featured: false
- title: Portfolio of Cole Townsend
  url: https://twnsnd.co
  main_url: https://twnsnd.co
  description: Portfolio of Cole Townsend, Product Designer
  categories:
    - Portfolio
    - User Experience
    - Web Development
    - Design
  built_by: Cole Townsend
  built_by_url: https://twitter.com/twnsndco
- title: Jana Desomer
  url: https://www.janadesomer.be/
  main_url: https://www.janadesomer.be/
  description: >
    I'm Jana, a digital product designer with coding skills, based in Belgium
  categories:
    - Portfolio
  built_by: Jana Desomer Designer/Developer
  built_by_url: https://www.janadesomer.be/
  featured: false
- title: Carbon8 Regenerative Agriculture
  url: https://www.carbon8.org.au/
  main_url: https://www.carbon8.org.au/
  description: >
    Carbon8 is a Not for Profit charity that supports Aussie farmers to transition to regenerative agriculture practices and rebuild the carbon (organic matter) in their soil from 1% to 8%.
  categories:
    - Nonprofit
    - E-commerce
  built_by: Little & Big
  built_by_url: https://www.littleandbig.com.au/
  featured: false
- title: Reactgo blog
  url: https://reactgo.com/
  main_url: https://reactgo.com/
  description: >
    It provides tutorials & articles about modern open source web technologies such as react,vuejs and gatsby.
  categories:
    - Blog
    - Education
    - Programming
    - Web Development
  built_by: Sai gowtham
  built_by_url: https://twitter.com/saigowthamr
  featured: false
- title: City Springs
  url: https://citysprings.com/
  main_url: https://citysprings.com/
  description: >
    Sandy Springs is a city built on creative thinking and determination. They captured a bold vision for a unified platform to bring together new and existing information systems. To get there, the Sandy Springs communications team partnered with Mediacurrent on a new Drupal 8 decoupled platform architecture with a Gatsbyjs front end to power both the City Springs website and its digital signage network. Now, the Sandy Springs team can create content once and publish it everywhere.
  categories:
    - Community
    - Government
  built_by: Mediacurrent
  built_by_url: https://www.mediacurrent.com
  featured: false
- title: Behalf
  url: https://www.behalf.no/
  main_url: https://www.behalf.no/
  description: >
    Behalf is Norwegian based digital design agency.
  categories:
    - Agency
    - Portfolio
    - Business
    - Consulting
    - Design
    - Design System
    - Marketing
    - Web Development
    - User Experience
  built_by: Behalf
  built_by_url: https://www.behalf.no/
  featured: false
- title: Saxenhammer & Co.
  url: https://saxenhammer-co.com/
  main_url: https://saxenhammer-co.com/
  description: >
    Saxenhammer & Co. is a leading boutique investment bank in Continental Europe. The firm’s strong track record is comprised of the execution of 200 successful transactions across all major industries.
  categories:
    - Consulting
    - Finance
    - Business
  built_by: Axel Fuhrmann
  built_by_url: https://axelfuhrmann.com/
  featured: false
- title: UltronEle
  url: http://ultronele.com
  main_url: https://runbytech.github.io/ueofcweb/
  source_url: https://github.com/runbytech/ueofcweb
  description: >
    UltronEle is a light, fast, simple yet interesting serverless e-learning CMS based on GatsbyJS. It aims to provide a easy-use product for tutors, teachers, instructors from all kinks of fields with near-zero efforts to setup their own authoring tool and content publish website.
  categories:
    - Education
    - Consulting
    - Landing Page
    - Web Development
    - Open Source
    - Learning
  built_by: RunbyTech
  built_by_url: http://runbytech.co
  featured: false
- title: Nick Selvaggio
  url: https://nickgs.com/
  main_url: https://nickgs.com/
  description: >
    The personal website of Nick Selvaggio. Long Island based web developer, teacher, and technologist.
  categories:
    - Consulting
    - Programming
    - Web Development
  featured: false
- title: Free & Open Source Gatsby Themes by LekoArts
  main_url: https://themes.lekoarts.de
  url: https://themes.lekoarts.de
  source_url: https://github.com/LekoArts/gatsby-themes/tree/master/www
  built_by: LekoArts
  built_by_url: https://github.com/LekoArts
  description: >-
    Get high-quality and customizable Gatsby themes to quickly bootstrap your website! Choose from many professionally created and impressive designs with a wide variety of features and customization options. Use Gatsby Themes to take your project to the next level and let you and your customers take advantage of the many benefits Gatsby has to offer.
  categories:
    - Open Source
    - Directory
    - Marketing
    - Landing Page
  featured: false
- title: Lars Roettig
  url: https://larsroettig.dev/
  main_url: https://larsroettig.dev/
  description: >
    Lars Roettig is a Magento Maintainer and e-commerce specialist. On his Blog, he writes Software Architecture and Magento Development.
  categories:
    - Portfolio
    - Blog
    - Programming
    - Community
    - Open Source
    - E-commerce
  built_by: Lars Roettig
  built_by_url: https://larsroettig.dev/
  featured: false
- title: Cade Kynaston
  url: https://cade.codes
  main_url: https://cade.codes
  source_url: https://github.com/cadekynaston/gatsby-portfolio
  description: >
    Cade Kynaston's Portfolio
  categories:
    - Portfolio
  built_by: Cade Kynaston
  built_by_url: https://github.com/cadekynaston
  featured: false
- title: Growable Meetups
  url: https://www.growable.io/
  main_url: https://www.growable.io/
  description: >
    Growable - Events to Accelerate your career in Tech. Made with <3 with Gatsby, React & Netlify by Talent Point in London.
  categories:
    - Event
    - Technology
    - Education
    - Community
    - Conference
  built_by: Talent Point
  built_by_url: https://github.com/talent-point/
  featured: false
- title: Fantastic Metropolis
  main_url: https://fantasticmetropolis.com
  url: https://fantasticmetropolis.com
  description: >
    Fantastic Metropolis ran between 2001 and 2006, highlighting the potential of literary science fiction and fantasy.
  categories:
    - Entertainment
  built_by: Luis Rodrigues
  built_by_url: https://goblindegook.com
  featured: false
- title: Simon Koelewijn
  main_url: https://simonkoelewijn.nl
  url: https://simonkoelewijn.nl
  description: >
    Personal blog of Simon Koelewijn, where he blogs about UX, analytics and web development (in Dutch). Made awesome and fast by using Gatsby 2.x (naturally) and gratefully using Netlify and Netlify CMS.
  categories:
    - Freelance
    - Blog
    - Web Development
    - User Experience
  built_by: Simon Koelewijn
  built_by_url: https://simonkoelewijn.nl
  featured: false
- title: Frankly Steve
  url: https://www.franklysteve.com/
  main_url: https://www.franklysteve.com/
  description: >
    Wedding photography with all the hugs, tears, kisses, smiles, laughter, banter, kids up trees, friends in hedges.
  categories:
    - Photography
    - Portfolio
  built_by: Little & Big
  built_by_url: https://www.littleandbig.com.au/
  featured: false
- title: Eventos orellana
  description: >-
    We are a company dedicated to providing personalized and professional advice
    for the elaboration and coordination of social and business events.
  main_url: https://eventosorellana.com/
  url: https://eventosorellana.com/
  featured: false
  categories:
    - Gallery
  built_by: Ramón Chancay
  built_by_url: https://ramonchancay.me/
- title: DIA Supermercados
  main_url: https://dia.com.br
  url: https://dia.com.br
  description: >-
    Brazilian retailer subsidiary, with more than 1,100 stores in Brazil, focusing on low prices and exclusive DIA Products.
  categories:
    - Business
  built_by: CloudDog
  built_by_url: https://clouddog.com.br
  featured: false
- title: AntdSite
  main_url: https://antdsite.yvescoding.org
  url: https://antdsite.yvescoding.org
  description: >-
    A static docs generator based on Ant Design and GatsbyJs.
  categories:
    - Documentation
  built_by: Yves Wang
  built_by_url: https://antdsite.yvescoding.org
- title: AntV
  main_url: https://antv.vision
  url: https://antv.vision
  description: >-
    AntV is a new generation of data visualization technique from Ant Financial
  categories:
    - Documentation
  built_by: afc163
  built_by_url: https://github.com/afc163
- title: ReactStudy Blog
  url: https://elated-lewin-51cf0d.netlify.app
  main_url: https://elated-lewin-51cf0d.netlify.app
  description: >
    Belong to your own blog by gatsby
  categories:
    - Blog
  built_by: 97thjingba
  built_by_url: https://github.com/97thjingba
  featured: false
- title: George
  main_url: https://kind-mestorf-5a2bc0.netlify.app
  url: https://kind-mestorf-5a2bc0.netlify.app
  description: >
    shiny new web built with Gatsby
  categories:
    - Blog
    - Portfolio
    - Gallery
    - Landing Page
    - Design
    - Web Development
    - Open Source
    - Science
  built_by: George Davituri
  featured: false

- title: CEO amp
  main_url: https://www.ceoamp.com
  url: https://www.ceoamp.com
  description: >
    CEO amp is an executive training programme to amplify a CEO's voice in the media. This site was built with Gatsby v2, Styled-Components, TypeScript and React Spring.
  categories:
    - Consulting
    - Entrepreneurship
    - Marketing
    - Landing Page
  built_by: Jacob Herper
  built_by_url: https://herper.io
  featured: false
- title: QuantumBlack
  main_url: https://www.quantumblack.com/
  url: https://www.quantumblack.com/
  description: >
    We help companies use data to make distinctive, sustainable and significant improvements to their performance.
  categories:
    - Technology
    - Consulting
    - Data
    - Design
  built_by: Richard Westenra
  built_by_url: https://www.richardwestenra.com/
  featured: false
- title: Coffeeshop Creative
  url: https://www.coffeeshopcreative.ca
  main_url: https://www.coffeeshopcreative.ca
  description: >
    Marketing site for a Toronto web design and videography studio.
  categories:
    - Marketing
    - Agency
    - Design
    - Video
    - Web Development
  built_by: Michael Uloth
  built_by_url: https://www.michaeluloth.com
  featured: false
- title: Daily Hacker News
  url: https://dailyhn.com
  main_url: https://dailyhn.com
  description: >
    Daily Hacker News presents the top five stories from Hacker News daily.
  categories:
    - Entertainment
    - Design
    - Web Development
    - Technology
    - Science
  built_by: Joeri Smits
  built_by_url: https://joeri.dev
  featured: false
- title: Grüne Dresden
  main_url: https://ltw19dresden.de
  url: https://ltw19dresden.de
  description: >
    This site was built for the Green Party in Germany (Bündnis 90/Die Grünen) for their local election in Dresden, Saxony. The site was built with Gatsby v2 and Styled-Components.
  categories:
    - Government
    - Nonprofit
  built_by: Jacob Herper
  built_by_url: https://herper.io
- title: Mill3 Studio
  main_url: https://mill3.studio/en/
  url: https://mill3.studio/en/
  description: >
    Our agency specializes in the analysis, strategy and development of digital products.
  categories:
    - Agency
    - Portfolio
  built_by: Mill3
  built_by_url: https://mill3.studio/en/
  featured: false
- title: Zellement
  main_url: https://www.zellement.com
  url: https://www.zellement.com
  description: >
    Online portfolio of Dan Farrow from Nottingham, UK.
  categories:
    - Portfolio
  built_by: Zellement
  built_by_url: https://www.zellement.com
  featured: false
- title: Fullstack HQ
  url: https://fullstackhq.com/
  main_url: https://fullstackhq.com/
  description: >
    Get immediate access to a battle-tested team of designers and developers on a pay-as-you-go monthly subscription.
  categories:
    - Agency
    - Consulting
    - Freelance
    - Marketing
    - Portfolio
    - Web Development
    - App
    - Business
    - Design
    - JavaScript
    - Technology
    - User Experience
    - Web Development
    - E-commerce
    - WordPress
  built_by: Fullstack HQ
  built_by_url: https://fullstackhq.com/
  featured: false
- title: Cantas
  main_url: https://www.cantas.co.jp
  url: https://www.cantas.co.jp
  description: >
    Cantas is digital marketing company in Japan.
  categories:
    - Business
    - Agency
  built_by: Cantas
  built_by_url: https://www.cantas.co.jp
  featured: false
- title: Sheringham Shantymen
  main_url: https://www.shantymen.com/
  url: https://www.shantymen.com/
  description: >
    The Sheringham Shantymen are a sea shanty singing group that raise money for the RNLI in the UK.
  categories:
    - Music
    - Community
    - Entertainment
    - Nonprofit
  built_by: Zellement
  built_by_url: https://www.zellement.com/
  featured: false
- title: WP Spark
  main_url: https://wpspark.io/
  url: https://wpspark.io/
  description: >
    Create blazing fast website with WordPress and our Gatsby themes.
  categories:
    - Agency
    - Community
    - Blog
    - WordPress
  built_by: wpspark
  built_by_url: https://wpspark.io/
- title: Ronald Langeveld
  description: >
    Ronald Langeveld's blog and Web Development portfolio website.
  main_url: https://www.ronaldlangeveld.com
  url: https://www.ronaldlangeveld.com
  categories:
    - Blog
    - Web Development
    - Freelance
    - Portfolio
    - Consulting
  featured: false
- title: Golfonaut
  description: >
    Golfonaut - Golf application for Apple Watch
  main_url: https://golfonaut.io
  url: https://golfonaut.io
  categories:
    - App
    - Sports
  featured: false
- title: Anton Sten - UX Lead/Design
  url: https://www.antonsten.com
  main_url: https://www.antonsten.com
  description: Anton Sten leads UX for design-driven companies.
  categories:
    - User Experience
    - Blog
    - Freelance
    - Portfolio
    - Consulting
    - Agency
    - Design
  featured: false
- title: Rashmi AP - Front-end Developer
  main_url: http://rashmiap.me
  url: http://rashmiap.me
  featured: false
  description: >
    Rashmi AP's Personal Portfolio Website
  source_url: https://github.com/rashmiap/personal-website-react
  categories:
    - Portfolio
    - Open Source
  built_by: Rashmi AP
  built_by_url: http://rashmiap.me
- title: OpenSourceRepos - Blogs for open source repositories
  main_url: https://opensourcerepos.com
  url: https://opensourcerepos.com
  featured: false
  description: >
    Open Source Repos is a blog site for explaining the architecture, code-walkthrough and key takeways for the GitHub repository. Out main aim to is to help more developers contribute to open source projects.
  source_url: https://github.com/opensourcerepos/blogs
  categories:
    - Open Source
    - Design
    - Design System
    - Blog
  built_by: OpenSourceRepos Team
  built_by_url: https://opensourcerepos.com
- title: Sheelah Brennan - Front-End/UX Engineer
  main_url: https://sheelahb.com
  url: https://sheelahb.com
  featured: false
  description: >
    Sheelah Brennan's web development blog
  categories:
    - Blog
    - Web Development
    - Design
    - Freelance
    - Portfolio
  built_by: Sheelah Brennan
- title: Delinx.Digital - Web and Mobile Development Agency based in Sofia, Bulgaria
  main_url: https://delinx.digital
  url: https://delinx.digital/solutions
  description: >
    Delinx.digital is a software development oriented digital agency based in Sofia, Bulgaria. We develop bespoke software solutions using  WordPress, WooCommerce, Shopify, e-commerce, React.js, Node.js, PHP, Laravel and many other technologies.
  categories:
    - Agency
    - Web Development
    - Design
    - E-commerce
    - WordPress
  featured: false
- title: Cameron Nuckols - Articles, Book Notes, and More
  main_url: https://nucks.co
  url: https://nucks.co
  description: >
    This site hosts all of Cameron Nuckols's writing on entrepreneurship, startups, money, fitness, self-education, and self-improvement.
  categories:
    - Blog
    - Entrepreneurship
    - Business
    - Productivity
    - Technology
    - Marketing
  featured: false
- title: Hayato KAJIYAMA - Portfolio
  main_url: https://hyakt.dev
  url: https://hyakt.dev
  source_url: https://github.com/hyakt/hyakt.github.io
  featured: false
  categories:
    - Portfolio
- title: Skirtcraft - Unisex Skirts with Large Pockets
  main_url: https://skirtcraft.com
  url: https://skirtcraft.com/products
  source_url: https://github.com/jqrn/skirtcraft-web
  description: >
    Skirtcraft sells unisex skirts with large pockets, made in the USA. Site built with TypeScript and styled-components, with Tumblr-sourced blog posts.
  categories:
    - E-commerce
    - Blog
  built_by: Joe Quarion
  built_by_url: https://github.com/jqrn
  featured: false
- title: Vermarc Sport
  main_url: https://www.vermarcsport.com/
  url: https://www.vermarcsport.com/
  description: >
    Vermarc Sport offers a wide range of cycle clothing, cycling jerseys, bib shorts, rain gear and accessories, as well for the summer, the mid-season (autumn / spring) and the winter.
  categories:
    - E-commerce
  built_by: BrikL
  built_by_url: https://github.com/Brikl
- title: Cole Ruche
  main_url: https://coleruche.com
  url: https://coleruche.com
  source_url: https://github.com/kingingcole/myblog
  description: >
    The personal website and blog for Emeruche "Cole" Ikenna, front-end web developer from Nigeria.
  categories:
    - Blog
    - Portfolio
  built_by: Emeruche "Cole" Ikenna
  built_by_url: https://twitter.com/cole_ruche
  featured: false
- title: Abhith Rajan - Coder, Blogger, Biker, Full Stack Developer
  main_url: https://www.abhith.net/
  url: https://www.abhith.net/
  source_url: https://github.com/Abhith/abhith.net
  description: >
    abhith.net is a portfolio website of Abhith Rajan, a full stack developer. Sharing blog posts, recommended videos, developer stories and services with the world through this site.
  categories:
    - Portfolio
    - Blog
    - Programming
    - Open Source
    - Technology
  built_by: Abhith Rajan
  built_by_url: https://github.com/Abhith
  featured: false
- title: Mr & Mrs Wilkinson
  url: https://thewilkinsons.netlify.app/
  main_url: https://thewilkinsons.netlify.app/
  source_url: https://github.com/davemullenjnr/the-wilkinsons
  description: >
    A one-page wedding photography showcase using Gatsby Image and featuring a lovely hero and intro section.
  categories:
    - Photography
  built_by: Dave Mullen Jnr
  built_by_url: https://davemullenjnr.co.uk
  featured: false
- title: Gopesh Gopinath - Full Stack JavaScript Developer
  url: https://www.gopeshgopinath.com
  main_url: https://www.gopeshgopinath.com
  source_url: https://github.com/GopeshMedayil/gopeshgopinath.com
  description: >
    Gopesh Gopinath's Personal Portfolio Website
  categories:
    - Portfolio
    - Open Source
  built_by: Gopesh Gopinath
  built_by_url: https://www.gopeshgopinath.com
  featured: false
- title: Misael Taveras - FrontEnd Developer
  url: https://taverasmisael.com
  main_url: https://taverasmisael.com
  source_url: https://github.com/taverasmisael/taverasmisael
  description: >
    Personal site and blogging about learning FrontEnd web development in spanish.
  categories:
    - Portfolio
    - Open Source
    - Blog
    - JavaScript
    - Web Development
  built_by: Misael Taveras
  built_by_url: https://taverasmisael.com
  featured: false
- title: Le Reacteur
  url: https://www.lereacteur.io/
  main_url: https://www.lereacteur.io/
  description: >
    Le Reacteur is the first coding bootcamp dedicated to web and mobile apps development (iOS/Android). We offer intensive sessions to train students in a short time (10 weeks). Our goal is to pass on to our students in less than 3 months what they would have learned in 2 years. To achieve this ambitious challenge, our training is based on learning JavaScript (Node.js, Express, ReactJS, React Native).
  categories:
    - JavaScript
    - Learning
    - Mobile Development
    - Web Development
  built_by: Farid Safi
  built_by_url: https://twitter.com/FaridSafi
  featured: false
- title: Cinch
  url: https://www.cinch.co.uk
  main_url: https://www.cinch.co.uk
  description: >
    Cinch is a hub for car supermarkets and dealers to show off their stock. The site only lists second-hand cars that are seven years old or younger, with less than 70,000 miles on the clock.
  categories:
    - Entrepreneurship
    - Business
  built_by: Somo
  built_by_url: https://www.somoglobal.com
  featured: false
- title: Recetas El Universo
  description: >-
    Recipes and videos with the best of Ecuadorian cuisine.
    Collectable recipes from Diario El Universo.
  main_url: https://recetas-eu.now.sh/
  url: https://recetas-eu.now.sh/
  featured: false
  categories:
    - Blog
    - WordPress
    - Food
  built_by: Ramón Chancay
  built_by_url: https://ramonchancay.me/
- title: Third and Grove
  url: https://www.thirdandgrove.com
  main_url: https://www.thirdandgrove.com
  source_url: https://github.com/thirdandgrove/tagd8_gatsby
  description: >
    A digital agency slaying the mundane one pixel at a time.
  categories:
    - Agency
    - Marketing
    - Open Source
    - Technology
  built_by: Third and Grove
  built_by_url: https://www.thirdandgrove.com
  featured: false
- title: Le Bikini
  url: https://lebikini.com
  main_url: https://lebikini.com
  description: >
    New website for Toulouse's most iconic concert hall.
  categories:
    - Music
  built_by: Antoine Rousseau
  built_by_url: https://antoine.rousseau.im
  featured: false
- title: Jimmy Truong's Portfolio
  url: https://jimmytruong.ca
  main_url: https://jimmytruong.ca
  description: >
    This porfolio is a complication of all projects done during my time at BCIT D3 (Digital Design and Development) program and after graduation.
  categories:
    - Portfolio
    - Web Development
  built_by: Jimmy Truong
  built_by_url: https://jimmytruong.ca
  featured: false
- title: Quick Stop Nicaragua
  main_url: https://quickstopnicaragua.com
  url: https://quickstopnicaragua.com
  description: >
    Convenience Store Website
  categories:
    - Food
  built_by: Gerald Martinez
  built_by_url: https://twitter.com/GeraldM_92
  featured: false
- title: XIEL
  main_url: https://xiel.dev
  url: https://xiel.dev
  source_url: https://github.com/xiel/xiel
  description: >
    I'm a freelance front-end developer from Berlin who creates digital experiences that everyone likes to use.
  categories:
    - Portfolio
    - Blog
  built_by: Felix Leupold
  built_by_url: https://twitter.com/xiel
  featured: false
- title: Nicaragua Best Guides
  main_url: https://www.nicaraguasbestguides.com
  url: https://www.nicaraguasbestguides.com
  description: >
    Full-Service Tour Operator and Destination Management Company (DMC)
  categories:
    - Agency
    - Travel
  built_by: Gerald Martinez
  built_by_url: https://twitter.com/GeraldM_92
  featured: false
- title: Thoughts and Stuff
  main_url: http://thoughtsandstuff.com
  url: http://thoughtsandstuff.com
  source_url: https://github.com/robmarshall/gatsby-tns
  description: >
    A simple easy to read blog. Minimalistic, focusing on content over branding. Includes RSS feed.
  categories:
    - Accessibility
    - Blog
    - WordPress
  built_by: Robert Marshall
  built_by_url: https://robertmarshall.dev
  featured: false
- title: Tracli
  url: https://tracli.rootvan.com/
  main_url: https://tracli.rootvan.com/
  source_url: https://github.com/ridvankaradag/tracli-landing
  description: >
    A command line app that tracks your time
  categories:
    - Productivity
    - Technology
    - Landing Page
  built_by: Ridvan Karadag
  built_by_url: http://www.rootvan.com
  featured: false
- title: spon.io
  url: https://www.spon.io
  main_url: https://www.spon.io
  source_url: https://github.com/magicspon/spon.io
  description: >
    Portfolio for frontend web developer, based in Bristol UK
  categories:
    - Portfolio
  built_by: Dave Stockley
  built_by_url: https://www.spon.io
  featured: false
- title: BBS
  url: https://big-boss-studio.com
  main_url: https://big-boss-studio.com
  description: >
    For 11 years, we help great brands in their digital transformation, offering all our expertise for their needs. Technical consulting, UX, design, technical integration and maintenance.
  categories:
    - Agency
    - JavaScript
    - Web Development
  built_by: BBS
  built_by_url: https://big-boss-studio.com
  featured: false
- title: Appes - Meant to evolve
  main_url: https://appes.co
  url: https://appes.co
  description: >
    Appes is all about apps and evolution. We help companies to build mobile and
    web products.
  categories:
    - Agency
    - Mobile Development
    - Web Development
    - Technology
  built_by: Appes
  built_by_url: https://appes.co
  featured: false
- title: Intern
  url: https://intern.imedadel.me
  main_url: https://intern.imedadel.me
  description: >
    Intern is a job board for getting internships in tech, design, marketing, and more. It's built entirely with Gatsby.
  categories:
    - Directory
    - Technology
  built_by: Imed Adel
  built_by_url: https://imedadel.me
  featured: false
- title: Global Citizen Foundation
  main_url: https://www.globalcitizenfoundation.org
  url: https://www.globalcitizenfoundation.org
  description: >
    In the digital economy, we are Global Citizens and the currency is Personal Data
  categories:
    - Nonprofit
  built_by: The Delta Studio
  built_by_url: https://www.thedelta.io
  featured: false
- title: GatsbyFinds
  main_url: https://gatsbyfinds.netlify.app
  url: https://gatsbyfinds.netlify.app
  description: >
    GatsbyFinds is a website built ontop of Gatsby v2 by providing developers with a showcase of all the latest projects made with the beloved GatsbyJS.
  categories:
    - Portfolio
    - Gallery
  built_by: Bvlktech
  built_by_url: https://twitter.com/bvlktech
  featured: false
- title: AFEX Commodities Exchange
  main_url: https://afexnigeria.com
  url: https://afexnigeria.com
  description: >
    AFEX Nigeria strives to transform Nigerian agriculture by creating more bargaining power to smallholder farmers, access to information, and secure storage.
  categories:
    - Blog
    - Business
    - Finance
    - Food
    - WordPress
  built_by: Mayowa Falade
  built_by_url: http://mayowafalade.com
  featured: false
- title: VIA Data
  main_url: https://viadata.io
  url: https://viadata.io
  description: >
    The future of data management
  categories:
    - Data
  built_by: The Delta Studio
  built_by_url: https://www.thedelta.io
  featured: false
- title: Front End Day Event Website
  main_url: https://frontend-day.com/
  url: https://frontend-day.com/
  description: >
    Performant landing page for a front end workshops recurring event / conference.
  categories:
    - Event
    - Conference
    - Web Development
    - Technology
  built_by: Pagepro
  built_by_url: https://pagepro.co
  featured: false
- title: Mutual
  main_url: https://www.madebymutual.com
  url: https://www.madebymutual.com
  description: >
    Mutual is a web design and development agency. Our new website is powered by Gatsby and Craft CMS.
  categories:
    - Blog
    - Portfolio
    - Agency
    - Design
    - Web Development
  built_by: Mutual
  built_by_url: https://twitter.com/madebymutual
  featured: false
- title: Surge 3
  main_url: https://surge3.com
  url: https://surge3.com/
  description: >
    We’re Surge 3 - a premier web development agency. Our company centers around the principles of quality, speed, and service! We are founded using the latest in web technologies and are dedicated to using those exact tools to help our customers achieve their goals.
  categories:
    - Portfolio
    - Blog
    - Agency
    - Web Development
    - Marketing
  built_by: Dillon Browne
  built_by_url: https://dillonbrowne.com
- title: Adaltas
  main_url: https://www.adaltas.com
  url: https://www.adaltas.com
  description: >
    Adaltas is a team of consultants with a focus on Open Source, Big Data and Cloud Computing based in France, Canada and Morocco.
  categories:
    - Consulting
    - Data
    - Design System
    - Programming
    - Learning
  built_by: Adaltas
  built_by_url: https://www.adaltas.com
- title: Themis Attorneys
  main_url: https://themis-attorneys.com
  url: https://themis-attorneys.com
  description: >
    Themis Attorneys is Chennai based lawyers. Their new complete website is made using Gatsby.
  categories:
    - Agency
    - Consulting
    - Portfolio
    - Law
  built_by: Merbin J Anselm
  built_by_url: https://anselm.in
- title: Runlet
  main_url: https://runlet.app
  url: https://runlet.app
  source_url: https://github.com/runletapp/runlet
  description: >
    Runlet is a cloud-based job manager that offers device synchronization and reliable message delivery in a network of connected devices even after connectivity issues. Available for ARM, Linux, Mac and Windows.
  categories:
    - App
    - Landing Page
    - Productivity
    - Technology
  built_by: Vandré Leal
  built_by_url: https://vandreleal.github.io
  featured: false
- title: tiaan.dev
  main_url: https://tiaan.dev
  url: https://tiaan.dev
  featured: false
  categories:
    - Blog
    - Portfolio
    - Web Development
- title: Praveen Bisht
  main_url: https://www.prvnbist.com/
  url: https://www.prvnbist.com/
  source_url: https://github.com/prvnbist/portfolio
  categories:
    - Portfolio
    - Blog
  built_by: Praveen Bisht
  built_by_url: https://www.prvnbist.com/
  featured: false
- title: Jeff Mills The Outer Limits x NTS Radio
  url: https://www.nts.live/projects/jeff-mills-the-outer-limits/
  main_url: https://www.nts.live/projects/jeff-mills-the-outer-limits/
  source_url: https://github.com/ntslive/the-outer-limits
  description: >
    NTS Radio created a minisite for Jeff Mills' 6 part radio series The Outer Limits, including original music production and imagery curated from the NASA online image archive.
  categories:
    - Music
    - Gallery
    - Science
    - Entertainment
  built_by: NTS Radio
  built_by_url: https://www.nts.live
  featured: false
- title: BALAJIRAO676
  main_url: https://thebalajiraoecommerce.netlify.app/
  url: https://thebalajiraoecommerce.netlify.app/
  featured: false
  categories:
    - Blog
    - E-commerce
    - Web Development
- title: Mentimeter
  url: https://www.mentimeter.com/
  main_url: https://www.mentimeter.com/
  categories:
    - Business
  featured: false
- title: HYFN
  url: https://hyfn.com/
  main_url: https://hyfn.com/
  categories:
    - Business
  featured: false
- title: Mozilla India
  main_url: https://mozillaindia.org/
  url: https://mozillaindia.org/
  categories:
    - Open Source
  featured: false
- title: Primer Labs
  main_url: https://www.primerlabs.io
  url: https://www.primerlabs.io
  featured: false
  categories:
    - Education
    - Learning
- title: AJ on Purr-fect Solutions
  url: https://ajonp.com
  main_url: https://ajonp.com
  description: >
    A Community of developers, creating resources for all to use!
  categories:
    - Education
    - Learning
    - Programming
    - Web Development
    - API
    - Blog
    - SEO
  built_by: AJonP
  built_by_url: http://ajonp.com/authors/alex-patterson
- title: blog.kwst.site
  main_url: https://blog.kwst.site
  url: https://blog.kwst.site
  description: A blog of frontend engineer working in Fukuoka
  source_url: https://github.com/SatoshiKawabata/blog
  featured: false
  categories:
    - Blog
    - Technology
    - Web Development
    - JavaScript
- title: Run Leeds
  main_url: http://www.runleeds.co.uk
  url: http://www.runleeds.co.uk
  description: >
    Community running site based in Leeds,UK. Aiming to support those going through a life crisis.
  categories:
    - Accessibility
    - Blog
    - Community
    - Nonprofit
    - Sports
    - WordPress
  built_by: Robert Marshall
  built_by_url: https://www.robertmarshall.dev
- title: Arvind Kumar
  main_url: https://arvind.io
  url: https://arvind.io
  source_url: https://github.com/EnKrypt/arvind.io
  built_by: Arvind Kumar
  built_by_url: https://arvind.io/
  description: >
    A blog about writing code, making music and studying the skies.
  featured: false
  categories:
    - Blog
    - Music
    - Technology
- title: GlobalMoney
  url: https://global24.ua
  main_url: https://global24.ua
  description: >
    Provide payment solution for SMB, eWallet GlobalMoney
  categories:
    - Business
    - Finance
    - Technology
  built_by: NodeArt
  built_by_url: https://NodeArt.io
- title: Women's and Girls' Emergency Centre
  url: https://www.wagec.org.au/
  main_url: https://www.wagec.org.au/
  description: >
    Specialist homelessness service for women and families escaping domestic violence. Based in Redfern, Sydney, Australia.
  categories:
    - Nonprofit
    - Community
    - E-commerce
  built_by: Little & Big
  built_by_url: https://www.littleandbig.com.au/
  featured: false
- title: Guus van de Wal | Drupal Front-end specialist
  url: https://guusvandewal.nl
  main_url: https://guusvandewal.nl
  description: >
    Decoupled portfolio site for guusvandewal.nl, a Drupal and ReactJS front-end developer and designer.
  categories:
    - Open Source
    - Web Development
    - Design
    - Blog
    - Freelance
  built_by: Guus van de Wal
  featured: false
- title: Pixelize Web Design Gold Coast | Web Design and SEO
  url: https://www.pixelize.com.au/
  main_url: https://www.pixelize.com.au/
  description: >
    Pixelize is a tight knit group of professional web developers, graphic designers, and content creators that work together to create high performing, blazing fast, beautiful websites with a strong focus on SEO.
  categories:
    - Agency
    - Web Development
    - Marketing
    - SEO
    - Design
    - Portfolio
    - Blog
  built_by: Pixelize
  built_by_url: https://www.pixelize.com.au
  featured: false
- title: VS Code GitHub Stats
  url: https://vscode-github-stats.netlify.app
  main_url: https://vscode-github-stats.netlify.app
  source_url: https://github.com/lannonbr/vscode-github-stats/
  description: >
    Statistics Dashboard for VS Code GitHub repository
  categories:
    - Data
  built_by: Benjamin Lannon
  built_by_url: https://lannonbr.com
  featured: false
- title: MetaProjection
  main_url: https://www.metaprojection.ca
  url: https://www.metaprojection.ca
  source_url: https://github.com/rosslh/metaprojection
  description: >
    MetaProjection is a website that aggregates multiple Canadian federal electoral projections in order to provide an overview of how the election is playing out, both federally and by district.
  categories:
    - Government
    - Data
    - Open Source
  built_by: Ross Hill
  built_by_url: https://rosshill.ca
  featured: false
- title: Tamarisc VC
  url: https://www.tamarisc.vc
  main_url: https://www.tamarisc.vc
  description: >
    Tamarisc invests in and helps build companies that improve the human habitat through innovating at the intersection of real estate, health, and technology.
  categories:
    - Business
    - Technology
  built_by: Peter Hironaka
  built_by_url: https://peterhironaka.com
  featured: false
- title: Up Your A11y
  url: https://www.upyoura11y.com/
  main_url: https://www.upyoura11y.com/
  source_url: https://www.upyoura11y.com/
  description: >
    A web accessibility toolkit with a React focus, Up Your A11y is a resource for front-end developers to find useful information on how to make your sites more accessible. The topics covered have a React bias, but the principles in each apply to all web development, so please don't be put off if you don't work with React specifically!
  categories:
    - Accessibility
    - Blog
    - Programming
    - JavaScript
    - User Experience
    - Web Development
  built_by: Suzanne Aitchison
  built_by_url: https://twitter.com/s_aitchison
  featured: false
- title: Roman Kravets
  description: >
    Portfolio of Roman Kravets. Web Developer, HTML & CSS Coder.
  main_url: https://romkravets.netlify.app/
  url: https://romkravets.netlify.app/
  categories:
    - Portfolio
    - Open Source
    - Web Development
    - Blog
  built_by: Roman Kravets
  built_by_url: https://github.com/romkravets/dev-page
  featured: false
- title: Phil Tietjen Portfolio
  url: https://www.philtietjen.dev/
  main_url: https://www.philtietjen.dev/
  source_url: https://github.com/Phizzard/phil-portfolio
  description: >
    Portfolio of Phil Tietjen using Gatsby, Tailwind CSS, and Emotion/styled
  categories:
    - Portfolio
    - Open Source
    - Web Development
  built_by: Phil Tietjen
  built_by_url: https://github.com/Phizzard
  featured: false
- title: Gatsby Bomb
  description: >
    A fan made version of the website Giantbomb, fully static and powered by Gatsby JS and the GiantBomb API.
  main_url: https://gatsbybomb.netlify.app
  url: https://gatsbybomb.netlify.app
  categories:
    - App
    - Entertainment
    - Media
    - Video
  built_by: Phil Tietjen
  built_by_url: https://github.com/Phizzard
  featured: false
- title: Divyanshu Maithani
  main_url: https://divyanshu013.dev
  url: https://divyanshu013.dev
  source_url: https://github.com/divyanshu013/blog
  description: >
    Personal blog of Divyanshu Maithani. Life, music, code and things in between...
  categories:
    - Blog
    - JavaScript
    - Open Source
    - Music
    - Programming
    - Technology
    - Web Development
  built_by: Divyanshu Maithani
  built_by_url: https://twitter.com/divyanshu013
- title: TFE Energy
  main_url: https://www.tfe.energy
  url: https://www.tfe.energy
  source_url: https://gitlab.com/marcfehrmedia/2019-07-03-tfe-energy
  description: >
    TFE Energy believes in the future. Their new website is programmed with Gatsby, Scrollmagic, Contentful, Cloudify.
  categories:
    - Technology
    - Consulting
    - Video
    - Business
  built_by: Marc Fehr
  built_by_url: https://www.marcfehr.ch
- title: AtomBuild
  url: https://atombuild.github.io/
  main_url: https://atombuild.github.io/
  source_url: https://github.com/AtomBuild/atombuild.github.io
  description: >
    Landing page for the AtomBuild project, offering a curation of Atom packages associated with the project.
  categories:
    - Directory
    - Landing Page
    - Open Source
    - Programming
    - Technology
  built_by: Kepler Sticka-Jones
  built_by_url: https://keplersj.com/
  featured: false
- title: Josh Pensky
  main_url: https://joshpensky.com
  url: https://joshpensky.com
  description: >
    Josh Pensky is an interactive developer based in Boston. He designs and builds refreshing web experiences, packed to the punch with delightful interactions.
  categories:
    - Portfolio
    - Web Development
    - Design
    - SEO
  built_by: Josh Pensky
  built_by_url: https://github.com/joshpensky
  featured: false
- title: AtomLinter
  url: https://atomlinter.github.io/
  main_url: https://atomlinter.github.io/
  source_url: https://github.com/AtomLinter/atomlinter.github.io
  description: >
    Landing page for the AtomLinter project, offering a curation of Atom packages associated with the project.
  categories:
    - Directory
    - Landing Page
    - Open Source
    - Programming
    - Technology
  built_by: Kepler Sticka-Jones
  built_by_url: https://keplersj.com/
  featured: false
- title: Dashbouquet
  url: https://dashbouquet.com/
  main_url: https://dashbouquet.com/
  categories:
    - Agency
    - Blog
    - Business
    - Mobile Development
    - Portfolio
    - Web Development
  built_by: Dashbouquet team
  featured: false
- title: rathes.me
  url: https://rathes.me/
  main_url: https://rathes.me/
  source_url: https://github.com/rathesDot/rathes.me
  description: >
    The Portfolio Website of Rathes Sachchithananthan
  categories:
    - Blog
    - Portfolio
    - Web Development
  built_by: Rathes Sachchithananthan
  built_by_url: https://rathes.me/
- title: viviGuides - Your travel guides
  url: https://vivitravels.com/en/guides/
  main_url: https://vivitravels.com/en/guides/
  description: >
    viviGuides is viviTravels' blog: here you will find travel tips, useful information about the cities and the best guides for your next vacation.
  categories:
    - Travel
    - Blog
  built_by: Kframe Interactive SA
  built_by_url: https://kframeinteractive.com/
  featured: false
- title: KNC Blog
  main_url: https://nagakonada.com
  url: https://nagakonada.com/
  description: >
    Nagakonada is my blogging and portfolio site where I list my projects, experience, capabilities and the blog mostly talks about technical and personal writings.
  categories:
    - Blog
    - Web Development
    - Portfolio
  built_by: Konada, Naga Chaitanya
  built_by_url: https://github.com/ChaituKNag
  featured: false
- title: Vishal Nakum
  url: https://nakum.tech/
  main_url: https://nakum.tech/
  source_url: https://github.com/vishalnakum011/contentful
  description: >
    Portfolio of Vishal Nakum. Made with Gatsby, Contentful. Deployed on Netlify.
  categories:
    - Portfolio
    - Blog
  built_by: Amol Tangade
  built_by_url: https://amoltangade.me/
- title: Sagar Hani Portfolio
  url: http://sagarhani.in/
  main_url: http://sagarhani.in/
  source_url: https://github.com/sagarhani
  description: >
    Sagar Hani is a Software Developer & an Open Source Enthusiast. He blogs about JavaScript, Open Source and his Life experiences.
  categories:
    - Portfolio
    - Blog
    - Web Development
    - Open Source
    - Technology
    - Programming
    - JavaScript
  built_by: Sagar Hani
  built_by_url: http://sagarhani.in/about
- title: Arturo Alviar's Portfolio
  main_url: https://arturoalviar.com
  url: https://arturoalviar.com
  source_url: https://github.com/arturoalviar/portfolio
  categories:
    - Portfolio
    - Open Source
    - Web Development
  built_by: Arturo Alviar
  built_by_url: https://github.com/arturoalviar
  featured: false
- title: Pearly
  url: https://www.pearlyplan.com
  main_url: https://www.pearlyplan.com
  description: >
    Dental Membership Growth Platform
  categories:
    - Technology
    - Healthcare
    - App
  built_by: Sean Emmer and Jeff Cole
- title: MarceloNM
  url: https://marcelonm.com
  main_url: https://marcelonm.com
  description: >
    Personal landing page and blog for MarceloNM, a frontend developer based in Brazil.
  categories:
    - Blog
    - JavaScript
    - Landing Page
    - Programming
    - Web Development
  built_by: Marcelo Nascimento Menezes
  built_by_url: https://github.com/mrcelo
  featured: false
- title: Open Source Galaxy
  main_url: https://www.opensourcegalaxy.com
  url: https://www.opensourcegalaxy.com
  description: >
    Explore the Open Source Galaxy and help other earthlings by contributing to open source.
  categories:
    - Open Source
    - Programming
    - Web Development
  built_by: Justin Juno
  built_by_url: https://www.justinjuno.dev
  featured: false
- title: enBonnet Blog
  url: https://enbonnet.me/
  main_url: https://enbonnet.me/
  source_url: https://github.com/enbonnet
  description: >
    Hola, este es mi sitio personal, estare escribiendo sobre JavaScript, Frontend y Tecnologia que utilice en mi dia a dia.
  categories:
    - Portfolio
    - Blog
    - Web Development
    - Technology
    - Programming
    - JavaScript
  built_by: Ender Bonnet
  built_by_url: https://enbonnet.me/
- title: Edenspiekermann
  url: https://www.edenspiekermann.com/eu/
  main_url: https://www.edenspiekermann.com/eu/
  description: >
    Hello. We are Edenspiekermann, an independent global creative agency.
  categories:
    - Featured
    - Agency
    - Design
    - Portfolio
  featured: true
- title: IBM Design
  url: https://www.ibm.com/design/
  main_url: https://www.ibm.com/design/
  description: >
    At IBM, our design philosophy is to help guide people so they can do their best work. Our human-centered design practices help us deliver on that goal.
  categories:
    - Featured
    - Design
    - Technology
    - Web Development
  built_by: IBM
  featured: true
- title: We Do Plugins
  url: https://wedoplugins.com
  main_url: https://wedoplugins.com
  description: >
    Free & premium WordPress plugins development studio from Wroclaw, Poland.
  categories:
    - Portfolio
    - Agency
    - Open Source
    - Web Development
  built_by: We Do Plugins
  built_by_url: https://wedoplugins.com
- title: Mevish Aslam, business coach
  url: https://mevishaslam.com/
  main_url: https://mevishaslam.com/
  description: >
    Mevish Aslam helps women build a life they love and coaches women to launch and grow businesses.
  categories:
    - Business
    - Consulting
    - Entrepreneurship
    - Freelance
    - Marketing
    - Portfolio
  built_by: Rou Hun Fan
  built_by_url: https://flowen.me
  featured: false
- title: Principles of wealth
  url: https://principlesofwealth.net
  main_url: https://principlesofwealth.net
  source_url: https://github.com/flowen/principlesofwealth
  description: >
    Principles of wealth. How to get rich without being lucky, a summary of Naval Ravikant's tweets and podcast.`
  categories:
    - Business
    - Consulting
    - Education
    - Entrepreneurship
    - Finance
    - Learning
    - Marketing
    - Media
    - Nonprofit
    - Productivity
    - Science
  built_by: Rou Hun Fan
  built_by_url: https://flowen.me
  featured: false
- title: Problem studio
  url: https://problem.studio
  main_url: https://problem.studio
  description: >
    Problem Studio creates unique and fun web experiences. Our enemy is "boring" if ya know what we mean: overused WordPress templates, the top 10 shopify templates, copy of a copy of a copy of a copy. We love to support design and marketing agencies and help realize their creations into a digital product. `
  categories:
    - Agency
    - Business
    - Consulting
    - Design
    - Education
    - Entrepreneurship
    - Freelance
    - Landing Page
    - Marketing
    - Media
    - Portfolio
    - Productivity
    - Web Development
  built_by: Rou Hun Fan & Sander Visser
  built_by_url: https://flowen.me
- title: North X South
  main_url: https://northxsouth.co
  url: https://northxsouth.co
  description: >
    We work with small businesses and non-profits to develop their brands, build an online identity, create stellar designs, and give a voice to their causes.
  categories:
    - Agency
    - Consulting
    - Business
    - Design
    - Web Development
  built_by: North X South
  built_by_url: https://northxsouth.co
- title: Plenty of Fish
  main_url: https://www.pof.com/
  url: https://pof.com
  description: >
    Plenty of Fish is one of the world's largest dating platforms.
  categories:
    - Community
  featured: true
- title: Bitcoin
  main_url: https://www.bitcoin.com/
  url: https://bitcoin.com
  description: >
    One of the largest crypto-currency platforms in the world.
  categories:
    - Technology
    - Finance
  featured: true
- title: Frame.io
  main_url: https://www.frame.io/
  url: https://frame.io
  description: >
    Frame.io is a cloud-based video collaboration platform that allows its users to easily work on media projects together
  categories:
    - Technology
    - Entertainment
    - Media
  featured: true
- title: Sainsbury’s Homepage
  main_url: https://www.sainsburys.co.uk/
  url: https://www.sainsburys.co.uk
  description: >
    Sainsbury’s is an almost 150 year old supermarket chain in the United Kingdom.
  categories:
    - E-commerce
    - Food
  featured: true
- title: Haxzie, Portfolio and Blog
  url: https://haxzie.com/
  main_url: https://haxzie.com/
  source_url: https://github.com/haxzie/haxzie.com
  description: >
    Haxzie.com is the portfolio and personal blog of Musthaq Ahamad, UX Engineer and Visual Designer
  categories:
    - Blog
    - Portfolio
  built_by: Musthaq Ahamad
  built_by_url: https://haxzie.com
  featured: false
- title: Robin Wieruch's Blog
  url: https://www.robinwieruch.de/
  main_url: https://www.robinwieruch.de/
  categories:
    - Blog
    - Education
  featured: false
- title: Roger Ramos Development Journal
  url: https://rogerramos.me/
  main_url: https://rogerramos.me/
  source_url: https://github.com/rogerramosme/rogerramos.me/
  description: >
    Personal development journal made with Netlify CMS
  categories:
    - Blog
  built_by: Roger Ramos
  built_by_url: https://rogerramos.me/
  featured: false
- title: Global Adviser Alpha
  main_url: https://globaladviseralpha.com
  url: https://globaladviseralpha.com
  description: >
    Lead by David Haintz, Global Adviser Alpha transforms advice business into world class firms.
  categories:
    - Business
    - Blog
    - Finance
  built_by: Handsome Creative
  built_by_url: https://www.hellohandsome.com.au
  featured: false
- title: Alcamine
  url: https://alcamine.com/
  main_url: https://alcamine.com/
  description: >
    Never apply to another job online and receive tons of tech jobs in your inbox everyday — all while keeping your information private.
  categories:
    - Blog
    - Technology
  built_by: Caldera Digital
  built_by_url: https://www.calderadigital.com/
  featured: false
- title: Caldera Digital
  url: https://www.calderadigital.com/
  main_url: https://www.calderadigital.com/
  source_url: https://github.com/caldera-digital/platform
  description: >
    Caldera is a product and application development agency that uses innovative technology to bring your vision, brand, and identity to life through user centered design.
  categories:
    - Blog
    - User Experience
    - Consulting
  built_by: Caldera Digital
  built_by_url: https://www.calderadigital.com/
  featured: false
- title: Keycodes
  url: https://www.keycodes.dev
  main_url: https://www.keycodes.dev
  source_url: https://github.com/justinjunodev/keycodes.dev
  description: >
    A developer resource for getting keyboard key codes.
  categories:
    - Programming
    - Productivity
    - Open Source
    - Web Development
  built_by: Justin Juno
  built_by_url: https://www.justinjuno.dev
  featured: false
- title: Utah Pumpkins
  url: https://www.utahpumpkins.com/
  main_url: https://www.utahpumpkins.com/
  source_url: https://github.com/cadekynaston/utah-pumpkins
  description: >
    An awesome pumpkin gallery built using Gatsby and Contentful.
  categories:
    - Gallery
    - Blog
    - Photography
  built_by: Cade Kynaston
  built_by_url: https://cade.codes
- title: diff001a's blog
  main_url: https://diff001a.netlify.app/
  url: https://diff001a.netlify.app/
  description: >
    This is diff001a's blog which contains blogs related to programming.
  categories:
    - Blog
  built_by: diff001a
- title: Rockwong Blog
  main_url: http://rockwong.com/blog/
  url: http://rockwong.com/blog/
  description: >
    Rockwong is a technical blog containing content related to various web technologies.
  categories:
    - Technology
    - Education
    - Blog
- title: RegexGuide
  main_url: https://regex.guide
  url: https://regex.guide/playground
  source_url: https://github.com/pacdiv/regex.guide
  description: >
    The easiest way to learn regular expressions! The RegexGuide is a playground helping developers to discover regular expressions. Trying it is adopting regular expressions!
  categories:
    - App
    - Education
    - JavaScript
    - Nonprofit
    - Open Source
    - Programming
    - Technology
    - Web Development
  built_by: Loïc J.
  built_by_url: https://growthnotes.dev
- title: re:store
  url: https://www.visitrestore.com
  main_url: https://www.visitrestore.com
  description: >
    This is your chance to discover, connect, and shop beyond your feed and get to know the who, how, and why behind your favorite products.
  categories:
    - Marketing
  built_by: The Couch
  built_by_url: https://thecouch.nyc
  featured: false
- title: MyPrograming Steps
  main_url: https://mysteps.netlify.app/
  url: https://mysteps.netlify.app/
  description: >
    FrontEnd Tutorial Information
  featured: false
  categories:
    - Blog
    - Portfolio
  source_url: https://github.com/IoT-Arduino/Gatsby-MySteps
  built_by: Maruo
  built_by_url: https://twitter.com/DengenT
- title: Brent Runs Marathons
  main_url: https://www.brentrunsmarathons.com/
  url: https://www.brentrunsmarathons.com/
  description: >
    Brent Runs Marathons is about the training and race experience for the Comrades Ultra Marathon
  categories:
    - Blog
  built_by: Brent Ingram
  built_by_url: https://www.brentjingram.com/
  featured: false
- title: Pedro LaTorre
  main_url: https://www.pedrolatorre.com/
  url: https://www.pedrolatorre.com/
  source_url: https://github.com/bingr001/pedro-latorre-site
  description: >
    A really awesome website built for the motivational speaker Pedro LaTorre
  categories:
    - Blog
  built_by: Brent Ingram
  built_by_url: https://www.brentjingram.com/
  featured: false
- title: Veryben
  main_url: https://veryben.com/
  url: https://veryben.com/
  description: >
    be water my friend
  categories:
    - Blog
  built_by: anikijiang
  built_by_url: https://twitter.com/anikijiang
  featured: false
- title: kentarom's portfolio
  main_url: https://kentarom.com/
  url: https://kentarom.com/
  source_url: https://github.com/kentaro-m/portfolio-gatsby
  description: >
    The portfolio of kentarom, frontend developer. This site shows recent activities about him.
  categories:
    - Portfolio
    - Technology
    - Web Development
  built_by: kentarom
  built_by_url: https://twitter.com/_kentaro_m
  featured: false
- title: MotionThat
  main_url: https://motionthat.com.au
  url: https://motionthat.com.au
  description: >
    MotionThat was created to fill a void in Tabletop Product shooting, whereby the need for consistency, repetition and flexibility was required to eliminate the many variables and inaccuracies that slow the filming process down.
  categories:
    - Entertainment
    - Food
    - Media
    - Gallery
  built_by: Handsome Creative
  built_by_url: https://www.hellohandsome.com.au
  featured: false
- title: TEN ALPHAS
  main_url: https://tenalphas.com.au
  url: https://tenalphas.com.au
  description: >
    TEN ALPHAS is a content production company based in Sydney and Wollongong, telling stories through moving image and beautiful design.
  categories:
    - Media
    - Entertainment
    - Video
  built_by: Handsome Creative
  built_by_url: https://www.hellohandsome.com.au
  featured: false
- title: SalesGP
  main_url: https://salesgp.io
  url: https://salesgp.io
  description: >
    SalesGP is a specialist Sales and Operations partner offering expert skill-sets and decades of experience to companies entering the Australia, NZ (ANZ) and South East Asian (SEA) markets.
  categories:
    - Business
    - Marketing
    - Consulting
  built_by: Handsome Creative
  built_by_url: https://www.hellohandsome.com.au
  featured: false
- title: Source Separation Systems
  main_url: https://sourceseparationsystems.com.au
  url: https://sourceseparationsystems.com.au
  description: >
    Innovative waste diversion products, designed to connect Australians to a more sustainable world.
  categories:
    - Business
  built_by: Handsome Creative
  built_by_url: https://www.hellohandsome.com.au
- title: Fuzzy String Matching
  main_url: https://fuzzy-string-matching.netlify.app
  url: https://fuzzy-string-matching.netlify.app
  source_url: https://github.com/jdemieville/fuzzyStringMatching
  description: >
    This site is built to assess the performance of various approximate string matching algorithms aka fuzzy string searching.
  categories:
    - JavaScript
    - Learning
    - Programming
  built_by: Jennifer Demieville
  built_by_url: https://demieville-codes.herokuapp.com/portfolio
  featured: false
- title: Open Techiz
  main_url: https://www.opentechiz.com/
  url: https://www.opentechiz.com/
  featured: false
  description: >
    An agile software development company in Vietnam, providing wide range service from e-commerce development, mobile development, automation testing and cloud deployment with kubernets
  categories:
    - Web Development
    - Mobile Development
    - Technology
  built_by: Open Techiz
  built_by_url: https://www.opentechiz.com/
- title: Leave Me Alone
  url: https://leavemealone.app
  main_url: https://leavemealone.app
  description: >
    Leave Me Alone helps you unsubscribe from unwanted emails easily. It's built with Gatsby v2.
  categories:
    - Landing Page
    - Productivity
  built_by: James Ivings
  built_by_url: https://squarecat.io
  featured: false
- title: Oberion
  main_url: https://oberion.io
  url: https://oberion.io
  description: >
    Oberion analyzes your gaming library and gives you personal recommendations based on what you play
  categories:
    - Entertainment
    - Media
  built_by: Thomas Uta
  built_by_url: https://twitter.com/ThomasJanUta
  featured: false
- title: Yoseph.tech
  main_url: https://www.yoseph.tech
  url: https://www.yoseph.tech/compilers
  source_url: https://github.com/radding/yoseph.tech_gatsby
  description: >
    Yoseph.tech is a personal blog centered around technology and software engineering
  categories:
    - Technology
    - Web Development
    - Open Source
  built_by: Yoseph Radding
  built_by_url: https://github.com/radding
  featured: false
- title: Really Fast Sites
  url: https://reallyfastsites.com
  main_url: https://reallyfastsites.com
  description: >
    Really Fast Sites showcases websites that have a speed score of 85 or higher on Google's Page Speed Insights for both mobile and desktop, along with some of the platforms and technologies those sites use.
  categories:
    - Web Development
    - Programming
  built_by: Peter Brady
  built_by_url: https://www.peterbrady.co.uk
  featured: false
- title: Mieke Frouws
  url: https://www.miekefrouws.nl
  main_url: https://www.miekefrouws.nl
  description: >
    Mieke Frouws is a freelance primary and secondary school theatre teacher based in the Netherlands.
  categories:
    - Freelance
    - Education
  built_by: Laurens Kling
  built_by_url: https://www.goedideemedia.nl
  featured: false
- title: Paul de Vries
  url: https://pauldevries1972.nl
  main_url: https://pauldevries1972.nl
  description: >
    Paul de Vries is founder of #DCDW and Spokesperson for Marktplaats Automotive (eBay) - Making the online automotive better!
  categories:
    - Blog
    - Business
    - Consulting
  built_by: Laurens Kling
  built_by_url: https://www.goedideemedia.nl
  featured: false
- title: The Fabulous Lifestyles 不藏私旅行煮藝
  url: https://thefabulouslifestyles.com/
  main_url: https://thefabulouslifestyles.com/
  description: >
    The Fabulous Lifestyles features content about travel and food. It offers practical travel advice that covers trip planning, logistics, and reviews on destination, resort & hotel...etc. Besides travelling, there are step-by-step homemade gourmet recipes that will appeal to everyone's taste buds.
  categories:
    - Blog
    - Food
    - Travel
  built_by: Kevin C Chen
  built_by_url: https://www.linkedin.com/in/kevincychen/
- title: Salexa - Estetica Venezolana
  url: https://peluqueriavenezolana.cl/
  main_url: https://peluqueriavenezolana.cl/
  source_url: https://github.com/enbonnet/salexa-front
  description: >
    Venezuelan beauty and hairdressing salon in Chile
  categories:
    - Marketing
    - Business
  built_by: Ender Bonnet
  built_by_url: https://enbonnet.me/
- title: Akshay Thakur's Portfolio
  main_url: https://akshaythakur.me
  url: https://akshaythakur.me
  categories:
    - Portfolio
    - Web Development
  built_by: Akshay Thakur
  built_by_url: https://akshaythakur.me
- title: Binaria
  description: >
    Digital product connecting technics & creativity.
  main_url: https://binaria.com/en/
  url: https://binaria.com/en/
  categories:
    - Web Development
    - Agency
    - Technology
    - App
    - Consulting
    - User Experience
  built_by: Binaria
  built_by_url: https://binaria.com/
- title: Quema Labs
  url: https://quemalabs.com/
  main_url: https://quemalabs.com/
  description: >
    WordPress themes for these modern times
  categories:
    - Blog
    - Web Development
    - WordPress
    - Portfolio
  built_by: Nico Andrade
  built_by_url: https://nicoandrade.com/
- title: Century 21 Financial
  url: https://century21financial.co.nz/
  main_url: https://century21financial.co.nz/
  description: Website for Century 21's mortgage broker and insurance broker business in New Zealand.
  categories:
    - Real Estate
    - Finance
    - Business
  built_by: Shannon Smith
  built_by_url: https://www.powerboard.co.nz/clients
  featured: false
- title: Base Backpackers
  url: https://www.stayatbase.com/
  main_url: https://www.stayatbase.com/
  description: Base Backpackers is one of Australasia's biggest youth adventure tourism brands. They are super stoked to have one of the fastest websites in the tourism industry.
  categories:
    - Travel
    - Business
  built_by: Shannon Smith
  built_by_url: https://www.powerboard.co.nz/clients
  featured: false
- title: Wealthsimple
  url: https://www.wealthsimple.com/
  main_url: https://www.wealthsimple.com/en-us/
  description: >
    The simple way to grow your money like the world's most sophisticated investors. Zero-maintenance portfolios, expert advisors and low fees.
  categories:
    - App
    - Business
    - Finance
  featured: false
- title: To Be Created
  description: >
    tbc is a London based styling agency that champions a modernised minimal aesthetic for both personal clients and brands.
  main_url: https://to-be-created.com
  url: https://to-be-created.com
  categories:
    - Web Development
    - Agency
    - Portfolio
    - Freelance
  built_by: Sam Goddard
  built_by_url: https://samgoddard.dev/
- title: Kosmos Platform
  main_url: https://kosmosplatform.com
  url: https://kosmosplatform.com
  description: >
    Explore the Kosmos - A new world is here, where every clinician now has the ability to improve cardiothoracic and abdominal assessment, in just a few minutes.
  categories:
    - Marketing
    - Science
    - Video
    - Landing Page
    - Healthcare
    - Technology
  built_by: Bryce Benson via Turnstyle Studio
  built_by_url: https://github.com/brycebenson
- title: B-Engaged
  url: https://b-engaged.se/
  main_url: https://b-engaged.se/
  description: >
    B-Engaged gives a clear picture of the organization and helps you implement the measures that makes difference for the employees. The results of our employee surveys are easily transformed into concrete improvement measures using AI technology.
  categories:
    - Business
    - Human Resources
  featured: false
- title: Rollbar
  url: https://rollbar.com/
  main_url: https://rollbar.com/
  description: >
    Rollbar automates error monitoring and triaging, so developers can fix errors that matter within minutes, and build software quickly and painlessly.
  categories:
    - Programming
    - Web Development
  featured: false
- title: EQX
  url: https://digitalexperience.equinox.com/
  main_url: https://digitalexperience.equinox.com/
  description: >
    The Equinox app, personalized to unlock your full potential.
  categories:
    - Sports
    - App
  featured: false
- title: WagWalking
  url: https://wagwalking.com/
  main_url: https://wagwalking.com/
  description: >
    Paws on the move
  categories:
    - App
  featured: false
- title: FirstBorn
  url: https://www.firstborn.com/
  main_url: https://www.firstborn.com/
  description: >
    We shape modern brands for a connected future.
  categories:
    - Agency
    - Design
- title: Pix4D
  url: https://www.pix4d.com
  main_url: https://www.pix4d.com
  description: >
    A unique suite of photogrammetry software for drone mapping. Capture images with our app, process on desktop or cloud and create maps and 3D models.
  categories:
    - Business
    - Productivity
    - Technology
  featured: false
- title: Bakken & Bæck
  url: https://bakkenbaeck.com
  main_url: https://bakkenbaeck.com
  description: >
    We’re Bakken & Bæck, a digital studio based in Oslo, Bonn and Amsterdam. Ambitious companies call us when they need an experienced team that can transform interesting ideas into powerful products.
  categories:
    - Agency
    - Design
    - Technology
  featured: false
- title: Figma Config
  url: https://config.figma.com/
  main_url: https://config.figma.com/
  description: A one-day conference where Figma users come together to learn from each other.
  categories:
    - Conference
    - Design
    - Event
    - Community
    - Learning
  built_by: Corey Ward
  built_by_url: http://www.coreyward.me/
  featured: false
- title: Anurag Hazra's Portfolio
  url: https://anuraghazra.github.io/
  main_url: https://anuraghazra.github.io/
  source_url: https://github.com/anuraghazra/anuraghazra.github.io
  description: >
    Anurag Hazra's portfolio & personal blog, Creative FrontEnd web developer from india.
  categories:
    - Portfolio
    - Blog
    - Open Source
    - JavaScript
  built_by: Anurag Hazra
  built_by_url: https://github.com/anuraghazra
- title: VeganWorks
  url: https://veganworks.com/
  main_url: https://veganworks.com/
  description: We make delicious vegan snack boxes.
  categories:
    - Food
- title: codesundar
  url: https://codesundar.com
  main_url: https://codesundar.com
  description: >
    Learn PhoneGap, Ionic, Flutter
  categories:
    - Education
    - Technology
    - Web Development
    - Blog
  built_by: codesundar
  built_by_url: https://codesundar.com
  featured: false
- title: Nordic Microfinance Initiative
  url: https://www.nmimicro.no/
  main_url: https://www.nmimicro.no/
  description: Nordic Microfinance Initiative's (NMI) vision is to contribute to the empowerment of poor people in developing countries and to the creation of jobs and wealth on a sustainable basis.
  featured: false
  categories:
    - Finance
    - Business
  built_by: Othermachines
  built_by_url: https://othermachines.com
- title: Subscribe Pro Documentation
  url: https://docs.subscribepro.com/
  main_url: https://docs.subscribepro.com/
  description: >
    Subscribe Pro is a subscription commerce solution that enables brands to quickly add subscription commerce models such as box, subscribe-and-save, autoship and similar to their existing e-commerce websites.
  categories:
    - Documentation
    - E-commerce
    - API
    - Technology
    - Web Development
  built_by: Subscribe Pro
  built_by_url: https://www.subscribepro.com/
- title: Software.com
  main_url: https://www.software.com
  url: https://www.software.com
  description: Our data platform helps developers learn from their data, increase productivity, and code smarter.
  categories:
    - Data
    - Productivity
    - Programming
  built_by: Brett Stevens, Joshua Cheng, Geoff Stevens
  built_by_url: https://github.com/swdotcom/
  featured: false
- title: WTL Studio Website Builder
  main_url: https://wtlstudio.com/
  url: https://wtlstudio.com/
  description: >
    Cloud-based, SEO focused website builder - helping local businesses and startups reach audiences faster.
  featured: false
  categories:
    - E-commerce
    - SEO
    - Business
- title: ToolsDB
  main_url: https://toolsdb.dev
  url: https://toolsdb.dev
  description: List of tools for better software development.
  featured: false
  categories:
    - Technology
    - Web Development
    - Programming
    - Productivity
- title: Eastman Strings
  url: https://www.eastmanstrings.com
  main_url: https://www.eastmanstrings.com
  description: >
    Site was built using GatsbyJS, Cosmic CMS, and Netlify.
  categories:
    - Business
    - Music
  built_by: Tekhaus
  built_by_url: https://www.tekha.us
  featured: false
- title: Lesley Lai
  main_url: https://lesleylai.info
  url: https://lesleylai.info
  source_url: https://github.com/LesleyLai/blog
  description: >
    lesleylai.info is the personal website of Lesley Lai, where he talks mainly about C++ and Computer Graphics.
  categories:
    - Blog
    - Open Source
    - Portfolio
    - Programming
    - Technology
  built_by: Lesley Lai
  built_by_url: https://github.com/LesleyLai
  featured: false
- title: Whipstitch Webwork
  url: https://www.whipstitchwebwork.com
  main_url: https://www.whipstitchwebwork.com
  description: >
    Websites for smart people.
  categories:
    - Agency
    - Web Development
  built_by: Matthew Russell
  featured: false
- title: Vandré Leal
  main_url: https://vandreleal.github.io
  url: https://vandreleal.github.io
  source_url: https://github.com/vandreleal/vandreleal.github.io
  description: >
    Portfolio of Vandré Leal.
  categories:
    - Portfolio
    - Web Development
  built_by: Vandré Leal
  built_by_url: https://vandreleal.github.io
  featured: false
- title: Tarokenlog
  url: https://taroken.dev/
  main_url: https://taroken.dev/
  description: >
    Blog and Gallery
  categories:
    - Blog
    - Portfolio
    - Web Development
    - Photography
  built_by: Kentaro Koga
  built_by_url: https://twitter.com/kentaro_koga
  featured: false
- title: OwlyPixel Blog
  main_url: https://owlypixel.com
  url: https://owlypixel.com
  description: >
    Notes and tutorials on coding, web development, design and other stuff.
  categories:
    - Web Development
    - Blog
    - Education
  built_by: Owlypixel
  built_by_url: https://twitter.com/owlypixel
  featured: false
- title: talkoverflow
  main_url: https://talkoverflow.com
  url: https://talkoverflow.com
  description: Blog on software engineering built with Gatsby themes and theme-ui
  categories:
    - Blog
    - Web Development
    - Technology
  built_by: Patryk Jeziorowski
  built_by_url: https://twitter.com/pjeziorowski
- title: HISTORYTalks
  main_url: https://www.history-talks.com/
  url: https://www.history-talks.com/
  description: Built using Gatsby, JSS and Contentful
  categories:
    - Conference
    - Media
  built_by: A+E Networks
  built_by_url: https://www.aenetworks.com/
- title: HISTORYCon
  main_url: https://www.historycon.com/
  url: https://www.historycon.com/
  description: Built using Gatsby, JSS and Contentful
  categories:
    - Conference
    - Media
  built_by: A+E Networks
  built_by_url: https://www.aenetworks.com/
- title: Kölliker Immobilien
  url: https://koelliker-immobilien.ch/
  main_url: https://koelliker-immobilien.ch/
  description: >
    Built using Gatsby, Netlify and Contentful
  categories:
    - Real Estate
    - Marketing
  built_by: Matthias Gemperli
  built_by_url: https://matthiasgemperli.ch
- title: Lessmess Agency website
  url: https://lessmess.agency/
  main_url: https://lessmess.agency/
  description: >
    Website of Lessmess Agency
  categories:
    - Agency
    - Web Development
  built_by: Ilya Lesik
  built_by_url: https://github.com/ilyalesik
- title: Ezekiel Ekunola Portfolio
  main_url: http://ezekielekunola.com/
  url: http://ezekielekunola.com/
  description: Built using Gatsby, Styled-Components
  categories:
    - Web Development
    - Portfolio
  built_by: Ezekiel Ekunola
  built_by_url: https://github.com/easybuoy/
  featured: false
- title: Gearbox Development
  main_url: https://gearboxbuilt.com
  url: https://gearboxbuilt.com/?no-load-in
  description: >
    Gearbox is a performance website development & optimization company based out of Canada. Built using Gatsby/WordPress.
  categories:
    - Agency
    - Web Development
    - WordPress
    - Portfolio
    - Programming
    - Technology
    - Business
  built_by: Gearbox Development
  built_by_url: https://gearboxbuilt.com
  featured: false
- title: UXWorks
  main_url: https://uxworks.org
  url: https://uxworks.org
  description: Built with Gatsby, Netlify and Markdown
  categories:
    - Web Development
    - Blog
  built_by: Amrish Kushwaha
  built_by_url: https://github.com/isamrish
  featured: false
- title: Jarod Peachey
  main_url: https://jarodpeachey.netlify.app
  url: https://jarodpeachey.netlify.app
  source_url: https://github.com/jarodpeachey/portfolio
  description: >
    Jarod Peachey is a front-end developer focused on building modern and fast websites for everyone.
  categories:
    - Blog
    - JavaScript
    - Mobile Development
    - Portfolio
  built_by: Jarod Peachey
  built_by_url: https://github.com/jarodpeachey
  featured: false
- title: Thomas Maximini
  main_url: https://www.thomasmaximini.com/
  url: https://www.thomasmaximini.com/
  source_url: https://github.com/tmaximini/maxi.io
  description: >
    Thomas Maximini is a full stack web developer from Germany
  categories:
    - Blog
    - JavaScript
    - Photography
    - Portfolio
    - Web Development
  built_by: Thomas Maximini
  built_by_url: https://github.com/tmaximini
  featured: false
- title: Aretha Iskandar
  main_url: https://arethaiskandar.com/
  url: https://arethaiskandar.com/
  source_url: https://github.com/tmaximini/arethaiskandar.com
  description: >
    Aretha Iskandar is a Jazz and Soul Singer / Songwriter from Paris
  categories:
    - Music
  built_by: Thomas Maximini
  built_by_url: https://github.com/tmaximini
  featured: false
- title: Harshil Shah
  url: https://harshil.net
  main_url: https://harshil.net
  description: >
    Harshil Shah is an iOS engineer from Mumbai, India
  categories:
    - Blog
    - Mobile Development
  built_by: Harshil Shah
  built_by_url: https://twitter.com/_HarshilShah
  featured: false
- title: Code Examples
  url: https://codeexamples.dev/
  main_url: https://codeexamples.dev/
  description: >
    Examples about various programming languages like JavaScript, Python, Rust, Angular, React, Vue.js etc.
  categories:
    - Blog
    - Education
    - Programming
    - Web Development
  built_by: Sai gowtham
  built_by_url: https://twitter.com/saigowthamr
  featured: false
- title: Samir Mujanovic
  main_url: https://www.samirmujanovic.com/
  url: https://www.samirmujanovic.com/
  description: >
    I'm a Frontend Developer with 3 years of experience. I describe myself as a developer who loves coding, open-source and web platform.
  categories:
    - Portfolio
    - Web Development
    - Design
  built_by: Samir Mujanovic
  built_by_url: https://github.com/sameerrM
- title: Yearlyglot - Fluent Every Year
  url: https://www.yearlyglot.com/blog
  main_url: https://www.yearlyglot.com
  description: >
    A popular blog on languages, second language acquisition and polyglottery.
  categories:
    - Blog
    - Education
    - Learning
    - Travel
  built_by: Donovan Nagel
  built_by_url: https://www.donovannagel.com
  featured: false
- title: 8fit.com
  url: https://8fit.com/
  main_url: https://8fit.com/
  description: >
    Get personalized workouts, custom meal plans, and nutrition guidance, right in the palm of your hand. Prioritize progress over perfection with the 8fit app!
  categories:
    - App
    - Food
    - Sports
  featured: false
- title: Dispel - Remote Access for Industrial Control Systems
  url: https://dispel.io
  main_url: https://dispel.io
  description: >
    Dispel provides secure, moving target defense networks through which your teams can remotely access industrial control systems in seconds, replacing static-defense products that take 5 to 15 minutes to work through.
  categories:
    - Business
    - Technology
    - Security
  built_by: Anton Aberg
  built_by_url: https://github.com/aaaberg
  featured: false
- title: Geothermal Heat Pump DIY Project
  url: https://diyheatpump.net/
  main_url: https://diyheatpump.net/
  description: Personal project by Yuriy Logvin that demonstrates how you can switch to heating with electricity at a minimal cost. The goal here is to show that everyone can build a geothermal heat pump and start saving money.
  categories:
    - Blog
    - Education
    - Technology
  built_by: Yuriy Logvin
  built_by_url: https://powerwatcher.net
- title: Catalyst Network - Cryptocurrency
  url: https://www.cryptocatalyst.net/
  main_url: https://www.cryptocatalyst.net/
  source_url: https://github.com/n8tb1t/gatsby-starter-cryptocurrency
  description: >
    An All-in-One solution for Modern Transactions.
  categories:
    - Business
    - Technology
  built_by: n8tb1t
  built_by_url: https://github.com/n8tb1t/
  featured: false
- title: SaoBear's-Blog
  main_url: https://saobear.xyz/
  url: https://saobear.xyz/
  source_url: https://github.com/PiccoloYu/SaoBear-is-Blog
  featured: false
  categories:
    - Blog
    - Web Development
- title: Rumaan Khalander - Portfolio
  url: https://rumaan.tech/
  main_url: https://rumaan.tech/
  description: >
    Rumaan Khalander is a Full-Stack Dev from Bengaluru who loves to develop for mobile and web.
  categories:
    - Portfolio
  built_by: rumaan
  built_by_url: https://github.com/rumaan/
  featured: false
- title: DigiGov
  main_url: https://digigov.grnet.gr/
  url: https://digigov.grnet.gr/
  description: >
    DigiGov is an initiative for the Digital Transformation of the Greek Public Sector
  categories:
    - Government
  built_by: GRNET
  built_by_url: https://grnet.gr/
  featured: false
- title: Zeek Interactive
  main_url: https://zeek.com
  url: https://zeek.com
  description: >
    Business site for Zeek Interactive. Using WordPress as a data store via the WPGraphQL plugin.
  categories:
    - Blog
    - Web Development
    - Mobile Development
    - WordPress
    - Agency
    - Business
  built_by: Zeek Interactive
  built_by_url: https://zeek.com
  featured: false
- title: Bare Advertising & Communications
  url: https://bare.ca/
  main_url: https://bare.ca/
  description: >
    Bare is a full-service branding and production agency in Vancouver BC with deep experience in digital/traditional communications and strategy. We specialize in building headless WordPress sites with Gatsby.
  categories:
    - WordPress
    - Agency
    - Business
  built_by: Bare Advertising & Communications
  built_by_url: https://www.bare.ca/
  featured: false
- title: The Decking Superstore
  url: https://www.thedeckingsuperstore.com/
  main_url: https://www.thedeckingsuperstore.com/
  description: >
    One of Northern California's largest outdoor decking and siding providers.
  categories:
    - WordPress
    - Business
  built_by: Bare Advertising & Communications
  built_by_url: https://www.bare.ca/
  featured: false
- title: Precision Cedar Products
  url: https://www.precisioncedar.com/
  main_url: https://www.precisioncedar.com/
  description: >
    Western Red Cedar Distributor in Vancouver Canada.
  categories:
    - WordPress
    - Business
  built_by: Bare Advertising & Communications
  built_by_url: https://www.bare.ca/
  featured: false
- title: Circle Restoration
  url: https://www.circlerestoration.com/
  main_url: https://www.circlerestoration.com/
  description: >
    Restoration Services Provider in Vancouver Canada.
  categories:
    - WordPress
    - Business
  built_by: Bare Advertising & Communications
  built_by_url: https://www.bare.ca/
  featured: false
- title: ALS Rally
  url: https://www.alsrally.com/
  main_url: https://www.alsrally.com/
  description: >
    Non profit fundraiser for ALS Research.
  categories:
    - WordPress
    - Nonprofit
    - Event
  built_by: Bare Advertising & Communications
  built_by_url: https://www.bare.ca/
  featured: false
- title: Vancouver Welsh Men's Choir
  url: https://vancouverchoir.ca/
  main_url: https://vancouverchoir.ca/
  description: >
    Vancouver Welsh Men's Choir website for upcoming shows, ticket purchases and online merchandise.
  categories:
    - WordPress
    - Entertainment
    - Event
    - E-commerce
  built_by: Bare Advertising & Communications
  built_by_url: https://www.bare.ca/
  featured: false
- title: Paul Scanlon - Blog
  main_url: https://paulie.dev/
  url: https://paulie.dev/
  source_url: https://github.com/PaulieScanlon/paulie-dev-2019
  description: >
    I'm a React UI developer / UX Engineer. React, GatsbyJs, JavaScript, TypeScript/Flow, StyledComponents, Storybook, TDD (Jest/Enzyme) and a tiny bit of Node.js.
  categories:
    - Blog
    - Web Development
  built_by: Paul Scanlon
  built_by_url: http://www.pauliescanlon.io
  featured: false
- title: EF Design
  main_url: https://ef.design
  url: https://ef.design
  description: >
    Home of everything creative, digital and brand at EF.
  featured: false
  categories:
    - Marketing
    - Design
  built_by: João Matos (Global Creative Studio - Education First)
- title: Codica
  main_url: https://www.codica.com/
  url: https://www.codica.com/
  description: >
    We help startups and established brands with JAMStack, Progressive Web Apps and Marketplaces development.
  categories:
    - Agency
    - Web Development
  built_by: Codica
  built_by_url: https://www.codica.com/
- title: Bhavani Ravi's Portfolio
  url: https://bhavaniravi.com
  main_url: https://bhavaniravi.com
  description: >
    Showcase of Bhavani Ravi's skillset and blogs
  categories:
    - Blog
    - Portfolio
  built_by: Bhavani Ravi
  built_by_url: https://twitter.com/geeky_bhavani
- title: Kotoriyama
  main_url: https://kotoriyama.com/
  url: https://kotoriyama.com/
  description: >
    Japanese Indie Game Creator.
  featured: false
  categories:
    - App
    - Entertainment
    - Mobile Development
  built_by: Motoyoshi Shiine (Kotoriyama)
- title: PWA Shields
  url: https://www.pwa-shields.com
  main_url: https://www.pwa-shields.com
  source_url: https://github.com/richardtaylordawson/pwa-shields
  description: >
    Personalize your app's README with custom, fun, PWA shields in SVG
  categories:
    - Documentation
    - App
    - API
  built_by: Richard Taylor Dawson
  built_by_url: https://richardtaylordawson.com
- title: Zatsuzen
  url: https://zatsuzen.com
  main_url: https://zatsuzen.com
  description: >
    Web developer's portfolio
  categories:
    - Portfolio
  built_by: Akane
  built_by_url: https://twitter.com/akanewz
  featured: false
- title: Reeemoter
  description: >-
    Join thousands of developers from everywhere and access to job
    offers from hundreds of companies worldwide right
    at your inbox for free.
  main_url: https://reeemoter.com/
  url: https://reeemoter.com/
  featured: false
  categories:
    - Technology
    - Web Development
  built_by: Ramón Chancay
  built_by_url: https://ramonchancay.me/
- title: Ananya Neogi
  main_url: https://ananyaneogi.com
  url: https://ananyaneogi.com
  description: >
    Showcases Ananya's work as a frontend developer and comprises of a collection of written articles on web development, programming and, user experience.
  categories:
    - Portfolio
    - Blog
  built_by: Ananya Neogi
  built_by_url: https://ananyaneogi.com
- title: webman.pro
  main_url: https://webman.pro/
  url: https://webman.pro/
  description: >
    webman.pro is an awesome portfolio and technical blog where
    professional Front End engineer Dmytro Chumak shares his thoughts
    and experience to inspire other developers.
  featured: false
  categories:
    - Blog
    - Web Development
    - JavaScript
  built_by: Dmytro Chumak
  built_by_url: https://github.com/wwwebman
- title: borderless
  url: https://junhobaik.github.io
  main_url: https://junhobaik.github.io
  source_url: https://github.com/junhobaik/junhobaik.github.io/tree/develop
  description: >
    Junho Baik's Development Blog
  categories:
    - Blog
    - Web Development
  built_by: Junho Baik
  built_by_url: https://github.com/junhobaik
  featured: false
- title: React Resume Generator
  main_url: https://nimahkh.github.io/nima_habibkhoda
  url: https://nimahkh.github.io/nima_habibkhoda
  source_url: https://github.com/nimahkh/resume_generator
  description: >
    The resume generator is a project to create your own resume web page easily with Gatsby.
  categories:
    - Portfolio
  built_by: Nima Habibkhoda
  featured: false
- title: Thomas Wang's Blog
  main_url: https://www.thomaswang.io
  url: https://www.thomaswang.io
  description: >-
    Technical blog by Thomas Wang
  built_by: Thomas Wang
  built_by_url: https://github.com/thomaswang
  featured: false
  categories:
    - Blog
    - Web Development
- title: The Rebigulator
  main_url: https://www.rebigulator.org/
  source_url: https://github.com/Me4502/Rebigulator/
  url: https://rebigulator.org/
  description: A quote-based via game powered by Frinkiac
  built_by: Matthew Miller
  built_by_url: https://matthewmiller.dev/
  featured: false
  categories:
    - Open Source
    - Entertainment
    - App
- title: madewithlove
  main_url: https://madewithlove.com
  url: https://madewithlove.com
  description: >-
    We build digital products and create the teams around them. We can help with software engineering, product management, managing technical teams, audits and technical consulting.
  built_by: madewithlove
  built_by_url: https://madewithlove.com
  featured: false
  categories:
    - Web Development
    - Blog
    - Agency
    - Business
- title: Sprucehill
  url: https://sprucehill.ca/
  main_url: https://sprucehill.ca/
  description: >
    Sprucehill is a North Vancouver based custom home builder and renovator.
  categories:
    - WordPress
    - Business
  built_by: Bare Advertising & Communications
  built_by_url: https://www.bare.ca/
  featured: false
- title: Nathaniel Ryan Mathew
  url: https://nathanielmathew.me
  main_url: https://nathanielmathew.me
  source_url: https://github.com/nathanielmathew/MyPortfolio
  description: >
    A personal online Portfolio built using GatsbyJS, that showcases Achievements, Projects and Additional information.
  categories:
    - Portfolio
    - Open Source
    - Blog
  built_by: Nathaniel Ryan Mathew
  built_by_url: https://github.com/nathanielmathew
  featured: false
- title: Kanazawa.js Community Page
  main_url: https://kanazawajs.now.sh/
  url: https://kanazawajs.now.sh/
  source_url: https://github.com/kanazawa-js/community-page
  description: >
    Kanazawa.js is a local community for the JSer around Kanazawa to share knowledge about JavaScript.
  categories:
    - Community
    - Programming
    - Web Development
  built_by: Kanazawa.js
  built_by_url: https://twitter.com/knzw_js
  featured: false
- title: monica*dev
  url: https://www.aboutmonica.com/
  main_url: https://www.aboutmonica.com/
  description: >
    Personal site for Monica Powell, a software engineer who is passionate about making open-source more accessible and building community, online & offline.
  categories:
    - Web Development
    - Blog
    - Programming
    - Portfolio
  built_by: Monica Powell
  built_by_url: https://www.aboutmonica.com/
  featured: false
- title: Shivam Sinha
  url: https://www.helloshivam.com/
  main_url: https://www.helloshivam.com/
  description: >
    Portfolio of Shivam Sinha, Graphic Designer and Creative Coder based in New York.
  categories:
    - Portfolio
  built_by: Shivam Sinha
  built_by_url: https://www.helloshivam.com/
  featured: false
- title: Brianna Sharpe - Writer
  main_url: https://www.briannasharpe.com/
  url: https://www.briannasharpe.com/
  source_url: https://github.com/ehowey/briannasharpe
  description: >
    Brianna Sharpe is an Alberta, Canada based freelance writer and journalist focused on health, LGBTQ2S+, parenting, and the environment.
  categories:
    - Portfolio
    - Media
  built_by: Eric Howey
  built_by_url: https://www.erichowey.dev/
  featured: false
- title: Eric Howey Web Development
  main_url: https://www.erichowey.dev/
  url: https://www.erichowey.dev/
  source_url: https://github.com/ehowey/erichoweydev
  description: >
    Personal website and blog for Eric Howey. I am a freelance web developer based in Alberta, Canada specializing in Gatsby, React, WordPress and Theme-UI.
  categories:
    - Portfolio
    - Web Development
    - Freelance
    - Blog
  built_by: Eric Howey
  built_by_url: https://www.erichowey.dev/
- title: Solfej Chord Search
  url: https://www.solfej.io/chords
  main_url: https://www.solfej.io/chords
  description: >
    Solfej Chord Search helps you master every chord imaginable. It shows you notes, intervals, guitar and piano fingerings for 1000s of chords.
  categories:
    - Education
    - Music
  built_by: Shayan Javadi
  built_by_url: https://www.instagram.com/shawnjavadi/
- title: a+ Saúde
  url: https://www.amaissaude.com.br/sp/
  main_url: https://www.amaissaude.com.br/sp/
  description: >
    An even better experience in using health services.
  categories:
    - Healthcare
    - Marketing
    - Blog
  built_by: Grupo Fleury
  built_by_url: http://www.grupofleury.com.br/
  featured: false
- title: Mallikarjun Katakol Photography
  main_url: https://mallik.in
  url: https://mallik.in
  built_by: Arvind Kumar
  built_by_url: https://arvind.io/
  description: >
    Mallikarjun Katakol is an Advertising, Architecture, Editorial, Fashion and Lifestyle Photographer based in Bangalore, India.
    Shoots Corporate & Business headshots, Portfolios for Models and Actors, Documents Projects for Architects, Fashion & Interior Designers
  featured: false
  categories:
    - Gallery
    - Photography
    - Portfolio
- title: gatsby-animate-blog
  url: https://gatsby-animate-blog.luffyzh.now.sh/
  main_url: https://gatsby-animate-blog.luffyzh.now.sh/home
  source_url: https://github.com/luffyZh/gatsby-animate-blog
  description: >
    A simple && cool blog site starter kit by Gatsby.
  categories:
    - Blog
    - Open Source
    - Web Development
  built_by: luffyZh
  built_by_url: https://github.com/luffyZh
  featured: false
- title: LBI Financial
  main_url: https://lbifinancial.com/
  url: https://lbifinancial.com/
  description: >
    We help individuals and businesses with life insurance, disability, long-term care and annuities.
  categories:
    - Business
    - Consulting
    - Finance
  built_by: Pagepro
  built_by_url: https://pagepro.co
  featured: false
- title: GIS-Netzwerk
  url: https://www.gis-netzwerk.com/
  main_url: https://www.gis-netzwerk.com/
  description: >
    Multilingual (i18n) Blog with different URLs for categories, tags and posts depending on the language.
  categories:
    - Blog
    - Data
    - Technology
  built_by: Max Dietrich
  built_by_url: https://www.gis-netzwerk.com/
  featured: false
- title: Krishna Gopinath
  main_url: https://krishnagopinath.me
  url: https://krishnagopinath.me
  source_url: https://github.com/krishnagopinath/website
  description: >
    Website of Krishna Gopinath, software engineer and budding teacher.
  categories:
    - Portfolio
  built_by: Krishna Gopinath
  built_by_url: https://twitter.com/krishwader
  featured: false
- title: Curology
  main_url: https://curology.com
  url: https://curology.com
  description: >
    Curology's mission is to make effective skincare accessible to everyone. We provide customized prescription skincare for our acne and anti-aging patients.
  categories:
    - Healthcare
    - Community
    - Landing Page
  built_by: Curology
  built_by_url: https://curology.com
- title: labelmake.jp
  main_url: https://labelmake.jp/
  url: https://labelmake.jp/
  description: >
    Web Application of Variable Data Printing and Blog.
  categories:
    - App
    - Data
    - Blog
  built_by: hand-dot
  built_by_url: https://twitter.com/hand_dot
  featured: false
- title: Personal website of Maarten Afink
  main_url: https://www.maarten.im/
  url: https://www.maarten.im/
  source_url: https://github.com/maartenafink/personal-website
  description: >
    Personal website of Maarten Afink, digital product designer.
  categories:
    - Portfolio
    - Open Source
    - Blog
    - Music
    - Design
- title: Adam Bowen
  main_url: https://adamcbowen.com/
  url: https://adamcbowen.com/
  source_url: https://github.com/bowenac/my-website
  description: >
    Personal website for Adam Bowen. I am a freelance web developer based in Tacoma, WA specializing in WordPress, Craft CMS, plus a lot more and recently fell in love with Gatsby.
  categories:
    - Portfolio
    - Web Development
    - Freelance
  built_by: Adam Bowen
  built_by_url: https://adamcbowen.com
  featured: false
- title: tqCoders
  main_url: https://tqcoders.com
  url: https://tqcoders.com
  description: >
    tqCoders is a software development company that focuses on the development of the most advanced websites and mobile apps. We use the most advanced technologies to make websites blazing fast, SEO-friendly and responsive for each screen resolution.
  categories:
    - Web Development
    - Mobile Development
    - SEO
    - Design
    - Programming
    - Technology
    - Business
  built_by: tqCoders
  built_by_url: https://tqcoders.com
  featured: false
- title: ErudiCAT
  main_url: https://www.erudicat.com
  url: https://www.erudicat.com
  description: >
    ErudiCAT is an educational platform created to help PMP certification candidates to prepare for the exam. There are 1k+ sample questions and PMP Exam Simulator. Upon completion, there are statistics and performance chart available. Performance reports are saved in users' accounts and may be used later to review questions. The PMP Exam Simulator has a unique feature of Time Acceleration. It makes the Mock Exam even tougher and makes training even more advanced.
  categories:
    - Education
    - Web Development
    - Learning
  built_by: tqCoders
  built_by_url: https://tqcoders.com
  featured: false
- title: Qri.io Website and Docs
  main_url: https://qri.io
  url: https://qri.io/docs
  source_url: https://github.com/qri-io/website
  description: >
    Website and Documentation for Qri, an open source version control system for datasets
  categories:
    - Open Source
    - Community
    - Data
    - Technology
  built_by: Qri, Inc.
  built_by_url: https://qri.io
  featured: false
- title: Jellypepper
  main_url: https://jellypepper.com/
  url: https://jellypepper.com/
  description: >
    Award-winning creative studio for disrupters. We design and build beautiful brands, apps, websites and videos for startups and tech companies.
  categories:
    - Portfolio
    - Agency
  built_by: Jellypepper
  built_by_url: https://jellypepper.com/
- title: Miyamado Jinja
  main_url: https://www.miyamadojinja.com
  url: https://www.miyamadojinja.com
  source_url: https://github.com/mnishiguchi/miyamadojinja
  description: >
    Miyamado Jinja is a Japanese Shinto Shrine in Yokkaichi, Mie, Japan.
  categories:
    - Nonprofit
    - Travel
  built_by: mnishiguchi
  built_by_url: https://mnishiguchi.com
  featured: false
- title: Hear This Idea
  main_url: https://hearthisidea.com
  url: https://hearthisidea.com/episodes/victoria
  source_url: https://github.com/finmoorhouse/podcast
  description: >
    A podcast showcasing new thinking from top academics.
  categories:
    - Podcast
    - Open Source
  built_by: Fin Moorhouse
  built_by_url: https://finmoorhouse.com
  featured: false
- title: Calisthenics Skills
  main_url: https://www.calisthenicsskills.com
  url: https://www.calisthenicsskills.com
  description: >
    A beautiful fitness progress tracker built on Gatsby.
  categories:
    - Sports
  built_by: Andrico Karoulla
  built_by_url: https://andri.co
  featured: false
- title: AutoloadIT
  main_url: https://autoloadit.com/
  url: https://autoloadit.com/
  description: >
    The world's leading Enterprise Automotive imaging solution
  categories:
    - Business
    - Landing Page
  built_by: Pagepro
  built_by_url: https://pagepro.co
  featured: false
- title: Tools of Golf
  main_url: https://thetoolsofgolf.com/
  url: https://thetoolsofgolf.com//titleist-915-d2-driver
  description: >
    Tools of Golf is a community dedicated to golf nerds and gear heads.
  categories:
    - Sports
    - Data
    - Documentation
  built_by: Peter Hironaka
  built_by_url: https://peterhironaka.com
  featured: false
- title: sung.codes
  main_url: https://sung.codes/
  source_url: https://github.com/dance2die/sung.codes
  url: https://sung.codes/
  description: >
    Blog by Sung M. Kim (a.k.a. dance2die)
  categories:
    - Blog
    - Landing Page
  built_by: Sung M. Kim
  built_by_url: https://github.com/dance2die
  featured: false
- title: Choose Tap
  main_url: https://www.choosetap.com.au/
  url: https://www.choosetap.com.au/
  featured: false
  description: >
    Choose Tap aims to improve the health and wellbeing of communities and the environment by promoting tap water as the best choice of hydration for all Australians.
  built_by: Hardhat
  built_by_url: https://www.hardhat.com.au
  categories:
    - Nonprofit
    - Community
- title: Akash Rajpurohit
  main_url: https://akashwho.codes/
  url: https://akashwho.codes/
  description: >
    Personal portfolio website of Akash Rajpurohit made using Gatsby v2, where I  write short blogs related to software development and share my experiences.
  categories:
    - Portfolio
    - Blog
  built_by: Akash Rajpurohit
  built_by_url: https://github.com/AkashRajpurohit
  featured: false
- title: See Kids Dream
  url: https://seekidsdream.org/
  main_url: https://seekidsdream.org/
  description: >
    A not-for-profit organization dedicated to empower youth with the skills, motivation and confidence.
  categories:
    - Nonprofit
    - Education
    - Learning
  built_by: CapTech Consulting
  built_by_url: https://www.captechconsulting.com/
  featured: false
- title: Locale Central
  url: https://localecentral.io/
  main_url: https://localecentral.io/
  description: >
    Locale Central is a web & mobile data collection app that makes it easy to record accurate data out on the field.
  categories:
    - Technology
  built_by: KiwiSprout
  built_by_url: https://kiwisprout.nz/
  featured: false
- title: Cathy O'Shea
  url: https://cathyoshea.co.nz/
  main_url: https://cathyoshea.co.nz/
  categories:
    - Portfolio
    - Real Estate
  built_by: KiwiSprout
  built_by_url: https://kiwisprout.nz/
  featured: false
- title: DG Recruit
  url: https://dgrecruit.com
  main_url: https://dgrecruit.com
  description: >
    DG Recruit is a NYC recruitment agency
  categories:
    - Agency
    - WordPress
  built_by: Waverly Lab
  built_by_url: https://waverlylab.com
  featured: false
- title: Smile
  url: https://reasontosmile.com
  main_url: https://reasontosmile.com
  description: >
    Smile is an online store for buying CBD products that keep you balanced and happy
  categories:
    - E-commerce
    - WordPress
  built_by: Waverly Lab
  built_by_url: https://waverlylab.com
- title: Bold Oak Design
  url: https://boldoak.design/
  main_url: https://boldoak.design/
  description: >
    A Milwaukee-based web design and development studio.
  categories:
    - Blog
    - Business
    - Freelance
    - Portfolio
    - Programming
    - Technology
    - Web Development
  featured: false
- title: Lydia Rose Eiche
  url: https://lydiaroseeiche.com/
  main_url: https://lydiaroseeiche.com/
  description: >
    Lydia Rose Eiche is a soprano, opera singer, and actress based in Milwaukee.
  categories:
    - Music
    - Portfolio
  built_by: Bold Oak Design
  built_by_url: https://boldoak.design/
  featured: false
- title: Chris Otto
  url: https://chrisotto.dev/
  main_url: https://chrisotto.dev/
  source_url: https://github.com/chrisotto6/chrisottodev
  description: >
    Blog, portfolio and website for Chris Otto.
  categories:
    - Blog
    - JavaScript
    - Landing Page
    - Portfolio
    - Programming
    - Technology
    - Web Development
  built_by: Chris Otto
  built_by_url: https://github.com/chrisotto6
  featured: false
- title: Roboto Studio
  url: https://roboto.studio
  main_url: https://roboto.studio
  description: >
    Faster than a speeding bullet Website Development based in sunny old Nottingham
  categories:
    - Agency
    - Blog
    - Business
    - Design
    - Featured
    - Freelance
    - Web Development
  featured: true
- title: Viraj Chavan | Full Stack Software Engineer
  url: http://virajc.tech
  main_url: http://virajc.tech
  source_url: https://github.com/virajvchavan/portfolio
  description: >
    Portfolio and blog of a full stack software engineer from India
  categories:
    - Portfolio
    - Blog
    - Web Development
  built_by: Viraj V Chavan
  built_by_url: https://twitter.com/VirajVChavan
  featured: false
- title: Nexweave
  url: https://www.nexweave.com
  main_url: https://www.nexweave.com
  description: >
    Nexweave is a SaaS platform built by a team of experienced product, design & technology professionals in India. Nexweave allows brands to create personalized & interactive video experiences at scale. We would love for our site to be featured at the gatsby showcase since we have long been appreciating the flexibility and speed of the sites we have created using the same.
  categories:
    - Video
    - API
    - User Experience
    - Marketing
    - Design
    - Data
    - Technology
    - Media
    - Consulting
  built_by: Kashaf S
  built_by_url: https://www.linkedin.com/in/kashaf-shaikh-925117178
  featured: false
- title: Daniel Balloch
  url: https://danielballoch.com
  main_url: https://danielballoch.com
  source_url: https://github.com/danielballoch/danielballoch
  description: >
    Hey, I'm Daniel and this is my portfolio site. Made with Gatsby, React, GraphQL, Styled Emotion & Netlify. Install & local host instructions: 1. git clone https://github.com/danielballoch/danielballoch.git 2. npm install. 3. gatsby develop. Keep in mind I'm still learning myself, so these may not be best practises. If anyone's curious as to how something works flick me a message or if you have advice for me I'd love to hear it, otherwise happy coding!
  categories:
    - Portfolio
    - Business
    - Design
    - Freelance
    - Web Development
  built_by: Daniel Balloch
  built_by_url: https://danielballoch.com
- title: The Rift Metz
  url: http://theriftmetz.com/
  main_url: http://theriftmetz.com/
  description: >
    The Rift is a gaming bar based in Metz (France).
  categories:
    - Landing Page
    - Entertainment
    - Design
    - Blog
    - Food
  built_by: Hugo Torzuoli
  built_by_url: https://github.com/HZooly
  featured: false
- title: Built with Workers
  url: https://workers.cloudflare.com/built-with/
  main_url: https://workers.cloudflare.com/built-with/
  description: >
    Showcasing websites & projects built with Cloudflare Workers
  categories:
    - Portfolio
    - JavaScript
    - Web Development
  built_by: Workers who work at Cloudflare
  built_by_url: https://github.com/cloudflare/built-with-workers/graphs/contributors
- title: WebAnaya Solutions
  url: https://www.webanaya.com
  main_url: https://www.webanaya.com
  description: >
    Full Stack Web Solutions Provider.
  categories:
    - Agency
    - Web Development
    - API
    - Blog
  built_by: Durgesh Gupta
  built_by_url: https://durgeshgupta.com
  featured: false
- title: Artem Sapegin’s Blog
  description: >
    Blog of a Berlin based coffee first frontend engineer who works at Omio, makes photos and hangs out with his dogs.
  main_url: https://blog.sapegin.me/
  url: https://blog.sapegin.me/
  source_url: https://github.com/sapegin/blog.sapegin.me
  categories:
    - Blog
    - Open Source
    - Web Development
    - JavaScript
    - Programming
    - Technology
  built_by: Artem Sapegin
  built_by_url: https://github.com/sapegin
- title: adam.ai
  url: https://adam.ai/
  main_url: https://adam.ai/
  description: >
    Are you ready to make your meetings more productive? Our intelligent meeting management tool can help!
  categories:
    - Business
    - Landing Page
    - Productivity
    - Technology
  built_by: Hazem Osama
  built_by_url: https://github.com/hazem3500
  featured: false
- title: Indra Kusuma Profile Page
  url: https://indrakusuma.web.id/me/
  main_url: https://indrakusuma.web.id/me/
  description: >
    Hi! I'm Indra Kusuma. I am an optimistic and type of person of learn by doing who have an interest in Software Engineering, specifically about Web Development.
  categories:
    - Landing Page
    - Blog
  built_by: Indra Kusuma
  built_by_url: https://github.com/idindrakusuma/me
  featured: false
- title: Lukas Horak
  main_url: https://lukashorak.com
  url: https://lukashorak.com
  description: >
    Lukas Horak's personal website. Full stack JavaScript Developer, working in React on front end and Node.js on back end.
  categories:
    - Blog
    - Portfolio
    - Web Development
  built_by: Lukas Horak
  built_by_url: https://github.com/lhorak
  featured: false
- title: Alexandra Thomas
  main_url: https://alexandracthomas.com/
  url: https://alexandracthomas.com/
  description: >
    A portfolio site for Alexandra Thomas, a front-end developer with creative super powers based in Charlotte, NC.
  categories:
    - Portfolio
    - Blog
    - Web Development
  featured: false
- title: Storto Productions
  main_url: https://www.storto-productions.com/
  url: https://www.storto-productions.com/about/
  featured: false
  description: >
    A portfolio site for a video production company based out of Phoenix, AZ.
  categories:
    - Video
    - Blog
    - Portfolio
    - Business
  built_by: Alexandra Thomas
  built_by_url: https://alexandracthomas.com/
- title: Zatsuzen Blog
  url: https://blog.zatsuzen.com
  main_url: https://blog.zatsuzen.com
  description: >
    Web developer's tech blog
  categories:
    - Blog
  built_by: Akane
  built_by_url: https://twitter.com/akanewz
- title: Matthew Mesa
  url: https://matthewmesa.com
  main_url: https://matthewmesa.com
  description: >
    Portfolio website for freelance digital specialist Matthew Mesa.
  categories:
    - Portfolio
  built_by: Matthew Mesa
  built_by_url: https://matthewmesa.com
- title: Taskade
  main_url: https://taskade.com
  url: https://taskade.com
  description: >
    Taskade is the unified workspace for distributed teams. Collaborate and organize in real-time to get things done, faster and smarter.
  categories:
    - App
    - Business
    - Productivity
  built_by: Taskade
  built_by_url: https://github.com/taskade
  featured: false
- title: PWD
  url: https://pwd.com.au
  main_url: https://pwd.com.au
  description: >
    PWD is a full service web marketing, design, and development agency in Perth, Western Australia.
  categories:
    - Blog
    - Portfolio
    - WordPress
    - Business
  built_by: Alex Moon
  built_by_url: https://moonmeister.net
  featured: false
- title: ramonak.io
  url: https://ramonak.io/
  main_url: https://ramonak.io/
  source_url: https://github.com/KaterinaLupacheva/ramonak.io
  description: >
    Tech blog and portfolio site of a full stack web developer Katsiaryna (Kate) Lupachova
  categories:
    - Blog
    - Portfolio
  built_by: Katsiaryna Lupachova
  built_by_url: https://ramonak.io/
  featured: false
- title: React JS Developer
  main_url: https://reacter.dev/
  url: https://reacter.dev/
  featured: false
  categories:
    - App
    - Web Development
    - Web Development
    - Agency
  built_by: App Design
  built_by_url: https://appdesign.dev/
- title: Guillermo Gómez-Peña
  url: https://www.guillermogomezpena.com/
  main_url: https://www.guillermogomezpena.com/
  description: >
    Personal website for the work of Guillermo Gómez-Peña: performance artist, writer, activist, radical pedagogue and artistic director of the performance troupe La Pocha Nostra. Recipient of the MacArthur Fellow, USA Artists Fellow, and a winner of the Bessie, Guggenheim, and American Book awards.
  categories:
    - Portfolio
    - Gallery
  built_by: Aveling Ray
  built_by_url: https://avelingray.com/
  featured: false
- title: Clinka
  url: https://www.clinka.com.au/
  main_url: https://www.clinka.com.au/
  description: >
    B2B website for an Australian manufacturer of environmentally friendly construction materials.
  categories:
    - Business
  built_by: Aveling Ray
  built_by_url: https://avelingray.com/
- title: Chris Vogt's Blog
  main_url: https://www.chrisvogt.me
  url: https://www.chrisvogt.me
  source_url: https://github.com/chrisvogt/gatsby-theme-private-sphere
  description: >-
    Personal blog of Chris Vogt, a software developer in San Francisco. Showcases
    my latest activity on Instagram, Goodreads, and Spotify using original widgets.
  categories:
    - Blog
    - Open Source
    - Photography
    - Portfolio
  built_by: Chris Vogt
  built_by_url: https://github.com/chrisvogt
- title: Trolley Travel
  main_url: http://trolleytravel.org/
  url: http://trolleytravel.org/
  description: >
    Travel blog website to give tips and informations for many destinations, built with Novella theme
  categories:
    - Blog
    - Travel
  built_by: Pierre Beard
  built_by_url: https://github.com/PBRT
  featured: false
- title: Playlist Detective
  main_url: https://www.playlistdetective.com/
  url: https://www.playlistdetective.com/
  source_url: https://github.com/bobylito/playlistFinder
  description: >
    Playlist Detective is an attempt to ease music discovery with playlists. Back in the days, people were sharing mixtapes - some songs we knew and others we didn't, therefore expanding our musical horizons.

    Playlists are the same, and playlist detective lets you search for songs or artists you like in order to stumble on your new favorite songs.

    It uses Algolia for the search.
  categories:
    - Media
    - Music
  built_by: Alexandre Valsamou-Stanislawski
  built_by_url: https://www.noima.xyz
- title: ProjectManager.tools
  main_url: https://projectmanager.tools/
  url: https://projectmanager.tools/
  featured: false
  categories:
    - App
    - Web Development
    - Design
    - Agency
  built_by: App Design
  built_by_url: https://appdesign.dev/
- title: 1902 Software
  url: https://1902software.com/
  main_url: https://1902software.com/
  description: >
    We are an IT company that specializes in e-commerce and website development on different platforms such as Magento, WordPress, and Umbraco. We are also known for custom software development, web design and mobile app solutions for iOS and Android.
  categories:
    - E-commerce
    - Web Development
    - Programming
    - Mobile Development
    - WordPress
    - Design
    - Business
    - Agency
  built_by: 1902 Software Development Corporation
  built_by_url: https://1902software.com/
  featured: false
- title: Codeful
  url: https://www.codeful.fi/
  main_url: https://www.codeful.fi/
  categories:
    - Agency
    - Consulting
  featured: false
- title: Noima
  url: https://www.noima.xyz
  main_url: https://www.noima.xyz
  categories:
    - Agency
    - Consulting
    - Blog
  featured: false
  built_by: Alexandre Valsamou-Stanislawski
  built_by_url: https://www.noima.xyz
- title: Talent Point
  url: https://talentpoint.co
  main_url: https://talentpoint.co
  description: >
    Talent Point provide the tools that companies need to scale quickly and effectively, bridging the gap between employer brand, HR, and hiring to build teams from within.
  categories:
    - Business
    - Technology
    - Blog
    - Consulting
    - Human Resources
  built_by: Talent Point
  built_by_url: https://talentpoint.co
  featured: false
- title: Marathon Oil
  main_url: https://www.marathonoil.com/
  url: https://www.marathonoil.com/
  featured: false
  categories:
    - Business
    - Marketing
  built_by: Corey Ward
  built_by_url: http://www.coreyward.me/
- title: Gene
  url: https://www.geneglobal.com/work
  main_url: https://www.geneglobal.com
  description: >
    We’re an experience design agency, focused on the future of health
  categories:
    - Agency
    - Technology
    - Healthcare
    - Consulting
    - User Experience
  featured: false
- title: medignition – healthcare innovations
  url: https://medignition.com/
  main_url: https://medignition.com/
  description: >
    medignition builds digital innovations in healthcare.
  categories:
    - Healthcare
    - Education
    - Technology
    - Design
    - Business
    - Portfolio
    - Entrepreneurship
    - Agency
  built_by: medignition
  built_by_url: https://medignition.com/
- title: Dynobase
  url: https://dynobase.dev/
  main_url: https://dynobase.dev/
  description: >
    Professional GUI Client for DynamoDB.
  categories:
    - Data
    - Programming
    - Web Development
  built_by: Rafal Wilinski
  built_by_url: https://rwilinski.me/
  featured: false
- title: Vaktija.eu
  url: https://vaktija.eu
  main_url: https://vaktija.eu
  description: >
    Vaktija.eu gives information about prayer times in germany. (Built with GatsbyJS. Fast in every way that matters.)
  categories:
    - App
    - Community
    - Nonprofit
    - SEO
    - Web Development
  built_by: Rašid Redžić
  built_by_url: https://rasidre.com/
  featured: false
- title: Creative code daily
  main_url: https://www.bobylito.dev/
  url: https://www.bobylito.dev/
  source_url: https://github.com/bobylito/sketches
  description: >
    Creative code daily (CCD) is a personal project for which I build a new animation made out of code every day.
  categories:
    - Blog
    - Programming
    - Gallery
    - Portfolio
  built_by: Alexandre Valsamou-Stanislawski
  built_by_url: https://www.noima.xyz
- title: Messi vs Ronaldo
  description: >
    The biggest debate in football - but who is the best, Messi or Ronaldo? This website provides all the goals and stats to help you reach your own conclusion.
  main_url: https://www.messivsronaldo.app/
  url: https://www.messivsronaldo.app/
  categories:
    - Sports
    - Data
    - App
  built_by: Stephen Greig
  built_by_url: http://ste.digital/
- title: Em Em Recipes
  url: https://ememrecipes.com
  main_url: https://ememrecipes.com
  description: >
    Finally, a recipe website that gets straight to the point.
  categories:
    - Blog
    - Food
  built_by: Matthew Mesa
  built_by_url: https://matthewmesa.com
- title: Yuuniworks Portfolio / Blog
  main_url: https://www.yuuniworks.com/
  url: https://www.yuuniworks.com/
  source_url: https://github.com/junkboy0315/gatsby-portfolio-blog
  featured: false
  categories:
    - Portfolio
    - Web Development
    - Blog
- title: Jun Chen Portfolio
  url: https://www.junchenjun.me
  main_url: https://www.junchenjun.me
  source_url: https://github.com/junchenjun/junchenjun.me
  description: >
    Get to know Jun.
  categories:
    - Portfolio
    - Blog
    - Web Development
  built_by: Jun Chen
  built_by_url: https://www.junchenjun.me
- title: Xavier Mirabelli-Montan
  url: https://xavie.mirmon.co.uk
  main_url: https://xavie.mirmon.co.uk
  source_url: https://github.com/xaviemirmon/xavier-developer-site
  description: >
    The developer portfolio and blog for Xavier Mirabelli-Montan.  Built using TinaCMS Grande hosted on Gatsby Cloud.
  categories:
    - Blog
    - Portfolio
    - Programming
  featured: false
- title: MPG Calculator
  url: https://www.mpg-calculator.co.uk
  main_url: https://www.mpg-calculator.co.uk
  description: >
    A website which allows you to calculate the MPG of your vehicle.
  categories:
    - SEO
    - Accessibility
    - Blog
  built_by: PJ
  built_by_url: https://pjsachdev.me
- title: Softblues
  main_url: https://softblues.io
  url: https://softblues.io
  description: >
    We optimize your project costs and deliver outstanding results by applying relevant technology. Plus, we create our own effective products for businesses and developers all over the world.
  categories:
    - WordPress
    - Portfolio
    - Agency
  built_by: Softblues
  built_by_url: https://softblues.io
- title: Clipchamp
  main_url: https://clipchamp.com/
  url: https://clipchamp.com/en/
  description: >
    Clipchamp is an online video editor, compressor, and converter. The Clipchamp website and blog are powered by Gatsby, Contentful, and Smartling.
  categories:
    - App
    - Blog
    - Landing Page
    - Marketing
    - Video
  featured: false
- title: Mob HQ
  main_url: https://hq.yt-mob.com/
  url: https://hq.yt-mob.com/
  description: >
    Mob HQ is the Headquarters for the World Cup winning Downhill Mountain Bike Race Team, and also a full-time Ride Center for YT bikes.
  categories:
    - Sports
    - Travel
  built_by: Built by Rebels Ltd.
  built_by_url: https://builtbyrebels.com/
  featured: false
- title: OCIUS
  url: https://www.ocius.com.au/
  main_url: https://www.ocius.com.au/
  source_url: https://github.com/ocius/website
  description: >
    Ocius Technology Ltd (formerly Solar Sailor Holdings Ltd) is an Australian public unlisted company with Research and Development facilities at the University of NSW.
  categories:
    - Business
    - Technology
    - Science
  built_by: Sergey Monin
  built_by_url: https://build-in-saratov.com/
- title: Kosmos & Kaos
  main_url: https://www.kosmosogkaos.is/
  url: https://www.kosmosogkaos.is/
  description: >
    A carefully designed user experience is good business.
  categories:
    - Design
    - Consulting
    - Agency
    - Web Development
    - JavaScript
  built_by: Kosmos & Kaos
  built_by_url: https://www.kosmosogkaos.is/
  featured: false
- title: Design Portfolio of Richard Bruskowski
  main_url: https://bruskowski.design/
  url: https://bruskowski.design/
  description: >
    My freelance design portfolio: Visual design, digital products, interactive prototypes, design systems, brand design. Uses MDX, Styled Components, Framer Motion. Started with Gatsby Starter Emilia by LekoArts.
  categories:
    - Design
    - Portfolio
    - User Experience
    - Freelance
    - Photography
  built_by: Richard Bruskowski
  built_by_url: https://github.com/richardbruskowski
- title: Kelvin DeCosta's Website
  url: https://kelvindecosta.com
  main_url: https://kelvindecosta.com
  categories:
    - Blog
    - Portfolio
  built_by: Kelvin DeCosta
  built_by_url: https://github.com/kelvindecosta
  featured: false
- title: Coronavirus (COVID-19) Tracker
  url: https://coronavirus.traction.one/
  main_url: https://coronavirus.traction.one/
  description: >
    This application shows the near real-time status based on data from JHU CSSE.
  categories:
    - Data
    - Directory
  built_by: Sankarsan Kampa
  built_by_url: https://traction.one
  featured: false
- title: Coronavirus COVID-19 Statistics Worldwide
  url: https://maxmaxinechen.github.io/COVID19-Worldwide-Stats/
  main_url: https://maxmaxinechen.github.io/COVID19-Worldwide-Stats/
  source_url: https://github.com/maxMaxineChen/COVID19-Worldwide-Stats
  description: >
    A Coronavirus COVID-19 global data statistics application built by Gatsby + Material UI + Recharts
  categories:
    - Data
    - Open Source
  built_by: Maxine Chen
  built_by_url: https://github.com/maxMaxineChen
  featured: false
- title: Folding@Home Stats
  url: https://folding.traction.one/team?id=246252
  main_url: https://folding.traction.one
  description: >
    Folding@Home Stats Report for Teams.
  categories:
    - Data
    - Science
    - Directory
  built_by: Sankarsan Kampa
  built_by_url: https://traction.one
  featured: false
- title: COVID-19 Tracking and Projections
  url: https://flattenthecurve.co.nz/
  main_url: https://flattenthecurve.co.nz/
  source_url: https://github.com/carlaiau/flatten-the-curve
  description: >
    Allowing non technical users to compare their country with other situations around the world. We present configurable cumulative graph curves. We compare your countries current status with other countries who have already been at your level and show you where they’ve ended up. Data via JHU. Further functionality added daily.
  categories:
    - Data
    - Open Source
  built_by: Carl Aiau
  built_by_url: https://github.com/carlaiau
  featured: false
- title: Takeout Tracker
  main_url: https://www.takeouttracker.com/
  url: https://www.takeouttracker.com/
  featured: false
  categories:
    - Data
    - Open Source
    - Food
    - Directory
    - Nonprofit
  built_by: Corey Ward
  built_by_url: http://www.coreyward.me/
- title: Illustration Hunt
  main_url: https://illustrationhunt.com/
  url: https://illustrationhunt.com/
  featured: false
  categories:
    - Data
    - Design
    - Entertainment
    - Productivity
    - User Experience
    - Programming
    - Gallery
    - Human Resources
    - Library
  built_by: Gilbish Kosma
  built_by_url: https://www.gil20.me/
- title: Monolit
  url: https://monolit.hr
  main_url: https://monolit.hr
  description: >
    Standard business website with sliders and contact form.
  categories:
    - Business
  built_by: Devnet
  built_by_url: https://devnet.hr
  featured: false
- title: Andrew Zeller
  main_url: https://zeller.io
  source_url: https://github.com/ajzeller/zellerio_gatsby
  url: https://zeller.io
  featured: false
  categories:
    - Portfolio
    - Blog
    - Web Development
  built_by: Andrew Zeller
  built_by_url: https://zeller.io
- title: Crushing WFH
  url: https://crushingwfh.com/
  main_url: https://crushingwfh.com/
  source_url: https://github.com/tiagofsanchez/wfh-tools
  description: >
    A directory of tools to help anyone to work from home in a productive manner
  categories:
    - Directory
    - Open Source
  built_by: Tiago Sanchez
  built_by_url: https://www.tiagofsanchez.com/
  featured: false
- title: Martin Container
  main_url: https://www.container.com/
  url: https://www.container.com/
  featured: false
  categories:
    - Business
  built_by: Vincit California
  built_by_url: https://www.vincit.com/
- title: Urban Armor Gear
  main_url: https://www.urbanarmorgear.com/
  url: https://www.urbanarmorgear.com/
  featured: false
  categories:
    - E-commerce
  built_by: Vincit California
  built_by_url: https://www.vincit.com/
- title: Jason Zheng's Portfolio
  main_url: https://jasonzy.com
  url: https://jasonzy.com
  source_url: https://github.com/bilafish/portfolio-site
  description: >
    Hey there, I'm Jason! I'm a front-end web developer from the sunny island
    of Singapore. This is my first Gatsby site developed using Gatsby and
    Netlify CMS. Feel free to get in touch if you're interested to collaborate
    or engage me on any projects. If you just want to say hello, that's cool
    too.
  featured: false
  categories:
    - Portfolio
    - Web Development
  built_by: Jason Zheng
  built_by_url: https://github.com/bilafish
- title: Fluiditype
  url: https://www.fluiditype.com/
  main_url: https://www.fluiditype.com/
  description: >
    Fluditype is small CSS library focusing on pure typographic fluidity. Recommend to be used for blogs, portfolios, documentation & and simplistic text websites.
  categories:
    - Open Source
    - Design
  built_by: Boris Kirov
  built_by_url: https://www.boriskirov.com
  featured: false
- title: Bonsaiilabs
  main_url: https://bonsaiilabs.com/
  url: https://bonsaiilabs.com/
  description: >
    We are a team of two, creating software for startups and enabling learners with our visualize, break, and solve approach.
  featured: false
  categories:
    - Education
    - Consulting
  built_by: Bonsaiilabs Team
  built_by_url: https://bonsaiilabs.com/team
- title: Tyson
  main_url: https://www.tyson.com
  url: https://www.tyson.com
  featured: false
  categories:
    - Food
    - Marketing
  built_by: Tyson Foods, Inc.
- title: Hillshire Farm
  main_url: https://www.hillshirefarm.com
  url: https://www.hillshirefarm.com
  featured: false
  categories:
    - Food
    - Marketing
  built_by: Tyson Foods, Inc.
- title: Hillshire Snacking
  main_url: https://www.hillshiresnacking.com
  url: https://www.hillshiresnacking.com
  featured: false
  categories:
    - Food
    - Marketing
  built_by: Tyson Foods, Inc.
- title: Jimmy Dean
  main_url: https://www.jimmydean.com
  url: https://www.jimmydean.com
  featured: false
  categories:
    - Food
    - Marketing
  built_by: Tyson Foods, Inc.
- title: Aidells
  main_url: https://www.aidells.com
  url: https://www.aidells.com
  featured: false
  categories:
    - Food
    - Marketing
  built_by: Tyson Foods, Inc.
- title: State Fair
  main_url: https://www.corndogs.com
  url: https://www.corndogs.com
  featured: false
  categories:
    - Food
    - Marketing
  built_by: Tyson Foods, Inc.
- title: Nudges
  main_url: https://www.nudgesdogtreats.com
  url: https://www.nudgesdogtreats.com
  featured: false
  categories:
    - Food
    - Marketing
  built_by: Tyson Foods, Inc.
- title: Tyson Ingredient Solutions
  main_url: https://www.tysoningredientsolutions.com
  url: https://www.tysoningredientsolutions.com
  featured: false
  categories:
    - Food
    - Marketing
  built_by: Tyson Foods, Inc.
- title: Wright Brand
  main_url: https://www.wrightbrand.com
  url: https://www.wrightbrand.com
  featured: false
  categories:
    - Food
    - Marketing
  built_by: Tyson Foods, Inc.
- title: TSUKUTTEMITA LAB
  main_url: https://create.kayac.com/
  url: https://create.kayac.com/
  description: KAYAC private works
  featured: false
  categories:
    - Portfolio
    - Technology
    - Entertainment
  built_by: KAYAC inc.
- title: Brad Garropy
  url: https://bradgarropy.com
  main_url: https://bradgarropy.com
  source_url: https://github.com/bradgarropy/bradgarropy.com
  categories:
    - Blog
    - Education
    - Entertainment
    - JavaScript
    - Open Source
    - Portfolio
    - Programming
    - SEO
    - Technology
    - Web Development
  built_by: Brad Garropy
  built_by_url: https://twitter.com/bradgarropy
- title: mrkaluzny
  main_url: https://mrkaluzny.com
  url: https://mrkaluzny.com
  description: >
    Web designer and web developer specializing in providing services for SME sector.
  featured: false
  categories:
    - Web Development
    - Programming
    - Business
    - Portfolio
    - Freelance
  built_by: Wojciech Kaluzny
- title: The COVID Tracking Project
  url: https://covidtracking.com/
  main_url: https://covidtracking.com/
  source_url: https://github.com/COVID19Tracking/website
  description: >
    The COVID Tracking Project collects and publishes the most complete testing data available for US states and territories.
  categories:
    - Media
    - Healthcare
  built_by: The COVID Tracking Project Web Team
  built_by_url: https://github.com/COVID19Tracking/website/graphs/contributors
- title: The Gauntlet Coverage of COVID-19 in Canada
  url: https://covid19.thegauntlet.ca
  main_url: https://covid19.thegauntlet.ca
  description: >
    Tracking The Spread of Coronavirus in Canada
  categories:
    - Media
    - Education
  built_by: Masoud Karimi
  built_by_url: https://github.com/masoudkarimif
- title: Zestard Technologies
  main_url: https://www.zestard.com
  url: https://www.zestard.com
  description: >
    Zestard Technologies is an eCommerce Specialist company focusing on Magento & Shopify as a core expertise.
  categories:
    - Web Development
    - WordPress
    - Technology
    - Agency
    - E-commerce
  built_by: Zestard Technologies
  built_by_url: https://www.zestard.com
- title: Kostas Vrouvas
  main_url: https://kosvrouvas.com
  url: https://kosvrouvas.com
  featured: false
  categories:
    - Blog
    - Portfolio
  built_by: Kostas Vrouvas
- title: Hanare Cafe in Toshijima, Toba, Japan
  main_url: https://hanarecafe.com
  url: https://hanarecafe.com
  source_url: https://github.com/mnishiguchi/hanarecafe-gatsby
  description: >
    A website for a cafe/bakery located in Toshijima, a beautiful sightseeing spot just a 20-minutes ferry ride from downtown Toba, Japan.
  categories:
    - Food
    - Travel
  built_by: Masatoshi Nishiguchi
  built_by_url: https://mnishiguchi.com
  featured: false
- title: WhileNext
  url: https://whilenext.com
  main_url: https://whilenext.com
  description: >
    A Blog on Software Development
  categories:
    - Blog
    - Learning
    - Programming
    - Web Development
  built_by: Masoud Karimi
  built_by_url: https://github.com/masoudkarimif
- title: Jamify.me
  description: >
    We build websites & PWAs with JAMstack. Delivering faster, more secure web.
  main_url: https://jamify.me
  url: https://jamify.me
  categories:
    - Agency
    - Web Development
  featured: false
- title: Shrey Sachdeva
  url: https://www.shreysachdeva.tech/
  main_url: https://www.shreysachdeva.tech/
  source_url: https://github.com/shrey-sachdeva2000/Shrey-Sachdeva
  description: >
    Personal website for Shrey Sachdeva. An abstract thinker who writes code and designs pixel-perfect user-interfaces with industry experience.
  categories:
    - Portfolio
    - Web Development
  built_by: Shrey Sachdeva
  built_by_url: https://www.shreysachdeva.tech/
- title: The Cares Family
  main_url: https://thecaresfamily.org.uk/home
  url: https://thecaresfamily.org.uk/home
  description: >
    The Cares Family helps people find connection and community in a disconnected age. They relaunched their website in Gatsby during the COVID-19 outbreak of 2020 to help connect neighbours.
  categories:
    - Nonprofit
    - Blog
    - Community
  built_by: Mutual
  built_by_url: https://www.madebymutual.com
- title: "Due to COVID-19: Documenting the Signs of the Pandemic"
  url: https://duetocovid19.com
  main_url: https://duetocovid19.com
  description: >
    A project to document all the signs that have gone up on the storefronts of our cities in response to the coronavirus pandemic.
  categories:
    - Photography
    - Community
  built_by: Andrew Louis
  built_by_url: https://hyfen.net
  featured: false
- title: "Besoegsvenner - Visiting Friends for the Elderly"
  main_url: https://www.xn--besgsvenner-igb.dk
  url: https://www.xn--besgsvenner-igb.dk/ruths-historie
  description: >
    50.000 elderly people in Denmark feel lonely. This project seeks to inform people to become visitor friends ("Besøgsven" in Danish) to help fight loneliness and bring new friendships in to the world.
  categories:
    - Marketing
    - Nonprofit
    - Landing Page
  built_by: Hello Great Works
  built_by_url: https://hellogreatworks.com
- title: Interficie Internet Services
  main_url: https://www.interficie.com
  url: https://www.interficie.com/our-work/
  description: >
    Located in Barcelona, we develop innovative websites, ecommerce solutions and software platforms for global brands, startups and organizations.
  categories:
    - E-commerce
    - Web Development
    - Consulting
    - JavaScript
    - Agency
    - Business
  built_by: Interficie Internet Services
  built_by_url: https://github.com/InterficieIS
- title: SofaScore Corporate
  url: https://corporate.sofascore.com
  main_url: https://corporate.sofascore.com
  description: >
    SofaScore is a leading provider of advanced sports insights and content with global coverage of 20+ sports.
  categories:
    - App
    - Data
    - Sports
    - Technology
  built_by: SofaScore
  built_by_url: https://www.sofascore.com
- title: "#compraaospequenos: buy local during Covid-19"
  url: https://compraaospequenos.pt/
  main_url: https://compraaospequenos.pt/
  source_url: https://github.com/marzeelabs/compraaospequenos
  description: >
    Helping local stores survive and thrive during the Covid-19 crisis (Portugal).
  categories:
    - Community
    - Food
    - Data
    - Directory
  built_by: Marzee Labs
  built_by_url: https://marzeelabs.org
  featured: false
- title: Inventia
  main_url: https://inventia.life/
  url: https://inventia.life/
  description: >
    We have developed unique digital bioprinting technology and unleashed it in a complete platform designed to make complex 3D cell biology simple.
  categories:
    - Business
    - Science
  built_by: Jellypepper
  built_by_url: https://jellypepper.com/
- title: Hasura
  url: https://hasura.io
  main_url: https://hasura.io
  description: >
    Hasura is an open source engine that connects to your databases & microservices and auto-generates a production-ready GraphQL backend.
  categories:
    - API
    - Web Development
    - Technology
    - Open Source
  featured: false
- title: Jimdo.com
  description: >
    Jimdo is an international tech company and one of the world's leading providers of online services for small and medium businesses (SMBs). The company empowers entrepreneurs to create their own website or store without coding and to digitize their business ideas.
  main_url: https://www.jimdo.com/
  url: https://www.jimdo.com/
  categories:
    - Marketing
    - Technology
    - E-commerce
    - Web Development
    - Business
  built_by: Jimdo GmbH
- title: Resume on the Web
  main_url: https://amruthpillai.com
  url: https://amruthpillai.com
  source_url: https://github.com/AmruthPillai/ResumeOnTheWeb-Gatsby
  description: >
    Everyone needs their own little spot on the interwebs, and this is mine. Welcome to my resume, on the web!
  categories:
    - Blog
    - Design
    - Freelance
    - Gallery
    - JavaScript
    - Landing Page
    - Mobile Development
    - Open Source
    - Photography
    - Portfolio
    - Technology
    - Web Development
  built_by: Amruth Pillai
  built_by_url: https://amruthpillai.com
  featured: false
- title: Landmarks.ro
  main_url: https://landmarks.ro/
  url: https://landmarks.ro/
  description: >
    Lead generation technology for real estate developers
  categories:
    - Real Estate
    - Marketing
    - Technology
    - Web Development
    - Landing Page
  built_by: Horia Miron
  built_by_url: https://github.com/ancashoria
  featured: false
- title: GeneOS
  url: https://geneos.me/
  main_url: https://geneos.me/
  description: >
    GeneOS is a privacy-preserving data monetization protocol for genetic, activity, and medical data.
  categories:
    - Landing Page
    - Business
  built_by: GeneOS Team
- title: COVID KPI
  url: https://covidkpi.com/
  main_url: https://covidkpi.com/
  description: >
    COVID KPI aggregates COVID-19 data from numerous official sources then displays the Key Performance Indicators.
  categories:
    - Data
    - Media
    - Healthcare
  built_by: Albert Chen
  built_by_url: https://github.com/mralbertchen
- title: Most Recommended Books
  url: http://mostrecommendedbooks.com/
  main_url: http://mostrecommendedbooks.com/
  description: >
    Discover credibly powerful books recommendations by billionaires, icons, and world-class performers.
  categories:
    - Blog
    - Entrepreneurship
    - Books
- title: theAnubhav.com
  main_url: https://theanubhav.com/
  url: https://theanubhav.com/
  categories:
    - Web Development
    - Blog
    - Portfolio
  built_by: Anubhav Srivastava
  built_by_url: https://theanubhav.com
- title: WatchKeeper
  url: https://www.watchkeeperintl.com
  main_url: https://www.watchkeeperintl.com
  description: >
    WatchKeeper helps organisations to manage global security risks such as natural disasters, extreme weather and violent incidents.
  categories:
    - Data
    - Business
    - Technology
    - Consulting
    - Security
  built_by: WatchKeeper Engineering
  built_by_url: https://twitter.com/watchkeeper
  featured: false
- title: Sztuka Programowania
  built_by: Piotr Fedorczyk
  built_by_url: https://piotrf.pl
  categories:
    - Event
    - Learning
    - Web Development
  description: >
    Landing page of a series of web development workshops held in Gdańsk, Poland.
  featured: false
  main_url: https://sztuka-programowania.pl/
  url: https://sztuka-programowania.pl/
- title: Rivers Casino
  built_by: WILDLIFE.LA
  built_by_url: https://www.wildlife.la
  categories:
    - Entertainment
    - Food
    - Blog
    - Travel
  description: >
    Rivers Casino offers the very best in casinos, hotels, restaurants, concerts, and entertainment. Visit us in Des Plaines, IL, Philadelphia, PA, Pittsburgh, PA and Schenectady, NY.
  featured: false
  main_url: https://www.riverscasino.com/desplaines/
  url: https://www.riverscasino.com/desplaines/
- title: Mishal Shah
  built_by: Mishal Shah
  built_by_url: https://mishal23.github.io
  categories:
    - Blog
    - Portfolio
    - Open Source
    - Web Development
  description: >
    Hey, I'm Mishal Shah, a passionate developer with interests in Networks, Databases and Web Security. This website is my personal portfolio and blog with the Fresh theme. I love reading engineering articles, contributing to open-source and interacting with communities. Feel free to get in touch if you have an interesting project that you want to collaborate on.
  featured: false
  main_url: https://mishal23.github.io/
  url: https://mishal23.github.io/
- title: Chris Nager
  main_url: https://chrisnager.com
  url: https://chrisnager.com
  source_url: https://github.com/chrisnager/chrisnager-dot-com
  description: >
    Developer and designer in Brooklyn, NY passionate about performance, accessibility, and systematic design.
  categories:
    - Accessibility
    - Blog
    - Design
    - Portfolio
    - User Experience
    - Web Development
  built_by: Chris Nager
  built_by_url: https://twitter.com/chrisnager
- title: Resistbot
  url: https://resist.bot
  main_url: https://resist.bot
  description: >
    A chatbot that helps you contact your representatives, and be an informed citizen.
  categories:
    - Blog
    - Government
    - Nonprofit
- title: SVG to PNG
  url: https://www.svgtopng.me/
  main_url: https://www.svgtopng.me/
  description: >
    Online SVG to PNG batch converter. Upload and convert your SVG files to PNG with the desired size and background color for free, fast and secure.
  categories:
    - App
    - Technology
    - Productivity
    - Design
    - Web Development
  built_by: Illia Achour
  built_by_url: https://github.com/dummyco
- title: St. Jude Cloud
  url: https://www.stjude.cloud
  main_url: https://www.stjude.cloud
  description: >
    Pediatric cancer data sharing ecosystem by St. Jude Children's Research Hospital.
  categories:
    - Science
    - Technology
    - Nonprofit
    - Data
    - Healthcare
  featured: false
- title: Philip Domingo
  url: https://www.prtdomingo.com
  main_url: https://www.prtdomingo.com
  description: >
    Personal website built on top of GatsbyJS, Ghost, and Azure.
  categories:
    - Technology
    - Blog
  featured: false
- title: Vinicius Dias
  built_by: Vinicius Dias
  built_by_url: https://viniciusdias.works/
  categories:
    - Blog
    - Portfolio
    - Open Source
    - Web Development
  description: >
    Hi, I'm Vinicius Dias, a Front-End developer with focus on performance and UX. This is my personal portfolio developed with Gatsby. I'm always learning different things and I consider myself a very curious guy. I feel that it keeps me motivated and creative to solve problems.
  featured: false
  main_url: https://viniciusdias.works/
  url: https://viniciusdias.works/
- title: Cognifide Tech
  url: https://tech.cognifide.com/
  main_url: https://tech.cognifide.com/
  description: >
    Technology HUB that provides useful and specialized technical knowledge created for fellow engineers by engineers from Cognifide.
  categories:
    - Blog
    - Programming
    - Technology
  built_by: Cognifide
  built_by_url: https://www.cognifide.com/
- title: Chandraveena by S Balachander
  url: https://www.chandraveena.com
  main_url: https://www.chandraveena.com
  description: >
    Chandraveena is a contemporary Indian string instrument designed from the traditional Saraswati Veena.
    S Balachander, an Indian classical musician, is the creator and performing artist of Chandraveena.
    Chandraveena has been designed to support a systematic and contemplative exploration of Indian Ragas.
    It is endowed with a deep sustain and a rich sound allowing the artist to create elaborate musical phrases
    and subtle intonations. Visit the website to listen and learn more!
  categories:
    - Music
    - Portfolio
    - Blog
  built_by: Sadharani Music Works
  built_by_url: https://www.sadharani.com
  featured: false
- title: Anong Network
  main_url: https://anong.network
  url: https://anong.network
  description: >
    An app used to quickly identify a network provider in Philippines
  categories:
    - App
    - Directory
  built_by: Jan Harold Diaz
  built_by_url: https://janharold.com
  featured: false
- title: PayMongo
  main_url: https://paymongo.com
  url: https://paymongo.com
  description: >
    The official website of PayMongo Philippines
  categories:
    - Marketing
    - Finance
  built_by: PayMongo
  built_by_url: https://paymongo.com
- title: Zona Digital
  url: https://zonadigital.pt
  main_url: https://zonadigital.pt
  description: >
    We work with startups and small businesses building effective strategies through digital platforms. Based in Porto, Portugal.
  categories:
    - Web Development
    - Programming
    - Technology
    - Design
    - Business
  built_by: Zona Digital
  built_by_url: https://zonadigital.pt
  featured: false
- title: Ofri Lifshitz Design
  url: https://www.ofrilifshitz.com
  main_url: https://www.ofrilifshitz.com
  categories:
    - Portfolio
    - Design
  built_by: Raz Lifshitz
  built_by_url: https://www.linkedin.com/in/raz-lifshitz
- title: Runly
  url: https://www.runly.io/
  main_url: https://www.runly.io/
  description: >
    The easiest way to run background jobs with .NET Core. It's more than background jobs —
    it's an all-in-one platform to create great user experiences.
  categories:
    - API
    - App
    - Landing Page
    - Technology
    - Programming
  built_by: Chad Lee
  built_by_url: https://github.com/chadly
  featured: false
- title: Ajith's blog
  url: https://ajith.blog
  main_url: https://ajith.blog
  source_url: https://github.com/ajithrnayak/ajith_blog
  description: >
    I build apps and sometimes write about the observations and frustrations at work here.
  categories:
    - Blog
    - Mobile Development
    - Open Source
    - Programming
    - Technology
  built_by: Ajith R Nayak
  built_by_url: https://ajith.xyz
- title: I Love You Infinity
  url: https://iloveyouinfinity.com
  main_url: https://iloveyouinfinity.com
  description: >
    An infinite sound experiment to help raise awareness about autism and love.
  categories:
    - Nonprofit
    - Healthcare
  built_by: Good Praxis
  built_by_url: https://goodpraxis.coop
  featured: false
- title: KAIGO in JAPAN
  main_url: https://kaigo-in-japan.jp
  url: https://kaigo-in-japan.jp
  description: >
    KAIGO in JAPAN is a website for those who are planning to work in the care work field in Japan. We built a multilingual site on Gatsby. One of them is a special language called Easy-Japanese with various ruby tags.
  categories:
    - Healthcare
    - Nonprofit
    - Web Development
    - Programming
  built_by: hgw
  built_by_url: https://shunyahagiwara.com/
- title: Dondoko Susumu Website
  url: https://xn--28jma5da5l6e.com/en/
  main_url: https://xn--28jma5da5l6e.com/en/
  source_url: https://github.com/dondoko-susumu/website-v2
  description: >
    The Website of Dondoko Susumu, a Japanese cartoonist. His cartoons have been posted. It is internationalized into 12 languages.
  categories:
    - Blog
    - Entertainment
    - Gallery
    - Landing Page
  built_by: Dondoko Susumu
  built_by_url: https://xn--28jma5da5l6e.com/en/
- title: Raymond Ware
  url: https://www.raymondware.com
  main_url: https://www.raymondware.com
  description: >
    Seattle web developer portfolio site.
  categories:
    - Portfolio
    - Design
    - Freelance
    - Web Development
  built_by: Raymond Ware
  built_by_url: https://github.com/raymondware
  featured: false
- title: Formula One Gym
  url: https://www.formulaonegym.co.uk/
  main_url: https://www.formulaonegym.co.uk/
  source_url: https://github.com/Zellement/formula1gym
  description: A UK based fitness gym in the heart of Nottingham, built with Gatsby v2
  categories:
    - Sports
  built_by: Dan Farrow
  built_by_url: https://github.com/Zellement
  featured: false
- title: Blog - Thanawat Gulati
  main_url: https://testing.thanawatgulati.com
  url: https://testing.thanawatgulati.com
  source_url: https://github.com/thanawatgulati/thanawatgulati-blog
  description: >
    Thanawat Gulati - Blog , Work experience portfolio and more.
  categories:
    - Blog
  built_by: Thanawat Gulati
  built_by_url: https://twitter.com/mjamesvevo
  featured: false
- title: Effico Ltd
  main_url: https://www.effico.ltd
  url: https://www.effico.ltd
  source_url: https://github.com/Zellement/effico
  description: >
    Commercial and domestic electrical contractors.
  categories:
    - Business
  built_by: Dan Farrow
  built_by_url: https://www.zellement.com
  featured: false
- title: Sheringham Flooring
  main_url: https://www.sheringhamflooring.com
  url: https://www.sheringhamflooring.com
  source_url: https://github.com/Zellement/sheringham-flooring-2019
  description: >
    Sheringham Flooring - commercial and domestic flooring solutions
  categories:
    - Business
  built_by: Dan Farrow
  built_by_url: https://www.zellement.com
  featured: false
- title: Que Jamear
  description: >-
    A directory with a map of food delivery services
    to be used during the health emergency caused by covid 19.
  main_url: https://quejamear.com/encebollados
  url: https://quejamear.com/encebollados
  featured: false
  categories:
    - Food
  built_by: Ramón Chancay
  built_by_url: https://ramonchancay.me/
- title: Vim Training
  description: >
    Bite sized video tutorials for Vim
  main_url: https://vimtraining.com
  url: https://vimtraining.com
  featured: false
  categories:
    - Education
    - Programming
  built_by: Nishant Dania
  built_by_url: https://nishantdania.com
- title: CodeTisans
  url: https://codetisans.com
  main_url: https://codetisans.com
  description: >-
    Website of an agency specialized in creating Laravel and Vue apps
  categories:
    - Agency
  built_by: Przemysław Przyłucki
  built_by_url: https://twitter.com/przylucki_p
  featured: false
- title: Mox Bank
  main_url: https://mox.com/
  url: https://mox.com/
  description: >
    Mox is the new virtual bank backed by Standard Chartered in partnership with HKT, PCCW and Trip.com; created to deliver a new banking experience in Hong Kong.
  categories:
    - Business
    - Design
    - Technology
    - Finance
    - User Experience
  built_by: Mox Bank
  built_by_url: https://mox.com/
- title: Pittica
  url: https://pittica.com
  main_url: https://pittica.com
  source_url: https://github.com/pittica/site
  description: >
    Digital agency site.
  categories:
    - Design
    - Web Development
    - Agency
  built_by: Lucio Benini
  built_by_url: https://pittica.com
  featured: false
- title: MyHumus
  url: https://myhumus.com
  main_url: https://myhumus.com
  source_url: https://github.com/my-humus/site
  description: >
    Digital agency site.
  categories:
    - Blog
    - Food
  built_by: Lucio Benini
  built_by_url: https://pittica.com
- title: Wanaboat.fr
  main_url: https://www.wanaboat.fr
  url: https://www.wanaboat.fr
  description: >
    This a boating classifieds website. It presents dinghys, catamarans and anything that floats or goes on the water and is for sale in France and Europe.
  categories:
    - Directory
  built_by: Olivier L. Developer
  built_by_url: https://www.olivierlivet.net/
- title: maxemitchell.com
  url: https://www.maxemitchell.com/
  main_url: https://www.maxemitchell.com/
  source_url: https://github.com/maxemitchell/portfolio
  description: >
    This is a personal portfolio website to highlight my photography, videography, coding projects, and work/education experience.
  categories:
    - Portfolio
    - Gallery
    - Portfolio
    - Open Source
    - Design
  built_by: Max Mitchell
  built_by_url: https://github.com/maxemitchell
- title: Nick Offerman
  url: https://nickofferman.co/
  main_url: https://nickofferman.co/
  description: >
    The official website of Nick Offerman: Actor, Author, Humorist, & Woodworker.
  categories:
    - E-commerce
    - Entertainment
    - Video
  built_by: Aveling Ray
  built_by_url: https://avelingray.com/
- title: Rudra Narayan
  url: https://rudra.dev
  main_url: https://rudra.dev
  source_url: https://github.com/mrprofessor/rudra.dev
  description: >
    Rudra Narayan | Thoughts, obsessions and rants
  categories:
    - Blog
    - Portfolio
    - SEO
    - Programming
    - Landing Page
    - Technology
  built_by: Rudra Narayan
  built_by_url: https://github.com/mrprofessor
  featured: false
- title: Stackrole
  main_url: https://stackrole.com
  url: https://stackrole.com
  description: >
    We help Startups and Individuals launch their blazing fast JAMstack website with GatsbyJS and Netlify CMS, Deployed on Netlify
  categories:
    - Agency
    - Blog
    - User Experience
    - Web Development
    - Portfolio
    - JavaScript
  built_by: Stackrole
  built_by_url: https://stackrole.com
  featured: false
- title: Aparna Joshi
  url: https://aparnajoshi.netlify.app/
  main_url: https://aparnajoshi.netlify.app/
  description: >
    Hi, I`m a Software Engineer working in Citrix, Bangalore. I spend my free time learning stuff that interests me. I write articles that educates me.
  categories:
    - Blog
    - Science
    - Technology
    - Programming
  built_by: Aparna Joshi
  built_by_url: https://github.com/AparnaJoshi007/explained/
  featured: false
- title: CodeWithLinda
  url: https://www.codewithlinda.com/
  main_url: https://www.codewithlinda.com/
  source_url: https://github.com/Linda-Ikechukwu/Personal-Site
  description: >
    CodeWithLinda is the personal portfolio and blog site of Linda Ikechukwu, a Frontend developer based in Lagos, Nigeria.
  categories:
    - Portfolio
    - Blog
    - Technology
    - Programming
    - Web Development
  built_by: Linda Ikechukwu
  built_by_url: https://twitter.com/_MsLinda
  featured: false
- title: Headless WordPress Blog and Portfolio by Simon Halimonov
  url: https://simonhalimonov.com/
  main_url: https://simonhalimonov.com/
  description: >
    An open source portfolio about UI/UX design and development. This is my personal website that I use to promote my work. It uses TypeScript and a headless WordPress CMS. Supports i18n and Gutenberg. I open source this site to help everyone make a nice WordPress site faster.
  categories:
    - Blog
    - Portfolio
    - Programming
    - Open Source
    - Design
    - Freelance
    - Web Development
    - WordPress
  built_by: Simon Halimonov
  built_by_url: https://simonhalimonov.com/
  featured: false
- title: Clarke Harris
  url: https://www.clarkeharris.com/
  main_url: https://www.clarkeharris.com/
  description: >
    Brooklyn based designer portfolio. Uses pretty advance animations. Content is pulled from the contentful.
  categories:
    - Portfolio
    - Design
    - Freelance
    - Web Development
  built_by: Daniel Husar
  built_by_url: https://www.danielhusar.sk/
  featured: false
- title: Daniel Husar
  url: https://www.danielhusar.sk/
  main_url: https://www.danielhusar.sk/
  source_url: https://github.com/danielhusar/danielhusar.sk
  description: >
    An open source portfolio and blog.
  categories:
    - Blog
    - Portfolio
    - JavaScript
    - Open Source
  built_by: Daniel Husar
  built_by_url: https://www.danielhusar.sk/
  featured: false
- title: SANDALBOYZ
  main_url: https://sandalboyz.com
  url: https://sandalboyz.com
  description: >
    The official website of SANDALBOYZ – home to coziness and comfort. Built in conjunction with https://planetary.co/.
  categories:
    - Retail
    - E-commerce
    - Blog
  built_by: SANDALBOYZ
  built_by_url: https://sandalboyz.com
  featured: false
- title: Tim Phillips
  url: https://www.tim-phillips.com/
  main_url: https://www.tim-phillips.com/
  source_url: https://github.com/timphillips/tim-phillips.com
  description: >
    Personal website for Tim Phillips, a software engineer and web developer.
  categories:
    - Open Source
    - Portfolio
    - Web Development
  featured: false
- title: Nagarjun Palavalli
  main_url: https://nagarjun.co/
  url: https://nagarjun.co/
  description: >
    My personal website built with Gatsby. I am a full-stack web developer and designer based in Bangalore, India.
  categories:
    - Portfolio
    - Blog
  built_by: Nagarjun Palavalli
  built_by_url: https://twitter.com/palavalli
  featured: false
<<<<<<< HEAD
- title: Digital4Better
  url: https://digital4better.com
  main_url: https://digital4better.com
  description: >
    Digital4Better is an agency promoting a sustainable digital future.
  categories:
    - Accessibility
    - Agency
    - Blog
    - Consulting
    - Design
    - E-commerce
    - Mobile Development
    - Open Source
    - Programming
    - Technology
    - User Experience
    - Web Development
  built_by: Digital4Better
  built_by_url: https://digital4better.com
  featured: false
=======
- title: With Pulp
  url: https://withpulp.com
  main_url: https://withpulp.com
  description: >
    With Pulp's agency website and blog. Meet our team, see our work and read our latest insights on design and development.
  categories:
    - Agency
    - Marketing
    - Web Development
    - Portfolio
    - Blog
  featured: false
- title: DUDOS
  main_url: https://dudos.co.uk
  url: https://dudos.co.uk
  description: >
    UK based web design agency building premium bespoke websites with light-speed performance and rock-solid security
  categories:
    - Agency
    - Web development
    - Design
    - SEO
    - Portfolio
    - Blog
    - JavaScript
    - Mobile Development
    - Marketing
    - Photography
    - User Experience
  built_by: Mark A Hext
  built_by_url: https://dudos.co.uk/about
  featured: false
- title: Impuls-e
  main_url: https://impuls-e.works/
  url: https://impuls-e.works/
  description: >
    Digital Agency focused on helping our clients build their online digital presence. Located in Santa Catarina, Brazil
  categories:
    - Web Development
    - E-commerce
    - Mobile Development
    - Landing Page
    - Blog
    - Programming
    - Agency
  built_by: Impuls-e
  built_by_url: https://www.instagram.com/impulse.works/
  featured: false
- title: Honeycomb Creative
  main_url: https://www.honeycombcreative.com/
  url: https://www.honeycombcreative.com/
  description: >
    Honeycomb Creative has been producing websites and other print and electronic communications material since 1991. Website built with Gatsby v2 and headless WordPress.
  categories:
    - Agency
    - Web Development
    - Design
    - SEO
    - Portfolio
    - Marketing
    - Blog
    - WordPress
  built_by: Honeycomb Creative
  built_by_url: https://www.honeycombcreative.com/
- title: Personal Website of Suganthan Mohanadasan
  main_url: https://suganthan.com/
  url: https://suganthan.com/
  description: >
    Suganthan is a digital marketing consultant who works with medium and large businesses. This Gatsby site uses Contentful as the CMS and Tailwind CSS for the styling. It also uses i18n plugins to provide a site for Suganthan's Norwegian visitors.
  categories:
    - Blog
    - Business
    - Consulting
    - Entrepreneurship
    - Portfolio
    - SEO
  built_by: Shane Jones
  built_by_url: https://shanejones.co.uk/
- title: Bold.org
  url: https://bold.org/
  main_url: https://bold.org/
  description: >
    Fighting Student Debt. Create or apply to exclusive scholarships, fellowships, and grants, in minutes.
  categories:
    - Education
  built_by: Bold.org
  featured: false
- title: Petite & Minimal
  url: https://www.petiteandminimal.com/
  main_url: https://www.petiteandminimal.com/
  description: >-
    Eco-friendly lifestyle website. Green, sustainable, minimal. Covering food,
    style, travel, living and featuring several eco-friendly directories.
  categories:
    - Blog
    - Food
    - Travel
    - Photography
    - Directory
  built_by: Annie Taylor Chen
  built_by_url: https://www.annietaylorchen.com/
  featured: false
- title: Petite & Minimal Concept Store DEMO
  url: https://petiteandminimalstore.netlify.app/
  main_url: https://petiteandminimalstore.netlify.app/
  source_url: https://github.com/AnnieTaylorCHEN/PetiteandMinimalStore
  description: >-
    A JAMstack e-commerce solution built with Gatsby, Contentful and
    CommerceLayer.
  categories:
    - E-commerce
  built_by: Annie Taylor Chen
  built_by_url: https://www.annietaylorchen.com/
>>>>>>> 7fd54850
<|MERGE_RESOLUTION|>--- conflicted
+++ resolved
@@ -10963,7 +10963,6 @@
   built_by: Nagarjun Palavalli
   built_by_url: https://twitter.com/palavalli
   featured: false
-<<<<<<< HEAD
 - title: Digital4Better
   url: https://digital4better.com
   main_url: https://digital4better.com
@@ -10985,7 +10984,6 @@
   built_by: Digital4Better
   built_by_url: https://digital4better.com
   featured: false
-=======
 - title: With Pulp
   url: https://withpulp.com
   main_url: https://withpulp.com
@@ -11098,5 +11096,4 @@
   categories:
     - E-commerce
   built_by: Annie Taylor Chen
-  built_by_url: https://www.annietaylorchen.com/
->>>>>>> 7fd54850
+  built_by_url: https://www.annietaylorchen.com/