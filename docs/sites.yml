--- conflicted
+++ resolved
@@ -7490,20 +7490,6 @@
   built_by: Phil Tietjen
   built_by_url: "https://github.com/Phizzard"
   featured: false
-<<<<<<< HEAD
-- title: TFE Energy
-  # this is the URL that is linked from the showcase
-  main_url: https://www.tfe.energy
-  # this URL is used to generate a screenshot
-  url: https://www.tfe.energy
-  # optional: for open-source sites, this URL points to the repo that powers the site
-  source_url: https://gitlab.com/marcfehrmedia/2019-07-03-tfe-energy
-  # optional: short paragraph describing the content and/or purpose of the site that will appear in the modal detail view and permalink views for your site
-  description: >
-    TFE Energy believes in the future. Their new website is programmed with Gatsby, Scrollmagic, Contentful, Cloudify.
-  # You can list as many categories as you want here. Check list of Categories below in this doc!
-  # If you'd like to create a new category, simply list it here.
-=======
 - title: Divyanshu Maithani
   main_url: https://divyanshu013.dev
   url: https://divyanshu013.dev
@@ -7521,25 +7507,18 @@
   built_by: Divyanshu Maithani
   built_by_url: https://twitter.com/divyanshu013
 - title: TFE Energy
-  main_url: https://tfe.energy
-  url: https://tfe.energy
+  main_url: https://www.tfe.energy
+  url: https://www.tfe.energy
   source_url: https://gitlab.com/marcfehrmedia/2019-07-03-tfe-energy
   description: >
     TFE Energy believes in the future. Their new website is programmed with Gatsby, Scrollmagic, Contentful, Cloudify.
->>>>>>> 19de994f
   categories:
     - Technology
     - Consulting
     - Video
     - Business
-<<<<<<< HEAD
-  # Add the name (developer or company) and URL (e.g. Twitter, GitHub, portfolio) to be used for attribution
   built_by: Marc Fehr
   built_by_url: https://www.marcfehr.ch
-  # leave as false, the Gatsby site review board will choose featured sites quarterly
-=======
-  built_by: Marc Fehr
-  built_by_url: https:/www.marcfehr.media
 - title: AtomBuild
   url: https://atombuild.github.io/
   main_url: https://atombuild.github.io/
@@ -10064,5 +10043,4 @@
     - Landing Page
     - Marketing
     - Video
->>>>>>> 19de994f
   featured: false