- title: MobileUI
  main_url: https://mobileui.dev
  url: https://mobileui.dev
  description: >
    A java-based framework for cross-platform app development with Java and Kotlin.
  categories:
    - Mobile Development
    - Technology
    - Programming
    - Landing Page
    - Blog
    - WordPress
    - E-commerce
  built_by: NeverNull GmbH
  built_by_url: https://nevernull.io
  featured: false
- title: ReactJS
  main_url: https://reactjs.org/
  url: https://reactjs.org/
  source_url: https://github.com/reactjs/reactjs.org
  featured: true
  categories:
    - Web Development
    - Featured
    - Documentation
- title: Spotify.Design
  main_url: https://spotify.design/
  url: https://spotify.design/
  description: >
    Spotify Design's team site! Read their blog and meet Spotify designers.
  featured: true
  categories:
    - Featured
    - Music
    - Blog
- title: Flamingo
  main_url: https://www.shopflamingo.com/
  url: https://www.shopflamingo.com/
  description: >
    Online shop for women's body care and hair removal products.
  categories:
    - E-commerce
    - Featured
  featured: true
- title: IDEO
  url: https://www.ideo.com
  main_url: https://www.ideo.com/
  description: >
    A Global design company committed to creating positive impact.
  categories:
    - Agency
    - Technology
    - Featured
    - Consulting
    - User Experience
  featured: true
- title: Airbnb Engineering & Data Science
  description: >
    Creative engineers and data scientists building a world where you can belong
    anywhere
  main_url: https://airbnb.io/
  url: https://airbnb.io/
  categories:
    - Blog
    - Gallery
    - Featured
  featured: true
- title: Impossible Foods
  main_url: https://impossiblefoods.com/
  url: https://impossiblefoods.com/
  categories:
    - Food
    - Featured
  featured: true
- title: Braun
  description: >
    Braun offers high performance hair removal and hair care products, including dryers, straighteners, shavers, and more.
  main_url: https://ca.braun.com/en-ca
  url: https://ca.braun.com/en-ca
  categories:
    - E-commerce
    - Featured
  featured: true
- title: NYC Pride 2019 | WorldPride NYC | Stonewall50
  main_url: https://2019-worldpride-stonewall50.nycpride.org/
  url: https://2019-worldpride-stonewall50.nycpride.org/
  featured: true
  description: >-
    Join us in 2019 for NYC Pride, as we welcome WorldPride and mark the 50th
    Anniversary of the Stonewall Uprising and a half-century of LGBTQ+
    liberation.
  categories:
    - Education
    - Marketing
    - Nonprofit
    - Featured
  built_by: Canvas United
  built_by_url: https://www.canvasunited.com/
- title: The State of European Tech
  main_url: https://2017.stateofeuropeantech.com/
  url: https://2017.stateofeuropeantech.com/
  featured: true
  categories:
    - Technology
    - Featured
  built_by: Studio Lovelock
  built_by_url: http://www.studiolovelock.com/
- title: Hopper
  main_url: https://www.hopper.com/
  url: https://www.hopper.com/
  built_by: Narative
  built_by_url: https://www.narative.co/
  featured: true
  categories:
    - Technology
    - App
    - Featured
- title: Theodora Warre
  main_url: https://theodorawarre.eu
  url: https://theodorawarre.eu
  description: >-
    E-commerce site for jewellery designer Theodora Warre, built using Gatsby +
    + Prismic + Matter.js
  categories:
    - E-commerce
    - Marketing
  built_by: Pierre Nel
  built_by_url: https://pierre.io
  featured: false
- title: Life Without Barriers | Foster Care
  main_url: https://www.lwb.org.au/foster-care
  url: https://www.lwb.org.au/foster-care
  featured: true
  description: >-
    We are urgently seeking foster carers all across Australia. Can you open
    your heart and your home to a child in need? There are different types of
    foster care that can suit you. We offer training and 24/7 support.
  categories:
    - Nonprofit
    - Education
    - Documentation
    - Marketing
    - Featured
  built_by: LWB Digital Team
  built_by_url: https://twitter.com/LWBAustralia
- title: Figma
  main_url: https://www.figma.com/
  url: https://www.figma.com/
  featured: true
  categories:
    - Marketing
    - Design
    - Featured
  built_by: Corey Ward
  built_by_url: http://www.coreyward.me/
- title: Bejamas - JAM Experts for hire
  main_url: https://bejamas.io/
  url: https://bejamas.io/
  featured: true
  description: >-
    We help agencies and companies with JAMStack tools. This includes web
    development using Static Site Generators, Headless CMS, CI / CD and CDN
    setup.
  categories:
    - Technology
    - Web Development
    - Agency
    - Marketing
    - Featured
  built_by: Bejamas
  built_by_url: https://bejamas.io/
- title: The State of JavaScript
  description: >
    Data from over 20,000 developers, asking them questions on topics ranging
    from frontend frameworks and state management, to build tools and testing
    libraries.
  main_url: https://stateofjs.com/
  url: https://stateofjs.com/
  source_url: https://github.com/StateOfJS/StateOfJS
  categories:
    - Data
    - JavaScript
    - Featured
  built_by: StateOfJS
  built_by_url: https://github.com/StateOfJS/StateOfJS/graphs/contributors
  featured: true
- title: DesignSystems.com
  main_url: https://www.designsystems.com/
  url: https://www.designsystems.com/
  description: |
    A resource for learning, creating and evangelizing design systems.
  categories:
    - Design
    - Blog
    - Technology
    - Featured
  built_by: Corey Ward
  built_by_url: http://www.coreyward.me/
  featured: true
- title: Snap Kit
  main_url: https://kit.snapchat.com/
  url: https://kit.snapchat.com/
  description: >
    Snap Kit lets developers integrate some of Snapchat’s best features across
    platforms.
  categories:
    - Technology
    - Documentation
    - Featured
  featured: true
- title: SendGrid
  main_url: https://sendgrid.com/docs/
  url: https://sendgrid.com/docs/
  description: >
    SendGrid delivers your transactional and marketing emails through the
    world's largest cloud-based email delivery platform.
  categories:
    - API
    - Technology
    - Documentation
    - Featured
  featured: true
- title: Kirsten Noelle
  main_url: https://www.kirstennoelle.com/
  url: https://www.kirstennoelle.com/
  featured: true
  description: >
    Digital portfolio for San Francisco Bay Area photographer Kirsten Noelle Wiemer.
  categories:
    - Photography
    - Portfolio
    - Featured
  built_by: Ryan Wiemer
  built_by_url: https://www.ryanwiemer.com/
- title: Cajun Bowfishing
  main_url: https://cajunbowfishing.com/
  url: https://cajunbowfishing.com/
  featured: false
  categories:
    - E-commerce
    - Sports
  built_by: Escalade Sports
  built_by_url: https://www.escaladesports.com/
- title: GraphCMS
  main_url: https://graphcms.com/
  url: https://graphcms.com/
  featured: false
  categories:
    - Marketing
    - Technology
- title: Ghost Documentation
  main_url: https://docs.ghost.org/
  url: https://docs.ghost.org/
  source_url: https://github.com/tryghost/docs
  featured: false
  description: >-
    Ghost is an open source, professional publishing platform built on a modern Node.js technology stack — designed for teams who need power, flexibility and performance.
  categories:
    - Technology
    - Documentation
    - Open Source
  built_by: Ghost Foundation
  built_by_url: https://ghost.org/
- title: Nike - Just Do It
  main_url: https://justdoit.nike.com/
  url: https://justdoit.nike.com/
  featured: true
  categories:
    - E-commerce
    - Featured
- title: AirBnB Cereal
  main_url: https://airbnb.design/cereal
  url: https://airbnb.design/cereal
  featured: false
  categories:
    - Marketing
    - Design
- title: Cardiogram
  main_url: https://cardiogr.am/
  url: https://cardiogr.am/
  featured: false
  categories:
    - Marketing
    - Technology
- title: Matthias Jordan Portfolio
  main_url: https://iammatthias.com/
  url: https://iammatthias.com/
  source_url: https://github.com/iammatthias/.com
  description: >-
    Photography portfolio of content creator and digital marketer Matthias Jordan
  built_by: Matthias Jordan
  built_by_url: https://github.com/iammatthias
  featured: false
  categories:
    - Photography
    - Portfolio
    - Blog
    - Gallery
- title: Investment Calculator
  main_url: https://investmentcalculator.io/
  url: https://investmentcalculator.io/
  featured: false
  categories:
    - Education
    - Finance
- title: CSS Grid Playground by MozillaDev
  main_url: https://mozilladevelopers.github.io/playground/
  url: https://mozilladevelopers.github.io/playground/
  source_url: https://github.com/MozillaDevelopers/playground
  featured: false
  categories:
    - Education
    - Web Development
- title: Piotr Fedorczyk Portfolio
  built_by: Piotr Fedorczyk
  built_by_url: https://piotrf.pl
  categories:
    - Portfolio
    - Web Development
  description: >-
    Portfolio of Piotr Fedorczyk, a digital product designer and full-stack developer specializing in shaping, designing and building news and tools for news.
  featured: false
  main_url: https://piotrf.pl/
  url: https://piotrf.pl/
- title: unrealcpp
  main_url: https://unrealcpp.com/
  url: https://unrealcpp.com/
  source_url: https://github.com/Harrison1/unrealcpp-com
  featured: false
  categories:
    - Blog
    - Web Development
- title: Andy Slezak
  main_url: https://www.aslezak.com/
  url: https://www.aslezak.com/
  source_url: https://github.com/amslezak
  featured: false
  categories:
    - Web Development
    - Portfolio
- title: Deliveroo.Design
  main_url: https://www.deliveroo.design/
  url: https://www.deliveroo.design/
  featured: false
  categories:
    - Food
    - Marketing
- title: Dona Rita
  main_url: https://www.donarita.co.uk/
  url: https://www.donarita.co.uk/
  source_url: https://github.com/peduarte/dona-rita-website
  featured: false
  categories:
    - Food
    - Marketing
- title: Fröhlich ∧ Frei
  main_url: https://www.froehlichundfrei.de/
  url: https://www.froehlichundfrei.de/
  featured: false
  categories:
    - Web Development
    - Blog
    - Open Source
- title: How to GraphQL
  main_url: https://www.howtographql.com/
  url: https://www.howtographql.com/
  source_url: https://github.com/howtographql/howtographql
  featured: false
  categories:
    - Documentation
    - Web Development
    - Open Source
- title: OnCallogy
  main_url: https://www.oncallogy.com/
  url: https://www.oncallogy.com/
  featured: false
  categories:
    - Marketing
    - Healthcare
- title: Ryan Wiemer's Portfolio
  main_url: https://www.ryanwiemer.com/
  url: https://www.ryanwiemer.com/knw-photography/
  source_url: https://github.com/ryanwiemer/rw
  featured: false
  description: >
    Digital portfolio for Oakland, CA based account manager Ryan Wiemer.
  categories:
    - Portfolio
    - Web Development
    - Design
  built_by: Ryan Wiemer
  built_by_url: https://www.ryanwiemer.com/
- title: Ventura Digitalagentur Köln
  main_url: https://www.ventura-digital.de/
  url: https://www.ventura-digital.de/
  featured: false
  built_by: Ventura Digitalagentur
  categories:
    - Agency
    - Marketing
    - Featured
- title: Azer Koçulu
  main_url: https://kodfabrik.com/
  url: https://kodfabrik.com/photography/
  featured: false
  categories:
    - Portfolio
    - Photography
    - Web Development
- title: Damir.io
  main_url: http://damir.io/
  url: http://damir.io/
  source_url: https://github.com/dvzrd/gatsby-sfiction
  featured: false
  categories:
    - Blog
- title: Digital Psychology
  main_url: http://digitalpsychology.io/
  url: http://digitalpsychology.io/
  source_url: https://github.com/danistefanovic/digitalpsychology.io
  featured: false
  categories:
    - Education
    - Library
- title: Théâtres Parisiens
  main_url: http://theatres-parisiens.fr/
  url: http://theatres-parisiens.fr/
  source_url: https://github.com/phacks/theatres-parisiens
  featured: false
  categories:
    - Education
    - Entertainment
- title: A4 纸网
  main_url: http://www.a4z.cn/
  url: http://www.a4z.cn/price
  source_url: https://github.com/hiooyUI/hiooyui.github.io
  featured: false
  categories:
    - E-commerce
- title: Steve Meredith's Portfolio
  main_url: http://www.stevemeredith.com/
  url: http://www.stevemeredith.com/
  featured: false
  categories:
    - Portfolio
- title: API Platform
  main_url: https://api-platform.com/
  url: https://api-platform.com/
  source_url: https://github.com/api-platform/website
  featured: false
  categories:
    - Documentation
    - Web Development
    - Open Source
    - Library
- title: The Audacious Project
  main_url: https://audaciousproject.org/
  url: https://audaciousproject.org/
  featured: false
  categories:
    - Nonprofit
- title: Dustin Schau's Blog
  main_url: https://blog.dustinschau.com/
  url: https://blog.dustinschau.com/
  source_url: https://github.com/dschau/blog
  featured: false
  categories:
    - Blog
    - Web Development
- title: iContract Blog
  main_url: https://blog.icontract.co.uk/
  url: http://blog.icontract.co.uk/
  featured: false
  categories:
    - Blog
- title: BRIIM
  main_url: https://bri.im/
  url: https://bri.im/
  featured: false
  description: >-
    BRIIM is a movement to enable JavaScript enthusiasts and web developers in
    machine learning. Learn about artificial intelligence and data science, two
    fields which are governed by machine learning, in JavaScript. Take it right
    to your browser with WebGL.
  categories:
    - Education
    - Web Development
    - Technology
- title: Calpa's Blog
  main_url: https://calpa.me/
  url: https://calpa.me/
  source_url: https://github.com/calpa/blog
  featured: false
  categories:
    - Blog
    - Web Development
- title: Code Bushi
  main_url: https://codebushi.com/
  url: https://codebushi.com/
  featured: false
  description: >-
    Web development resources, trends, & techniques to elevate your coding
    journey.
  categories:
    - Web Development
    - Open Source
    - Blog
  built_by: Hunter Chang
  built_by_url: https://hunterchang.com/
- title: Daniel Hollcraft
  main_url: https://danielhollcraft.com/
  url: https://danielhollcraft.com/
  source_url: https://github.com/danielbh/danielhollcraft.com
  featured: false
  categories:
    - Web Development
    - Blog
    - Portfolio
- title: Darren Britton's Portfolio
  main_url: https://darrenbritton.com/
  url: https://darrenbritton.com/
  source_url: https://github.com/darrenbritton/darrenbritton.github.io
  featured: false
  categories:
    - Web Development
    - Portfolio
- title: Dave Lindberg Marketing & Design
  url: https://davelindberg.com/
  main_url: https://davelindberg.com/
  source_url: https://github.com/Dave-Lindberg/dl-gatsby
  featured: false
  description: >-
    My work revolves around solving problems for people in business, using
    integrated design and marketing strategies to improve sales, increase brand
    engagement, generate leads and achieve goals.
  categories:
    - Design
    - Marketing
    - Portfolio
- title: Dalbinaco's Website
  main_url: https://dlbn.co/en/
  url: https://dlbn.co/en/
  source_url: https://github.com/dalbinaco/dlbn.co
  featured: false
  categories:
    - Portfolio
    - Web Development
- title: mParticle's Documentation
  main_url: https://docs.mparticle.com/
  url: https://docs.mparticle.com/
  featured: false
  categories:
    - Web Development
    - Documentation
- title: Doopoll
  main_url: https://doopoll.co/
  url: https://doopoll.co/
  featured: false
  categories:
    - Marketing
    - Technology
- title: ERC dEX
  main_url: https://ercdex.com/
  url: https://ercdex.com/aqueduct
  featured: false
  categories:
    - Marketing
- title: CalState House Manager
  description: >
    Home service membership that offers proactive and on-demand maintenance for
    homeowners
  main_url: https://housemanager.calstate.aaa.com/
  url: https://housemanager.calstate.aaa.com/
  categories:
    - Marketing
- title: Hapticmedia
  main_url: https://hapticmedia.fr/en/
  url: https://hapticmedia.fr/en/
  featured: false
  categories:
    - Agency
- title: heml.io
  main_url: https://heml.io/
  url: https://heml.io/
  source_url: https://github.com/SparkPost/heml.io
  featured: false
  categories:
    - Documentation
    - Web Development
    - Open Source
- title: Juliette Pretot's Portfolio
  main_url: https://juliette.sh/
  url: https://juliette.sh/
  featured: false
  categories:
    - Web Development
    - Portfolio
    - Blog
- title: Kris Hedstrom's Portfolio
  main_url: https://k-create.com/
  url: https://k-create.com/portfolio/
  source_url: https://github.com/kristofferh/kristoffer
  featured: false
  description: >-
    Hey. I’m Kris. I’m an interactive designer / developer. I grew up in Umeå,
    in northern Sweden, but I now live in Brooklyn, NY. I am currently enjoying
    a hybrid Art Director + Lead Product Engineer role at a small startup called
    Nomad Health. Before that, I was a Product (Engineering) Manager at Tumblr.
    Before that, I worked at agencies. Before that, I was a baby. I like to
    design things, and then I like to build those things. I occasionally take on
    freelance projects. Feel free to get in touch if you have an interesting
    project that you want to collaborate on. Or if you just want to say hello,
    that’s cool too.
  categories:
    - Portfolio
  built_by: Kris Hedstrom
  built_by_url: https://k-create.com/
- title: knpw.rs
  main_url: https://knpw.rs/
  url: https://knpw.rs/
  source_url: https://github.com/knpwrs/knpw.rs
  featured: false
  categories:
    - Blog
    - Web Development
- title: Kostas Bariotis' Blog
  main_url: https://kostasbariotis.com/
  url: https://kostasbariotis.com/
  source_url: https://github.com/kbariotis/kostasbariotis.com
  featured: false
  categories:
    - Blog
    - Portfolio
    - Web Development
- title: LaserTime Clinic
  main_url: https://lasertime.ru/
  url: https://lasertime.ru/
  source_url: https://github.com/oleglegun/lasertime
  featured: false
  categories:
    - Marketing
- title: Jason Lengstorf
  main_url: https://lengstorf.com
  url: https://lengstorf.com
  source_url: https://github.com/jlengstorf/lengstorf.com
  featured: false
  categories:
    - Blog
  built_by: Jason Lengstorf
  built_by_url: https://github.com/jlengstorf
- title: Mannequin.io
  main_url: https://mannequin.io/
  url: https://mannequin.io/
  source_url: https://github.com/LastCallMedia/Mannequin/tree/master/site
  featured: false
  categories:
    - Open Source
    - Web Development
    - Documentation
- title: Fabric
  main_url: https://meetfabric.com/
  url: https://meetfabric.com/
  featured: false
  categories:
    - Marketing
- title: Nexit
  main_url: https://nexit.sk/
  url: https://nexit.sk/references
  featured: false
  categories:
    - Web Development
- title: Open FDA
  description: >
    Provides APIs and raw download access to a number of high-value, high
    priority and scalable structured datasets, including adverse events, drug
    product labeling, and recall enforcement reports.
  main_url: https://open.fda.gov/
  url: https://open.fda.gov/
  source_url: https://github.com/FDA/open.fda.gov
  featured: false
  categories:
    - Government
    - Open Source
    - Web Development
    - API
    - Data
- title: NYC Planning Labs (New York City Department of City Planning)
  main_url: https://planninglabs.nyc/
  url: https://planninglabs.nyc/about/
  source_url: https://github.com/NYCPlanning/
  featured: false
  description: >-
    We work with New York City's Urban Planners to deliver impactful, modern
    technology tools.
  categories:
    - Open Source
    - Government
- title: Preston Richey Portfolio / Blog
  main_url: https://prestonrichey.com/
  url: https://prestonrichey.com/
  source_url: https://github.com/prichey/prestonrichey.com
  featured: false
  categories:
    - Web Development
    - Portfolio
    - Blog
- title: Landing page of Put.io
  main_url: https://put.io/
  url: https://put.io/
  featured: false
  categories:
    - E-commerce
    - Technology
- title: The Rick and Morty API
  main_url: https://rickandmortyapi.com/
  url: https://rickandmortyapi.com/
  built_by: Axel Fuhrmann
  built_by_url: https://axelfuhrmann.com/
  featured: false
  categories:
    - Web Development
    - Entertainment
    - Documentation
    - Open Source
    - API
- title: Santa Compañía Creativa
  main_url: https://santacc.es/
  url: https://santacc.es/
  source_url: https://github.com/DesarrolloWebSantaCC/santacc-web
  featured: false
  categories:
    - Agency
- title: Sean Coker's Blog
  main_url: https://sean.is/
  url: https://sean.is/
  featured: false
  categories:
    - Blog
    - Portfolio
    - Web Development
- title: Several Levels
  main_url: https://severallevels.io/
  url: https://severallevels.io/
  source_url: https://github.com/Harrison1/several-levels
  featured: false
  categories:
    - Agency
    - Web Development
- title: Simply
  main_url: https://simply.co.za/
  url: https://simply.co.za/
  featured: false
  categories:
    - Marketing
- title: Storybook
  main_url: https://storybook.js.org/
  url: https://storybook.js.org/
  source_url: https://github.com/storybooks/storybook
  featured: false
  categories:
    - Web Development
    - Open Source
- title: Vibert Thio's Portfolio
  main_url: https://vibertthio.com/portfolio/
  url: https://vibertthio.com/portfolio/projects/
  source_url: https://github.com/vibertthio/portfolio
  featured: false
  categories:
    - Portfolio
    - Web Development
- title: VisitGemer
  main_url: https://visitgemer.sk/
  url: https://visitgemer.sk/
  featured: false
  categories:
    - Marketing
- title: Bricolage.io
  main_url: https://www.bricolage.io/
  url: https://www.bricolage.io/
  source_url: https://github.com/KyleAMathews/blog
  featured: false
  categories:
    - Blog
- title: Charles Pinnix Website
  main_url: https://www.charlespinnix.com/
  url: https://www.charlespinnix.com/
  featured: false
  description: >-
    I’m a senior frontend engineer with 8 years of experience building websites
    and web applications. I’m interested in leading creative, multidisciplinary
    engineering teams. I’m a creative technologist, merging photography, art,
    and design into engineering and visa versa. I take a pragmatic,
    product-oriented approach to development, allowing me to see the big picture
    and ensuring quality products are completed on time. I have a passion for
    modern frontend JavaScript frameworks such as React and Vue, and I have
    substantial experience on the backend with an interest in Node and
    container based deployment with Docker and AWS.
  categories:
    - Portfolio
    - Web Development
- title: Charlie Harrington's Blog
  main_url: https://www.charlieharrington.com/
  url: https://www.charlieharrington.com/
  source_url: https://github.com/whatrocks/blog
  featured: false
  categories:
    - Blog
    - Web Development
    - Music
- title: Gabriel Adorf's Portfolio
  main_url: https://www.gabrieladorf.com/
  url: https://www.gabrieladorf.com/
  source_url: https://github.com/gabdorf/gabriel-adorf-portfolio
  featured: false
  categories:
    - Portfolio
    - Web Development
- title: greglobinski.com
  main_url: https://www.greglobinski.com/
  url: https://www.greglobinski.com/
  source_url: https://github.com/greglobinski/www.greglobinski.com
  featured: false
  categories:
    - Portfolio
    - Web Development
- title: I am Putra
  main_url: https://www.iamputra.com/
  url: https://www.iamputra.com/
  featured: false
  categories:
    - Portfolio
    - Web Development
    - Blog
- title: In Sowerby Bridge
  main_url: https://www.insowerbybridge.co.uk/
  url: https://www.insowerbybridge.co.uk/
  featured: false
  categories:
    - Marketing
    - Government
- title: JavaScript Stuff
  main_url: https://www.javascriptstuff.com/
  url: https://www.javascriptstuff.com/
  featured: false
  categories:
    - Education
    - Web Development
    - Library
- title: Ledgy
  main_url: https://www.ledgy.com/
  url: https://github.com/morloy/ledgy.com
  featured: false
  categories:
    - Marketing
    - Finance
- title: Alec Lomas's Portfolio / Blog
  main_url: https://www.lowmess.com/
  url: https://www.lowmess.com/
  source_url: https://github.com/lowmess/lowmess.com
  featured: false
  categories:
    - Web Development
    - Blog
    - Portfolio
- title: Michele Mazzucco's Portfolio
  main_url: https://www.michelemazzucco.it/
  url: https://www.michelemazzucco.it/
  source_url: https://github.com/michelemazzucco/michelemazzucco.it
  featured: false
  categories:
    - Portfolio
- title: Orbit FM Podcasts
  main_url: https://www.orbit.fm/
  url: https://www.orbit.fm/
  source_url: https://github.com/agarrharr/orbit.fm
  featured: false
  categories:
    - Podcast
- title: Prosecco Springs
  main_url: https://www.proseccosprings.com/
  url: https://www.proseccosprings.com/
  featured: false
  categories:
    - Food
    - Blog
    - Marketing
- title: Verious
  main_url: https://www.verious.io/
  url: https://www.verious.io/
  source_url: https://github.com/cpinnix/verious
  featured: false
  categories:
    - Web Development
- title: Yisela
  main_url: https://www.yisela.com/
  url: https://www.yisela.com/tetris-against-trauma-gaming-as-therapy/
  featured: false
  categories:
    - Blog
- title: YouFoundRon.com
  main_url: https://www.youfoundron.com/
  url: https://www.youfoundron.com/
  source_url: https://github.com/rongierlach/yfr-dot-com
  featured: false
  categories:
    - Portfolio
    - Web Development
    - Blog
- title: Ease
  main_url: https://www.ease.com/
  url: https://www.ease.com/
  featured: false
  categories:
    - Marketing
    - Healthcare
- title: Policygenius
  main_url: https://www.policygenius.com/
  url: https://www.policygenius.com/
  featured: false
  categories:
    - Marketing
    - Healthcare
- title: Moteefe
  main_url: https://www.moteefe.com/
  url: https://www.moteefe.com/
  featured: false
  categories:
    - Marketing
    - Agency
    - Technology
- title: Athelas
  main_url: http://www.athelas.com/
  url: http://www.athelas.com/
  featured: false
  categories:
    - Marketing
    - Healthcare
- title: Pathwright
  main_url: http://www.pathwright.com/
  url: http://www.pathwright.com/
  featured: false
  categories:
    - Marketing
    - Education
- title: Lucid
  main_url: https://www.golucid.co/
  url: https://www.golucid.co/
  featured: false
  categories:
    - Marketing
    - Technology
- title: Bench
  main_url: http://www.bench.co/
  url: http://www.bench.co/
  featured: false
  categories:
    - Marketing
- title: Gin Lane
  main_url: http://www.ginlane.com/
  url: https://www.ginlane.com/
  featured: false
  categories:
    - Web Development
    - Agency
- title: Marmelab
  main_url: https://marmelab.com/en/
  url: https://marmelab.com/en/
  featured: false
  categories:
    - Web Development
    - Agency
- title: Dovetail
  main_url: https://dovetailapp.com/
  url: https://dovetailapp.com/
  featured: false
  categories:
    - Marketing
    - Technology
- title: The Bastion Bot
  main_url: https://bastionbot.org/
  url: https://bastionbot.org/
  description: Give awesome perks to your Discord server!
  featured: false
  categories:
    - Open Source
    - Technology
    - Documentation
    - Community
  built_by: Sankarsan Kampa
  built_by_url: https://traction.one
- title: Smakosh
  main_url: https://smakosh.com/
  url: https://smakosh.com/
  source_url: https://github.com/smakosh/smakosh.com
  featured: false
  categories:
    - Portfolio
    - Web Development
- title: WebGazer
  main_url: https://www.webgazer.io/
  url: https://www.webgazer.io/
  featured: false
  categories:
    - Marketing
    - Web Development
    - Technology
- title: Joe Seifi's Blog
  main_url: http://seifi.org/
  url: http://seifi.org/
  featured: false
  categories:
    - Portfolio
    - Web Development
    - Blog
- title: LekoArts — Graphic Designer & Front-End Developer
  main_url: https://www.lekoarts.de
  url: https://www.lekoarts.de
  source_url: https://github.com/LekoArts/portfolio
  featured: false
  built_by: LekoArts
  built_by_url: https://github.com/LekoArts
  description: >-
    Hi, I'm Lennart — a self-taught and passionate graphic/web designer &
    frontend developer based in Darmstadt, Germany. I love it to realize complex
    projects in a creative manner and face new challenges. Since 6 years I do
    graphic design, my love for frontend development came up 3 years ago. I
    enjoy acquiring new skills and cementing this knowledge by writing blogposts
    and creating tutorials.
  categories:
    - Portfolio
    - Blog
    - Design
    - Web Development
    - Freelance
    - Open Source
- title: 杨二小的博客
  main_url: https://blog.yangerxiao.com/
  url: https://blog.yangerxiao.com/
  source_url: https://github.com/zerosoul/blog.yangerxiao.com
  featured: false
  categories:
    - Blog
    - Portfolio
- title: MOTTO x MOTTO
  main_url: https://mottox2.com
  url: https://mottox2.com
  source_url: https://github.com/mottox2/website
  description: Web developer / UI Designer in Tokyo Japan.
  featured: false
  categories:
    - Blog
    - Portfolio
  built_by: mottox2
  built_by_url: https://mottox2.com
- title: Pride of the Meadows
  main_url: https://www.prideofthemeadows.com/
  url: https://www.prideofthemeadows.com/
  featured: false
  categories:
    - E-commerce
    - Food
    - Blog
  built_by: Caldera Digital
  built_by_url: https://www.calderadigital.com/
- title: Michael Uloth
  main_url: https://www.michaeluloth.com
  url: https://www.michaeluloth.com
  featured: false
  description: Michael Uloth is a web developer, opera singer, and the creator of Up and Running Tutorials.
  categories:
    - Portfolio
    - Web Development
    - Music
  built_by: Michael Uloth
  built_by_url: https://www.michaeluloth.com
- title: Spacetime
  main_url: https://www.heyspacetime.com/
  url: https://www.heyspacetime.com/
  featured: false
  description: >-
    Spacetime is a Dallas-based digital experience agency specializing in web,
    app, startup, and digital experience creation.
  categories:
    - Marketing
    - Portfolio
    - Agency
  built_by: Spacetime
  built_by_url: https://www.heyspacetime.com/
- title: Eric Jinks
  main_url: https://ericjinks.com/
  url: https://ericjinks.com/
  featured: false
  description: Software engineer / web developer from the Gold Coast, Australia.
  categories:
    - Portfolio
    - Blog
    - Web Development
    - Technology
  built_by: Eric Jinks
  built_by_url: https://ericjinks.com/
- title: GaiAma - We are wildlife
  main_url: https://www.gaiama.org/
  url: https://www.gaiama.org/
  featured: false
  description: >-
    We founded the GaiAma conservation organization to protect wildlife in Perú
    and to create an example of a permaculture neighborhood, living
    symbiotically with the forest - because reforestation is just the beginning
  categories:
    - Nonprofit
    - Marketing
    - Blog
  source_url: https://github.com/GaiAma/gaiama.org
  built_by: GaiAma
  built_by_url: https://www.gaiama.org/
- title: Healthcare Logic
  main_url: https://www.healthcarelogic.com/
  url: https://www.healthcarelogic.com/
  featured: false
  description: >-
    Revolutionary technology that empowers clinical and managerial leaders to
    collaborate with clarity.
  categories:
    - Marketing
    - Healthcare
    - Technology
  built_by: Thrive
  built_by_url: https://thriveweb.com.au/
- title: Papergov
  main_url: https://papergov.com/
  url: https://papergov.com/
  featured: false
  description: Manage all your government services in a single place
  categories:
    - Directory
    - Government
    - Technology
  source_url: https://github.com/WeOpenly/localgov.fyi
  built_by: Openly Technologies
  built_by_url: https://papergov.com/about/
- title: Kata.ai Documentation
  main_url: https://docs.kata.ai/
  url: https://docs.kata.ai/
  source_url: https://github.com/kata-ai/kata-platform-docs
  featured: false
  description: >-
    Documentation website for the Kata Platform, an all-in-one platform for
    building chatbots using AI technologies.
  categories:
    - Documentation
    - Technology
- title: goalgetters
  main_url: https://goalgetters.space/
  url: https://goalgetters.space/
  featured: false
  description: >-
    goalgetters is a source of inspiration for people who want to change their
    career. We offer articles, success stories and expert interviews on how to
    find a new passion and how to implement change.
  categories:
    - Blog
    - Education
  built_by: Stephanie Langers (content), Adrian Wenke (development)
  built_by_url: https://twitter.com/AdrianWenke
- title: StatusHub - Easy to use Hosted Status Page Service
  main_url: https://statushub.com/
  url: https://statushub.com/
  featured: false
  description: >-
    Set up your very own service status page in minutes with StatusHub. Allow
    customers to subscribe to be updated automatically.
  categories:
    - Technology
    - Marketing
  built_by: Bejamas
  built_by_url: https://bejamas.io/
- title: Mambu
  main_url: https://www.mambu.com/
  url: https://www.mambu.com/
  featured: false
  description: >-
    Mambu is the cloud platform for banking and lending businesses that
    puts customer relationships first.
  categories:
    - Technology
    - Finance
  built_by: Bejamas
  built_by_url: https://bejamas.io/
- title: Avenues
  main_url: https://www.avenues.org
  url: https://www.avenues.org
  featured: false
  description: >-
    One school with many campuses, providing transformative,
    world-focused learning experiences to students around the globe
  categories:
    - Education
  built_by: Bejamas
  built_by_url: https://bejamas.io/
- title: Multicoin Capital
  main_url: https://multicoin.capital
  url: https://multicoin.capital
  featured: false
  description: >-
    Multicoin Capital is a thesis-driven investment firm that
    invests in cryptocurrencies, tokens, and blockchain
    companies reshaping trillion-dollar markets.
  categories:
    - Technology
    - Finance
  built_by: Bejamas
  built_by_url: https://bejamas.io/
- title: Argent
  main_url: https://www.argent.xyz/
  url: https://www.argent.xyz/
  featured: false
  description: Argent is the simplest and safest Ethereum wallet for DeFi.
  categories:
    - Technology
    - Finance
  built_by: Bejamas
  built_by_url: https://bejamas.io/
- title: Meet Flo
  main_url: https://meetflo.com/
  url: https://meetflo.com/
  featured: false
  description: >-
    The Flo by Moen Smart Water Shutoff is a comprehensive
    water monitoringand shut-off system with leak detection
    and proactive leak prevention technologies.
  categories:
    - E-commerce
  built_by: Bejamas
  built_by_url: https://bejamas.io/
- title: Matthias Kretschmann Portfolio
  main_url: https://matthiaskretschmann.com/
  url: https://matthiaskretschmann.com/
  source_url: https://github.com/kremalicious/portfolio
  featured: false
  description: Portfolio of designer & developer Matthias Kretschmann.
  categories:
    - Portfolio
    - Web Development
  built_by: Matthias Kretschmann
  built_by_url: https://matthiaskretschmann.com/
- title: Iron Cove Solutions
  main_url: https://ironcovesolutions.com/
  url: https://ironcovesolutions.com/
  description: >-
    Iron Cove Solutions is a cloud based consulting firm. We help companies
    deliver a return on cloud usage by applying best practices
  categories:
    - Technology
    - Web Development
  built_by: Iron Cove Solutions
  built_by_url: https://ironcovesolutions.com/
  featured: false
- title: Moetez Chaabene Portfolio / Blog
  main_url: https://moetez.me/
  url: https://moetez.me/
  source_url: https://github.com/moetezch/moetez.me
  featured: false
  description: Portfolio of Moetez Chaabene
  categories:
    - Portfolio
    - Web Development
    - Blog
  built_by: Moetez Chaabene
  built_by_url: https://twitter.com/moetezch
- title: Nikita
  description: >-
    Automation of system deployments in Node.js for applications and
    infrastructures.
  main_url: https://nikita.js.org/
  url: https://nikita.js.org/
  source_url: https://github.com/adaltas/node-nikita
  categories:
    - Documentation
    - Open Source
    - Technology
  built_by: Adaltas
  built_by_url: https://www.adaltas.com
  featured: false
- title: Gourav Sood Blog & Portfolio
  main_url: https://www.gouravsood.com/
  url: https://www.gouravsood.com/
  featured: false
  categories:
    - Blog
    - Portfolio
  built_by: Gourav Sood
  built_by_url: https://www.gouravsood.com/
- title: Jonas Tebbe Portfolio
  description: |
    Hey, I’m Jonas and I create digital products.
  main_url: https://jonastebbe.com
  url: https://jonastebbe.com
  categories:
    - Portfolio
  built_by: Jonas Tebbe
  built_by_url: https://twitter.com/jonastebbe
  featured: false
- title: Parker Sarsfield
  description: |
    I'm Parker, a software engineer.
  main_url: https://sarsfield.io
  url: https://sarsfield.io
  categories:
    - Blog
    - Portfolio
  built_by: Parker Sarsfield
  built_by_url: https://sarsfield.io
- title: Frontend web development with Greg
  description: |
    JavaScript, GatsbyJS, ReactJS, CSS in JS... Let's learn some stuff together.
  main_url: https://dev.greglobinski.com
  url: https://dev.greglobinski.com
  categories:
    - Blog
    - Web Development
  built_by: Greg Lobinski
  built_by_url: https://github.com/greglobinski
- title: Insomnia
  description: |
    Desktop HTTP and GraphQL client for developers
  main_url: https://insomnia.rest/
  url: https://insomnia.rest/
  categories:
    - Blog
  built_by: Gregory Schier
  built_by_url: https://schier.co
  featured: false
- title: Timeline Theme Portfolio
  description: |
    I'm Aman Mittal, a software developer.
  main_url: https://amanhimself.dev/
  url: https://amanhimself.dev/
  categories:
    - Web Development
    - Portfolio
  built_by: Aman Mittal
  built_by_url: https://amanhimself.dev/
- title: janosh.dev
  description: >
    Janosh Riebesell's blog. Writes about physics, machine learning, sustainability
    and web development. Site is fully responsive and has fluid typography. Built with
    MDX (for interactive content), styled-components (for design), KaTeX (for math),
    gatsby-remark-vscode (for syntax highlighting), Disqus (for reader comments),
    Algolia (for search), react-spring (for animations).
  main_url: https://janosh.dev
  url: https://janosh.dev
  source_url: https://github.com/janosh/blog
  categories:
    - Portfolio
    - Blog
    - Science
    - Photography
    - Travel
  built_by: Janosh Riebesell
  built_by_url: https://janosh.dev
  featured: false
- title: Ocean artUp
  description: >
    Science outreach site built using styled-components and Contentful. Ocean artUp
    is a research project funded by an Advanced Grant of the European Research
    Council (ERC) to explore the possible benefits of artificial upwelling, i.e.
    pumping nutrient-rich deep water to the ocean’s sunlit surface layer. Potential
    benefits include increased bioactivity and CO2 sequestration.
  main_url: https://ocean-artup.eu
  url: https://ocean-artup.eu
  source_url: https://github.com/janosh/ocean-artup
  categories:
    - Science
    - Education
    - Blog
  built_by: Janosh Riebesell
  built_by_url: https://janosh.dev
  featured: false
- title: Studenten bilden Schüler
  description: >
    Studenten bilden Schüler e.V. is a German student-run nonprofit initiative that aims to
    contribute to more equal educational opportunities by providing free tutoring to refugees
    and children from underprivileged families. The site is built with styled-components,
    Contentful, CSS grid, fluid typography, Algolia search.
  main_url: https://studenten-bilden-schueler.de
  url: https://studenten-bilden-schueler.de
  source_url: https://github.com/StudentenBildenSchueler/homepage
  categories:
    - Education
    - Nonprofit
    - Blog
  built_by: Janosh Riebesell
  built_by_url: https://janosh.dev
  featured: false
- title: Ryan Fitzgerald
  description: |
    Personal portfolio and blog for Ryan Fitzgerald
  main_url: https://ryanfitzgerald.ca/
  url: https://ryanfitzgerald.ca/
  categories:
    - Web Development
    - Portfolio
  built_by: Ryan Fitzgerald
  built_by_url: https://github.com/RyanFitzgerald
  featured: false
- title: Kaizen
  description: |
    Content Marketing, PR & SEO Agency in London
  main_url: https://www.kaizen.co.uk/
  url: https://www.kaizen.co.uk/
  categories:
    - Agency
    - Blog
    - Design
    - Web Development
    - SEO
  built_by: Bogdan Stanciu
  built_by_url: https://github.com/b0gd4n
  featured: false
- title: HackerOne Platform Documentation
  description: |
    HackerOne's Product Documentation Center!
  url: https://docs.hackerone.com/
  main_url: https://docs.hackerone.com/
  categories:
    - Documentation
    - Security
  featured: false
- title: Mux Video
  description: |
    API to video hosting and streaming
  main_url: https://mux.com/
  url: https://mux.com/
  categories:
    - Video
    - API
  featured: false
- title: Swapcard
  description: >
    The easiest way for event organizers to instantly connect people, build a
    community of attendees and exhibitors, and increase revenue over time
  main_url: https://www.swapcard.com/
  url: https://www.swapcard.com/
  categories:
    - Event
    - Community
    - Marketing
  built_by: Swapcard
  built_by_url: https://www.swapcard.com/
  featured: false
- title: Kalix
  description: >
    Kalix is perfect for healthcare professionals starting out in private
    practice, to those with an established clinic.
  main_url: https://www.kalixhealth.com/
  url: https://www.kalixhealth.com/
  categories:
    - Healthcare
  featured: false
- title: Bad Credit Loans
  description: |
    Get the funds you need, from $250-$5,000
  main_url: https://www.creditloan.com/
  url: https://www.creditloan.com/
  categories:
    - Finance
  featured: false
- title: Financial Center
  description: >
    Member-owned, not-for-profit, co-operative whose members receive financial
    benefits in the form of lower loan rates, higher savings rates, and lower
    fees than banks.
  main_url: https://fcfcu.com/
  url: https://fcfcu.com/
  categories:
    - Finance
    - Nonprofit
    - Business
    - Education
  built_by: https://fcfcu.com/
  built_by_url: https://fcfcu.com/
  featured: false
- title: Office of Institutional Research and Assessment
  description: |
    Good Data, Good Decisions
  main_url: http://oira.ua.edu/
  url: http://oira.ua.edu/
  categories:
    - Data
  featured: false
- title: The Telegraph Premium
  description: |
    Exclusive stories from award-winning journalists
  main_url: https://premium.telegraph.co.uk/
  url: https://premium.telegraph.co.uk/
  categories:
    - Media
  featured: false
- title: html2canvas
  description: |
    Screenshots with JavaScript
  main_url: http://html2canvas.hertzen.com/
  url: http://html2canvas.hertzen.com/
  source_url: https://github.com/niklasvh/html2canvas/tree/master/www
  categories:
    - JavaScript
    - Documentation
  built_by: Niklas von Hertzen
  built_by_url: http://hertzen.com/
  featured: false
- title: Half Electronics
  description: |
    Personal website
  main_url: https://www.halfelectronic.com/
  url: https://www.halfelectronic.com/
  categories:
    - Blog
  built_by: Fernando Poumian
  built_by_url: https://github.com/fpoumian/halfelectronic.com
  featured: false
- title: Frithir Software Development
  main_url: https://frithir.com/
  url: https://frithir.com/
  featured: false
  description: I DRINK COFFEE, WRITE CODE AND IMPROVE MY DEVELOPMENT SKILLS EVERY DAY.
  categories:
    - Design
    - Web Development
  built_by: Frithir
  built_by_url: https://Frithir.com/
- title: Unow
  main_url: https://www.unow.fr/
  url: https://www.unow.fr/
  categories:
    - Education
    - Marketing
  featured: false
- title: Peter Hironaka
  description: |
    Freelance Web Developer based in Los Angeles.
  main_url: https://peterhironaka.com/
  url: https://peterhironaka.com/
  categories:
    - Portfolio
    - Web Development
  built_by: Peter Hironaka
  built_by_url: https://github.com/PHironaka
  featured: false
- title: Michael McQuade
  description: |
    Personal website and blog for Michael McQuade
  main_url: https://giraffesyo.io
  url: https://giraffesyo.io
  categories:
    - Blog
  built_by: Michael McQuade
  built_by_url: https://github.com/giraffesyo
  featured: false
- title: Haacht Brewery
  description: |
    Corporate website for Haacht Brewery. Designed and Developed by Gafas.
  main_url: https://haacht.com/en/
  url: https://haacht.com
  categories:
    - Marketing
  built_by: Gafas
  built_by_url: https://gafas.be
  featured: false
- title: StoutLabs
  description: |
    Portfolio of Daniel Stout, freelance developer in East Tennessee.
  main_url: https://www.stoutlabs.com/
  url: https://www.stoutlabs.com/
  categories:
    - Web Development
    - Portfolio
  built_by: Daniel Stout
  built_by_url: https://github.com/stoutlabs
  featured: false
- title: Chicago Ticket Outcomes By Neighborhood
  description: |
    ProPublica data visualization of traffic ticket court outcomes
  categories:
    - Media
    - Nonprofit
  url: >-
    https://projects.propublica.org/graphics/il/il-city-sticker-tickets-maps/ticket-status/?initialWidth=782
  main_url: >-
    https://projects.propublica.org/graphics/il/il-city-sticker-tickets-maps/ticket-status/?initialWidth=782
  built_by: David Eads
  built_by_url: https://github.com/eads
  featured: false
- title: Chicago South Side Traffic Ticketing rates
  description: |
    ProPublica data visualization of traffic ticket rates by community
  main_url: >-
    https://projects.propublica.org/graphics/il/il-city-sticker-tickets-maps/ticket-rate/?initialWidth=782
  url: >-
    https://projects.propublica.org/graphics/il/il-city-sticker-tickets-maps/ticket-rate/?initialWidth=782
  categories:
    - Media
    - Nonprofit
  built_by: David Eads
  built_by_url: https://github.com/eads
  featured: false
- title: Otsimo
  description: >
    Otsimo is a special education application for children with autism, down
    syndrome and other developmental disabilities.
  main_url: https://otsimo.com/en/
  url: https://otsimo.com/en/
  categories:
    - Blog
    - Education
  featured: false
- title: Matt Bagni Portfolio 2018
  description: >
    Mostly the result of playing with Gatsby and learning about react and
    graphql. Using the screenshot plugin to showcase the work done for my
    company in the last 2 years, and a good amount of other experiments.
  main_url: https://mattbag.github.io
  url: https://mattbag.github.io
  categories:
    - Portfolio
  featured: false
- title: Lisa Ye's Blog
  description: |
    Simple blog/portofolio for a fashion designer. Gatsby_v2 + Netlify cms
  main_url: https://lisaye.netlify.app/
  url: https://lisaye.netlify.app/
  categories:
    - Blog
    - Portfolio
  featured: false
- title: Artem Sapegin
  description: >
    Little homepage of Artem Sapegin, a frontend developer, passionate
    photographer, coffee drinker and crazy dogs’ owner.
  main_url: https://sapegin.me/
  url: https://sapegin.me/
  categories:
    - Portfolio
    - Open Source
    - Web Development
  built_by: Artem Sapegin
  built_by_url: https://github.com/sapegin
  featured: false
- title: SparkPost Developers
  main_url: https://developers.sparkpost.com/
  url: https://developers.sparkpost.com/
  source_url: https://github.com/SparkPost/developers.sparkpost.com
  categories:
    - Documentation
    - API
  featured: false
- title: Malik Browne Portfolio 2018
  description: >
    The portfolio blog of Malik Browne, a full-stack engineer, foodie, and avid
    blogger/YouTuber.
  main_url: https://www.malikbrowne.com/about
  url: https://www.malikbrowne.com
  categories:
    - Blog
    - Portfolio
  built_by: Malik Browne
  built_by_url: https://twitter.com/milkstarz
  featured: false
- title: Novatics
  description: |
    Digital products that inspire and make a difference
  main_url: https://www.novatics.com.br
  url: https://www.novatics.com.br
  categories:
    - Portfolio
    - Technology
    - Web Development
  built_by: Novatics
  built_by_url: https://github.com/Novatics
  featured: false
- title: Max McKinney
  description: >
    I’m a developer and designer with a focus in web technologies. I build cars
    on the side.
  main_url: https://maxmckinney.com/
  url: https://maxmckinney.com/
  categories:
    - Portfolio
    - Web Development
    - Design
  built_by: Max McKinney
  featured: false
- title: Stickyard
  description: |
    Make your React component sticky the easy way
  main_url: https://nihgwu.github.io/stickyard/
  url: https://nihgwu.github.io/stickyard/
  source_url: https://github.com/nihgwu/stickyard/tree/master/website
  categories:
    - Web Development
  built_by: Neo Nie
  featured: false
- title: Agata Milik
  description: |
    Website of a Polish psychologist/psychotherapist based in Gdańsk, Poland.
  main_url: https://agatamilik.pl
  url: https://agatamilik.pl
  categories:
    - Marketing
    - Healthcare
  built_by: Piotr Fedorczyk
  built_by_url: https://piotrf.pl
  featured: false
- title: WebPurple
  main_url: https://www.webpurple.net/
  url: https://www.webpurple.net/
  source_url: https://github.com/WebPurple/site
  description: >-
    Site of local (Russia, Ryazan) frontend community. Main purpose is to show
    info about meetups and keep blog.
  categories:
    - Nonprofit
    - Web Development
    - Community
    - Blog
    - Open Source
  built_by: Nikita Kirsanov
  built_by_url: https://twitter.com/kitos_kirsanov
  featured: false
- title: Papertrail.io
  description: |
    Inspection Management for the 21st Century
  main_url: https://www.papertrail.io/
  url: https://www.papertrail.io/
  categories:
    - Marketing
    - Technology
  built_by: Papertrail.io
  built_by_url: https://www.papertrail.io
  featured: false
- title: Matt Ferderer
  main_url: https://mattferderer.com
  url: https://mattferderer.com
  source_url: https://github.com/mattferderer/gatsbyblog
  description: >
    A blog built with Gatsby that discusses web related tech
    such as JavaScript, .NET, Blazor & security.
  categories:
    - Blog
    - Web Development
  built_by: Matt Ferderer
  built_by_url: https://twitter.com/mattferderer
  featured: false
- title: Sahyadri Open Source Community
  main_url: https://sosc.org.in
  url: https://sosc.org.in
  source_url: https://github.com/haxzie/sosc-website
  description: >
    Official website of Sahyadri Open Source Community for community blog, event
    details and members info.
  categories:
    - Blog
    - Community
    - Open Source
  built_by: Musthaq Ahamad
  built_by_url: https://github.com/haxzie
  featured: false
- title: Tech Confessions
  main_url: https://confessions.tech
  url: https://confessions.tech
  source_url: https://github.com/JonathanSpeek/tech-confessions
  description: A guilt-free place for us to confess our tech sins \U0001F64F\n
  categories:
    - Community
    - Open Source
  built_by: Jonathan Speek
  built_by_url: https://speek.design
  featured: false
- title: Thibault Maekelbergh
  main_url: https://thibmaek.com
  url: https://thibmaek.com
  source_url: https://github.com/thibmaek/thibmaek.github.io
  description: |
    A nice blog about development, Raspberry Pi, plants and probably records.
  categories:
    - Blog
    - Open Source
  built_by: Thibault Maekelbergh
  built_by_url: https://twitter.com/thibmaek
  featured: false
- title: LearnReact.design
  main_url: https://learnreact.design
  url: https://learnreact.design
  description: >
    React Essentials For Designers: A React course tailored for product
    designers, ux designers, ui designers.
  categories:
    - Blog
  built_by: Linton Ye
  built_by_url: https://twitter.com/lintonye
- title: Mega House Creative
  main_url: https://www.megahousecreative.com/
  url: https://www.megahousecreative.com/
  description: >
    Mega House Creative is a digital agency that provides unique goal-oriented
    web marketing solutions.
  categories:
    - Marketing
    - Agency
  built_by: Daniel Robinson
  featured: false
- title: Tobie Marier Robitaille - csc
  main_url: https://tobiemarierrobitaille.com/
  url: https://tobiemarierrobitaille.com/en/
  description: |
    Portfolio site for director of photography Tobie Marier Robitaille
  categories:
    - Portfolio
    - Gallery
  built_by: Mill3 Studio
  built_by_url: https://mill3.studio/en/
  featured: false
- title: Mahipat's Portfolio
  main_url: https://mojaave.com/
  url: https://mojaave.com
  source_url: https://github.com/mhjadav/mojaave
  description: >
    mojaave.com is Mahipat's portfolio, I have developed it using Gatsby v2 and
    Bootstrap, To get in touch with people looking for full-stack developer.
  categories:
    - Portfolio
    - Web Development
  built_by: Mahipat Jadav
  built_by_url: https://mojaave.com/
  featured: false
- title: Mintfort
  main_url: https://mintfort.com/
  url: https://mintfort.com/
  source_url: https://github.com/MintFort/mintfort.com
  description: >
    Mintfort, the first crypto-friendly bank account. Store and manage assets on
    the blockchain.
  categories:
    - Technology
    - Finance
  built_by: Axel Fuhrmann
  built_by_url: https://axelfuhrmann.com/
  featured: false
- title: React Native Explorer
  main_url: https://react-native-explorer.firebaseapp.com
  url: https://react-native-explorer.firebaseapp.com
  description: |
    Explorer React Native packages and examples effortlessly.
  categories:
    - Education
  featured: false
- title: 500Tech
  main_url: https://500tech.com/
  url: https://500tech.com/
  featured: false
  categories:
    - Web Development
    - Agency
    - Open Source
- title: eworld
  main_url: https://eworld.herokuapp.com/
  url: https://eworld.herokuapp.com/
  featured: false
  categories:
    - E-commerce
    - Technology
- title: It's a Date
  description: >
    It's a Date is a dating app that actually involves dating.
  main_url: https://www.itsadate.app/
  url: https://www.itsadate.app/
  featured: false
  categories:
    - App
    - Blog
- title: Node.js HBase
  description: >
    Asynchronous HBase client for NodeJs using REST.
  main_url: https://hbase.js.org/
  url: https://hbase.js.org/
  source_url: https://github.com/adaltas/node-hbase
  categories:
    - Documentation
    - Open Source
    - Technology
  built_by: David Worms
  built_by_url: http://www.adaltas.com
  featured: false
- title: Peter Kroyer - Web Design / Web Development
  main_url: https://www.peterkroyer.at/en/
  url: https://www.peterkroyer.at/en/
  description: >
    Freelance web designer / web developer based in Vienna, Austria (Wien, Österreich).
  categories:
    - Agency
    - Web Development
    - Design
    - Portfolio
    - Freelance
  built_by: Peter Kroyer
  built_by_url: https://www.peterkroyer.at/
  featured: false
- title: Geddski
  main_url: https://gedd.ski
  url: https://gedd.ski
  description: >
    frontend mastery blog - level up your UI game.
  categories:
    - Web Development
    - Education
    - Productivity
    - User Experience
  built_by: Dave Geddes
  built_by_url: https://twitter.com/geddski
  featured: false
- title: Rung
  main_url: https://rung.com.br/
  url: https://rung.com.br/
  description: >
    Rung alerts you about the exceptionalities of your personal and professional life.
  categories:
    - API
    - Technology
    - Travel
  featured: false
- title: Mokkapps
  main_url: https://www.mokkapps.de/
  url: https://www.mokkapps.de/
  source_url: https://github.com/mokkapps/website
  description: >
    Portfolio website from Michael Hoffmann. Passionate software developer with focus on web-based technologies.
  categories:
    - Blog
    - Portfolio
    - Web Development
    - Mobile Development
  featured: false
- title: Premier Octet
  main_url: https://www.premieroctet.com/
  url: https://www.premieroctet.com/
  description: >
    Premier Octet is a React-based agency
  categories:
    - Agency
    - Web Development
    - Mobile Development
  featured: false
- title: Thorium
  main_url: https://www.thoriumsim.com/
  url: https://www.thoriumsim.com/
  source_url: https://github.com/thorium-sim/thoriumsim.com
  description: >
    Thorium - Open-source Starship Simulator Controls for Live Action Role Play
  built_by: Alex Anderson
  built_by_url: https://twitter.com/ralex1993
  categories:
    - Blog
    - Portfolio
    - Documentation
    - Marketing
    - Education
    - Entertainment
    - Open Source
    - Web Development
  featured: false
- title: Cameron Maske
  main_url: https://www.cameronmaske.com/
  url: https://www.cameronmaske.com/courses/introduction-to-pytest/
  source_url: https://github.com/cameronmaske/cameronmaske.com-v2
  description: >
    The homepage of Cameron Maske, a freelance full-stack developer, who is currently working on a free pytest video course
  categories:
    - Education
    - Video
    - Portfolio
    - Freelance
  featured: false
- title: Mike's Remote List
  main_url: https://www.mikesremotelist.com
  url: https://www.mikesremotelist.com
  description: >
    A list of remote jobs, updated throughout the day. Built on Gatsby v1 and powered by Contentful, Google Sheets, string and sticky tape.
  categories:
    - Marketing
  featured: false
- title: Madvoid
  main_url: https://madvoid.com/
  url: https://madvoid.com/screenshot/
  featured: false
  description: >
    Madvoid is a team of expert developers dedicated to creating simple, clear, usable and blazing fast web and mobile apps.
    We are coders that help companies and agencies to create social & interactive experiences.
    This includes full-stack development using React, WebGL, Static Site Generators, Ruby On Rails, Phoenix, GraphQL, Chatbots, CI / CD, Docker and more!
  categories:
    - Portfolio
    - Technology
    - Web Development
    - Agency
    - Marketing
  built_by: Jean-Paul Bonnetouche
  built_by_url: https://twitter.com/_jpb
- title: MOMNOTEBOOK.COM
  description: >
    Sharing knowledge and experiences that make childhood and motherhood rich, vibrant and healthy.
  main_url: https://momnotebook.com/
  url: https://momnotebook.com/
  featured: false
  built_by: Aleksander Hansson
  built_by_url: https://www.linkedin.com/in/aleksanderhansson/
  categories:
    - Blog
- title: Pirate Studios
  description: >
    Reinventing music studios with 24/7 self service rehearsal, DJ & production rooms available around the world.
  main_url: https://www.piratestudios.co
  url: https://www.piratestudios.co
  featured: false
  built_by: The Pirate Studios team
  built_by_url: https://github.com/piratestudios/
  categories:
    - Music
- title: Aurora EOS
  main_url: https://www.auroraeos.com/
  url: https://www.auroraeos.com/
  featured: false
  categories:
    - Finance
    - Marketing
    - Blog
  built_by: Corey Ward
  built_by_url: http://www.coreyward.me/
- title: MadeComfy
  main_url: https://madecomfy.com.au/
  url: https://madecomfy.com.au/
  description: >
    Short term rental management startup, using Contentful + Gatsby + CircleCI
  featured: false
  categories:
    - Travel
  built_by: Lucas Vilela
  built_by_url: https://madecomfy.com.au/
- title: Tiger Facility Services
  description: >
    Tiger Facility Services combines facility management expertise with state of the art software to offer a sustainable and customer oriented cleaning and facility service.
  main_url: https://www.tigerfacilityservices.com/de-en/
  url: https://www.tigerfacilityservices.com/de-en/
  featured: false
  categories:
    - Marketing
- title: Luciano Mammino's blog
  description: >
    Tech & programming blog of Luciano Mammino a.k.a. "loige", Full-Stack Web Developer and International Speaker
  main_url: https://loige.co
  url: https://loige.co
  featured: false
  categories:
    - Blog
    - Web Development
  built_by: Luciano Mammino
  built_by_url: https://loige.co
- title: Wire • Secure collaboration platform
  description: >
    Corporate website of Wire, an open source, end-to-end encrypted collaboration platform
  main_url: https://wire.com
  url: https://wire.com
  featured: false
  categories:
    - Open Source
    - Productivity
    - Technology
    - Blog
    - App
  built_by: Wire team
  built_by_url: https://github.com/orgs/wireapp/people
- title: J. Patrick Raftery
  main_url: https://www.jpatrickraftery.com
  url: https://www.jpatrickraftery.com
  description: J. Patrick Raftery is an opera singer and voice teacher based in Vancouver, BC.
  categories:
    - Portfolio
    - Music
  built_by: Michael Uloth
  built_by_url: https://www.michaeluloth.com
  featured: false
- title: Aria Umezawa
  main_url: https://www.ariaumezawa.com
  url: https://www.ariaumezawa.com
  description: Aria Umezawa is a director, producer, and writer currently based in San Francisco. Site designed by Stephen Bell.
  categories:
    - Portfolio
    - Music
    - Entertainment
  built_by: Michael Uloth
  built_by_url: https://www.michaeluloth.com
  featured: false
- title: Pomegranate Opera
  main_url: https://pomegranateopera.netlify.app
  url: https://pomegranateopera.netlify.app
  description: Pomegranate Opera is a lesbian opera written by Amanda Hale & Kye Marshall. Site designed by Stephen Bell.
  categories:
    - Gallery
    - Music
  built_by: Michael Uloth
  built_by_url: https://www.michaeluloth.com
  featured: false
- title: Daniel Cabena
  main_url: https://www.danielcabena.com
  url: https://www.danielcabena.com
  description: Daniel Cabena is a Canadian countertenor highly regarded in both Canada and Europe for prize-winning performances ranging from baroque to contemporary repertoire. Site designed by Stephen Bell.
  categories:
    - Portfolio
    - Music
  built_by: Michael Uloth
  built_by_url: https://www.michaeluloth.com
  featured: false
- title: Artist.Center
  main_url: https://artistcenter.netlify.app
  url: https://artistcenter.netlify.app
  description: The marketing page for Artist.Center, a soon-to-launch platform designed to connect opera singers to opera companies. Site designed by Stephen Bell.
  categories:
    - Music
  built_by: Michael Uloth
  built_by_url: https://www.michaeluloth.com
  featured: false
- title: DG Volo & Company
  main_url: https://www.dgvolo.com
  url: https://www.dgvolo.com
  description: DG Volo & Company is a Toronto-based investment consultancy. Site designed by Stephen Bell.
  categories:
    - Finance
  built_by: Michael Uloth
  built_by_url: https://www.michaeluloth.com
  featured: false
- title: Shawna Lucey
  main_url: https://www.shawnalucey.com
  url: https://www.shawnalucey.com
  description: Shawna Lucey is an American theater and opera director based in New York City. Site designed by Stephen Bell.
  categories:
    - Portfolio
    - Music
    - Entertainment
  built_by: Michael Uloth
  built_by_url: https://www.michaeluloth.com
  featured: false
- title: Leyan Lo
  main_url: https://www.leyanlo.com
  url: https://www.leyanlo.com
  description: >
    Leyan Lo’s personal website
  categories:
    - Portfolio
  built_by: Leyan Lo
  built_by_url: https://www.leyanlo.com
  featured: false
- title: Hawaii National Bank
  url: https://hawaiinational.bank
  main_url: https://hawaiinational.bank
  description: Hawaii National Bank's highly personalized service has helped loyal customers & locally owned businesses achieve their financial dreams for over 50 years.
  categories:
    - Finance
  built_by: Wall-to-Wall Studios
  built_by_url: https://walltowall.com
  featured: false
- title: Coletiv
  url: https://coletiv.com
  main_url: https://coletiv.com
  description: Coletiv teams up with companies of all sizes to design, develop & launch digital products for iOS, Android & the Web.
  categories:
    - Technology
    - Agency
    - Web Development
  built_by: Coletiv
  built_by_url: https://coletiv.com
  featured: false
- title: Gold Edge Training
  url: https://www.goldedgetraining.co.uk
  main_url: https://www.goldedgetraining.co.uk
  description: >
    AAT approved online distance learning accountancy training provider. Branded landing page / mini brochure promoting competitor differentiators, student testimonials, offers, service benefits and features. Designed to both inform potential students and encourage visits to company e-commerce site or direct company contact.
  categories:
    - Education
    - Learning
    - Landing Page
    - Business
    - Finance
  built_by: Leo Furze-Waddock
  built_by_url: https://www.linkedin.com/in/lfurzewaddock
- title: Gatsby Manor
  description: >
    We build themes for gatsby. We have themes for all projects including personal,
    portfolio, e-commerce, landing pages and more. We also run an in-house
    web dev and design studio. If you cannot find what you want, we can build it for you!
    Email us at gatsbymanor@gmail.com with questions.
  main_url: https://www.gatsbymanor.com
  url: https://www.gatsbymanor.com
  source_url: https://github.com/gatsbymanor
  categories:
    - Web Development
    - Agency
    - Technology
    - Freelance
  built_by: Steven Natera
  built_by_url: https://stevennatera.com
- title: Ema Suriano's Portfolio
  main_url: https://emasuriano.com/
  url: https://emasuriano.com/
  description: >
    Ema Suriano's portfolio to display information about him, his projects and what he's writing about.
  categories:
    - Portfolio
    - Technology
    - Web Development
  built_by: Ema Suriano
  built_by_url: https://emasuriano.com/
  featured: false
- title: Luan Orlandi
  main_url: https://luanorlandi.github.io
  url: https://luanorlandi.github.io
  source_url: https://github.com/luanorlandi/luanorlandi.github.io
  description: >
    Luan Orlandi's personal website. Brazilian web developer, enthusiast in React and Gatsby.
  categories:
    - Blog
    - Portfolio
    - Web Development
  built_by: Luan Orlandi
  built_by_url: https://github.com/luanorlandi
- title: Mobius Labs
  main_url: https://mobius.ml
  url: https://mobius.ml
  description: >
    Mobius Labs landing page, a Start-up working on Computer Vision
  categories:
    - Landing Page
    - Marketing
    - Technology
  built_by: sktt
  built_by_url: https://github.com/sktt
- title: EZAgrar
  main_url: https://www.ezagrar.at/en/
  url: https://www.ezagrar.at/en/
  description: >
    EZAgrar.at is the homepage of the biggest agricultural machinery dealership in Austria. In total 8 pages will be built for this client reusing a lot of components between them.
  categories:
    - E-commerce
    - Marketing
  built_by: MangoART
  built_by_url: https://www.mangoart.at
  featured: false
- title: OAsome blog
  main_url: https://oasome.blog/
  url: https://oasome.blog/
  source_url: https://github.com/oorestisime/oasome
  description: >
    Paris-based Cypriot adventurers. A and O. Lovers of life and travel. Want to get a glimpse of the OAsome world?
  categories:
    - Blog
    - Photography
    - Travel
  built_by: Orestis Ioannou
  featured: false
- title: Brittany Chiang
  main_url: https://brittanychiang.com/
  url: https://brittanychiang.com/
  source_url: https://github.com/bchiang7/v4
  description: >
    Personal website and portfolio of Brittany Chiang built with Gatsby v2
  categories:
    - Portfolio
  built_by: Brittany Chiang
  built_by_url: https://github.com/bchiang7
  featured: false
- title: Fitekran
  description: >
    One of the most visited Turkish blogs about health, sports and healthy lifestyle, that has been rebuilt with Gatsby v2 using WordPress.
  main_url: https://www.fitekran.com
  url: https://www.fitekran.com
  categories:
    - Science
    - Healthcare
    - Blog
  built_by: Burak Tokak
  built_by_url: https://www.buraktokak.com
- title: Serverless
  main_url: https://serverless.com
  url: https://serverless.com
  description: >
    Serverless.com – Build web, mobile and IoT applications with serverless architectures using AWS Lambda, Azure Functions, Google CloudFunctions & more!
  categories:
    - Technology
    - Web Development
  built_by: Codebrahma
  built_by_url: https://codebrahma.com
  featured: false
- title: Dive Bell
  main_url: https://divebell.band/
  url: https://divebell.band/
  description: >
    Simple site for a band to list shows dates and videos (499 on lighthouse)
  categories:
    - Music
  built_by: Matt Bagni
  built_by_url: https://mattbag.github.io
  featured: false
- title: Mayer Media Co.
  main_url: https://mayermediaco.com/
  url: https://mayermediaco.com/
  description: >
    Freelance Web Development and Digital Marketing
  categories:
    - Web Development
    - Marketing
    - Blog
  source_url: https://github.com/MayerMediaCo/MayerMediaCo2.0
  built_by: Danny Mayer
  built_by_url: https://twitter.com/mayermediaco
  featured: false
- title: Jan Czizikow Portfolio
  main_url: https://www.janczizikow.com/
  url: https://www.janczizikow.com/
  source_url: https://github.com/janczizikow/janczizikow-portfolio
  description: >
    Simple personal portfolio site built with Gatsby
  categories:
    - Portfolio
    - Freelance
    - Web Development
  built_by: Jan Czizikow
  built_by_url: https://github.com/janczizikow
- title: Carbon Design Systems
  main_url: http://www.carbondesignsystem.com/
  url: http://www.carbondesignsystem.com/
  description: >
    The Carbon Design System is integrating the new IBM Design Ethos and Language. It represents a completely fresh approach to the design of all things at IBM.
  categories:
    - Design System
    - Documentation
  built_by: IBM
  built_by_url: https://www.ibm.com/
  featured: false
- title: Mozilla Mixed Reality
  main_url: https://mixedreality.mozilla.org/
  url: https://mixedreality.mozilla.org/
  description: >
    Virtual Reality for the free and open Web.
  categories:
    - Open Source
  built_by: Mozilla
  built_by_url: https://www.mozilla.org/
  featured: false
- title: Uniform Hudl Design System
  main_url: http://uniform.hudl.com/
  url: http://uniform.hudl.com/
  description: >
    A single design system to ensure every interface feels like Hudl. From the colors we use to the size of our buttons and what those buttons say, Uniform has you covered. Check the guidelines, copy the code and get to building.
  categories:
    - Design System
    - Open Source
    - Design
  built_by: Hudl
  built_by_url: https://www.hudl.com/
- title: Subtle UI
  main_url: https://subtle-ui.netlify.app/
  url: https://subtle-ui.netlify.app/
  source_url: https://github.com/ryanwiemer/subtle-ui
  description: >
    A collection of clever yet understated user interactions found on the web.
  categories:
    - Web Development
    - Open Source
    - User Experience
  built_by: Ryan Wiemer
  built_by_url: https://www.ryanwiemer.com/
  featured: false
- title: developer.bitcoin.com
  main_url: https://developer.bitcoin.com/
  url: https://developer.bitcoin.com/
  description: >
    Bitbox based bitcoin.com developer platform and resources.
  categories:
    - Finance
  featured: false
- title: Barmej
  main_url: https://app.barmej.com/
  url: https://app.barmej.com/
  description: >
    An interactive platform to learn different programming languages in Arabic for FREE
  categories:
    - Education
    - Programming
    - Learning
  built_by: Obytes
  built_by_url: https://www.obytes.com/
  featured: false
- title: Emergence
  main_url: https://emcap.com/
  url: https://emcap.com/
  description: >
    Emergence is a top enterprise cloud venture capital firm. We fund early stage ventures focusing on enterprise & SaaS applications. Emergence is one of the top VC firms in Silicon Valley.
  categories:
    - Marketing
    - Blog
  built_by: Upstatement
  built_by_url: https://www.upstatement.com/
  featured: false
- title: FPVtips
  main_url: https://fpvtips.com
  url: https://fpvtips.com
  source_url: https://github.com/jumpalottahigh/fpvtips
  description: >
    FPVtips is all about bringing racing drone pilots closer together, and getting more people into the hobby!
  categories:
    - Community
    - Education
  built_by: Georgi Yanev
  built_by_url: https://twitter.com/jumpalottahigh
  featured: false
- title: Georgi Yanev
  main_url: https://blog.georgi-yanev.com/
  url: https://blog.georgi-yanev.com/
  source_url: https://github.com/jumpalottahigh/blog.georgi-yanev.com
  description: >
    I write articles about FPV quads (building and flying), web development, smart home automation, life-long learning and other topics from my personal experience.
  categories:
    - Blog
  built_by: Georgi Yanev
  built_by_url: https://twitter.com/jumpalottahigh
  featured: false
- title: Bear Archery
  main_url: https://beararchery.com/
  url: https://beararchery.com/
  categories:
    - E-commerce
    - Sports
  built_by: Escalade Sports
  built_by_url: https://www.escaladesports.com/
  featured: false
- title: "attn:"
  main_url: https://www.attn.com/
  url: https://www.attn.com/
  categories:
    - Media
    - Entertainment
  built_by: "attn:"
  built_by_url: https://www.attn.com/
  featured: false
- title: Mirror Conf
  description: >
    Mirror Conf is a conference designed to empower designers and frontend developers who have a thirst for knowledge and want to broaden their horizons.
  main_url: https://www.mirrorconf.com/
  url: https://www.mirrorconf.com/
  categories:
    - Conference
    - Design
    - Web Development
  featured: false
- title: Startarium
  main_url: https://www.startarium.ro
  url: https://www.startarium.ro
  description: >
    Free entrepreneurship educational portal with more than 20000 users, hundreds of resources, crowdfunding, mentoring and investor pitching events facilitated.
  categories:
    - Education
    - Nonprofit
    - Entrepreneurship
  built_by: Cezar Neaga
  built_by_url: https://twitter.com/cezarneaga
  featured: false
- title: Microlink
  main_url: https://microlink.io/
  url: https://microlink.io/
  description: >
    Extract structured data from any website.
  categories:
    - Web Development
    - API
  built_by: Kiko Beats
  built_by_url: https://kikobeats.com/
  featured: false
- title: Kevin Legrand
  url: https://k-legrand.com
  main_url: https://k-legrand.com
  source_url: https://github.com/Manoz/k-legrand.com
  description: >
    Personal website and blog built with love with Gatsby v2
  categories:
    - Blog
    - Portfolio
    - Web Development
  built_by: Kevin Legrand
  built_by_url: https://k-legrand.com
  featured: false
- title: David James Portfolio
  main_url: https://dfjames.com/
  url: https://dfjames.com/
  source_url: https://github.com/daviddeejjames/dfjames-gatsby
  description: >
    Portfolio Site using GatsbyJS and headless WordPress
  categories:
    - WordPress
    - Portfolio
    - Blog
  built_by: David James
  built_by_url: https://twitter.com/daviddeejjames
- title: Hypertext Candy
  url: https://www.hypertextcandy.com/
  main_url: https://www.hypertextcandy.com/
  description: >
    Blog about web development. Laravel, Vue.js, etc.
  categories:
    - Blog
    - Web Development
  built_by: Masahiro Harada
  built_by_url: https://twitter.com/_Masahiro_H_
  featured: false
- title: Maxence Poutord's blog
  description: >
    Tech & programming blog of Maxence Poutord, Software Engineer, Serial Traveler and Public Speaker
  main_url: https://www.maxpou.fr
  url: https://www.maxpou.fr
  featured: false
  categories:
    - Blog
    - Web Development
  built_by: Maxence Poutord
  built_by_url: https://www.maxpou.fr
- title: The Noted Project
  url: https://thenotedproject.org
  main_url: https://thenotedproject.org
  source_url: https://github.com/ianbusko/the-noted-project
  description: >
    Website to showcase the ethnomusicology research for The Noted Project.
  categories:
    - Portfolio
    - Education
    - Gallery
  built_by: Ian Busko
  built_by_url: https://github.com/ianbusko
  featured: false
- title: People For Bikes
  url: https://2017.peopleforbikes.org/
  main_url: https://2017.peopleforbikes.org/
  categories:
    - Community
    - Sports
    - Gallery
    - Nonprofit
  built_by: PeopleForBikes
  built_by_url: https://peopleforbikes.org/about-us/who-we-are/staff/
  featured: false
- title: Wide Eye
  description: >
    Creative agency specializing in interactive design, web development, and digital communications.
  url: https://wideeye.co/
  main_url: https://wideeye.co/
  categories:
    - Design
    - Web Development
  built_by: Wide Eye
  built_by_url: https://wideeye.co/about-us/
  featured: false
- title: CodeSandbox
  description: >
    CodeSandbox is an online editor that helps you create web applications, from prototype to deployment.
  url: https://codesandbox.io/
  main_url: https://codesandbox.io/
  categories:
    - Web Development
  featured: false
- title: Marvel
  description: >
    The all-in-one platform powering design.
  url: https://marvelapp.com/
  main_url: https://marvelapp.com/
  categories:
    - Design
  featured: false
- title: Designcode.io
  description: >
    Learn to design and code React apps.
  url: https://designcode.io
  main_url: https://designcode.io
  categories:
    - Learning
  featured: false
- title: Happy Design
  description: >
    The Brand and Product Team Behind Happy Money
  url: https://design.happymoney.com/
  main_url: https://design.happymoney.com/
  categories:
    - Design
    - Finance
- title: Weihnachtsmarkt.ms
  description: >
    Explore the christmas market in Münster (Westf).
  url: https://weihnachtsmarkt.ms/
  main_url: https://weihnachtsmarkt.ms/
  source_url: https://github.com/codeformuenster/weihnachtsmarkt
  categories:
    - Gallery
    - Food
  built_by: Code for Münster during MSHACK18
  featured: false
- title: Code Championship
  description: >
    Competitive coding competitions for students from 3rd to 8th grade. Code is Sport.
  url: https://www.codechampionship.com
  main_url: https://www.codechampionship.com
  categories:
    - Learning
    - Education
    - Sports
  built_by: Abamath LLC
  built_by_url: https://www.abamath.com
  featured: false
- title: Wieden+Kennedy
  description: >
    Wieden+Kennedy is an independent, global creative company.
  categories:
    - Technology
    - Web Development
    - Agency
    - Marketing
  url: https://www.wk.com
  main_url: https://www.wk.com
  built_by: Wieden Kennedy
  built_by_url: https://www.wk.com/about/
  featured: false
- title: Testing JavaScript
  description: >
    This course will teach you the fundamentals of testing your JavaScript applications using eslint, Flow, Jest, and Cypress.
  url: https://testingjavascript.com/
  main_url: https://testingjavascript.com/
  categories:
    - Learning
    - Education
    - JavaScript
  built_by: Kent C. Dodds
  built_by_url: https://kentcdodds.com/
  featured: false
- title: Use Hooks
  description: >
    One new React Hook recipe every day.
  url: https://usehooks.com/
  main_url: https://usehooks.com/
  categories:
    - Learning
  built_by: Gabe Ragland
  built_by_url: https://twitter.com/gabe_ragland
  featured: false
- title: Ambassador
  url: https://www.getambassador.io
  main_url: https://www.getambassador.io
  description: >
    Open source, Kubernetes-native API Gateway for microservices built on Envoy.
  categories:
    - Open Source
    - Documentation
    - Technology
  built_by: Datawire
  built_by_url: https://www.datawire.io
  featured: false
- title: Clubhouse
  main_url: https://clubhouse.io
  url: https://clubhouse.io
  description: >
    The intuitive and powerful project management platform loved by software teams of all sizes. Built with Gatsby v2 and Prismic
  categories:
    - Technology
    - Blog
    - Productivity
    - Community
    - Design
    - Open Source
  built_by: Ueno.
  built_by_url: https://ueno.co
  featured: false
- title: Asian Art Collection
  url: http://artmuseum.princeton.edu/asian-art/
  main_url: http://artmuseum.princeton.edu/asian-art/
  description: >
    Princeton University has a branch dealing with state of art.They have showcased ore than 6,000 works of Asian art are presented alongside ongoing curatorial and scholarly research
  categories:
    - Marketing
  featured: false
- title: QHacks
  url: https://qhacks.io
  main_url: https://qhacks.io
  source_url: https://github.com/qhacks/qhacks-website
  description: >
    QHacks is Queen’s University’s annual hackathon! QHacks was founded in 2016 with a mission to advocate and incubate the tech community at Queen’s University and throughout Canada.
  categories:
    - Education
    - Technology
    - Podcast
  featured: false
- title: Tyler McGinnis
  url: https://tylermcginnis.com/
  main_url: https://tylermcginnis.com/
  description: >
    The linear, course based approach to learning web technologies.
  categories:
    - Education
    - Technology
    - Podcast
    - Web Development
  featured: false
- title: a11y with Lindsey
  url: https://www.a11ywithlindsey.com/
  main_url: https://www.a11ywithlindsey.com/
  source_url: https://github.com/lkopacz/a11y-with-lindsey
  description: >
    To help developers navigate accessibility jargon, write better code, and to empower them to make their Internet, Everyone's Internet.
  categories:
    - Education
    - Blog
    - Technology
  built_by: Lindsey Kopacz
  built_by_url: https://twitter.com/littlekope0903
  featured: false
- title: DEKEMA
  url: https://www.dekema.com/
  main_url: https://www.dekema.com/
  description: >
    Worldclass crafting: Furnace, fervor, fulfillment. Delivering highest demand for future craftsmanship. Built using Gatsby v2 and Prismic.
  categories:
    - Healthcare
    - Science
    - Technology
  built_by: Crisp Studio
  built_by_url: https://crisp.studio
  featured: false
- title: Ramón Chancay
  description: >-
    Front-end / Back-end Developer in Guayaquil Ecuador.
    Currently at Everymundo, previously at El Universo.
    I enjoy teaching and sharing what I know.
    I give professional advice to developers and companies.
    My wife and my children are everything in my life.
  main_url: https://ramonchancay.me/
  url: https://ramonchancay.me/
  source_url: https://github.com/devrchancay/personal-site
  featured: false
  categories:
    - Blog
    - Technology
    - Web Development
  built_by: Ramón Chancay
  built_by_url: https://ramonchancay.me/
- title: Acclimate Consulting
  main_url: https://www.acclimate.io/
  url: https://www.acclimate.io/
  description: >-
    Acclimate is a consulting firm that puts organizations back in control with data-driven strategies and full-stack applications.
  categories:
    - Technology
    - Consulting
  built_by: Andrew Wilson
  built_by_url: https://github.com/andwilson
  featured: false
- title: Flyright
  url: https://flyright.co/
  main_url: https://flyright.co/
  description: >-
    Flyright curates everything you need for international travel in one tidy place 💜
  categories:
    - Technology
    - App
  built_by: Ty Hopp
  built_by_url: https://github.com/tyhopp
  featured: false
- title: Vets Who Code
  url: https://vetswhocode.io/
  main_url: https://vetswhocode.io/
  description: >-
    VetsWhoCode is a non-profit organization dedicated to training military veterans & giving them the skills they need transition into tech careers.
  categories:
    - Technology
    - Nonprofit
  featured: false
- title: Patreon Blog
  url: https://blog.patreon.com/
  main_url: https://blog.patreon.com/
  description: >-
    Official blog of Patreon.com
  categories:
    - Blog
  featured: false
- title: Full Beaker
  url: https://fullbeaker.com/
  main_url: https://fullbeaker.com/
  description: >-
    Full Beaker provides independent advice online about careers and home ownership, and connect anyone who asks with companies that can help them.
  categories:
    - Consulting
  featured: false
- title: Citywide Holdup
  url: https://citywideholdup.org/
  main_url: https://citywideholdup.org/
  description: >-
    Citywide Holdup is an annual fundraising event held around early November in the city of Austin, TX hosted by the Texas Wranglers benefitting Easter Seals of Central Texas, a non-profit organization that provides exceptional services, education, outreach and advocacy so that people with disabilities can live, learn, work and play in our communities.
  categories:
    - Nonprofit
    - Event
  built_by: Cameron Rison
  built_by_url: https://github.com/killakam3084
  featured: false
- title: Dawn Labs
  url: https://dawnlabs.io
  main_url: https://dawnlabs.io
  description: >-
    Thoughtful products for inspired teams. With a holistic approach to engineering and design, we partner with startups and enterprises to build for the digital era.
  categories:
    - Technology
    - Agency
    - Web Development
  featured: false
- title: COOP by Ryder
  url: https://coop.com/
  main_url: https://coop.com/
  description: >
    COOP is a platform that connects fleet managers that have idle vehicles to businesses that are looking to rent vehicles. COOP simplifies the process and paperwork required to safely share vehicles between business owners.
  categories:
    - Marketing
  built_by: Crispin Porter Bogusky
  built_by_url: http://www.cpbgroup.com/
  featured: false
- title: Propapanda
  url: https://propapanda.eu/
  main_url: https://propapanda.eu/
  description: >
    Is a creative production house based in Tallinn, Estonia. We produce music videos, commercials, films and campaigns – from scratch to finish.
  categories:
    - Video
    - Portfolio
    - Agency
    - Media
  built_by: Henry Kehlmann
  built_by_url: https://github.com/madhenry/
  featured: false
- title: JAMstack.paris
  url: https://jamstack.paris/
  main_url: https://jamstack.paris/
  source_url: https://github.com/JAMstack-paris/jamstack.paris
  description: >
    JAMstack-focused, bi-monthly meetup in Paris
  categories:
    - Web Development
  built_by: Matthieu Auger & Nicolas Goutay
  built_by_url: https://github.com/JAMstack-paris
  featured: false
- title: DexWallet - The only Wallet you need by Dexlab
  main_url: https://www.dexwallet.io/
  url: https://www.dexwallet.io/
  source_url: https://github.com/dexlab-io/DexWallet-website
  featured: false
  description: >-
    DexWallet is a secure, multi-chain, mobile wallet with an upcoming one-click exchange for mobile.
  categories:
    - App
    - Open Source
  built_by: DexLab
  built_by_url: https://github.com/dexlab-io
- title: Kings Valley Paving
  url: https://kingsvalleypaving.com
  main_url: https://kingsvalleypaving.com
  description: >
    Kings Valley Paving is an asphalt, paving and concrete company serving the commercial, residential and industrial sectors in the Greater Toronto Area. Site designed by Stephen Bell.
  categories:
    - Marketing
  built_by: Michael Uloth
  built_by_url: https://www.michaeluloth.com
  featured: false
- title: Peter Barrett
  url: https://www.peterbarrett.ca
  main_url: https://www.peterbarrett.ca
  description: >
    Peter Barrett is a Canadian baritone from Newfoundland and Labrador who performs opera and concert repertoire in Canada, the U.S. and around the world. Site designed by Stephen Bell.
  categories:
    - Portfolio
    - Music
  built_by: Michael Uloth
  built_by_url: https://www.michaeluloth.com
  featured: false
- title: NARCAN
  main_url: https://www.narcan.com
  url: https://www.narcan.com
  description: >
    NARCAN Nasal Spray is the first and only FDA-approved nasal form of naloxone for the emergency treatment of a known or suspected opioid overdose.
  categories:
    - Healthcare
  built_by: NARCAN
  built_by_url: https://www.narcan.com
  featured: false
- title: Ritual
  main_url: https://ritual.com
  url: https://ritual.com
  description: >
    Ritual started with a simple question, what exactly is in women's multivitamins? This is the story of what happened when our founder Kat started searching for answers — the story of Ritual.
  categories:
    - Healthcare
  built_by: Ritual
  built_by_url: https://ritual.com
  featured: false
- title: Truebill
  main_url: https://www.truebill.com
  url: https://www.truebill.com
  description: >
    Truebill empowers you to take control of your money.
  categories:
    - Finance
  built_by: Truebill
  built_by_url: https://www.truebill.com
  featured: false
- title: Smartling
  main_url: https://www.smartling.com
  url: https://www.smartling.com
  description: >
    Smartling enables you to automate, manage, and professionally translate content so that you can do more with less.
  categories:
    - Marketing
  built_by: Smartling
  built_by_url: https://www.smartling.com
  featured: false
- title: Clear
  main_url: https://www.clearme.com
  url: https://www.clearme.com
  description: >
    At clear, we’re working toward a future where you are your ID, enabling you to lead an unstoppable life.
  categories:
    - Security
  built_by: Clear
  built_by_url: https://www.clearme.com
  featured: false
- title: VS Code Rocks
  main_url: https://vscode.rocks
  url: https://vscode.rocks
  source_url: https://github.com/lannonbr/vscode-rocks
  featured: false
  description: >
    VS Code Rocks is a place for weekly news on the newest features and updates to Visual Studio Code as well as trending extensions and neat tricks to continually improve your VS Code skills.
  categories:
    - Open Source
    - Blog
    - Web Development
  built_by: Benjamin Lannon
  built_by_url: https://github.com/lannonbr
- title: Particle
  main_url: https://www.particle.io
  url: https://www.particle.io
  featured: false
  description: Particle is a fully-integrated IoT platform that offers everything you need to deploy an IoT product.
  categories:
    - Marketing
- title: freeCodeCamp curriculum
  main_url: https://learn.freecodecamp.org
  url: https://learn.freecodecamp.org
  featured: false
  description: Learn to code with free online courses, programming projects, and interview preparation for developer jobs.
  categories:
    - Web Development
    - Learning
- title: Tandem
  main_url: https://www.tandem.co.uk
  url: https://www.tandem.co.uk
  description: >
    We're on a mission to free you of money misery. Our app, card and savings account are designed to help you spend less time worrying about money and more time enjoying life.
  categories:
    - Finance
    - App
  built_by: Tandem
  built_by_url: https://github.com/tandembank
  featured: false
- title: Monbanquet.fr
  main_url: https://monbanquet.fr
  url: https://monbanquet.fr
  description: >
    Give your corporate events the food and quality it deserves, thanks to the know-how of the best local artisans.
  categories:
    - E-commerce
    - Food
    - Event
  built_by: Monbanquet.fr
  built_by_url: https://github.com/monbanquet
  featured: false
- title: The Leaky Cauldron Blog
  url: https://theleakycauldronblog.com
  main_url: https://theleakycauldronblog.com
  source_url: https://github.com/v4iv/theleakycauldronblog
  description: >
    A Brew of Awesomeness with a Pinch of Magic...
  categories:
    - Blog
  built_by: Vaibhav Sharma
  built_by_url: https://github.com/v4iv
  featured: false
- title: Wild Drop Surf Camp
  main_url: https://wilddropsurfcamp.com
  url: https://wilddropsurfcamp.com
  description: >
    Welcome to Portugal's best kept secret and be amazed with our nature. Here you can explore, surf, taste the world's best gastronomy and wine, feel the North Canyon's power with the biggest waves in the world and so many other amazing things. Find us, discover yourself!
  categories:
    - Travel
  built_by: Samuel Fialho
  built_by_url: https://samuelfialho.com
  featured: false
- title: JoinUp HR chatbot
  url: https://www.joinup.io
  main_url: https://www.joinup.io
  description: Custom HR chatbot for better candidate experience
  categories:
    - App
    - Technology
  featured: false
- title: JDCastro Web Design & Development
  main_url: https://jacobdcastro.com
  url: https://jacobdcastro.com
  source_url: https://github.com/jacobdcastro/personal-site
  featured: false
  description: >
    A small business site for freelance web designer and developer Jacob D. Castro. Includes professional blog, contact forms, and soon-to-come portfolio of sites for clients. Need a new website or an extra developer to share the workload? Feel free to check out the website!
  categories:
    - Blog
    - Portfolio
    - Business
    - Freelance
  built_by: Jacob D. Castro
  built_by_url: https://twitter.com/jacobdcastro
- title: Gatsby Tutorials
  main_url: https://www.gatsbytutorials.com
  url: https://www.gatsbytutorials.com
  source_url: https://github.com/ooloth/gatsby-tutorials
  featured: false
  description: >
    Gatsby Tutorials is a community-updated list of video, audio and written tutorials to help you learn GatsbyJS.
  categories:
    - Web Development
    - Education
    - Open Source
  built_by: Michael Uloth
  built_by_url: https://www.michaeluloth.com
- title: Grooovinger
  url: https://www.grooovinger.com
  main_url: https://www.grooovinger.com
  description: >
    Martin Grubinger, a web developer from Austria
  categories:
    - Portfolio
    - Web Development
  built_by: Martin Grubinger
  built_by_url: https://www.grooovinger.com
  featured: false
- title: LXDX - the Crypto Derivatives Exchange
  main_url: https://www.lxdx.co/
  url: https://www.lxdx.co/
  description: >
    LXDX is the world's fastest crypto exchange. Our mission is to bring innovative financial products to retail crypto investors, providing access to the same speed and scalability that institutional investors already depend on us to deliver each and every day.
  categories:
    - Marketing
    - Finance
  built_by: Corey Ward
  built_by_url: http://www.coreyward.me/
  featured: false
- title: Kyle McDonald
  url: https://kylemcd.com
  main_url: https://kylemcd.com
  source_url: https://github.com/kylemcd/personal-site-react
  description: >
    Personal site + blog for Kyle McDonald
  categories:
    - Blog
  built_by: Kyle McDonald
  built_by_url: https://kylemcd.com
  featured: false
- title: VSCode Power User Course
  main_url: https://VSCode.pro
  url: https://VSCode.pro
  description: >
    After 10 years with Sublime, I switched to VSCode. Love it. Spent 1000+ hours building a premium video course to help you switch today. 200+ power user tips & tricks turn you into a VSCode.pro
  categories:
    - Education
    - Learning
    - E-commerce
    - Marketing
    - Technology
    - Web Development
  built_by: Ahmad Awais
  built_by_url: https://twitter.com/MrAhmadAwais/
  featured: false
- title: Thijs Koerselman Portfolio
  main_url: https://www.vauxlab.com
  url: https://www.vauxlab.com
  featured: false
  description: >
    Portfolio of Thijs Koerselman. A freelance software engineer, full-stack web developer and sound designer.
  categories:
    - Portfolio
    - Business
    - Freelance
    - Technology
    - Web Development
    - Music
- title: Ad Hoc Homework
  main_url: https://homework.adhoc.team
  url: https://homework.adhoc.team
  description: >
    Ad Hoc builds government digital services that are fast, efficient, and usable by everyone. Ad Hoc Homework is a collection of coding and design challenges for candidates applying to our open positions.
  categories:
    - Web Development
    - Government
    - Healthcare
    - Programming
  built_by_url: https://adhoc.team
  featured: false
- title: Birra Napoli
  main_url: http://www.birranapoli.it
  url: http://www.birranapoli.it
  built_by: Ribrain
  built_by_url: https://www.ribrainstudio.com
  featured: false
  description: >
    Birra Napoli official site
  categories:
    - Landing Page
    - Business
    - Food
- title: Satispay
  url: https://www.satispay.com
  main_url: https://www.satispay.com
  categories:
    - Business
    - Finance
    - Technology
  built_by: Satispay
  built_by_url: https://www.satispay.com
  featured: false
- title: The Movie Database - Gatsby
  url: https://tmdb.lekoarts.de
  main_url: https://tmdb.lekoarts.de
  source_url: https://github.com/LekoArts/gatsby-source-tmdb-example
  categories:
    - Open Source
    - Entertainment
    - Gallery
  featured: false
  built_by: LekoArts
  built_by_url: https://github.com/LekoArts
  description: >
    Source from The Movie Database (TMDb) API (v3) in Gatsby. This example is built with react-spring, React hooks and react-tabs and showcases the gatsby-source-tmdb plugin. It also has some client-only paths and uses gatsby-image.
- title: LANDR - Creative Tools for Musicians
  url: https://www.landr.com/
  main_url: https://www.landr.com/en/
  categories:
    - Music
    - Technology
    - Business
    - Entrepreneurship
    - Freelance
    - Marketing
    - Media
  featured: false
  built_by: LANDR
  built_by_url: https://twitter.com/landr_music
  description: >
    Marketing website built for LANDR. LANDR is a web application that provides tools for musicians to master their music (using artificial intelligence), collaborate with other musicians, and distribute their music to multiple platforms.
- title: ClinicJS
  url: https://clinicjs.org/
  main_url: https://clinicjs.org/
  categories:
    - Technology
    - Documentation
  featured: false
  built_by: NearForm
  built_by_url: https://www.nearform.com/
  description: >
    Tools to help diagnose and pinpoint Node.js performance issues.
- title: KOBIT
  main_url: https://kobit.in
  url: https://kobit.in
  description: Automated Google Analytics Report with everything you need and more
  featured: false
  categories:
    - Marketing
    - Blog
  built_by: mottox2
  built_by_url: https://mottox2.com
- title: Aleksander Hansson
  main_url: https://ahansson.com
  url: https://ahansson.com
  featured: false
  description: >
    Portfolio website for Aleksander Hansson
  categories:
    - Portfolio
    - Business
    - Freelance
    - Technology
    - Web Development
    - Consulting
  built_by: Aleksander Hansson
  built_by_url: https://www.linkedin.com/in/aleksanderhansson/
- title: Surfing Nosara
  main_url: https://www.surfingnosara.com
  url: https://www.surfingnosara.com
  description: Real estate, vacation, and surf report hub for Nosara, Costa Rica
  featured: false
  categories:
    - Business
    - Blog
    - Gallery
    - Marketing
  built_by: Desarol
  built_by_url: https://www.desarol.com
- title: Crispin Porter Bogusky
  url: https://cpbgroup.com/
  main_url: https://cpbgroup.com/
  description: >
    We solve the world’s toughest communications problems with the most quantifiably potent creative assets.
  categories:
    - Agency
    - Design
    - Marketing
  built_by: Crispin Porter Bogusky
  built_by_url: https://cpbgroup.com/
  featured: false
- title: graphene-python
  url: https://graphene-python.org
  main_url: https://graphene-python.org
  description: Graphene is a collaboratively funded project.Graphene-Python is a library for building GraphQL APIs in Python easily.
  categories:
    - Library
    - API
    - Documentation
  featured: false
- title: Engel & Völkers Ibiza Holiday Rentals
  main_url: https://www.ev-ibiza.com/
  url: https://www.ev-ibiza.com/
  featured: false
  built_by: Ventura Digitalagentur
  description: >
    Engel & Völkers, one of the most successful real estate agencies in the world, offers luxury holiday villas to rent in Ibiza.
  categories:
    - Travel
- title: Sylvain Hamann's personal website
  url: https://shamann.fr
  main_url: https://shamann.fr
  source_url: https://github.com/sylvhama/shamann-gatsby/
  description: >
    Sylvain Hamann, web developer from France
  categories:
    - Portfolio
    - Web Development
  built_by: Sylvain Hamann
  built_by_url: https://twitter.com/sylvhama
  featured: false
- title: Luca Crea's portfolio
  main_url: https://lcrea.github.io
  url: https://lcrea.github.io
  description: >
    Portfolio and personal website of Luca Crea, an Italian software engineer.
  categories:
    - Portfolio
  built_by: Luca Crea
  built_by_url: https://github.com/lcrea
  featured: false
- title: Escalade Sports
  main_url: https://www.escaladesports.com/
  url: https://www.escaladesports.com/
  categories:
    - E-commerce
    - Sports
  built_by: Escalade Sports
  built_by_url: https://www.escaladesports.com/
  featured: false
- title: Exposify
  main_url: https://www.exposify.de/
  url: https://www.exposify.de/
  description: >
    This is our German website built with Gatsby 2.0, Emotion and styled-system.
    Exposify is a proptech startup and builds technology for real estate businesses.
    We provide our customers with an elegant agent software in combination
    with beautifully designed and fast websites.
  categories:
    - Web Development
    - Real Estate
    - Agency
    - Marketing
  built_by: Exposify
  built_by_url: https://www.exposify.de/
  featured: false
- title: Steak Point
  main_url: https://www.steakpoint.at/
  url: https://www.steakpoint.at/
  description: >
    Steak Restaurant in Vienna, Austria (Wien, Österreich).
  categories:
    - Food
  built_by: Peter Kroyer
  built_by_url: https://www.peterkroyer.at/
  featured: false
- title: Takumon blog
  main_url: https://takumon.com
  url: https://takumon.com
  source_url: https://github.com/Takumon/blog
  description: Java Engineer's tech blog.
  featured: false
  categories:
    - Blog
  built_by: Takumon
  built_by_url: https://twitter.com/inouetakumon
- title: DayThirty
  main_url: https://daythirty.com
  url: https://daythirty.com
  description: DayThirty - ideas for the new year.
  featured: false
  categories:
    - Marketing
  built_by: Jack Oliver
  built_by_url: https://twitter.com/mrjackolai
- title: TheAgencyProject
  main_url: https://theagencyproject.co
  url: https://theagencyproject.co
  description: Agency model, without agency overhead.
  categories:
    - Agency
  built_by: JV-LA
  built_by_url: https://jv-la.com
- title: Karen Hou's portfolio
  main_url: https://www.karenhou.com/
  url: https://www.karenhou.com/
  categories:
    - Portfolio
  built_by: Karen H. Developer
  built_by_url: https://github.com/karenhou
  featured: false
- title: Jean Luc Ponty
  main_url: https://ponty.com
  url: https://ponty.com
  description: Official site for Jean Luc Ponty, French virtuoso violinist and jazz composer.
  featured: false
  categories:
    - Music
    - Entertainment
  built_by: Othermachines
  built_by_url: https://othermachines.com
- title: Rosewood Family Advisors
  main_url: https://www.rfallp.com/
  url: https://www.rfallp.com/
  description: Rosewood Family Advisors LLP (Palo Alto) provides a diverse range of family office services customized for ultra high net worth individuals.
  featured: false
  categories:
    - Finance
    - Business
  built_by: Othermachines
  built_by_url: https://othermachines.com
- title: Standing By Company
  main_url: https://standingby.company
  url: https://standingby.company
  description: A brand experience design company led by Scott Mackenzie and Trent Barton.
  featured: false
  categories:
    - Design
    - Web Development
  built_by: Standing By Company
  built_by_url: https://standingby.company
- title: Ashley Thouret
  main_url: https://www.ashleythouret.com
  url: https://www.ashleythouret.com
  description: Official website of Canadian soprano Ashley Thouret. Site designed by Stephen Bell.
  categories:
    - Portfolio
    - Music
  built_by: Michael Uloth
  built_by_url: https://www.michaeluloth.com
  featured: false
- title: The AZOOR Society
  main_url: https://www.azoorsociety.org
  url: https://www.azoorsociety.org
  description: The AZOOR Society is a UK-based charity committed to promoting awareness of Acute Zonal Occult Outer Retinopathy and assisting further research. Site designed by Stephen Bell.
  categories:
    - Community
    - Nonprofit
  built_by: Michael Uloth
  built_by_url: https://www.michaeluloth.com
  featured: false
- title: Gábor Fűzy pianist
  main_url: https://pianobar.hu
  url: https://pianobar.hu
  description: Gábor Fűzy pianist's official website built with Gatsby v2.
  categories:
    - Music
  built_by: Zoltán Bedi
  built_by_url: https://github.com/B3zo0
  featured: false
- title: Logicwind
  main_url: https://logicwind.com
  url: https://logicwind.com
  description: Website of Logicwind - JavaScript experts, Technology development agency & consulting.
  featured: false
  categories:
    - Portfolio
    - Agency
    - Web Development
    - Consulting
  built_by: Logicwind
  built_by_url: https://www.logicwind.com
- title: ContactBook.app
  main_url: https://contactbook.app
  url: https://contactbook.app
  description: Seamlessly share Contacts with G Suite team members
  featured: false
  categories:
    - Landing Page
    - Blog
  built_by: Logicwind
  built_by_url: https://www.logicwind.com
- title: Waterscapes
  main_url: https://waterscap.es
  url: https://waterscap.es/lake-monteynard/
  source_url: https://github.com/gaelbillon/Waterscapes-Gatsby-site
  description: Waterscap.es is a directory of bodies of water (creeks, ponds, waterfalls, lakes, etc) with information about each place such as how to get there, hike time, activities and photos and a map displayed with the Mapbox GL SJ npm package. It was developed with the goal of learning Gatsby. This website is based on the gatsby-contentful-starter and uses Contentful as CMS. It is hosted on Netlify. Hooks are setup with Bitbucket and Contentful to trigger a new build upon code or content changes. The data on Waterscap.es is a mix of original content and informations from the internets gathered and put together.
  categories:
    - Directory
    - Photography
    - Travel
  built_by: Gaël Billon
  built_by_url: https://gaelbillon.com
  featured: false
- title: Packrs
  url: https://www.packrs.co/
  main_url: https://www.packrs.co/
  description: >
    Packrs is a local delivery platform, one spot for all your daily requirements. On a single tap get everything you need at your doorstep.
  categories:
    - Marketing
    - Landing Page
    - Entrepreneurship
  built_by: Vipin Kumar Rawat
  built_by_url: https://github.com/aesthytik
  featured: false
- title: HyakuninIsshu
  main_url: https://hyakuninanki.net
  url: https://hyakuninanki.net
  source_url: https://github.com/rei-m/web_hyakuninisshu
  description: >
    HyakuninIsshu is a traditional Japanese card game.
  categories:
    - Education
    - Gallery
    - Entertainment
  built_by: Rei Matsushita
  built_by_url: https://github.com/rei-m/
  featured: false
- title: WQU Partners
  main_url: https://partners.wqu.org/
  url: https://partners.wqu.org/
  featured: false
  categories:
    - Marketing
    - Education
    - Landing Page
  built_by: Corey Ward
  built_by_url: http://www.coreyward.me/
- title: Federico Giacone
  url: https://federico.giac.one/
  main_url: https://federico.giac.one
  source_url: https://github.com/leopuleo/federico.giac.one
  description: >
    Digital portfolio for Italian Architect Federico Giacone.
  categories:
    - Portfolio
    - Gallery
  built_by: Leonardo Giacone
  built_by_url: https://github.com/leopuleo
  featured: false
- title: Station
  url: https://getstation.com/
  main_url: https://getstation.com/
  description: Station is the first smart browser for busy people. A single place for all of your web applications.
  categories:
    - Technology
    - Web Development
    - Productivity
  featured: false
- title: Vyron Vasileiadis
  url: https://fedonman.com/
  main_url: https://fedonman.com
  source_url: https://github.com/fedonman/fedonman-website
  description: Personal space of Vyron Vasileiadis aka fedonman, a Web & IoT Developer, Educator and Entrepreneur based in Athens, Greece.
  categories:
    - Portfolio
    - Technology
    - Web Development
    - Education
  built_by: Vyron Vasileiadis
  built_by_url: https://github.com/fedonman
- title: Fabien Champigny
  url: https://www.champigny.name/
  main_url: https://www.champigny.name/
  built_by_url: https://www.champigny.name/
  description: Fabien Champigny's personal blog. Entrepreneur, hacker and loves street photo.
  categories:
    - Blog
    - Gallery
    - Photography
    - Productivity
    - Entrepreneurship
  featured: false
- title: Alex Xie - Portfolio
  url: https://alexieyizhe.me/
  main_url: https://alexieyizhe.me/
  source_url: https://github.com/alexieyizhe/alexieyizhe.github.io
  description: >
    Personal website of Alex Yizhe Xie, a University of Waterloo Computer Science student and coding enthusiast.
  categories:
    - Blog
    - Portfolio
    - Web Development
  featured: false
- title: Dale Blackburn - Portfolio
  url: https://dakebl.co.uk/
  main_url: https://dakebl.co.uk/
  description: >
    Dale Blackburn's personal website and blog.
  categories:
    - Blog
    - Portfolio
    - Web Development
  featured: false
- title: Portfolio of Anthony Wiktor
  url: https://www.anthonydesigner.com/
  main_url: https://www.anthonydesigner.com/
  description: >
    Anthony Wiktor is a Webby Award-Winning Creative Director and Digital Designer twice named Hot 100 by WebDesigner Magazine. Anthony has over a decade of award-winning experience in design and has worked on projects across a diverse set of industries — from entertainment to consumer products to hospitality to technology. Anthony is a frequent lecturer at USC’s Annenberg School for Communication & Journalism and serves on the board of AIGA Los Angeles.
  categories:
    - Portfolio
    - Marketing
  built_by: Maciej Leszczyński
  built_by_url: https://twitter.com/_maciej
  featured: false
- title: Frame.io Workflow Guide
  main_url: https://workflow.frame.io
  url: https://workflow.frame.io
  description: >
    The web’s most comprehensive post-production resource, written by pro filmmakers, for pro filmmakers. Always expanding, always free.
  categories:
    - Education
  built_by: Frame.io
  built_by_url: https://frame.io
  featured: false
- title: MarcySutton.com
  main_url: https://marcysutton.com
  url: https://marcysutton.com
  description: >
    The personal website of web developer and accessibility advocate Marcy Sutton.
  categories:
    - Blog
    - Accessibility
    - Video
    - Photography
  built_by: Marcy Sutton
  built_by_url: https://marcysutton.com
  featured: true
- title: WPGraphQL Docs
  main_url: https://docs.wpgraphql.com
  url: https://docs.wpgraphql.com
  description: >
    Documentation for WPGraphQL, a free open-source WordPress plugin that provides an extendable GraphQL schema and API for any WordPress site.
  categories:
    - API
    - Documentation
    - Technology
    - Web Development
    - WordPress
  built_by: WPGraphQL
  built_by_url: https://wpgraphql.com
  featured: false
- title: Shine Lawyers
  main_url: https://www.shine.com.au
  url: https://www.shine.com.au
  description: >
    Shine Lawyers is an Australian legal services website built with Gatsby v2, Elasticsearch, Isso, and Geolocation services.
  categories:
    - Business
    - Blog
- title: Parallel Polis Kosice
  url: https://www.paralelnapoliskosice.sk/
  main_url: https://www.paralelnapoliskosice.sk/
  source_url: https://github.com/ParalelnaPolisKE/paralelnapoliskosice.sk
  description: >
    Parallel Polis is a collective of people who want to live in a more opened world. We look for possibilities and technologies (Bitcoin, the blockchain, reputation systems and decentralized technologies in general) that open new ways, make processes easier and remove unnecessary barriers. We want to create an environment that aims at education, discovering and creating better systems for everybody who is interested in freedom and independence.
  categories:
    - Blog
    - Education
    - Technology
  built_by: Roman Vesely
  built_by_url: https://romanvesely.
  featured: false
- title: Unda Solutions
  url: https://unda.com.au
  main_url: https://unda.com.au
  description: >
    A custom web application development company in Perth, WA
  categories:
    - Business
    - Freelance
    - Web Development
    - Technology
  featured: false
- title: BIGBrave
  main_url: https://bigbrave.digital
  url: https://bigbrave.digital
  description: >
    BIGBrave is a strategic design firm. We partner with our clients, big and small, to design & create human-centered brands, products, services and systems that are simple, beautiful and easy to use.
  categories:
    - Agency
    - Web Development
    - Marketing
    - Technology
    - WordPress
  built_by: Francois Brill | BIGBrave
  built_by_url: https://bigbrave.digital
  featured: false
- title: 5th Avenue Properties
  main_url: https://5thavenue.co.za
  url: https://5thavenue.co.za
  description: >
    5th Avenue Properties specializes in the leasing and sales of office space and industrial property. BIGBrave built the website in Gatsby with data from an API server (CRM) for all the property and consultant data, and WordPress for all the website content data and case studies. All forms on the website was also directly integrated into the CRM system to ensure no leads are lost. People cannot stop commenting on the speed of the site and the property search.
  categories:
    - Technology
    - WordPress
    - API
  built_by: Russel Povey and Francois Brill | BIGBrave
  built_by_url: https://bigbrave.digital
  featured: false
- title: Intsha Consulting
  main_url: https://intsha.co.za
  url: https://intsha.co.za
  description: >
    Intsha is a bespoke Human Resources consultancy firm offering expert Recruitment and Talent Management services in today's competitive marketplace. BIGBrave helped Intsha design and develop a bespoke online presense helping them stand out from the crowd.
  categories:
    - Consulting
    - Marketing
    - WordPress
  built_by: Evan Janovsky | BIGBrave
  built_by_url: https://bigbrave.digital
  featured: false
- title: MHW Law
  main_url: https://mhwlaw.ca
  url: https://mhwlaw.ca
  description: >
    MHW is a full service law firm that has offered legal representation and advice to clients locally and throughout British Columbia since 1984. BIGBrave helped MHW bring their website into the 21st century by offering the best and latest Gatsby site to help them stand our from the crowd.
  categories:
    - Law
    - Marketing
    - WordPress
  built_by: Evan Janovsky and Francois Brill | BIGBrave
  built_by_url: https://bigbrave.digital
  featured: false
- title: KegTracker
  main_url: https://www.kegtracker.co.za
  url: https://www.kegtracker.co.za
  description: >
    Keg Tracker is part of the Beverage Insights family and its sole aim is to provide you with the right data about your kegs to make better decisions. In today’s business landscape having the right information at your finger tips is crucial to the agility of your business.
  categories:
    - Food
    - Business
    - Technology
  built_by: Francois Brill | BIGBrave
  built_by_url: https://bigbrave.digital
  featured: false
- title: Mike Nichols
  url: https://www.mikenichols.me
  main_url: https://www.mikenichols.me
  description: >
    Portfolio site of Mike Nichols, a UX designer and product development lead.
  categories:
    - Portfolio
    - Technology
    - Web Development
  built_by: Mike Nichols
  featured: false
- title: Steve Haid
  url: https://www.stevehaid.com
  main_url: https://www.stevehaid.com
  description: >
    Steve Haid is a real estate agent and Professional Financial Planner (PFP) who has been helping clients achieve their investment goals since 2006. Site designed by Stephen Bell.
  categories:
    - Marketing
    - Real Estate
  built_by: Michael Uloth
  built_by_url: https://www.michaeluloth.com
- title: Incremental - Loyalty, Rewards and Incentive Programs
  main_url: https://www.incremental.com.au
  url: https://www.incremental.com.au
  description: >
    Sydney-based digital agency specialising in loyalty, rewards and incentive programs. WordPress backend; Cloudinary, YouTube and Hubspot form integration; query data displayed as animated SVG graphs; video background in the header.
  categories:
    - Agency
    - Portfolio
    - WordPress
  built_by: Incremental
  built_by_url: https://www.incremental.com.au
  featured: false
- title: Technica11y
  main_url: https://www.technica11y.org
  url: https://www.technica11y.org
  description: >
    Discussing challenges in technical accessibility.
  categories:
    - Accessibility
    - Education
    - Video
  built_by: Tenon.io
  built_by_url: https://tenon.io
  featured: false
- title: Matthew Secrist
  main_url: https://www.matthewsecrist.net
  url: https://www.matthewsecrist.net
  source_url: https://github.com/matthewsecrist/v3
  description: >
    Matthew Secrist's personal portfolio using Gatsby, Prismic and Styled-Components.
  categories:
    - Portfolio
    - Technology
    - Web Development
  built_by: Matthew Secrist
  built_by_url: https://www.matthewsecrist.net
  featured: false
- title: Node.js Dev
  main_url: https://nodejs.dev
  url: https://nodejs.dev
  source_url: https://github.com/nodejs/nodejs.dev
  description: >
    Node.js Foundation Website.
  categories:
    - Documentation
    - Web Development
  built_by: Node.js Website Redesign Working Group
  built_by_url: https://github.com/nodejs/website-redesign
  featured: false
- title: Sheffielders
  main_url: https://sheffielders.org
  url: https://sheffielders.org
  source_url: https://github.com/davemullenjnr/sheffielders
  description: >
    A collective of businesses, creatives, and projects based in Sheffield, UK.
  categories:
    - Directory
  built_by: Dave Mullen Jnr
  built_by_url: https://davemullenjnr.co.uk
  featured: false
- title: Stealth Labs
  url: https://stealthlabs.io
  main_url: https://stealthlabs.io
  description: >
    We design and develop for the web, mobile and desktop
  categories:
    - Portfolio
    - Web Development
  built_by: Edvins Antonovs
  built_by_url: https://edvins.io
  featured: false
- title: Constanzia Yurashko
  main_url: https://www.constanziayurashko.com
  url: https://www.constanziayurashko.com
  description: >
    Exclusive women's ready-to-wear fashion by designer Constanzia Yurashko.
  categories:
    - Portfolio
  built_by: Maxim Andries
  featured: false
- title: Algolia
  url: https://algolia.com
  main_url: https://algolia.com
  description: >
    Algolia helps businesses across industries quickly create relevant, scalable, and lightning fast search and discovery experiences.
  categories:
    - Web Development
    - Technology
    - Open Source
    - Featured
  built_by: Algolia
  featured: true
- title: GVD Renovations
  url: https://www.gvdrenovationsinc.com/
  main_url: https://www.gvdrenovationsinc.com/
  description: >
    GVD Renovations is a home improvement contractor with a well known reputation as a professional, quality contractor in California.
  categories:
    - Business
  built_by: David Krasniy
  built_by_url: http://dkrasniy.com
  featured: false
- title: Styled System
  url: https://styled-system.com/
  main_url: https://styled-system.com/
  source_url: https://github.com/styled-system/styled-system/tree/master/docs
  description: >
    Style props for rapid UI development.
  categories:
    - Design System
  built_by: Brent Jackson
  built_by_url: https://jxnblk.com/
- title: Timehacker
  url: https://timehacker.app
  main_url: https://timehacker.app
  description: >
    Procrastination killer, automatic time tracking app to skyrocket your productivity
  categories:
    - Productivity
    - App
    - Technology
    - Marketing
    - Landing Page
  built_by: timehackers
  featured: false
- title: Little & Big
  main_url: https://www.littleandbig.com.au/
  url: https://www.littleandbig.com.au/
  description: >
    Little & Big exists with the aim to create Websites, Apps, E-commerce stores
    that are consistently unique and thoughtfully crafted, every time.
  categories:
    - Agency
    - Design
    - Web Development
    - Portfolio
  built_by: Little & Big
  built_by_url: https://www.littleandbig.com.au/
  featured: false
- title: Cat Knows
  main_url: https://catnose99.com/
  url: https://catnose99.com/
  description: >
    Personal blog built with Gatsby v2.
  categories:
    - Blog
    - Web Development
  built_by: CatNose
  built_by_url: https://twitter.com/catnose99
  featured: false
- title: just some dev
  url: https://www.iamdeveloper.com
  main_url: https://www.iamdeveloper.com
  source_url: https://github.com/nickytonline/www.iamdeveloper.com
  description: >
    Just some software developer writing things ✏️
  categories:
    - Blog
  built_by: Nick Taylor
  built_by_url: https://www.iamdeveloper.com
  featured: false
- title: Keziah Moselle Blog
  url: https://blog.keziahmoselle.fr/
  main_url: https://blog.keziahmoselle.fr/
  source_url: https://github.com/KeziahMoselle/blog.keziahmoselle.fr
  description: >
    ✍️ A place to share my thoughts.
  categories:
    - Blog
  built_by: Keziah Moselle
  built_by_url: https://keziahmoselle.fr/
- title: xfuture's blog
  url: https://www.xfuture-blog.com/
  main_url: https://www.xfuture-blog.com/
  source_url: https://github.com/xFuture603/xfuture-blog
  description: >
    A blog about Devops, Web development, and my insights as a systems engineer.
  categories:
    - Blog
  built_by: Daniel Uhlmann
  built_by_url: https://www.xfuture-blog.com/
- title: Mayne's Blog
  main_url: https://gine.me/
  url: https://gine.me/page/1
  source_url: https://github.com/mayneyao/gine-blog
  featured: false
  categories:
    - Blog
    - Web Development
- title: Bakedbird
  url: https://bakedbird.com
  main_url: https://bakedbird.com
  description: >
    Eleftherios Psitopoulos - A frontend developer from Greece ☕
  categories:
    - Portfolio
    - Blog
  built_by: Eleftherios Psitopoulos
  built_by_url: https://bakedbird.com
- title: Aravind Balla
  url: https://aravindballa.com
  main_url: https://aravindballa.com
  source_url: https://github.com/aravindballa/website2017
  description: >
    Personal portfolio of Aravind Balla
  categories:
    - Portfolio
    - Blog
    - Web Development
  built_by: Aravind Balla
  built_by_url: https://aravindballa.com
- title: Kaleb McKelvey
  url: https://kalebmckelvey.com
  main_url: https://kalebmckelvey.com
  source_url: https://github.com/avatar-kaleb/kalebmckelvey-site
  description: >
    Personal portfolio of Kaleb McKelvey!
  categories:
    - Blog
    - Portfolio
  built_by: Kaleb McKelvey
  built_by_url: https://kalebmckelvey.com
  featured: false
- title: Michal Czaplinski
  url: https://czaplinski.io
  main_url: https://czaplinski.io
  source_url: https://github.com/michalczaplinski/michalczaplinski.github.io
  description: >
    Michal Czaplinski is a full-stack developer 🚀
  categories:
    - Portfolio
    - Web Development
  built_by: Michal Czaplinski mmczaplinski@gmail.com
  built_by_url: https://czaplinski.io
  featured: false
- title: Interactive Investor (ii)
  url: https://www.ii.co.uk
  main_url: https://www.ii.co.uk
  description: >
    Hybrid (static/dynamic) Gatsby web app for ii's free research, news and analysis, discussion and product marketing site.
  categories:
    - Business
    - Finance
    - Technology
  built_by: Interactive Investor (ii)
  built_by_url: https://www.ii.co.uk
  featured: false
- title: Weingut Goeschl
  url: https://www.weingut-goeschl.at/
  main_url: https://www.weingut-goeschl.at/
  description: >
    Weingut Goeschl is a family winery located in Gols, Burgenland in Austria (Österreich)
  categories:
    - E-commerce
    - Business
  built_by: Peter Kroyer
  built_by_url: https://www.peterkroyer.at/
  featured: false
- title: Hash Tech Guru
  url: https://hashtech.guru
  main_url: https://hashtech.guru
  description: >
    Software Development Training School and Tech Blog
  categories:
    - Blog
    - Education
  built_by: Htet Wai Yan Soe
  built_by_url: https://github.com/johnreginald
- title: AquaGruppen Vattenfilter
  url: https://aquagruppen.se
  main_url: https://aquagruppen.se/
  description: >
    Water filter and water treatment products in Sweden
  categories:
    - Business
    - Technology
  built_by: Johan Eliasson
  built_by_url: https://github.com/elitan
  featured: false
- title: Josef Aidt
  url: https://josefaidt.dev
  main_url: https://josefaidt.dev
  source_url: https://github.com/josefaidt/josefaidt.github.io
  description: >
    Personal website, blog, portfolio for Josef Aidt
  categories:
    - Portfolio
    - Blog
    - Web Development
  built_by: Josef Aidt
  built_by_url: https://twitter.com/garlicbred
- title: How To egghead
  main_url: https://howtoegghead.com/
  url: https://howtoegghead.com/
  source_url: https://github.com/eggheadio/how-to-egghead
  featured: false
  built_by: egghead.io
  built_by_url: https://egghead.io
  description: >
    How to become an egghead instructor or reviewer
  categories:
    - Documentation
    - Education
- title: Sherpalo Ventures
  main_url: https://www.sherpalo.com/
  url: https://www.sherpalo.com/
  featured: false
  categories:
    - Finance
    - Business
    - Technology
  built_by: Othermachines
  built_by_url: https://othermachines.com
- title: WrapCode
  url: https://www.wrapcode.com
  main_url: https://www.wrapcode.com
  description: >
    A full stack blog on Microsoft Azure, JavaScript, DevOps, AI and Bots.
  categories:
    - Blog
    - Technology
    - Web Development
  built_by: Rahul P
  built_by_url: https://twitter.com/_rahulpp
  featured: false
- title: Kirankumar Ambati's Portfolio
  url: https://www.kirankumarambati.me
  main_url: https://www.kirankumarambati.me
  description: >
    Personal website, blog, portfolio of Kirankumar Ambati
  categories:
    - Blog
    - Portfolio
    - Web Development
  built_by: Kirankumar Ambati
  built_by_url: https://github.com/kirankumarambati
  featured: false
- title: Rou Hun Fan's portfolio
  main_url: https://flowen.me
  url: https://flowen.me
  description: >
    Portfolio of creative developer Rou Hun Fan. Built with Gatsby v2 &amp; Greensock drawSVG.
  categories:
    - Portfolio
  built_by: Rou Hun Fan Developer
  built_by_url: https://flowen.me
  featured: false
- title: chadly.net
  url: https://www.chadly.net
  main_url: https://www.chadly.net
  source_url: https://github.com/chadly/chadly.net
  description: >
    Personal tech blog by Chad Lee.
  categories:
    - Blog
    - Technology
    - Web Development
  built_by: Chad Lee
  built_by_url: https://github.com/chadly
  featured: false
- title: CivicSource
  url: https://www.civicsource.com
  main_url: https://www.civicsource.com
  description: >
    Online auction site to purchase tax-distressed properties from local taxing authorities.
  categories:
    - Real Estate
    - Government
  featured: false
- title: SpotYou
  main_url: https://spotyou.joshglazer.com
  url: https://spotyou.joshglazer.com
  source_url: https://github.com/joshglazer/spotyou
  description: >
    SpotYou allows you to watch your favorite music videos on Youtube based on your Spotify Preferences
  categories:
    - Entertainment
    - Music
  built_by: Josh Glazer
  built_by_url: https://linkedin.com/in/joshglazer/
  featured: false
- title: Hesam Kaveh's blog
  description: >
    A blog with great seo that using gatsby-source-wordpress to fetch posts from backend
  main_url: https://hesamkaveh.com/
  url: https://hesamkaveh.com/
  source_url: https://github.com/hesamkaveh/sansi
  featured: false
  categories:
    - Blog
    - WordPress
- title: Oliver Gomes Portfolio
  main_url: https://oliver-gomes.github.io/v4/
  url: https://oliver-gomes.github.io/v4/
  description: >
    As an artist and a web designer/developer, I wanted to find a way to present these two portfolios in a way that made sense.  I felt with new found power of speed, Gatsby helped keep my creativity intact with amazing response and versatility. I felt my butter smooth transition felt much better in user perspective and super happy with the power of Gatsby.
  categories:
    - Portfolio
    - Web Development
    - Blog
  built_by: Oliver Gomes
  built_by_url: https://github.com/oliver-gomes
  featured: false
- title: Patrik Szewczyk
  url: https://www.szewczyk.cz/
  main_url: https://www.szewczyk.cz/
  description: >
    Patrik Szewczyk – JavaScript, TypeScript, React, Node.js developer, Redux, Reason
  categories:
    - Portfolio
  built_by: Patrik Szewczyk
  built_by_url: https://linkedin.com/in/thepatriczek/
  featured: false
- title: Jacob Cofman's Blog
  description: >
    Personal blog / portfolio about Jacob Cofman.
  main_url: https://jcofman.de/
  url: https://jcofman.de/
  source_url: https://github.com/JCofman/jc-website
  featured: false
  categories:
    - Blog
    - Portfolio
- title: re-geo
  description: >
    re-geo is react based geo cities style component.
  main_url: https://re-geo.netlify.app/
  url: https://re-geo.netlify.app/
  source_url: https://github.com/sadnessOjisan/re-geo-lp
  categories:
    - Open Source
  built_by: sadnessOjisan
  built_by_url: https://twitter.com/sadnessOjisan
  featured: false
- title: Luis Cestou Portfolio
  description: >
    Portfolio of graphic + interactive designer Luis Cestou.
  main_url: https://luiscestou.com
  url: https://luiscestou.com
  source_url: https://github.com/lcestou/luiscestou.com
  built_by: Luis Cestou contact@luiscestou.com
  built_by_url: https://luiscestou.com
  featured: false
  categories:
    - Portfolio
    - Web Development
- title: Data Hackers
  url: https://datahackers.com.br/
  main_url: https://datahackers.com.br/
  description: >
    Official website for the biggest portuguese-speaking data science community. Makes use of several data sources such as podcasts from Anchor, messages from Slack, newsletters from MailChimp and blog posts from Medium. The unique visual design also had its hurdles and was quite fun to develop!
  categories:
    - Blog
    - Education
    - Podcast
    - Technology
  built_by: Kaordica
  built_by_url: https://kaordica.design
  featured: false
- title: TROMAQ
  url: https://www.tromaq.com/
  main_url: https://www.tromaq.com/
  description: >
    TROMAQ executes earthmoving services and rents heavy machinery for construction work. Even with the lack of good photography, their new site managed to pass a solid and trustworthy feeling to visitors during testing and they're already seeing the improvement in brand awareness, being the sole player with a modern website in their industry.
  categories:
    - Marketing
  built_by: Kaordica
  built_by_url: https://kaordica.design
  featured: false
- title: Novida Consulting
  url: https://www.novidaconsultoria.com.br
  main_url: https://www.novidaconsultoria.com.br
  description: >
    Novida’s goal was to position itself as a solid, exclusive and trustworthy brand for families looking for a safe financial future… We created a narrative and visual design that highlight their exclusivity.
  categories:
    - Marketing
  built_by: Kaordica
  built_by_url: https://kaordica.design
  featured: false
- title: We Are Clarks
  url: https://www.weareclarks.com
  main_url: https://www.weareclarks.com
  source_url: https://github.com/abeaclark/weareclarks
  description: >
    A family travel blog.
  categories:
    - Blog
    - Travel
  built_by: Abe Clark
  built_by_url: https://www.linkedin.com/in/abrahamclark/
  featured: false
- title: Guillaume Briday's Blog
  main_url: https://guillaumebriday.fr/
  url: https://guillaumebriday.fr/
  source_url: https://github.com/guillaumebriday/guillaumebriday.fr
  description: >
    My personal blog built with Gatsby and Tailwind CSS.
  categories:
    - Blog
    - Web Development
    - Technology
  built_by: Guillaume Briday
  built_by_url: https://guillaumebriday.fr/
  featured: false
- title: Jean Regisser's Portfolio
  main_url: https://jeanregisser.com/
  url: https://jeanregisser.com/
  source_url: https://github.com/jeanregisser/jeanregisser.com
  featured: false
  description: >
    Portfolio of software engineer Jean Regisser.
  categories:
    - Portfolio
    - Mobile Development
  built_by: Jean Regisser
  built_by_url: https://jeanregisser.com/
- title: Chase Ohlson
  url: https://chaseohlson.com
  main_url: https://chaseohlson.com
  description: >
    Portfolio of frontend engineer & web developer Chase Ohlson.
  categories:
    - Portfolio
    - Web Development
  built_by: Chase Ohlson
  built_by_url: https://chaseohlson.com
  featured: false
- title: Zach Schnackel
  url: https://zslabs.com
  main_url: https://zslabs.com
  source_url: https://github.com/zslabs/zslabs.com
  description: >
    Portfolio site for UI/Motion Developer, Zach Schnackel.
  categories:
    - Portfolio
    - Web Development
  built_by: Zach Schnackel
  built_by_url: https://zslabs.com
- title: Gremlin
  url: https://www.gremlin.com
  main_url: https://www.gremlin.com
  description: >
    Gremlin's Failure as a Service finds weaknesses in your system before they cause problems.
  categories:
    - Marketing
- title: Headless.page
  main_url: https://headless.page/
  url: https://headless.page/
  description: >
    Headless.page is a directory of e-commerce sites featuring headless architecture, PWA features and / or the latest JavaScript technology.
  categories:
    - Directory
    - E-commerce
  built_by: Subscribe Pro
  built_by_url: https://www.subscribepro.com/
  featured: false
- title: Ouracademy
  main_url: https://our-academy.org/
  url: https://our-academy.org/
  source_url: https://github.com/ouracademy/website
  description: >
    Ouracademy is an organization that promoves the education in software development through blog posts & videos smiley.
  categories:
    - Open Source
    - Blog
    - Education
  built_by: Ouracademy
  built_by_url: https://github.com/ouracademy
  featured: false
- title: Tenon.io
  main_url: https://tenon.io
  url: https://tenon.io
  description: >
    Tenon.io is an accessibility tooling, services and consulting company.
  categories:
    - API
    - Accessibility
    - Business
    - Consulting
    - Technology
  built_by: Tenon.io
  built_by_url: https://tenon.io
  featured: false
- title: Projectival
  url: https://www.projectival.de/
  main_url: https://www.projectival.de/
  description: >
    Freelancer Online Marketing & Web Development in Cologne, Germany
  categories:
    - Freelance
    - Marketing
    - Web Development
    - Blog
    - Consulting
    - SEO
    - Business
  built_by: Sascha Klapetz
  built_by_url: https://www.projectival.de/
  featured: false
- title: Hetzner Online Community
  main_url: https://community.hetzner.com
  url: https://community.hetzner.com
  description: >
    Hetzner Online Community provides a free collection of high-quality tutorials, which are based on free and open source software, on a variety of topics such as development, system administration, and other web technology.
  categories:
    - Web Development
    - Technology
    - Programming
    - Open Source
    - Community
  built_by: Hetzner Online GmbH
  built_by_url: https://www.hetzner.com/
  featured: false
- title: AGYNAMIX
  url: https://www.agynamix.de/
  main_url: https://www.agynamix.de/
  source_url: https://github.com/tuhlmann/agynamix.de
  description: >
    Full Stack Java, Scala, Clojure, TypeScript, React Developer in Thalheim, Germany
  categories:
    - Freelance
    - Web Development
    - Programming
    - Blog
    - Consulting
    - Portfolio
    - Business
  built_by: Torsten Uhlmann
  built_by_url: https://www.agynamix.de/
  featured: false
- title: syracuse.io
  url: https://syracuse.io
  main_url: https://syracuse.io
  source_url: https://github.com/syracuseio/syracuseio/
  description: >
    Landing page for Syracuse NY Software Development Meetup Groups
  categories:
    - Community
  built_by: Benjamin Lannon
  built_by_url: https://lannonbr.com
- title: Render Documentation
  main_url: https://render.com/docs
  url: https://render.com/docs
  description: >
    Render is the easiest place to host your sites and apps. We use Gatsby for everything on https://render.com, including our documentation. The site is deployed on Render as well! We also have a guide to deploying Gatsby apps on Render: https://render.com/docs/deploy-gatsby.
  categories:
    - Web Development
    - Programming
    - Documentation
    - Technology
  built_by: Render Developers
  built_by_url: https://render.com
  featured: false
- title: prima
  url: https://www.prima.co
  main_url: https://www.prima.co
  description: >
    Discover industry-defining wellness content and trusted organic hemp CBD products safely supporting wellness, stress, mood, skin health, and balance.
  categories:
    - Blog
    - E-commerce
    - Education
  built_by: The Couch
  built_by_url: https://thecouch.nyc
- title: Gatsby Guides
  url: https://gatsbyguides.com/
  main_url: https://gatsbyguides.com/
  description: >
    Free tutorial course about using Gatsby with a CMS.
  categories:
    - Education
    - Documentation
    - Web Development
  built_by: Osio Labs
  built_by_url: https://osiolabs.com/
  featured: false
- title: Architude
  url: https://architudedesign.com
  main_url: https://architudedesign.com
  description: >
    筑冶 Architude International Design Consultants
  categories:
    - Design
    - Landing Page
    - Gallery
  built_by: Neo Nie
  built_by_url: https://github.com/nihgwu
  featured: false
- title: Arctica
  url: https://arctica.io
  main_url: https://arctica.io
  description: >
    Arctica specialises in purpose-built websites and progressive web applications with user optimal experiences, tailored to meet the objectives of your business.
  categories:
    - Portfolio
    - Agency
    - Design
    - Web Development
  built_by: Arctica
  built_by_url: https://arctica.io
  featured: false
- title: David Brookes
  url: https://davidbrookes.me
  main_url: https://davidbrookes.me
  description: >
    Specialising in crafting stylish, high performance websites and applications that get results, using the latest cutting edge web development technologies.
  categories:
    - Portfolio
    - Freelance
    - Web Development
  built_by: Arctica
  built_by_url: https://arctica.io
  featured: false
- title: Dennis Morello
  url: https://morello.dev
  main_url: https://morello.dev
  source_url: https://gitlab.com/dennismorello/dev-blog
  description: >
    morello.dev is a development and technology blog written by Dennis Morello.
  categories:
    - Blog
    - Education
    - Web Development
    - Open Source
    - Technology
  built_by: Dennis Morello
  built_by_url: https://twitter.com/dennismorello
  featured: false
- title: BaseTable
  url: https://autodesk.github.io/react-base-table/
  main_url: https://autodesk.github.io/react-base-table/
  source_url: https://github.com/Autodesk/react-base-table
  description: >
    BaseTable is a react table component to display large data set with high performance and flexibility.
  categories:
    - Web Development
    - Documentation
    - Open Source
  built_by: Neo Nie
  built_by_url: https://github.com/nihgwu
  featured: false
- title: herper.io
  url: https://herper.io/
  main_url: https://herper.io/
  description: >
    Portfolio website for Jacob Herper - a Front End Web Developer with a passion for all things digital. I have more than 10 years experience working in web development.
  categories:
    - Portfolio
    - Web Development
    - Freelance
    - Design
    - SEO
  built_by: Jacob Herper
  built_by_url: https://github.com/jakeherp
  source_url: https://github.com/jakeherp/portfolio
  featured: false
- title: Artem Sapegin Photography
  description: >
    Photography portfolio and blog of Artem Sapegin, an award-losing photographer living in Berlin, Germany. Landscapes, cityscapes and dogs.
  main_url: https://morning.photos/
  url: https://morning.photos/
  source_url: https://github.com/sapegin/morning.photos
  categories:
    - Portfolio
    - Photography
  built_by: Artem Sapegin
  built_by_url: https://github.com/sapegin
- title: Pattyrn
  main_url: https://pattyrn.com
  url: https://pattyrn.com
  description: >
    Pattyrn uses advanced machine learning AI to analyze the platform’s your teams use, making it easy to solve performance problems, reduce bottlenecks, and monitor culture health to optimize your ROI and help boost performance without causing burn out.
  categories:
    - Marketing
    - Technology
  built_by: Pattyrn
  built_by_url: https://twitter.com/Pattyrn4
  featured: false
- title: Intranet Italia Day
  main_url: https://www.intranetitaliaday.it/en
  url: https://www.intranetitaliaday.it/en
  description: >
    The Italian event dedicated to the digital workplace that focuses on planning, governance and company intranet management
  categories:
    - Event
    - Conference
  built_by: Ariadne Digital
  built_by_url: https://www.ariadnedigital.it
  featured: false
- title: Textually Stylo
  main_url: https://www.textually.net
  url: https://www.textually.net
  description: >
    Stylo Markdown writing App marketing/documentation website by Textually Inc.
  categories:
    - Marketing
    - Technology
    - Blog
    - Documentation
  built_by: Sébastien Hamel
  built_by_url: https://www.textually.net
  featured: false
- title: OneDeck
  main_url: https://www.onedeck.co
  url: https://www.onedeck.co
  description: >
    OneDeck is a simple yet powerful tool for creating and sharing your one-page investment summary in under 10 minutes.
  categories:
    - Finance
    - Technology
  built_by: William Neill
  built_by_url: https://twitter.com/williamneill
  featured: false
- title: Assortment
  main_url: https://assortment.io
  url: https://assortment.io
  description: >
    Assortment aims to provide detailed tutorials (and more) for developers of all skill levels within the Web Development Industry. Attempting to cut out the fluff and arm you with the facts.
  categories:
    - Blog
    - Web Development
  built_by: Luke Whitehouse
  built_by_url: https://twitter.com/_lukewh
  featured: false
- title: Mission42
  main_url: https://mission42.zauberware.com
  url: https://mission42.zauberware.com
  description: >
    A landing page for the mobile app Mission42. Mission42 wants to help you learn new skills.
  categories:
    - App
    - Learning
    - Education
    - Landing Page
  built_by: Philipp Siegmund, zauberware
  built_by_url: https://www.zauberware.com
- title: Altstadtdomizil Idstein
  main_url: http://www.altstadtdomizil-idstein.de/
  url: http://www.altstadtdomizil-idstein.de/
  description: >
    A landing page for a holiday apartment in Idstein, Germany.
  categories:
    - Landing Page
    - Travel
    - Real Estate
  built_by: Simon Franzen, zauberware
  built_by_url: https://www.zauberware.com
- title: Gerald Martinez Dev
  main_url: https://gmartinez.dev/
  url: https://gmartinez.dev/
  source_url: https://github.com/nephlin7/gmartinez.dev
  description: >
    Personal website for show my skills and my works.
  categories:
    - Web Development
    - Portfolio
  built_by: Gerald Martinez
  built_by_url: https://twitter.com/GeraldM_92
  featured: false
- title: Becreatives
  main_url: https://becreatives.com
  url: https://becreatives.com
  featured: false
  description: >
    Digital software house. Enlights ideas. Think smart execute harder.
  categories:
    - Technology
    - Web Development
    - Agency
    - Marketing
  built_by: Becreatives
  built_by_url: https://becreatives.com
- title: Paul Clifton Photography
  main_url: https://paulcliftonphotography.com
  url: https://paulcliftonphotography.com
  featured: false
  description: >
    A full migration from WordPress to GatsbyJS and DatoCMS. Includes custom cropping on images as viewport changes size and also an infinity scroll that doesn't preload all of the results.
  categories:
    - Blog
    - Portfolio
    - Gallery
    - Photography
  built_by: Little Wolf Studio
  built_by_url: https://littlewolfstudio.co.uk
- title: Atte Juvonen - Blog
  url: https://www.attejuvonen.fi/
  main_url: https://www.attejuvonen.fi/
  source_url: https://github.com/baobabKoodaa/blog
  description: >
    Tech-oriented personal blog covering topics like AI, data, voting, game theory, infosec and software development.
  categories:
    - Blog
    - Data
    - JavaScript
    - Programming
    - Science
    - Security
    - Technology
    - Web Development
  featured: false
- title: Kibuk Construction
  url: https://kibukconstruction.com/
  main_url: https://kibukconstruction.com/
  description: >
    Kibuk Construction is a fully licensed and insured contractor specializing in Siding, Decks, Windows & Doors!
  categories:
    - Business
  built_by: David Krasniy
  built_by_url: http://dkrasniy.com
- title: RedCarpetUp
  main_url: https://www.redcarpetup.com
  url: https://www.redcarpetup.com/
  description: >
    RedCarpetUp's home page for a predominantly mobile-only customer base in India with major constraints on bandwidth availability
  categories:
    - Finance
  built_by: RedCarpet Dev Team
  built_by_url: https://www.redcarpetup.com
  featured: false
- title: talita traveler
  url: https://talitatraveler.com/
  main_url: https://talitatraveler.com/
  source_url: https://github.com/afuh/talitatraveler
  description: >
    Talita Traveler's personal blog.
  categories:
    - Blog
  built_by: Axel Fuhrmann
  built_by_url: https://axelfuhrmann.com/
  featured: false
- title: Pastelería el Progreso
  url: https://pasteleriaelprogreso.com/
  main_url: https://pasteleriaelprogreso.com/
  source_url: https://github.com/afuh/elprogreso
  description: >
    Famous bakery in Buenos Aires.
  categories:
    - Food
    - Gallery
  built_by: Axel Fuhrmann
  built_by_url: https://axelfuhrmann.com/
  featured: false
- title: Maitrik's Portfolio
  url: https://www.maitrikpatel.com/
  main_url: https://www.maitrikpatel.com/
  source_url: https://github.com/maitrikjpatel/portfolio
  description: >
    Portfolio of a Front-End Developer / UX Designer who designs and develops pixel perfect user interface, experiences and web applications.
  categories:
    - Portfolio
    - Blog
    - Design
    - Web Development
  built_by: Maitrik Patel
  built_by_url: https://www.maitrikpatel.com/
  featured: false
- title: PicPick
  url: https://picpick.app/
  main_url: https://picpick.app/
  description: >
    All-in-one Graphic Design Tool, Screen Capture Software, Image Editor, Color Picker, Pixel Ruler and More
  categories:
    - Productivity
    - App
    - Technology
  built_by: NGWIN
  built_by_url: https://picpick.app/
  featured: false
- title: Ste O'Neill
  main_url: https://www.steoneill.dev
  url: https://www.steoneill.dev
  description: >
    MVP of a portfolio site for a full stack UK based developer.
  categories:
    - Blog
    - Portfolio
  built_by: Ste O'Neill
  built_by_url: https://steoneill.dev
  featured: false
- title: Filipe Santos Correa's Portfolio
  description: >
    Filipe's Personal About Me / Portfolio.
  main_url: https://filipesantoscorrea.com/
  url: https://filipesantoscorrea.com/
  source_url: https://github.com/Safi1012/filipesantoscorrea.com
  featured: false
  categories:
    - Portfolio
- title: Progressive Massachusetts Legislator Scorecard
  main_url: https://scorecard.progressivemass.com
  url: https://scorecard.progressivemass.com
  featured: false
  source_url: https://github.com/progressivemass/legislator-scorecard
  description: >
    Learn about MA state legislators' voting records through a progressive lens
  categories:
    - Government
    - Education
  built_by: Alex Holachek
  built_by_url: https://alex.holachek.com/
- title: Jeff Wolff – Portfolio
  main_url: https://www.jeffwolff.net
  url: https://www.jeffwolff.net
  featured: false
  description: >
    A guy from San Diego who makes websites.
  categories:
    - Blog
    - Portfolio
    - Web Development
- title: Jp Valery – Portfolio
  main_url: https://jpvalery.photo
  url: https://jpvalery.photo
  featured: false
  description: >
    Self-taught photographer documenting spaces and people
  categories:
    - Portfolio
    - Photography
- title: Prevue
  main_url: https://www.prevue.io
  url: https://www.prevue.io
  featured: false
  description: >
    All in One Prototyping Tool For Vue Developers
  categories:
    - Open Source
    - Web Development
- title: Gold Medal Flour
  main_url: https://www.goldmedalflour.com
  url: https://www.goldmedalflour.com
  description: >
    Gold Medal Four is a brand of flour products owned by General Mills. The new site was built using Gatsby v2 with data sources from WordPress and an internal recipe API, and features multifaceted recipe filtering and a modified version of Gatsby Image to support art direction images.
  categories:
    - Food
  built_by: General Mills Branded Sites Dev Team
  built_by_url: https://www.generalmills.com
  featured: false
- title: Fifth Gait Technologies
  main_url: https://5thgait.com
  url: https://5thgait.com
  featured: false
  description: >
    Fifth Gait is a small business in the defense and space industry that is run and owned by physicists and engineers that have worked together for decades. The site was built using Gatsby V2.
  categories:
    - Government
    - Science
    - Technology
  built_by: Jonathan Z. Fisher
  built_by_url: https://jonzfisher.com
- title: Sal's Pals
  main_url: https://www.sals-pals.net
  url: https://www.sals-pals.net
  featured: false
  description: >
    Sal's Pals is a professional dog walking and pet sitting service based in Westfield, NJ. New site built with gatsby v2.
  categories:
    - Business
- title: Zuyet Awarmatrip
  main_url: https://www.zuyetawarmatrip.com
  url: https://www.zuyetawarmatrip.com
  featured: false
  description: >
    Zuyet Awarmatrip is a subsidiary identity within the personal ecosystem of Zuyet Awarmatik, focusing on travel and photography.
  categories:
    - Travel
    - Photography
  built_by: Zuyet Awarmatik
- title: manuvel.be
  url: https://www.manuvel.be
  main_url: https://www.manuvel.be
  source_url: https://github.com/riencoertjens/manuvelsite
  description: >
    Cycling themed café coming this april in Sint Niklaas, Belgium. One page with funky css-grid and gatsby-image trickery!
  categories:
    - Food
  built_by: WEBhart
  built_by_url: https://www.web-hart.com
  featured: false
- title: WEBhart
  url: https://www.web-hart.com
  main_url: https://www.web-hart.com
  description: >
    Hi, I'm Rien (pronounced Reen) from Belgium but based in Girona, Spain. I'm an autodidact, committed to learning until the end of time.
  categories:
    - Portfolio
    - Design
    - Web Development
    - Freelance
  built_by: WEBhart
  built_by_url: https://www.web-hart.com
  featured: false
- title: nicdougall.com
  url: https://nicdougall.netlify.app/
  main_url: https://nicdougall.netlify.app/
  source_url: https://github.com/riencoertjens/nicdougall.com
  description: >
    Athlete website with Netlify CMS for blog content.
  categories:
    - Blog
  built_by: WEBhart
  built_by_url: https://www.web-hart.com
  featured: false
- title: Lebuin D'Haese
  url: https://www.lebuindhaese.be/
  main_url: https://www.lebuindhaese.be/
  description: >
    Artist portfolio website. Powered by a super simple Netlify CMS to easily add blog posts or new art pieces.
  categories:
    - Portfolio
    - Blog
  built_by: WEBhart
  built_by_url: https://www.web-hart.com
  featured: false
- title: Iefke Molenstra
  url: https://www.iefke.be/
  main_url: https://www.iefke.be/
  description: >
    Artist portfolio website. Powered by a super simple Netlify CMS to easily add blog posts or new art pieces.
  categories:
    - Portfolio
    - Blog
  built_by: WEBhart
  built_by_url: https://www.web-hart.com
  featured: false
- title: The Broomwagon
  url: https://www.thebroomwagongirona.com/
  main_url: https://www.thebroomwagongirona.com/
  description: >
    foodtruck style coffee by pro cyclist Robert Gesink. The site has a webshop with merchandise and coffee beans.
  categories:
    - E-commerce
  built_by: WEBhart
  built_by_url: https://www.web-hart.com
- title: Pella Windows and Doors
  main_url: https://www.pella.com
  url: https://www.pella.com
  featured: false
  description: >
    The Pella Corporation is a privately held window and door manufacturing
  categories:
    - Business
- title: tinney.dev
  url: https://tinney.dev
  main_url: https://tinney.dev
  source_url: https://github.com/cdtinney/tinney.dev
  description: >
    Personal portfolio/blog of Colin Tinney
  categories:
    - Blog
    - Portfolio
    - Open Source
  built_by: Colin Tinney
  built_by_url: https://tinney.dev
  featured: false
- title: Monkeywrench Books
  main_url: https://monkeywrenchbooks.org
  url: https://monkeywrenchbooks.org
  description: >
    Monkeywrench Books is an all-volunteer, collectively-run bookstore and event space in Austin, TX
  categories:
    - Business
    - Community
    - Education
  built_by: Monkeywrench Books
  built_by_url: https://monkeywrenchbooks.org
- title: DeepMay.io
  main_url: https://deepmay.io
  url: https://deepmay.io
  description: >
    DeepMay is an experimental new tech bootcamp in the mountains of North Carolina.
  categories:
    - Event
    - Community
    - Technology
    - Marketing
  built_by: DeepMay
  built_by_url: https://twitter.com/deepmay_io
  featured: false
- title: Liferay.Design
  main_url: https://liferay.design
  url: https://liferay.design
  source_url: https://github.com/liferay-design/liferay.design
  description: >
    Liferay.Design is home to some of the freshest open-source designers who love to share articles and other resources for the Design Community.
  categories:
    - Blog
    - Community
    - Design
    - Marketing
    - Open Source
    - Technology
    - User Experience
  built_by: Liferay Designers
  built_by_url: https://twitter.com/liferaydesign
  featured: false
- title: Front End Remote Jobs
  main_url: https://frontendremotejobs.com
  url: https://frontendremotejobs.com
  source_url: https://github.com/benjamingrobertson/remotefrontend
  description: >
    Front End Remote Jobs features fully remote jobs for front end developers.
  categories:
    - WordPress
    - Web Development
  built_by: Ben Robertson
  built_by_url: https://benrobertson.io
  featured: false
- title: Penrose Grand Del Mar
  main_url: https://penroseatthegrand.com
  url: https://penroseatthegrand.com
  description: >
    Penrose Grand Del Mar is a luxury housing project coming soon.
  categories:
    - Real Estate
    - Design
  built_by: Chase Ohlson
  built_by_url: https://chaseohlson.com
- title: JustGraphQL
  url: https://www.justgraphql.com/
  main_url: https://www.justgraphql.com/
  source_url: https://github.com/Novvum/justgraphql
  description: >
    JustGraphQL helps developers quickly search and filter through GraphQL resources, tools, and articles.
  categories:
    - Open Source
    - Web Development
    - Technology
  built_by: Novvum
  built_by_url: https://www.novvum.io/
  featured: false
- title: Peter Macinkovic Personal Blog
  url: https://peter.macinkovic.id.au/
  main_url: https://peter.macinkovic.id.au/
  source_url: https://github.com/inkovic/peter-macinkovic-static-site
  description: >
    Personal Website and Blog of e-commerce SEO Specialist and Digital Marketer Peter Macinkovic.
  categories:
    - SEO
    - Marketing
    - Blog
  featured: false
- title: NH Hydraulikzylinder
  main_url: https://nh-hydraulikzylinder.com
  url: https://nh-hydraulikzylinder.com
  description: >
    High quality & high performance hydraulic cylinders manufactured in Austria based on the clients requirements
  categories:
    - Business
  built_by: MangoART
  built_by_url: https://www.mangoart.at
  featured: false
- title: Frauennetzwerk Linz-Land
  main_url: https://frauennetzwerk-linzland.net
  url: https://frauennetzwerk-linzland.net
  description: >
    Homepage for the local women's association providing support to people in need offline and online (Livechat integration)
  categories:
    - Nonprofit
  built_by: MangoART
  built_by_url: https://www.mangoart.at
  featured: false
- title: Mein Traktor
  main_url: http://www.mein-traktor.at/
  url: http://www.mein-traktor.at/
  description: >
    Homepage of a the main importer of SAME and Lamborghini Tractors in Austria with customer support area
  categories:
    - Business
    - App
  built_by: MangoART
  built_by_url: https://www.mangoart.at
  featured: false
- title: Lamborghini Traktoren
  main_url: https://lamborghini-traktor.at
  url: https://lamborghini-traktor.at
  description: >
    Lamborghini Tractors - Landing page for the brand in Austria
  categories:
    - Business
  built_by: MangoART
  built_by_url: https://www.mangoart.at
  featured: false
- title: Holly Lodge Community Centre - Highgate, London
  main_url: https://www.hlcchl.org/
  url: https://www.hlcchl.org/
  source_url: https://github.com/eugelogic/hlcchl-gatsby
  description: >
    The Holly Lodge Community Centre - Highgate, London has a shiny new website built with Gatsby v2 that makes important contributions towards a faster, more secure and environmentally friendly web for everyone.
  categories:
    - Community
    - Event
    - Nonprofit
  built_by: Eugene Molari Developer
  built_by_url: https://twitter.com/EugeneMolari
  featured: false
- title: blackcater's blog
  url: https://www.blackcater.win
  main_url: https://www.blackcater.win
  source_url: https://github.com/blackcater/blog
  description: >
    Blog like Medium, for person and team.
  categories:
    - Blog
    - Web Development
  built_by: blackcater
  built_by_url: https://github.com/blackcater
  featured: false
- title: Kenneth Kwakye-Gyamfi Portfolio Site
  url: https://www.kwakye-gyamfi.com
  main_url: https://www.kwakye-gyamfi.com
  source_url: https://www.github.com/cross19xx/cross-site
  description: >
    Personal portfolio site for Kenneth Kwakye-Gyamfi, a mobile and web full stack applications developer currently based in Accra, Ghana.
  categories:
    - SEO
    - Web Development
    - Open Source
    - Portfolio
  featured: false
- title: Gareth Weaver
  url: https://www.garethweaver.com/
  main_url: https://www.garethweaver.com/
  source_url: https://github.com/garethweaver/public-site-react
  description: >
    A personal portfolio of a London based frontend developer built with Gatsby 2, Redux and Sass
  categories:
    - Portfolio
    - Web Development
  built_by: Gareth Weaver
  built_by_url: https://twitter.com/garethdweaver
  featured: false
- title: Mailjet
  url: https://dev.mailjet.com/
  main_url: https://dev.mailjet.com/
  description: >
    Mailjet is an easy-to-use all-in-one e-mail platform.
  categories:
    - API
    - Documentation
  featured: false
- title: Peintagone
  url: https://www.peintagone.be/
  main_url: https://www.peintagone.be/
  description: >
    Peintagone is a superior quality paint brand with Belgian tones.
  categories:
    - Portfolio
    - Gallery
  built_by: Sebastien Crepin
  built_by_url: https://github.com/opeah
  featured: false
- title: Let's Do Dish!
  url: https://letsdodish.com
  main_url: https://letsdodish.com
  description: >
    A new recipe site for people who enjoy cooking great food in their home kitchen. Find some great meal ideas! Let's do dish!
  categories:
    - Blog
    - Food
  built_by: Connerra
  featured: false
- title: AWS Amplify Community
  url: https://amplify.aws/community/
  main_url: https://amplify.aws/community/
  source_url: https://github.com/aws-amplify/community
  description: >
    Amplify Community is a hub for developers building fullstack serverless applications with Amplify to easily access content (such as events, blog posts, videos, sample projects, and tutorials) created by other members of the Amplify community.
  categories:
    - Blog
    - Directory
    - Education
    - Technology
  built_by: Nikhil Swaminathan
  built_by_url: https://github.com/swaminator
  featured: false
- title: Cal State Monterey Bay
  url: https://csumb.edu
  main_url: https://csumb.edu
  source_url: https://github.com/csumb/csumb-gatsby
  description: >
    A website for the entire campus of California State University, Monterey Bay.
  categories:
    - Education
    - Government
  built_by: CSUMB Web Team
  built_by_url: https://csumb.edu/web/team
  featured: false
- title: BestPricingPages.com
  url: https://bestpricingpages.com
  main_url: https://bestpricingpages.com
  source_url: https://github.com/jpvalery/pricingpages/
  description: >
    A repository of the best pricing pages by the best companies. Built in less than a week.
    Inspired by RGE and since pricingpages.xyz no longer exists, I felt such a resource was missing and could be helpful to many people.
  categories:
    - Business
    - Community
    - Entrepreneurship
    - Open Source
    - Technology
  built_by: Jp Valery
  built_by_url: https://jpvalery.me
  featured: false
- title: Lendo Austria
  url: https://lendo.at
  main_url: https://lendo.at
  description: >
    A Comparison site for best private loan offer from banks in Austria.
  categories:
    - Business
    - Finance
  built_by: Lendo developers
  featured: false
- title: Visual Cloud FX
  url: https://visualcloudfx.com
  main_url: https://visualcloudfx.com
  source_url: https://github.com/jjcav84/visualcloudfx
  description: >
    Basic static site built with MDBootstrap, React, and Gatsby
  categories:
    - Consulting
    - Portfolio
  built_by: Jacob Cavazos
  built_by_url: https://jacobcavazos.com
- title: Matthew Miller (Me4502)
  url: https://matthewmiller.dev
  main_url: https://matthewmiller.dev
  description: >
    The personal site, blog and portfolio of Matthew Miller (Me4502)
  categories:
    - Blog
    - Programming
    - Technology
    - Portfolio
  built_by: Matthew Miller
  featured: false
- title: Årets Kontor
  url: https://aretskontor.newst.se
  main_url: https://aretskontor.newst.se
  description: >
    A swedish competition for "office of the year" in sweden with a focus on design. Built with MDBootstrap and Gatsby.
  categories:
    - Real Estate
    - Marketing
  built_by: Victor Björklund
  built_by_url: https://victorbjorklund.com
  featured: false
- title: Kyma
  url: https://kyma-project.io
  main_url: https://kyma-project.io
  source_url: https://github.com/kyma-project/website
  description: >
    This website holds overview, blog and documentation for Kyma open source project that is a Kubernates based application extensibility framework.
  categories:
    - Documentation
    - Blog
    - Technology
    - Open Source
  built_by: Kyma developers
  built_by_url: https://twitter.com/kymaproject
  featured: false
- title: Verso
  main_url: https://verso.digital
  url: https://verso.digital
  description: >
    Verso is a creative technology studio based in Singapore. Site built with Gatsby and Netlify.
  categories:
    - Agency
    - Consulting
    - Design
    - Technology
  built_by: Verso
  built_by_url: https://verso.digital
  featured: false
- title: Camilo Holguin
  url: https://camiloholguin.me
  main_url: https://camiloholguin.me
  source_url: https://github.com/camiloholguin/gatsby-portfolio
  description: >
    Portfolio site using GatsbyJS and WordPress REST API.
  categories:
    - WordPress
    - Portfolio
    - Web Development
  built_by: Camilo Holguin
  built_by_url: https://camiloholguin.me
  featured: false
- title: Kodingnesia
  url: https://kodingnesia.com/
  main_url: https://kodingnesia.com/
  description: >
    Kodingnesia is a place for learning programming & linux in Bahasa Indonesia.
  categories:
    - Blog
    - Programming
    - Technology
  built_by: Frisko Mayufid
  built_by_url: https://frisko.space
- title: ERS HCL Open Source Portal
  url: https://ers-hcl.github.io/
  main_url: https://ers-hcl.github.io/
  description: >
    Official site for ERS-HCL GitHub organizational site. This is a hybrid app with static and dynamic content, providing a details of the open source projects, initiatives, innovation ideas within ERS-HCL. It pulls data from various data sources including GitHub APIs, MDX based blog posts, excel files. It also hosts an ideas app that is based on Firebase.
  categories:
    - Open Source
    - Blog
    - Technology
    - Web Development
    - Community
    - Documentation
  source_url: https://github.com/ERS-HCL/gatsby-ershcl-app
  built_by: Tarun Kumar Sukhu
  built_by_url: https://github.com/tsukhu
- title: Ben Shi
  url: https://hbish.com/
  main_url: https://hbish.com/
  source_url: https://github.com/hbish/hbish.com
  description: >
    A personal website of Ben Shi, a technologist from Sydney, Australia.
  categories:
    - Blog
    - Programming
    - Technology
  built_by: Ben Shi
  built_by_url: https://hbish.com/
  featured: false
- title: Sandbox
  url: https://www.sandboxneu.com/
  main_url: https://www.sandboxneu.com/
  source_url: https://github.com/sandboxneu/sandboxneu.com
  description: >
    Official website of Sandbox, a Northeastern University student group that builds software for researchers.
  categories:
    - Marketing
  built_by: Sandbox at Northeastern
  built_by_url: https://github.com/sandboxneu/
  featured: false
- title: Accessible App
  main_url: https://accessible-app.com
  url: https://accessible-app.com
  source_url: https://github.com/accessible-app/accessible-app_com
  description: >
    Learn how to build inclusive web applications and Single Page Apps in modern JavaScript frameworks. This project collects strategies, links, patterns and plugins for React, Vue and Angular.
  categories:
    - Accessibility
    - Web Development
    - JavaScript
  built_by: Marcus Herrmann
  built_by_url: https://marcus.io
  featured: false
- title: PygmalionPolymorph
  url: https://pygmalionpolymorph.com
  main_url: https://pygmalionpolymorph.com
  source_url: https://github.com/PygmalionPolymorph/portfolio
  description: >
    Portfolio of artist, musician and developer PygmalionPolymorph.
  categories:
    - Portfolio
    - Gallery
    - Music
    - Photography
    - Web Development
  built_by: PygmalionPolymorph
  built_by_url: https://pygmalionpolymorph.com
  featured: false
- title: Gonzalo Nuñez Photographer
  main_url: https://www.gonzalonunez.com
  url: https://www.gonzalonunez.com
  description: >
    Website for Cancun based destination wedding photographer Gonzalo Nuñez. Site built with GatsbyJS, WordPress API and Netlify.
  categories:
    - Photography
    - Portfolio
    - WordPress
  built_by: Miguel Mayo
  built_by_url: https://www.miguelmayo.com
  featured: false
- title: Element 84
  main_url: https://www.element84.com
  url: https://www.element84.com
  description: >
    Element 84 is software engineering and design firm that helps companies and government agencies solve problems using remote sensing, life sciences, and transportation data in the cloud.
  categories:
    - Agency
    - Blog
    - Business
    - Consulting
    - Data
    - Design
    - Government
    - Portfolio
    - Programming
    - Science
    - Technology
    - User Experience
    - Web Development
- title: Raconteur Agency
  main_url: https://www.raconteur.net/agency
  url: https://www.raconteur.net/agency
  description: >
    Raconteur Agency is a London-based content marketing agency for B2B brands. We have rebuilt their site with Gatsby v2 using their existing WordPress backend as the data source. By switching from WordPress to GatsbyJS we have achieved a 200%+ improvement in page load times and went from a Lighthouse performance score of 49 to 100.
  categories:
    - Agency
    - Marketing
    - WordPress
  built_by: Jacob Herper
  built_by_url: https://herper.io
  featured: false
- title: Purple11
  main_url: https://purple11.com/
  url: https://purple11.com/
  description: >
    Purple11 is a site for photography and photo retouching tips and tricks.
  categories:
    - Blog
    - Photography
  built_by: Sébastien Noël
  built_by_url: https://blkfuel.com/
  featured: false
- title: PerfReviews
  main_url: https://perf.reviews/
  url: https://perf.reviews/
  source_url: https://github.com/PerfReviews/PerfReviews
  description: >
    The best content about web performance in spanish language.
  categories:
    - Web Development
  built_by: Joan León & José M. Pérez
  built_by_url: https://perf.reviews/nosotros/
  featured: false
- title: Un Backend - Blog
  main_url: https://www.unbackend.pro/
  url: https://www.unbackend.pro/
  description: >
    The personal website and blog of Camilo Ramírez, a backend developer :).
  categories:
    - Blog
    - Programming
    - Technology
  source_url: https://github.com/camilortte/camilortte.github.com
  built_by: Camilo Ramírez
  built_by_url: https://www.unbackend.pro/about
  featured: false
- title: Hitesh Vaghasiya
  main_url: https://hiteshvaghasiya.com/
  url: https://hiteshvaghasiya.com/
  description: >
    This is Hitesh Vaghasiya's blog. This blog is help you an E-Commerce like Magento, Shopify, and BigCommerce.
  categories:
    - Blog
    - Programming
    - Technology
    - Web Development
  built_by: Hitesh Vaghasiya
  built_by_url: https://hiteshvaghasiya.com/
  featured: false
- title: Aditus
  main_url: https://www.aditus.io
  url: https://www.aditus.io
  description: >
    Aditus is the accessibility tool for your team. We help teams build accessible websites and products.
  categories:
    - Accessibility
    - Education
  built_by: Aditus
  built_by_url: https://www.aditus.io
  featured: false
- title: Ultra Config
  main_url: https://ultraconfig.com.au/
  url: https://ultraconfig.com.au/ultra-config-generator/
  description: >
    Ultra Config Generator is a software application for Network Engineers to efficiently manage their network infrastructure.
  categories:
    - Blog
    - Technology
  built_by: Ultra Config
  built_by_url: https://ultraconfig.com.au/
  featured: false
- title: Malice
  main_url: https://malice.fr/
  url: https://malice.fr/
  description: >
    Malice is a cyber-training  platform for learning, validating and improving security related skills through simulated scenarios and challenges.
  categories:
    - Security
    - Technology
  built_by: Sysdream
  built_by_url: https://sysdream.com/
  featured: false
- title: Nash
  main_url: https://nash.io/
  url: https://nash.io/
  description: >
    Nash is a decentralized platform for trading, payment and other financial services. Our goal is to bring distributed finance to everyone by making blockchain technology fast and easy to use. We employ an off-chain engine to match trades rapidly, but never take control of customers’ assets. Our intuitive interface offers easy access to a range of trading, payment and investment functions.
  categories:
    - Portfolio
    - Security
    - Technology
  built_by: Andrej Gajdos
  built_by_url: https://andrejgajdos.com/
  featured: false
- title: Axel Fuhrmann
  url: https://axelfuhrmann.com
  main_url: https://axelfuhrmann.com
  source_url: https://github.com/afuh/axelfuhrmann.com
  description: >
    Personal portfolio.
  categories:
    - Portfolio
    - Freelance
    - Web Development
  featured: false
- title: Alaina Viau
  url: https://www.alainaviau.com
  main_url: https://www.alainaviau.com
  description: >
    Official website of Canadian opera director, creator, and producer Alaina Viau. Site designed by Stephen Bell.
  categories:
    - Portfolio
    - Music
  built_by: Michael Uloth
  built_by_url: https://www.michaeluloth.com
- title: Alison Moritz
  url: https://www.alisonmoritz.com
  main_url: https://www.alisonmoritz.com
  description: >
    Official website of American stage director Alison Moritz. Site designed by Stephen Bell.
  categories:
    - Portfolio
    - Music
  built_by: Michael Uloth
  built_by_url: https://www.michaeluloth.com
- title: Luke Secomb Digital
  url: https://lukesecomb.digital
  main_url: https://lukesecomb.digital
  source_url: https://github.com/lukethacoder/luke-secomb-simple
  description: >
    A simple portfolio site built using TypeScript, Markdown and React Spring.
  categories:
    - Portfolio
    - Web Development
  built_by: Luke Secomb
  built_by_url: https://lukesecomb.digital
  featured: false
- title: We are Brew
  url: https://www.wearebrew.co.uk
  main_url: https://www.wearebrew.co.uk
  description: >
    Official website for Brew, a Birmingham based Digital Marketing Agency.
  categories:
    - Portfolio
    - Web Development
    - Agency
    - Marketing
  built_by: Brew Digital
  built_by_url: https://www.wearebrew.co.uk
- title: Global City Data
  main_url: https://globalcitydata.com
  url: https://globalcitydata.com
  source_url: https://github.com/globalcitydata/globalcitydata
  description: >
    Global City Data is an open, easily browsable platform to showcase peer-reviewed urban datasets and models created by different research groups.
  categories:
    - Education
    - Open Source
  built_by: Rafi Barash
  built_by_url: https://rafibarash.com
  featured: false
- title: Submittable
  url: https://www.submittable.com
  main_url: https://www.submittable.com
  description: >
    Submissions made simple. Submittalbe is a cloud-based submissions manager that lets you accept, review, and make decisions on any kind of digital content.
  categories:
    - Technology
    - Marketing
  built_by: Genevieve Crow
  built_by_url: https://github.com/g-crow
- title: Appmantle
  main_url: https://appmantle.com
  url: https://appmantle.com
  description: >
    Appmantle is a new way of creating apps. A complete modern app that you build yourself quickly & easily, without programming knowledge.
  categories:
    - App
    - Marketing
    - Landing Page
    - Mobile Development
    - Technology
  built_by: Appmantle
  built_by_url: https://appmantle.com
  featured: false
- title: Acto
  main_url: https://www.acto.dk/
  url: https://www.acto.dk/
  description: >
    Tomorrows solutions - today. Acto is an innovative software engineering company, providing your business with high-quality, scalable and maintainable software solutions, to make your business shine.
  categories:
    - Agency
    - Technology
    - Web Development
    - Mobile Development
  built_by: Acto
  built_by_url: https://www.acto.dk/
- title: Gatsby GitHub Stats
  url: https://gatsby-github-stats.netlify.app
  main_url: https://gatsby-github-stats.netlify.app
  source_url: https://github.com/lannonbr/gatsby-github-stats/
  description: >
    Statistics Dashboard for Gatsby GitHub repository
  categories:
    - Data
  built_by: Benjamin Lannon
  built_by_url: https://lannonbr.com
  featured: false
- title: Graphic Intuitions
  url: https://www.graphicintuitions.com/
  main_url: https://www.graphicintuitions.com/
  description: >
    Digital marketing agency located in Morris, Manitoba.
  categories:
    - Agency
    - Web Development
    - Marketing
  featured: false
- title: Smooper
  url: https://www.smooper.com/
  main_url: https://www.smooper.com/
  description: >
    We connect you with digital marketing experts for 1 on 1 consultation sessions
  categories:
    - Marketing
    - Directory
  featured: false
- title: Lesley Barber
  url: https://www.lesleybarber.com/
  main_url: https://www.lesleybarber.com/
  description: >
    Official website of Canadian film composer Lesley Barber.
  categories:
    - Portfolio
    - Music
  built_by: Michael Uloth
  built_by_url: https://www.michaeluloth.com
- title: Timeline of Terror
  main_url: https://timelineofterror.org/
  url: https://timelineofterror.org/
  source_url: https://github.com/Symbitic/timeline-of-terror
  description: >
    Complete guide to the events of September 11, 2001.
  categories:
    - Directory
    - Government
  built_by: Alex Shaw
  built_by_url: https://github.com/Symbitic/
  featured: false
- title: Pill Club
  url: https://thepillclub.com
  main_url: https://thepillclub.com
  description: >
    Zero Copay With Insurance + Free Shipping + Bonus Gifts + Online Delivery – Birth Control Delivery and Prescription
  categories:
    - Marketing
    - Healthcare
  built_by: Pill Club
  built_by_url: https://thepillclub.com
- title: myweekinjs
  url: https://www.myweekinjs.com/
  main_url: https://www.myweekinjs.com/
  source_url: https://github.com/myweekinjs/public-website
  description: >
    Challenge to create and/or learn something new in JavaScript each week.
  categories:
    - Blog
  built_by: Adriaan Janse van Rensburg
  built_by_url: https://github.com/HurricaneInteractive/
  featured: false
- title: The Edit Suite
  main_url: https://www.theeditsuite.com.au/
  url: https://www.theeditsuite.com.au/
  source_url: https://thriveweb.com.au/portfolio/the-edit-suite/
  description: >-
    The Edit Suite is an award winning video production and photography company based out of our Mermaid Beach studio on the Gold Coast of Australia but we also have the ability to work mobile from any location.
  categories:
    - Photography
    - Marketing
  built_by: Thrive Team - Gold Coast
  built_by_url: https://thriveweb.com.au/
  featured: false
- title: CarineRoitfeld
  main_url: https://www.carineroitfeld.com/
  url: https://www.carineroitfeld.com/
  description: >
    Online shop for Carine Roitfeld parfume
  categories:
    - E-commerce
  built_by: Ask Phill
  built_by_url: https://askphill.com
- title: EngineHub.org
  url: https://enginehub.org
  main_url: https://enginehub.org
  source_url: https://github.com/EngineHub/enginehub-website
  description: >
    The landing pages for EngineHub, the organisation behind WorldEdit, WorldGuard, CraftBook, and more
  categories:
    - Landing Page
    - Technology
    - Open Source
  built_by: Matthew Miller
  built_by_url: https://matthewmiller.dev
- title: Goulburn Physiotherapy
  url: https://www.goulburnphysiotherapy.com.au/
  main_url: https://www.goulburnphysiotherapy.com.au/
  description: >
    Goulburn Physiotherapy is a leader in injury prevention, individual and community health, and workplace health solutions across Central Victoria.
  categories:
    - Blog
    - Healthcare
  built_by: KiwiSprout
  built_by_url: https://kiwisprout.nz/
  featured: false
- title: TomTom Traffic Index
  main_url: https://www.tomtom.com/en_gb/traffic-index/
  url: https://www.tomtom.com/en_gb/traffic-index/
  description: >
    The TomTom Traffic Index provides drivers, city planners, auto manufacturers and policy makers with unbiased statistics and information about congestion levels in 403 cities across 56 countries on 6 continents.
  categories:
    - Travel
    - Data
  built_by: TomTom
  built_by_url: https://tomtom.com
  featured: false
- title: PrintAWorld | A 3D Printing and Fabrication Company
  main_url: https://prtwd.com/
  url: https://prtwd.com/
  description: >
    PrintAWorld is a NYC based fabrication and manufacturing company that specializes in 3D printing, 3D scanning, CAD Design,
    laser cutting, and rapid prototyping. We help artists, agencies and engineers turn their ideas into its physical form.
  categories:
    - Business
  featured: false
- title: Glug-Infinite
  main_url: https://gluginfinite.github.io
  url: https://gluginfinite.github.io
  source_url: https://github.com/crstnmac/glug
  description: >
    This is a website built with Gatsby v2 that is deployed on GitHub using GitHub Pages and Netlify.
  categories:
    - Web Development
    - Blog
    - Portfolio
    - Agency
  built_by: Criston Macarenhas
  built_by_url: https://github.com/crstnmac
  featured: false
- title: The State of CSS Survey
  main_url: https://stateofcss.com/
  url: https://stateofcss.com/
  source_url: https://github.com/StateOfJS/state-of-css-2019
  description: >
    Annual CSS survey, brother of The State of JS Survey.
  categories:
    - Web Development
  built_by: Sacha Greif & Contribs
  built_by_url: https://github.com/StateOfJS
  featured: false
- title: Bytom Blockchain
  url: https://bytom.io/
  main_url: https://bytom.io/
  source_url: https://github.com/bytomlabs/bytom.io
  description: >
    Embrace the New Era of Bytom Blockchain
  categories:
    - Finance
    - Open Source
    - Technology
  built_by: Bytom Foundation
  built_by_url: https://bytom.io/
  featured: false
- title: Oerol Festival
  url: https://www.oerol.nl/nl/
  main_url: https://www.oerol.nl/en/
  description: >
    Oerol is a cultural festival on the island of Terschelling in the Netherlands that is held annually in June.
    The ten-day festival is focused on live, public theatre as well as music and visual arts.
  categories:
    - Event
    - Entertainment
  built_by: Oberon
  built_by_url: https://oberon.nl/
  featured: false
- title: Libra
  main_url: https://libra.org/
  url: https://libra.org/
  description: Libra's mission is to enable a simple global currency and financial infrastructure that empowers billions of people.
  featured: false
  categories:
    - Open Source
    - Technology
    - Finance
- title: Riffy Blog
  main_url: https://blog.rayriffy.com/
  url: https://blog.rayriffy.com/
  source_url: https://github.com/rayriffy/rayriffy-blog
  description: >
    Riffy Blog is async based beautiful highly maintainable site built by using Gatsby v2 with SEO optimized.
  categories:
    - Web Development
    - Blog
    - Open Source
    - Technology
    - Music
    - SEO
  built_by: Phumrapee Limpianchop
  built_by_url: https://rayriffy.com/
  featured: false
- title: The Coffee Collective
  url: https://coffeecollective.dk
  main_url: https://coffeecollective.dk
  description: >
    The Coffee Collective website is a JAM-stack based, multilingual, multi currency website/shop selling coffee, related products and subscriptions.
  categories:
    - E-commerce
    - Food
  built_by: Remotely (Anders Hallundbæk)
  built_by_url: https://remotely.dk
  featured: false
- title: Leadership Development International
  url: https://ldi.global
  main_url: https://ldi.global
  description: >
    A DatoCMS-backed site for an education and training company based in the US, China and the UAE.
  categories:
    - Education
    - Nonprofit
  built_by: Grant Holle
  built_by_url: https://grantholle.com
  featured: false
- title: Canvas 1839
  main_url: https://www.canvas1839.com/
  url: https://www.canvas1839.com/
  description: >-
    Online store for Canvas 1839 products, including pharmacological-grade CBD oil and relief cream.
  categories:
    - E-commerce
    - Marketing
  built_by: Corey Ward
  built_by_url: http://www.coreyward.me/
- title: Sparkle Stories
  main_url: https://app.sparklestories.com/
  url: https://app.sparklestories.com/
  description: >-
    Sparkle Stories is a streaming audio platform for children with over 1,200 original audio stories.
  categories:
    - App
    - Education
  built_by: Corey Ward
  built_by_url: http://www.coreyward.me/
- title: nehalist.io
  main_url: https://nehalist.io
  url: https://nehalist.io
  description: >
    nehalist.io is a blog about software development, technology and all that kind of geeky stuff.
  categories:
    - Blog
    - Web Development
    - Open Source
  built_by: Kevin Hirczy
  built_by_url: https://nehalist.io
  featured: false
- title: March and Ash
  main_url: https://marchandash.com/
  url: https://marchandash.com/
  description: >-
    March and Ash is a customer-focused, licensed cannabis dispensary located in Mission Valley.
  categories:
    - E-commerce
    - Business
    - Blog
  built_by: Blueyellow
  built_by_url: https://blueyellow.io/
  featured: false
- title: T Two Industries
  description: >
    T Two Industries is a manufacturing company specializing in building custom truck decks, truck bodies, and trailers.
  main_url: https://www.ttwo.ca
  url: https://www.ttwo.ca
  categories:
    - Business
  built_by: https://www.t2.ca
  built_by_url: https://www.t2.ca
  featured: false
- title: Cali's Finest Landscaping
  url: https://www.calisfinestlandscaping.com/
  main_url: https://www.calisfinestlandscaping.com/
  description: >
    A team of hard-working, quality-obsessed landscaping professionals looking to take dreams and transform them into reality.
  categories:
    - Business
  built_by: David Krasniy
  built_by_url: http://dkrasniy.com
  featured: false
- title: Vazco
  url: https://www.vazco.eu
  main_url: https://www.vazco.eu
  description: >
    Vazco works for clients from all around the world in future-proof technologies and help them build better products.
  categories:
    - Agency
    - Web Development
    - Blog
    - Business
    - Technology
  built_by: Vazco
  built_by_url: https://www.vazco.eu
  featured: false
- title: Major League Eating
  main_url: https://majorleagueeating.com
  url: https://majorleagueeating.com
  description: >
    Major League Eating is the professional competitive eating organization that runs the Nathan’s Famous Coney Island Hot Dog eating contest on July 4th, among other eating events.
  categories:
    - Entertainment
    - Sports
  built_by: Carmen Cincotti
  built_by_url: https://github.com/ccincotti3
  featured: false
- title: APIs You Won't Hate
  url: https://apisyouwonthate.com/blog
  main_url: https://apisyouwonthate.com
  source_url: https://github.com/apisyouwonthate/apisyouwonthate.com
  description: >
    API development is a topic very close to our hearts. APIs You Won't Hate is a team and community dedicated to learning, writing, sharing ideas and bettering understanding of API practices. Together we can eradicate APIs we hate.
  categories:
    - Blog
    - Education
    - E-commerce
    - API
    - Community
    - Learning
    - Open Source
    - Technology
    - Web Development
  built_by: Mike Bifulco
  built_by_url: https://github.com/mbifulco
  featured: false
- title: Sankarsan Kampa
  main_url: https://traction.one
  url: https://traction.one
  description: Full time programmer, part time gamer, exploring the details of programmable systems and how to stretch their capabilities.
  featured: false
  categories:
    - Portfolio
    - Freelance
- title: AwesomeDocs
  main_url: https://awesomedocs.traction.one/
  url: https://awesomedocs.traction.one/install
  source_url: https://github.com/AwesomeDocs/website
  description: An awesome documentation website generator!
  featured: false
  categories:
    - Open Source
    - Web Development
    - Technology
    - Documentation
  built_by: Sankarsan Kampa
  built_by_url: https://traction.one
- title: Prism Programming Language
  main_url: https://prism.traction.one/
  url: https://prism.traction.one/
  source_url: https://github.com/PrismLang/website
  description: Interpreted, high-level, programming language.
  featured: false
  categories:
    - Programming
    - Open Source
    - Technology
    - Documentation
  built_by: Sankarsan Kampa
  built_by_url: https://traction.one
- title: KingsDesign
  url: https://www.kingsdesign.com.au/
  main_url: https://www.kingsdesign.com.au/
  description: KingsDesign is a Hobart based web design and development company. KingsDesign creates, designs, measures and improves web based solutions for businesses and organisations across Australia.
  categories:
    - Agency
    - Technology
    - Portfolio
    - Consulting
    - User Experience
  built_by: KingsDesign
  built_by_url: https://www.kingsdesign.com.au
- title: EasyFloh | Easy Flows for all
  url: https://www.easyfloh.com
  main_url: https://www.easyfloh.com
  description: >
    EasyFloh is for creating simple flows for your organisation. An organisation
    can design own flows with own stages.
  categories:
    - Business
    - Landing Page
  built_by: Vikram Aroskar
  built_by_url: https://medium.com/@vikramaroskar
  featured: false
- title: Home Alarm Report
  url: https://homealarmreport.com/
  main_url: https://homealarmreport.com/
  description: >
    Home Alarm Report is dedicated to helping consumers make informed decisions
    about home security solutions. The site was easily migrated from a legacy WordPress
    installation and the dev team chose Gatsby for its site speed and SEO capabilities.
  categories:
    - Blog
    - Business
    - SEO
    - Technology
  built_by: Centerfield Media
  built_by_url: https://www.centerfield.com
- title: Just | FX for treasurers
  url: https://www.gojust.com
  main_url: https://www.gojust.com
  description: >
    Just provides a single centralized view of FX for corporate treasurers. See interbank market prices, and access transaction cost analysis.
  categories:
    - Finance
    - Technology
  built_by: Bejamas
  built_by_url: https://bejamas.io/
  featured: false
- title: Bureau for Good | Nonprofit branding, web and print communications
  url: https://www.bureauforgood.com
  main_url: https://www.bureauforgood.com
  description: >
    Bureau for Good helps nonprofits explain why they matter across digital & print media. Bureau for Good crafts purpose-driven identities, websites & print materials for changemakers.
  categories:
    - Nonprofit
    - Agency
    - Design
  built_by: Bejamas
  built_by_url: https://bejamas.io/
  featured: false
- title: Atelier Cartier Blumen
  url: https://www.ateliercartier.ch
  main_url: https://www.ateliercartier.ch
  description: >
    Im schönen Kreis 6 in Zürich kreiert Nicole Cartier Blumenkompositionen anhand Charaktereigenschaften oder Geschichten zur Person an. Für wen ist Dein Blumenstrauss gedacht? Einzigartige Floristik Blumensträusse, Blumenabos, Events, Shootings. Site designed by https://www.stolfo.co
  categories:
    - E-commerce
    - Design
  built_by: Bejamas
  built_by_url: https://bejamas.io/
  featured: false
- title: Veronym – Cloud Security Service Provider
  url: https://www.veronym.com
  main_url: https://www.veronym.com
  description: >
    Veronym is securing your digital transformation. A comprehensive Internet security solution for business. Stay safe no matter how, where and when you connect.
  categories:
    - Security
    - Technology
    - Business
  built_by: Bejamas
  built_by_url: https://bejamas.io/
  featured: false
- title: Devahoy
  url: https://devahoy.com/
  main_url: https://devahoy.com/
  description: >
    Devahoy is a personal blog written in Thai about software development.
  categories:
    - Blog
    - Programming
  built_by: Chai Phonbopit
  built_by_url: https://github.com/phonbopit
  featured: false
- title: Venus Lover
  url: https://venuslover.com
  main_url: https://venuslover.com
  description: >
    Venus Lover is a mobile app for iOS and Android so you can read your daily horoscope and have your natal chart, including the interpretation of the ascendant, planets, houses and aspects.
  categories:
    - App
    - Consulting
    - Education
    - Landing Page
- title: Write/Speak/Code
  url: https://www.writespeakcode.com/
  main_url: https://www.writespeakcode.com/
  description: >
    Write/Speak/Code is a non-profit on a mission to promote the visibility and leadership of technologists with marginalized genders through peer-led professional development.
  categories:
    - Community
    - Nonprofit
    - Open Source
    - Conference
  built_by: Nicola B.
  built_by_url: https://www.linkedin.com/in/nicola-b/
  featured: false
- title: Daniel Spajic
  url: https://danieljs.tech/
  main_url: https://danieljs.tech/
  description: >
    Passionate front-end developer with a deep, yet diverse skillset.
  categories:
    - Portfolio
    - Programming
    - Freelance
  built_by: Daniel Spajic
  featured: false
- title: Cosmotory
  url: https://cosmotory.netlify.app/
  main_url: https://cosmotory.netlify.app/
  description: >
    This is the educational blog containing various courses,learning materials from various authors from all over the world.
  categories:
    - Blog
    - Community
    - Nonprofit
    - Open Source
    - Education
  built_by: Hanishraj B Rao.
  built_by_url: https://hanishrao.netlify.app/
  featured: false
- title: Armorblox | Security Powered by Understanding
  url: https://www.armorblox.com
  main_url: https://www.armorblox.com
  description: >
    Armorblox is a venture-backed stealth cybersecurity startup, on a mission to build a game-changing enterprise security platform.
  categories:
    - Security
    - Technology
    - Business
  built_by: Bejamas
  built_by_url: https://bejamas.io
  featured: false
- title: Mojo
  url: https://www.mojo.is
  main_url: https://www.mojo.is/
  description: >
    We help companies create beautiful digital experiences
  categories:
    - Agency
    - Technology
    - Consulting
    - User Experience
    - Web Development
  featured: false
- title: Marcel Hauri
  url: https://marcelhauri.ch/
  main_url: https://marcelhauri.ch/
  description: >
    Marcel Hauri is an award-winning Magento developer and e-commerce specialist.
  categories:
    - Portfolio
    - Blog
    - Programming
    - Community
    - Open Source
    - E-commerce
  built_by: Marcel Hauri
  built_by_url: https://marcelhauri.ch
  featured: false
- title: Projektmanagementblog
  url: https://www.projektmanagementblog.de
  main_url: https://www.projektmanagementblog.de/
  source_url: https://github.com/StephanWeinhold/pmblog
  description: >
    Thoughts about modern project management. Built with Gatsby and Tachyons, based on Advanced Starter.
  categories:
    - Blog
  built_by: Stephan Weinhold
  built_by_url: https://stephanweinhold.com/
  featured: false
- title: Anthony Boyd Graphics
  url: https://www.anthonyboyd.graphics/
  main_url: https://www.anthonyboyd.graphics/
  description: >
    Free Graphic Design Resources by Anthony Boyd
  categories:
    - Portfolio
  built_by: Anthony Boyd
  built_by_url: https://www.anthonyboyd.com/
  featured: false
- title: Relocation Hero
  url: https://relocationhero.com
  main_url: https://relocationhero.com
  description: >
    Blog with FAQs related to Germany relocation. Built with Gatsby.
  categories:
    - Blog
    - Consulting
    - Community
  featured: false
- title: Zoe Rodriguez
  url: https://zoerodrgz.com
  main_url: https://zoerodrgz.com
  description: >
    Portfolio for Los Angeles-based designer Zoe Rodriguez. Built with Gatsby.
  categories:
    - Portfolio
    - Design
  built_by: Chase Ohlson
  built_by_url: https://chaseohlson.com
  featured: false
- title: TriActive USA
  url: https://triactiveusa.com
  main_url: https://triactiveusa.com
  description: >
    Website and blog for TriActive USA. Built with Gatsby.
  categories:
    - Landing Page
    - Business
  built_by: Chase Ohlson
  built_by_url: https://chaseohlson.com
- title: LaunchDarkly
  url: https://launchdarkly.com/
  main_url: https://launchdarkly.com/
  description: >
    LaunchDarkly is the feature management platform that software teams use to build better software, faster.
  categories:
    - Technology
    - Marketing
  built_by: LaunchDarkly
  built_by_url: https://launchdarkly.com/
  featured: false
- title: Arpit Goyal
  url: https://arpitgoyal.com
  main_url: https://arpitgoyal.com
  source_url: https://github.com/92arpitgoyal/ag-blog
  description: >
    Blog and portfolio website of a Front-end Developer turned Product Manager.
  categories:
    - Blog
    - Portfolio
    - Technology
    - User Experience
  built_by: Arpit Goyal
  built_by_url: https://twitter.com/_arpitgoyal
  featured: false
- title: Portfolio of Cole Townsend
  url: https://twnsnd.co
  main_url: https://twnsnd.co
  description: Portfolio of Cole Townsend, Product Designer
  categories:
    - Portfolio
    - User Experience
    - Web Development
    - Design
  built_by: Cole Townsend
  built_by_url: https://twitter.com/twnsndco
- title: Jana Desomer
  url: https://www.janadesomer.be/
  main_url: https://www.janadesomer.be/
  description: >
    I'm Jana, a digital product designer with coding skills, based in Belgium
  categories:
    - Portfolio
  built_by: Jana Desomer Designer/Developer
  built_by_url: https://www.janadesomer.be/
  featured: false
- title: Carbon8 Regenerative Agriculture
  url: https://www.carbon8.org.au/
  main_url: https://www.carbon8.org.au/
  description: >
    Carbon8 is a Not for Profit charity that supports Aussie farmers to transition to regenerative agriculture practices and rebuild the carbon (organic matter) in their soil from 1% to 8%.
  categories:
    - Nonprofit
    - E-commerce
  built_by: Little & Big
  built_by_url: https://www.littleandbig.com.au/
  featured: false
- title: Reactgo blog
  url: https://reactgo.com/
  main_url: https://reactgo.com/
  description: >
    It provides tutorials & articles about modern open source web technologies such as react,vuejs and gatsby.
  categories:
    - Blog
    - Education
    - Programming
    - Web Development
  built_by: Sai gowtham
  built_by_url: https://twitter.com/saigowthamr
  featured: false
- title: City Springs
  url: https://citysprings.com/
  main_url: https://citysprings.com/
  description: >
    Sandy Springs is a city built on creative thinking and determination. They captured a bold vision for a unified platform to bring together new and existing information systems. To get there, the Sandy Springs communications team partnered with Mediacurrent on a new Drupal 8 decoupled platform architecture with a Gatsbyjs front end to power both the City Springs website and its digital signage network. Now, the Sandy Springs team can create content once and publish it everywhere.
  categories:
    - Community
    - Government
  built_by: Mediacurrent
  built_by_url: https://www.mediacurrent.com
  featured: false
- title: Behalf
  url: https://www.behalf.no/
  main_url: https://www.behalf.no/
  description: >
    Behalf is Norwegian based digital design agency.
  categories:
    - Agency
    - Portfolio
    - Business
    - Consulting
    - Design
    - Design System
    - Marketing
    - Web Development
    - User Experience
  built_by: Behalf
  built_by_url: https://www.behalf.no/
  featured: false
- title: Saxenhammer & Co.
  url: https://saxenhammer-co.com/
  main_url: https://saxenhammer-co.com/
  description: >
    Saxenhammer & Co. is a leading boutique investment bank in Continental Europe. The firm’s strong track record is comprised of the execution of 200 successful transactions across all major industries.
  categories:
    - Consulting
    - Finance
    - Business
  built_by: Axel Fuhrmann
  built_by_url: https://axelfuhrmann.com/
  featured: false
- title: UltronEle
  url: http://ultronele.com
  main_url: https://runbytech.github.io/ueofcweb/
  source_url: https://github.com/runbytech/ueofcweb
  description: >
    UltronEle is a light, fast, simple yet interesting serverless e-learning CMS based on GatsbyJS. It aims to provide a easy-use product for tutors, teachers, instructors from all kinks of fields with near-zero efforts to setup their own authoring tool and content publish website.
  categories:
    - Education
    - Consulting
    - Landing Page
    - Web Development
    - Open Source
    - Learning
  built_by: RunbyTech
  built_by_url: http://runbytech.co
  featured: false
- title: Nick Selvaggio
  url: https://nickgs.com/
  main_url: https://nickgs.com/
  description: >
    The personal website of Nick Selvaggio. Long Island based web developer, teacher, and technologist.
  categories:
    - Consulting
    - Programming
    - Web Development
  featured: false
- title: Free & Open Source Gatsby Themes by LekoArts
  main_url: https://themes.lekoarts.de
  url: https://themes.lekoarts.de
  source_url: https://github.com/LekoArts/gatsby-themes/tree/master/www
  built_by: LekoArts
  built_by_url: https://github.com/LekoArts
  description: >-
    Get high-quality and customizable Gatsby themes to quickly bootstrap your website! Choose from many professionally created and impressive designs with a wide variety of features and customization options. Use Gatsby Themes to take your project to the next level and let you and your customers take advantage of the many benefits Gatsby has to offer.
  categories:
    - Open Source
    - Directory
    - Marketing
    - Landing Page
  featured: false
- title: Lars Roettig
  url: https://larsroettig.dev/
  main_url: https://larsroettig.dev/
  description: >
    Lars Roettig is a Magento Maintainer and e-commerce specialist. On his Blog, he writes Software Architecture and Magento Development.
  categories:
    - Portfolio
    - Blog
    - Programming
    - Community
    - Open Source
    - E-commerce
  built_by: Lars Roettig
  built_by_url: https://larsroettig.dev/
  featured: false
- title: Cade Kynaston
  url: https://cade.codes
  main_url: https://cade.codes
  source_url: https://github.com/cadekynaston/gatsby-portfolio
  description: >
    Cade Kynaston's Portfolio
  categories:
    - Portfolio
  built_by: Cade Kynaston
  built_by_url: https://github.com/cadekynaston
  featured: false
- title: Growable Meetups
  url: https://www.growable.io/
  main_url: https://www.growable.io/
  description: >
    Growable - Events to Accelerate your career in Tech. Made with <3 with Gatsby, React & Netlify by Talent Point in London.
  categories:
    - Event
    - Technology
    - Education
    - Community
    - Conference
  built_by: Talent Point
  built_by_url: https://github.com/talent-point/
  featured: false
- title: Fantastic Metropolis
  main_url: https://fantasticmetropolis.com
  url: https://fantasticmetropolis.com
  description: >
    Fantastic Metropolis ran between 2001 and 2006, highlighting the potential of literary science fiction and fantasy.
  categories:
    - Entertainment
  built_by: Luis Rodrigues
  built_by_url: https://goblindegook.com
  featured: false
- title: Simon Koelewijn
  main_url: https://simonkoelewijn.nl
  url: https://simonkoelewijn.nl
  description: >
    Personal blog of Simon Koelewijn, where he blogs about UX, analytics and web development (in Dutch). Made awesome and fast by using Gatsby 2.x (naturally) and gratefully using Netlify and Netlify CMS.
  categories:
    - Freelance
    - Blog
    - Web Development
    - User Experience
  built_by: Simon Koelewijn
  built_by_url: https://simonkoelewijn.nl
  featured: false
- title: Frankly Steve
  url: https://www.franklysteve.com/
  main_url: https://www.franklysteve.com/
  description: >
    Wedding photography with all the hugs, tears, kisses, smiles, laughter, banter, kids up trees, friends in hedges.
  categories:
    - Photography
    - Portfolio
  built_by: Little & Big
  built_by_url: https://www.littleandbig.com.au/
  featured: false
- title: Eventos orellana
  description: >-
    We are a company dedicated to providing personalized and professional advice
    for the elaboration and coordination of social and business events.
  main_url: https://eventosorellana.com/
  url: https://eventosorellana.com/
  featured: false
  categories:
    - Gallery
  built_by: Ramón Chancay
  built_by_url: https://ramonchancay.me/
- title: DIA Supermercados
  main_url: https://dia.com.br
  url: https://dia.com.br
  description: >-
    Brazilian retailer subsidiary, with more than 1,100 stores in Brazil, focusing on low prices and exclusive DIA Products.
  categories:
    - Business
  built_by: CloudDog
  built_by_url: https://clouddog.com.br
  featured: false
- title: AntdSite
  main_url: https://antdsite.yvescoding.org
  url: https://antdsite.yvescoding.org
  description: >-
    A static docs generator based on Ant Design and GatsbyJs.
  categories:
    - Documentation
  built_by: Yves Wang
  built_by_url: https://antdsite.yvescoding.org
- title: AntV
  main_url: https://antv.vision
  url: https://antv.vision
  description: >-
    AntV is a new generation of data visualization technique from Ant Financial
  categories:
    - Documentation
  built_by: afc163
  built_by_url: https://github.com/afc163
- title: ReactStudy Blog
  url: https://elated-lewin-51cf0d.netlify.app
  main_url: https://elated-lewin-51cf0d.netlify.app
  description: >
    Belong to your own blog by gatsby
  categories:
    - Blog
  built_by: 97thjingba
  built_by_url: https://github.com/97thjingba
  featured: false
- title: George
  main_url: https://kind-mestorf-5a2bc0.netlify.app
  url: https://kind-mestorf-5a2bc0.netlify.app
  description: >
    shiny new web built with Gatsby
  categories:
    - Blog
    - Portfolio
    - Gallery
    - Landing Page
    - Design
    - Web Development
    - Open Source
    - Science
  built_by: George Davituri
  featured: false

- title: CEO amp
  main_url: https://www.ceoamp.com
  url: https://www.ceoamp.com
  description: >
    CEO amp is an executive training programme to amplify a CEO's voice in the media. This site was built with Gatsby v2, Styled-Components, TypeScript and React Spring.
  categories:
    - Consulting
    - Entrepreneurship
    - Marketing
    - Landing Page
  built_by: Jacob Herper
  built_by_url: https://herper.io
  featured: false
- title: QuantumBlack
  main_url: https://www.quantumblack.com/
  url: https://www.quantumblack.com/
  description: >
    We help companies use data to make distinctive, sustainable and significant improvements to their performance.
  categories:
    - Technology
    - Consulting
    - Data
    - Design
  built_by: Richard Westenra
  built_by_url: https://www.richardwestenra.com/
  featured: false
- title: Coffeeshop Creative
  url: https://www.coffeeshopcreative.ca
  main_url: https://www.coffeeshopcreative.ca
  description: >
    Marketing site for a Toronto web design and videography studio.
  categories:
    - Marketing
    - Agency
    - Design
    - Video
    - Web Development
  built_by: Michael Uloth
  built_by_url: https://www.michaeluloth.com
  featured: false
- title: Daily Hacker News
  url: https://dailyhn.com
  main_url: https://dailyhn.com
  description: >
    Daily Hacker News presents the top five stories from Hacker News daily.
  categories:
    - Entertainment
    - Design
    - Web Development
    - Technology
    - Science
  built_by: Joeri Smits
  built_by_url: https://joeri.dev
  featured: false
- title: Grüne Dresden
  main_url: https://ltw19dresden.de
  url: https://ltw19dresden.de
  description: >
    This site was built for the Green Party in Germany (Bündnis 90/Die Grünen) for their local election in Dresden, Saxony. The site was built with Gatsby v2 and Styled-Components.
  categories:
    - Government
    - Nonprofit
  built_by: Jacob Herper
  built_by_url: https://herper.io
- title: Mill3 Studio
  main_url: https://mill3.studio/en/
  url: https://mill3.studio/en/
  description: >
    Our agency specializes in the analysis, strategy and development of digital products.
  categories:
    - Agency
    - Portfolio
  built_by: Mill3
  built_by_url: https://mill3.studio/en/
  featured: false
- title: Zellement
  main_url: https://www.zellement.com
  url: https://www.zellement.com
  description: >
    Online portfolio of Dan Farrow from Nottingham, UK.
  categories:
    - Portfolio
  built_by: Zellement
  built_by_url: https://www.zellement.com
  featured: false
- title: Fullstack HQ
  url: https://fullstackhq.com/
  main_url: https://fullstackhq.com/
  description: >
    Get immediate access to a battle-tested team of designers and developers on a pay-as-you-go monthly subscription.
  categories:
    - Agency
    - Consulting
    - Freelance
    - Marketing
    - Portfolio
    - Web Development
    - App
    - Business
    - Design
    - JavaScript
    - Technology
    - User Experience
    - Web Development
    - E-commerce
    - WordPress
  built_by: Fullstack HQ
  built_by_url: https://fullstackhq.com/
  featured: false
- title: Cantas
  main_url: https://www.cantas.co.jp
  url: https://www.cantas.co.jp
  description: >
    Cantas is digital marketing company in Japan.
  categories:
    - Business
    - Agency
  built_by: Cantas
  built_by_url: https://www.cantas.co.jp
  featured: false
- title: Sheringham Shantymen
  main_url: https://www.shantymen.com/
  url: https://www.shantymen.com/
  description: >
    The Sheringham Shantymen are a sea shanty singing group that raise money for the RNLI in the UK.
  categories:
    - Music
    - Community
    - Entertainment
    - Nonprofit
  built_by: Zellement
  built_by_url: https://www.zellement.com/
  featured: false
- title: WP Spark
  main_url: https://wpspark.io/
  url: https://wpspark.io/
  description: >
    Create blazing fast website with WordPress and our Gatsby themes.
  categories:
    - Agency
    - Community
    - Blog
    - WordPress
  built_by: wpspark
  built_by_url: https://wpspark.io/
- title: Ronald Langeveld
  description: >
    Ronald Langeveld's blog and Web Development portfolio website.
  main_url: https://www.ronaldlangeveld.com
  url: https://www.ronaldlangeveld.com
  categories:
    - Blog
    - Web Development
    - Freelance
    - Portfolio
    - Consulting
  featured: false
- title: Golfonaut
  description: >
    Golfonaut - Golf application for Apple Watch
  main_url: https://golfonaut.io
  url: https://golfonaut.io
  categories:
    - App
    - Sports
  featured: false
- title: Anton Sten - UX Lead/Design
  url: https://www.antonsten.com
  main_url: https://www.antonsten.com
  description: Anton Sten leads UX for design-driven companies.
  categories:
    - User Experience
    - Blog
    - Freelance
    - Portfolio
    - Consulting
    - Agency
    - Design
  featured: false
- title: Rashmi AP - Front-end Developer
  main_url: http://rashmiap.me
  url: http://rashmiap.me
  featured: false
  description: >
    Rashmi AP's Personal Portfolio Website
  source_url: https://github.com/rashmiap/personal-website-react
  categories:
    - Portfolio
    - Open Source
  built_by: Rashmi AP
  built_by_url: http://rashmiap.me
- title: OpenSourceRepos - Blogs for open source repositories
  main_url: https://opensourcerepos.com
  url: https://opensourcerepos.com
  featured: false
  description: >
    Open Source Repos is a blog site for explaining the architecture, code-walkthrough and key takeways for the GitHub repository. Out main aim to is to help more developers contribute to open source projects.
  source_url: https://github.com/opensourcerepos/blogs
  categories:
    - Open Source
    - Design
    - Design System
    - Blog
  built_by: OpenSourceRepos Team
  built_by_url: https://opensourcerepos.com
- title: Sheelah Brennan - Front-End/UX Engineer
  main_url: https://sheelahb.com
  url: https://sheelahb.com
  featured: false
  description: >
    Sheelah Brennan's web development blog
  categories:
    - Blog
    - Web Development
    - Design
    - Freelance
    - Portfolio
  built_by: Sheelah Brennan
- title: Delinx.Digital - Web and Mobile Development Agency based in Sofia, Bulgaria
  main_url: https://delinx.digital
  url: https://delinx.digital/solutions
  description: >
    Delinx.digital is a software development oriented digital agency based in Sofia, Bulgaria. We develop bespoke software solutions using  WordPress, WooCommerce, Shopify, e-commerce, React.js, Node.js, PHP, Laravel and many other technologies.
  categories:
    - Agency
    - Web Development
    - Design
    - E-commerce
    - WordPress
  featured: false
- title: Cameron Nuckols - Articles, Book Notes, and More
  main_url: https://nucks.co
  url: https://nucks.co
  description: >
    This site hosts all of Cameron Nuckols's writing on entrepreneurship, startups, money, fitness, self-education, and self-improvement.
  categories:
    - Blog
    - Entrepreneurship
    - Business
    - Productivity
    - Technology
    - Marketing
  featured: false
- title: Hayato KAJIYAMA - Portfolio
  main_url: https://hyakt.dev
  url: https://hyakt.dev
  source_url: https://github.com/hyakt/hyakt.github.io
  featured: false
  categories:
    - Portfolio
- title: Skirtcraft - Unisex Skirts with Large Pockets
  main_url: https://skirtcraft.com
  url: https://skirtcraft.com/products
  source_url: https://github.com/jqrn/skirtcraft-web
  description: >
    Skirtcraft sells unisex skirts with large pockets, made in the USA. Site built with TypeScript and styled-components, with Tumblr-sourced blog posts.
  categories:
    - E-commerce
    - Blog
  built_by: Joe Quarion
  built_by_url: https://github.com/jqrn
  featured: false
- title: Vermarc Sport
  main_url: https://www.vermarcsport.com/
  url: https://www.vermarcsport.com/
  description: >
    Vermarc Sport offers a wide range of cycle clothing, cycling jerseys, bib shorts, rain gear and accessories, as well for the summer, the mid-season (autumn / spring) and the winter.
  categories:
    - E-commerce
  built_by: BRIKL
  built_by_url: https://github.com/Brikl
- title: Cole Ruche
  main_url: https://coleruche.com
  url: https://coleruche.com
  source_url: https://github.com/kingingcole/myblog
  description: >
    The personal website and blog for Emeruche "Cole" Ikenna, front-end web developer from Nigeria.
  categories:
    - Blog
    - Portfolio
  built_by: Emeruche "Cole" Ikenna
  built_by_url: https://twitter.com/cole_ruche
  featured: false
- title: Abhith Rajan - Coder, Blogger, Biker, Full Stack Developer
  main_url: https://www.abhith.net/
  url: https://www.abhith.net/
  source_url: https://github.com/Abhith/abhith.net
  description: >
    abhith.net is a portfolio website of Abhith Rajan, a full stack developer. Sharing blog posts, recommended videos, developer stories and services with the world through this site.
  categories:
    - Portfolio
    - Blog
    - Programming
    - Open Source
    - Technology
  built_by: Abhith Rajan
  built_by_url: https://github.com/Abhith
  featured: false
- title: Mr & Mrs Wilkinson
  url: https://thewilkinsons.netlify.app/
  main_url: https://thewilkinsons.netlify.app/
  source_url: https://github.com/davemullenjnr/the-wilkinsons
  description: >
    A one-page wedding photography showcase using Gatsby Image and featuring a lovely hero and intro section.
  categories:
    - Photography
  built_by: Dave Mullen Jnr
  built_by_url: https://davemullenjnr.co.uk
  featured: false
- title: Gopesh Gopinath - Full Stack JavaScript Developer
  url: https://www.gopeshgopinath.com
  main_url: https://www.gopeshgopinath.com
  source_url: https://github.com/GopeshMedayil/gopeshgopinath.com
  description: >
    Gopesh Gopinath's Personal Portfolio Website
  categories:
    - Portfolio
    - Open Source
  built_by: Gopesh Gopinath
  built_by_url: https://www.gopeshgopinath.com
  featured: false
- title: Misael Taveras - FrontEnd Developer
  url: https://taverasmisael.com
  main_url: https://taverasmisael.com
  source_url: https://github.com/taverasmisael/taverasmisael
  description: >
    Personal site and blogging about learning FrontEnd web development in spanish.
  categories:
    - Portfolio
    - Open Source
    - Blog
    - JavaScript
    - Web Development
  built_by: Misael Taveras
  built_by_url: https://taverasmisael.com
  featured: false
- title: Le Reacteur
  url: https://www.lereacteur.io/
  main_url: https://www.lereacteur.io/
  description: >
    Le Reacteur is the first coding bootcamp dedicated to web and mobile apps development (iOS/Android). We offer intensive sessions to train students in a short time (10 weeks). Our goal is to pass on to our students in less than 3 months what they would have learned in 2 years. To achieve this ambitious challenge, our training is based on learning JavaScript (Node.js, Express, ReactJS, React Native).
  categories:
    - JavaScript
    - Learning
    - Mobile Development
    - Web Development
  built_by: Farid Safi
  built_by_url: https://twitter.com/FaridSafi
  featured: false
- title: Cinch
  url: https://www.cinch.co.uk
  main_url: https://www.cinch.co.uk
  description: >
    Cinch is a hub for car supermarkets and dealers to show off their stock. The site only lists second-hand cars that are seven years old or younger, with less than 70,000 miles on the clock.
  categories:
    - Entrepreneurship
    - Business
  built_by: Somo
  built_by_url: https://www.somoglobal.com
  featured: false
- title: Recetas El Universo
  description: >-
    Recipes and videos with the best of Ecuadorian cuisine.
    Collectable recipes from Diario El Universo.
  main_url: https://recetas-eu.now.sh/
  url: https://recetas-eu.now.sh/
  featured: false
  categories:
    - Blog
    - WordPress
    - Food
  built_by: Ramón Chancay
  built_by_url: https://ramonchancay.me/
- title: Third and Grove
  url: https://www.thirdandgrove.com
  main_url: https://www.thirdandgrove.com
  source_url: https://github.com/thirdandgrove/tagd8_gatsby
  description: >
    A digital agency slaying the mundane one pixel at a time.
  categories:
    - Agency
    - Marketing
    - Open Source
    - Technology
  built_by: Third and Grove
  built_by_url: https://www.thirdandgrove.com
  featured: false
- title: Le Bikini
  url: https://lebikini.com
  main_url: https://lebikini.com
  description: >
    New website for Toulouse's most iconic concert hall.
  categories:
    - Music
  built_by: Antoine Rousseau
  built_by_url: https://antoine.rousseau.im
  featured: false
- title: Jimmy Truong's Portfolio
  url: https://jimmytruong.ca
  main_url: https://jimmytruong.ca
  description: >
    This porfolio is a complication of all projects done during my time at BCIT D3 (Digital Design and Development) program and after graduation.
  categories:
    - Portfolio
    - Web Development
  built_by: Jimmy Truong
  built_by_url: https://jimmytruong.ca
  featured: false
- title: Quick Stop Nicaragua
  main_url: https://quickstopnicaragua.com
  url: https://quickstopnicaragua.com
  description: >
    Convenience Store Website
  categories:
    - Food
  built_by: Gerald Martinez
  built_by_url: https://twitter.com/GeraldM_92
  featured: false
- title: XIEL
  main_url: https://xiel.dev
  url: https://xiel.dev
  source_url: https://github.com/xiel/xiel
  description: >
    I'm a freelance front-end developer from Berlin who creates digital experiences that everyone likes to use.
  categories:
    - Portfolio
    - Blog
  built_by: Felix Leupold
  built_by_url: https://twitter.com/xiel
  featured: false
- title: Nicaragua Best Guides
  main_url: https://www.nicaraguasbestguides.com
  url: https://www.nicaraguasbestguides.com
  description: >
    Full-Service Tour Operator and Destination Management Company (DMC)
  categories:
    - Agency
    - Travel
  built_by: Gerald Martinez
  built_by_url: https://twitter.com/GeraldM_92
  featured: false
- title: Thoughts and Stuff
  main_url: http://thoughtsandstuff.com
  url: http://thoughtsandstuff.com
  source_url: https://github.com/robmarshall/gatsby-tns
  description: >
    A simple easy to read blog. Minimalistic, focusing on content over branding. Includes RSS feed.
  categories:
    - Accessibility
    - Blog
    - WordPress
  built_by: Robert Marshall
  built_by_url: https://robertmarshall.dev
  featured: false
- title: Tracli
  url: https://tracli.rootvan.com/
  main_url: https://tracli.rootvan.com/
  source_url: https://github.com/ridvankaradag/tracli-landing
  description: >
    A command line app that tracks your time
  categories:
    - Productivity
    - Technology
    - Landing Page
  built_by: Ridvan Karadag
  built_by_url: http://www.rootvan.com
  featured: false
- title: spon.io
  url: https://www.spon.io
  main_url: https://www.spon.io
  source_url: https://github.com/magicspon/spon.io
  description: >
    Portfolio for frontend web developer, based in Bristol UK
  categories:
    - Portfolio
  built_by: Dave Stockley
  built_by_url: https://www.spon.io
  featured: false
- title: BBS
  url: https://big-boss-studio.com
  main_url: https://big-boss-studio.com
  description: >
    For 11 years, we help great brands in their digital transformation, offering all our expertise for their needs. Technical consulting, UX, design, technical integration and maintenance.
  categories:
    - Agency
    - JavaScript
    - Web Development
  built_by: BBS
  built_by_url: https://big-boss-studio.com
  featured: false
- title: Appes - Meant to evolve
  main_url: https://appes.co
  url: https://appes.co
  description: >
    Appes is all about apps and evolution. We help companies to build mobile and
    web products.
  categories:
    - Agency
    - Mobile Development
    - Web Development
    - Technology
  built_by: Appes
  built_by_url: https://appes.co
  featured: false
- title: Intern
  url: https://intern.imedadel.me
  main_url: https://intern.imedadel.me
  description: >
    Intern is a job board for getting internships in tech, design, marketing, and more. It's built entirely with Gatsby.
  categories:
    - Directory
    - Technology
  built_by: Imed Adel
  built_by_url: https://imedadel.me
  featured: false
- title: Global Citizen Foundation
  main_url: https://www.globalcitizenfoundation.org
  url: https://www.globalcitizenfoundation.org
  description: >
    In the digital economy, we are Global Citizens and the currency is Personal Data
  categories:
    - Nonprofit
  built_by: The Delta Studio
  built_by_url: https://www.thedelta.io
  featured: false
- title: GatsbyFinds
  main_url: https://gatsbyfinds.netlify.app
  url: https://gatsbyfinds.netlify.app
  description: >
    GatsbyFinds is a website built ontop of Gatsby v2 by providing developers with a showcase of all the latest projects made with the beloved GatsbyJS.
  categories:
    - Portfolio
    - Gallery
  built_by: Bvlktech
  built_by_url: https://twitter.com/bvlktech
  featured: false
- title: AFEX Commodities Exchange
  main_url: https://afexnigeria.com
  url: https://afexnigeria.com
  description: >
    AFEX Nigeria strives to transform Nigerian agriculture by creating more bargaining power to smallholder farmers, access to information, and secure storage.
  categories:
    - Blog
    - Business
    - Finance
    - Food
    - WordPress
  built_by: Mayowa Falade
  built_by_url: http://mayowafalade.com
  featured: false
- title: VIA Data
  main_url: https://viadata.io
  url: https://viadata.io
  description: >
    The future of data management
  categories:
    - Data
  built_by: The Delta Studio
  built_by_url: https://www.thedelta.io
  featured: false
- title: Front End Day Event Website
  main_url: https://frontend-day.com/
  url: https://frontend-day.com/
  description: >
    Performant landing page for a front end workshops recurring event / conference.
  categories:
    - Event
    - Conference
    - Web Development
    - Technology
  built_by: Pagepro
  built_by_url: https://pagepro.co
  featured: false
- title: Mutual
  main_url: https://www.madebymutual.com
  url: https://www.madebymutual.com
  description: >
    Mutual is a web design and development agency. Our new website is powered by Gatsby and Craft CMS.
  categories:
    - Blog
    - Portfolio
    - Agency
    - Design
    - Web Development
  built_by: Mutual
  built_by_url: https://twitter.com/madebymutual
  featured: false
- title: Surge 3
  main_url: https://surge3.com
  url: https://surge3.com/
  description: >
    We’re Surge 3 - a premier web development agency. Our company centers around the principles of quality, speed, and service! We are founded using the latest in web technologies and are dedicated to using those exact tools to help our customers achieve their goals.
  categories:
    - Portfolio
    - Blog
    - Agency
    - Web Development
    - Marketing
  built_by: Dillon Browne
  built_by_url: https://dillonbrowne.com
- title: Adaltas
  main_url: https://www.adaltas.com
  url: https://www.adaltas.com
  description: >
    Adaltas is a team of consultants with a focus on Open Source, Big Data and Cloud Computing based in France, Canada and Morocco.
  categories:
    - Consulting
    - Data
    - Design System
    - Programming
    - Learning
  built_by: Adaltas
  built_by_url: https://www.adaltas.com
- title: Themis Attorneys
  main_url: https://themis-attorneys.com
  url: https://themis-attorneys.com
  description: >
    Themis Attorneys is Chennai based lawyers. Their new complete website is made using Gatsby.
  categories:
    - Agency
    - Consulting
    - Portfolio
    - Law
  built_by: Merbin J Anselm
  built_by_url: https://anselm.in
- title: Runlet
  main_url: https://runlet.app
  url: https://runlet.app
  source_url: https://github.com/runletapp/runlet
  description: >
    Runlet is a cloud-based job manager that offers device synchronization and reliable message delivery in a network of connected devices even after connectivity issues. Available for ARM, Linux, Mac and Windows.
  categories:
    - App
    - Landing Page
    - Productivity
    - Technology
  built_by: Vandré Leal
  built_by_url: https://vandreleal.github.io
  featured: false
- title: tiaan.dev
  main_url: https://tiaan.dev
  url: https://tiaan.dev
  featured: false
  categories:
    - Blog
    - Portfolio
    - Web Development
- title: Praveen Bisht
  main_url: https://www.prvnbist.com/
  url: https://www.prvnbist.com/
  source_url: https://github.com/prvnbist/portfolio
  categories:
    - Portfolio
    - Blog
  built_by: Praveen Bisht
  built_by_url: https://www.prvnbist.com/
  featured: false
- title: Jeff Mills The Outer Limits x NTS Radio
  url: https://www.nts.live/projects/jeff-mills-the-outer-limits/
  main_url: https://www.nts.live/projects/jeff-mills-the-outer-limits/
  source_url: https://github.com/ntslive/the-outer-limits
  description: >
    NTS Radio created a minisite for Jeff Mills' 6 part radio series The Outer Limits, including original music production and imagery curated from the NASA online image archive.
  categories:
    - Music
    - Gallery
    - Science
    - Entertainment
  built_by: NTS Radio
  built_by_url: https://www.nts.live
  featured: false
- title: BALAJIRAO676
  main_url: https://thebalajiraoecommerce.netlify.app/
  url: https://thebalajiraoecommerce.netlify.app/
  featured: false
  categories:
    - Blog
    - E-commerce
    - Web Development
- title: Mentimeter
  url: https://www.mentimeter.com/
  main_url: https://www.mentimeter.com/
  categories:
    - Business
  featured: false
- title: HYFN
  url: https://hyfn.com/
  main_url: https://hyfn.com/
  categories:
    - Business
  featured: false
- title: Mozilla India
  main_url: https://mozillaindia.org/
  url: https://mozillaindia.org/
  categories:
    - Open Source
  featured: false
- title: Primer Labs
  main_url: https://www.primerlabs.io
  url: https://www.primerlabs.io
  featured: false
  categories:
    - Education
    - Learning
- title: AJ on Purr-fect Solutions
  url: https://ajonp.com
  main_url: https://ajonp.com
  description: >
    A Community of developers, creating resources for all to use!
  categories:
    - Education
    - Learning
    - Programming
    - Web Development
    - API
    - Blog
    - SEO
  built_by: AJonP
  built_by_url: http://ajonp.com/authors/alex-patterson
- title: blog.kwst.site
  main_url: https://blog.kwst.site
  url: https://blog.kwst.site
  description: A blog of frontend engineer working in Fukuoka
  source_url: https://github.com/SatoshiKawabata/blog
  featured: false
  categories:
    - Blog
    - Technology
    - Web Development
    - JavaScript
- title: Run Leeds
  main_url: http://www.runleeds.co.uk
  url: http://www.runleeds.co.uk
  description: >
    Community running site based in Leeds,UK. Aiming to support those going through a life crisis.
  categories:
    - Accessibility
    - Blog
    - Community
    - Nonprofit
    - Sports
    - WordPress
  built_by: Robert Marshall
  built_by_url: https://www.robertmarshall.dev
- title: Arvind Kumar
  main_url: https://arvind.io
  url: https://arvind.io
  source_url: https://github.com/EnKrypt/arvind.io
  built_by: Arvind Kumar
  built_by_url: https://arvind.io/
  description: >
    A blog about writing code, making music and studying the skies.
  featured: false
  categories:
    - Blog
    - Music
    - Technology
- title: GlobalMoney
  url: https://global24.ua
  main_url: https://global24.ua
  description: >
    Provide payment solution for SMB, eWallet GlobalMoney
  categories:
    - Business
    - Finance
    - Technology
  built_by: NodeArt
  built_by_url: https://NodeArt.io
- title: Women's and Girls' Emergency Centre
  url: https://www.wagec.org.au/
  main_url: https://www.wagec.org.au/
  description: >
    Specialist homelessness service for women and families escaping domestic violence. Based in Redfern, Sydney, Australia.
  categories:
    - Nonprofit
    - Community
    - E-commerce
  built_by: Little & Big
  built_by_url: https://www.littleandbig.com.au/
  featured: false
- title: Guus van de Wal | Drupal Front-end specialist
  url: https://guusvandewal.nl
  main_url: https://guusvandewal.nl
  description: >
    Decoupled portfolio site for guusvandewal.nl, a Drupal and ReactJS front-end developer and designer.
  categories:
    - Open Source
    - Web Development
    - Design
    - Blog
    - Freelance
  built_by: Guus van de Wal
  featured: false
- title: Pixelize Web Design Gold Coast | Web Design and SEO
  url: https://www.pixelize.com.au/
  main_url: https://www.pixelize.com.au/
  description: >
    Pixelize is a tight knit group of professional web developers, graphic designers, and content creators that work together to create high performing, blazing fast, beautiful websites with a strong focus on SEO.
  categories:
    - Agency
    - Web Development
    - Marketing
    - SEO
    - Design
    - Portfolio
    - Blog
  built_by: Pixelize
  built_by_url: https://www.pixelize.com.au
  featured: false
- title: VS Code GitHub Stats
  url: https://vscode-github-stats.netlify.app
  main_url: https://vscode-github-stats.netlify.app
  source_url: https://github.com/lannonbr/vscode-github-stats/
  description: >
    Statistics Dashboard for VS Code GitHub repository
  categories:
    - Data
  built_by: Benjamin Lannon
  built_by_url: https://lannonbr.com
  featured: false
- title: MetaProjection
  main_url: https://www.metaprojection.ca
  url: https://www.metaprojection.ca
  source_url: https://github.com/rosslh/metaprojection
  description: >
    MetaProjection is a website that aggregates multiple Canadian federal electoral projections in order to provide an overview of how the election is playing out, both federally and by district.
  categories:
    - Government
    - Data
    - Open Source
  built_by: Ross Hill
  built_by_url: https://rosshill.ca
  featured: false
- title: Tamarisc VC
  url: https://www.tamarisc.vc
  main_url: https://www.tamarisc.vc
  description: >
    Tamarisc invests in and helps build companies that improve the human habitat through innovating at the intersection of real estate, health, and technology.
  categories:
    - Business
    - Technology
  built_by: Peter Hironaka
  built_by_url: https://peterhironaka.com
  featured: false
- title: Up Your A11y
  url: https://www.upyoura11y.com/
  main_url: https://www.upyoura11y.com/
  source_url: https://www.upyoura11y.com/
  description: >
    A web accessibility toolkit with a React focus, Up Your A11y is a resource for front-end developers to find useful information on how to make your sites more accessible. The topics covered have a React bias, but the principles in each apply to all web development, so please don't be put off if you don't work with React specifically!
  categories:
    - Accessibility
    - Blog
    - Programming
    - JavaScript
    - User Experience
    - Web Development
  built_by: Suzanne Aitchison
  built_by_url: https://twitter.com/s_aitchison
  featured: false
- title: Roman Kravets
  description: >
    Portfolio of Roman Kravets. Web Developer, HTML & CSS Coder.
  main_url: https://romkravets.netlify.app/
  url: https://romkravets.netlify.app/
  categories:
    - Portfolio
    - Open Source
    - Web Development
    - Blog
  built_by: Roman Kravets
  built_by_url: https://github.com/romkravets/dev-page
  featured: false
- title: Phil Tietjen Portfolio
  url: https://www.philtietjen.dev/
  main_url: https://www.philtietjen.dev/
  source_url: https://github.com/Phizzard/phil-portfolio
  description: >
    Portfolio of Phil Tietjen using Gatsby, Tailwind CSS, and Emotion/styled
  categories:
    - Portfolio
    - Open Source
    - Web Development
  built_by: Phil Tietjen
  built_by_url: https://github.com/Phizzard
  featured: false
- title: Gatsby Bomb
  description: >
    A fan made version of the website Giantbomb, fully static and powered by Gatsby JS and the GiantBomb API.
  main_url: https://gatsbybomb.netlify.app
  url: https://gatsbybomb.netlify.app
  categories:
    - App
    - Entertainment
    - Media
    - Video
  built_by: Phil Tietjen
  built_by_url: https://github.com/Phizzard
  featured: false
- title: Divyanshu Maithani
  main_url: https://divyanshu013.dev
  url: https://divyanshu013.dev
  source_url: https://github.com/divyanshu013/blog
  description: >
    Personal blog of Divyanshu Maithani. Life, music, code and things in between...
  categories:
    - Blog
    - JavaScript
    - Open Source
    - Music
    - Programming
    - Technology
    - Web Development
  built_by: Divyanshu Maithani
  built_by_url: https://twitter.com/divyanshu013
- title: TFE Energy
  main_url: https://www.tfe.energy
  url: https://www.tfe.energy
  source_url: https://gitlab.com/marcfehrmedia/2019-07-03-tfe-energy
  description: >
    TFE Energy believes in the future. Their new website is programmed with Gatsby, Scrollmagic, Contentful, Cloudify.
  categories:
    - Technology
    - Consulting
    - Video
    - Business
  built_by: Marc Fehr
  built_by_url: https://www.marcfehr.ch
- title: AtomBuild
  url: https://atombuild.github.io/
  main_url: https://atombuild.github.io/
  source_url: https://github.com/AtomBuild/atombuild.github.io
  description: >
    Landing page for the AtomBuild project, offering a curation of Atom packages associated with the project.
  categories:
    - Directory
    - Landing Page
    - Open Source
    - Programming
    - Technology
  built_by: Kepler Sticka-Jones
  built_by_url: https://keplersj.com/
  featured: false
- title: Josh Pensky
  main_url: https://joshpensky.com
  url: https://joshpensky.com
  description: >
    Josh Pensky is an interactive developer based in Boston. He designs and builds refreshing web experiences, packed to the punch with delightful interactions.
  categories:
    - Portfolio
    - Web Development
    - Design
    - SEO
  built_by: Josh Pensky
  built_by_url: https://github.com/joshpensky
  featured: false
- title: AtomLinter
  url: https://atomlinter.github.io/
  main_url: https://atomlinter.github.io/
  source_url: https://github.com/AtomLinter/atomlinter.github.io
  description: >
    Landing page for the AtomLinter project, offering a curation of Atom packages associated with the project.
  categories:
    - Directory
    - Landing Page
    - Open Source
    - Programming
    - Technology
  built_by: Kepler Sticka-Jones
  built_by_url: https://keplersj.com/
  featured: false
- title: Dashbouquet
  url: https://dashbouquet.com/
  main_url: https://dashbouquet.com/
  categories:
    - Agency
    - Blog
    - Business
    - Mobile Development
    - Portfolio
    - Web Development
  built_by: Dashbouquet team
  featured: false
- title: rathes.me
  url: https://rathes.me/
  main_url: https://rathes.me/
  source_url: https://github.com/rathesDot/rathes.me
  description: >
    The Portfolio Website of Rathes Sachchithananthan
  categories:
    - Blog
    - Portfolio
    - Web Development
  built_by: Rathes Sachchithananthan
  built_by_url: https://rathes.me/
- title: viviGuides - Your travel guides
  url: https://vivitravels.com/en/guides/
  main_url: https://vivitravels.com/en/guides/
  description: >
    viviGuides is viviTravels' blog: here you will find travel tips, useful information about the cities and the best guides for your next vacation.
  categories:
    - Travel
    - Blog
  built_by: Kframe Interactive SA
  built_by_url: https://kframeinteractive.com/
  featured: false
- title: KNC Blog
  main_url: https://nagakonada.com
  url: https://nagakonada.com/
  description: >
    Nagakonada is my blogging and portfolio site where I list my projects, experience, capabilities and the blog mostly talks about technical and personal writings.
  categories:
    - Blog
    - Web Development
    - Portfolio
  built_by: Konada, Naga Chaitanya
  built_by_url: https://github.com/ChaituKNag
  featured: false
- title: Vishal Nakum
  url: https://nakum.tech/
  main_url: https://nakum.tech/
  source_url: https://github.com/vishalnakum011/contentful
  description: >
    Portfolio of Vishal Nakum. Made with Gatsby, Contentful. Deployed on Netlify.
  categories:
    - Portfolio
    - Blog
  built_by: Amol Tangade
  built_by_url: https://amoltangade.me/
- title: Sagar Hani Portfolio
  url: http://sagarhani.in/
  main_url: http://sagarhani.in/
  source_url: https://github.com/sagarhani
  description: >
    Sagar Hani is a Software Developer & an Open Source Enthusiast. He blogs about JavaScript, Open Source and his Life experiences.
  categories:
    - Portfolio
    - Blog
    - Web Development
    - Open Source
    - Technology
    - Programming
    - JavaScript
  built_by: Sagar Hani
  built_by_url: http://sagarhani.in/about
- title: Arturo Alviar's Portfolio
  main_url: https://arturoalviar.com
  url: https://arturoalviar.com
  source_url: https://github.com/arturoalviar/portfolio
  categories:
    - Portfolio
    - Open Source
    - Web Development
  built_by: Arturo Alviar
  built_by_url: https://github.com/arturoalviar
  featured: false
- title: Pearly
  url: https://www.pearlyplan.com
  main_url: https://www.pearlyplan.com
  description: >
    Dental Membership Growth Platform
  categories:
    - Technology
    - Healthcare
    - App
  built_by: Sean Emmer and Jeff Cole
- title: MarceloNM
  url: https://marcelonm.com
  main_url: https://marcelonm.com
  description: >
    Personal landing page and blog for MarceloNM, a frontend developer based in Brazil.
  categories:
    - Blog
    - JavaScript
    - Landing Page
    - Programming
    - Web Development
  built_by: Marcelo Nascimento Menezes
  built_by_url: https://github.com/mrcelo
  featured: false
- title: Open Source Galaxy
  main_url: https://www.opensourcegalaxy.com
  url: https://www.opensourcegalaxy.com
  description: >
    Explore the Open Source Galaxy and help other earthlings by contributing to open source.
  categories:
    - Open Source
    - Programming
    - Web Development
  built_by: Justin Juno
  built_by_url: https://www.justinjuno.dev
  featured: false
- title: enBonnet Blog
  url: https://enbonnet.me/
  main_url: https://enbonnet.me/
  source_url: https://github.com/enbonnet
  description: >
    Hola, este es mi sitio personal, estare escribiendo sobre JavaScript, Frontend y Tecnologia que utilice en mi dia a dia.
  categories:
    - Portfolio
    - Blog
    - Web Development
    - Technology
    - Programming
    - JavaScript
  built_by: Ender Bonnet
  built_by_url: https://enbonnet.me/
- title: Edenspiekermann
  url: https://www.edenspiekermann.com/eu/
  main_url: https://www.edenspiekermann.com/eu/
  description: >
    Hello. We are Edenspiekermann, an independent global creative agency.
  categories:
    - Featured
    - Agency
    - Design
    - Portfolio
  featured: true
- title: IBM Design
  url: https://www.ibm.com/design/
  main_url: https://www.ibm.com/design/
  description: >
    At IBM, our design philosophy is to help guide people so they can do their best work. Our human-centered design practices help us deliver on that goal.
  categories:
    - Featured
    - Design
    - Technology
    - Web Development
  built_by: IBM
  featured: true
- title: We Do Plugins
  url: https://wedoplugins.com
  main_url: https://wedoplugins.com
  description: >
    Free & premium WordPress plugins development studio from Wroclaw, Poland.
  categories:
    - Portfolio
    - Agency
    - Open Source
    - Web Development
  built_by: We Do Plugins
  built_by_url: https://wedoplugins.com
- title: Mevish Aslam, business coach
  url: https://mevishaslam.com/
  main_url: https://mevishaslam.com/
  description: >
    Mevish Aslam helps women build a life they love and coaches women to launch and grow businesses.
  categories:
    - Business
    - Consulting
    - Entrepreneurship
    - Freelance
    - Marketing
    - Portfolio
  built_by: Rou Hun Fan
  built_by_url: https://flowen.me
  featured: false
- title: Principles of wealth
  url: https://principlesofwealth.net
  main_url: https://principlesofwealth.net
  source_url: https://github.com/flowen/principlesofwealth
  description: >
    Principles of wealth. How to get rich without being lucky, a summary of Naval Ravikant's tweets and podcast.`
  categories:
    - Business
    - Consulting
    - Education
    - Entrepreneurship
    - Finance
    - Learning
    - Marketing
    - Media
    - Nonprofit
    - Productivity
    - Science
  built_by: Rou Hun Fan
  built_by_url: https://flowen.me
  featured: false
- title: Problem studio
  url: https://problem.studio
  main_url: https://problem.studio
  description: >
    Problem Studio creates unique and fun web experiences. Our enemy is "boring" if ya know what we mean: overused WordPress templates, the top 10 shopify templates, copy of a copy of a copy of a copy. We love to support design and marketing agencies and help realize their creations into a digital product. `
  categories:
    - Agency
    - Business
    - Consulting
    - Design
    - Education
    - Entrepreneurship
    - Freelance
    - Landing Page
    - Marketing
    - Media
    - Portfolio
    - Productivity
    - Web Development
  built_by: Rou Hun Fan & Sander Visser
  built_by_url: https://flowen.me
- title: North X South
  main_url: https://northxsouth.co
  url: https://northxsouth.co
  description: >
    We work with small businesses and non-profits to develop their brands, build an online identity, create stellar designs, and give a voice to their causes.
  categories:
    - Agency
    - Consulting
    - Business
    - Design
    - Web Development
  built_by: North X South
  built_by_url: https://northxsouth.co
- title: Plenty of Fish
  main_url: https://www.pof.com/
  url: https://pof.com
  description: >
    Plenty of Fish is one of the world's largest dating platforms.
  categories:
    - Community
  featured: true
- title: Bitcoin
  main_url: https://www.bitcoin.com/
  url: https://bitcoin.com
  description: >
    One of the largest crypto-currency platforms in the world.
  categories:
    - Technology
    - Finance
  featured: true
- title: Frame.io
  main_url: https://www.frame.io/
  url: https://frame.io
  description: >
    Frame.io is a cloud-based video collaboration platform that allows its users to easily work on media projects together
  categories:
    - Technology
    - Entertainment
    - Media
  featured: true
- title: Sainsbury’s Homepage
  main_url: https://www.sainsburys.co.uk/
  url: https://www.sainsburys.co.uk
  description: >
    Sainsbury’s is an almost 150 year old supermarket chain in the United Kingdom.
  categories:
    - E-commerce
    - Food
  featured: true
- title: Haxzie, Portfolio and Blog
  url: https://haxzie.com/
  main_url: https://haxzie.com/
  source_url: https://github.com/haxzie/haxzie.com
  description: >
    Haxzie.com is the portfolio and personal blog of Musthaq Ahamad, UX Engineer and Visual Designer
  categories:
    - Blog
    - Portfolio
  built_by: Musthaq Ahamad
  built_by_url: https://haxzie.com
  featured: false
- title: Robin Wieruch's Blog
  url: https://www.robinwieruch.de/
  main_url: https://www.robinwieruch.de/
  categories:
    - Blog
    - Education
  featured: false
- title: Roger Ramos Development Journal
  url: https://rogerramos.me/
  main_url: https://rogerramos.me/
  source_url: https://github.com/rogerramosme/rogerramos.me/
  description: >
    Personal development journal made with Netlify CMS
  categories:
    - Blog
  built_by: Roger Ramos
  built_by_url: https://rogerramos.me/
  featured: false
- title: Global Adviser Alpha
  main_url: https://globaladviseralpha.com
  url: https://globaladviseralpha.com
  description: >
    Lead by David Haintz, Global Adviser Alpha transforms advice business into world class firms.
  categories:
    - Business
    - Blog
    - Finance
  built_by: Handsome Creative
  built_by_url: https://www.hellohandsome.com.au
  featured: false
- title: Alcamine
  url: https://alcamine.com/
  main_url: https://alcamine.com/
  description: >
    Never apply to another job online and receive tons of tech jobs in your inbox everyday — all while keeping your information private.
  categories:
    - Blog
    - Technology
  built_by: Caldera Digital
  built_by_url: https://www.calderadigital.com/
  featured: false
- title: Caldera Digital
  url: https://www.calderadigital.com/
  main_url: https://www.calderadigital.com/
  source_url: https://github.com/caldera-digital/platform
  description: >
    Caldera is a product and application development agency that uses innovative technology to bring your vision, brand, and identity to life through user centered design.
  categories:
    - Blog
    - User Experience
    - Consulting
  built_by: Caldera Digital
  built_by_url: https://www.calderadigital.com/
  featured: false
- title: Keycodes
  url: https://www.keycodes.dev
  main_url: https://www.keycodes.dev
  source_url: https://github.com/justinjunodev/keycodes.dev
  description: >
    A developer resource for getting keyboard key codes.
  categories:
    - Programming
    - Productivity
    - Open Source
    - Web Development
  built_by: Justin Juno
  built_by_url: https://www.justinjuno.dev
  featured: false
- title: Utah Pumpkins
  url: https://www.utahpumpkins.com/
  main_url: https://www.utahpumpkins.com/
  source_url: https://github.com/cadekynaston/utah-pumpkins
  description: >
    An awesome pumpkin gallery built using Gatsby and Contentful.
  categories:
    - Gallery
    - Blog
    - Photography
  built_by: Cade Kynaston
  built_by_url: https://cade.codes
- title: diff001a's blog
  main_url: https://diff001a.netlify.app/
  url: https://diff001a.netlify.app/
  description: >
    This is diff001a's blog which contains blogs related to programming.
  categories:
    - Blog
  built_by: diff001a
- title: Rockwong Blog
  main_url: http://rockwong.com/blog/
  url: http://rockwong.com/blog/
  description: >
    Rockwong is a technical blog containing content related to various web technologies.
  categories:
    - Technology
    - Education
    - Blog
- title: RegexGuide
  main_url: https://regex.guide
  url: https://regex.guide/playground
  source_url: https://github.com/pacdiv/regex.guide
  description: >
    The easiest way to learn regular expressions! The RegexGuide is a playground helping developers to discover regular expressions. Trying it is adopting regular expressions!
  categories:
    - App
    - Education
    - JavaScript
    - Nonprofit
    - Open Source
    - Programming
    - Technology
    - Web Development
  built_by: Loïc J.
  built_by_url: https://growthnotes.dev
- title: re:store
  url: https://www.visitrestore.com
  main_url: https://www.visitrestore.com
  description: >
    This is your chance to discover, connect, and shop beyond your feed and get to know the who, how, and why behind your favorite products.
  categories:
    - Marketing
  built_by: The Couch
  built_by_url: https://thecouch.nyc
  featured: false
- title: MyPrograming Steps
  main_url: https://mysteps.netlify.app/
  url: https://mysteps.netlify.app/
  description: >
    FrontEnd Tutorial Information
  featured: false
  categories:
    - Blog
    - Portfolio
  source_url: https://github.com/IoT-Arduino/Gatsby-MySteps
  built_by: Maruo
  built_by_url: https://twitter.com/DengenT
- title: Brent Runs Marathons
  main_url: https://www.brentrunsmarathons.com/
  url: https://www.brentrunsmarathons.com/
  description: >
    Brent Runs Marathons is about the training and race experience for the Comrades Ultra Marathon
  categories:
    - Blog
  built_by: Brent Ingram
  built_by_url: https://www.brentjingram.com/
  featured: false
- title: Pedro LaTorre
  main_url: https://www.pedrolatorre.com/
  url: https://www.pedrolatorre.com/
  source_url: https://github.com/bingr001/pedro-latorre-site
  description: >
    A really awesome website built for the motivational speaker Pedro LaTorre
  categories:
    - Blog
  built_by: Brent Ingram
  built_by_url: https://www.brentjingram.com/
  featured: false
- title: Veryben
  main_url: https://veryben.com/
  url: https://veryben.com/
  description: >
    be water my friend
  categories:
    - Blog
  built_by: anikijiang
  built_by_url: https://twitter.com/anikijiang
  featured: false
- title: kentarom's portfolio
  main_url: https://kentarom.com/
  url: https://kentarom.com/
  source_url: https://github.com/kentaro-m/portfolio-gatsby
  description: >
    The portfolio of kentarom, frontend developer. This site shows recent activities about him.
  categories:
    - Portfolio
    - Technology
    - Web Development
  built_by: kentarom
  built_by_url: https://twitter.com/_kentaro_m
  featured: false
- title: MotionThat
  main_url: https://motionthat.com.au
  url: https://motionthat.com.au
  description: >
    MotionThat was created to fill a void in Tabletop Product shooting, whereby the need for consistency, repetition and flexibility was required to eliminate the many variables and inaccuracies that slow the filming process down.
  categories:
    - Entertainment
    - Food
    - Media
    - Gallery
  built_by: Handsome Creative
  built_by_url: https://www.hellohandsome.com.au
  featured: false
- title: TEN ALPHAS
  main_url: https://tenalphas.com.au
  url: https://tenalphas.com.au
  description: >
    TEN ALPHAS is a content production company based in Sydney and Wollongong, telling stories through moving image and beautiful design.
  categories:
    - Media
    - Entertainment
    - Video
  built_by: Handsome Creative
  built_by_url: https://www.hellohandsome.com.au
  featured: false
- title: SalesGP
  main_url: https://salesgp.io
  url: https://salesgp.io
  description: >
    SalesGP is a specialist Sales and Operations partner offering expert skill-sets and decades of experience to companies entering the Australia, NZ (ANZ) and South East Asian (SEA) markets.
  categories:
    - Business
    - Marketing
    - Consulting
  built_by: Handsome Creative
  built_by_url: https://www.hellohandsome.com.au
  featured: false
- title: Source Separation Systems
  main_url: https://sourceseparationsystems.com.au
  url: https://sourceseparationsystems.com.au
  description: >
    Innovative waste diversion products, designed to connect Australians to a more sustainable world.
  categories:
    - Business
  built_by: Handsome Creative
  built_by_url: https://www.hellohandsome.com.au
- title: Fuzzy String Matching
  main_url: https://fuzzy-string-matching.netlify.app
  url: https://fuzzy-string-matching.netlify.app
  source_url: https://github.com/jdemieville/fuzzyStringMatching
  description: >
    This site is built to assess the performance of various approximate string matching algorithms aka fuzzy string searching.
  categories:
    - JavaScript
    - Learning
    - Programming
  built_by: Jennifer Demieville
  built_by_url: https://demieville-codes.herokuapp.com/portfolio
  featured: false
- title: Open Techiz
  main_url: https://www.opentechiz.com/
  url: https://www.opentechiz.com/
  featured: false
  description: >
    An agile software development company in Vietnam, providing wide range service from e-commerce development, mobile development, automation testing and cloud deployment with kubernets
  categories:
    - Web Development
    - Mobile Development
    - Technology
  built_by: Open Techiz
  built_by_url: https://www.opentechiz.com/
- title: Leave Me Alone
  url: https://leavemealone.app
  main_url: https://leavemealone.app
  description: >
    Leave Me Alone helps you unsubscribe from unwanted emails easily. It's built with Gatsby v2.
  categories:
    - Landing Page
    - Productivity
  built_by: James Ivings
  built_by_url: https://squarecat.io
  featured: false
- title: Oberion
  main_url: https://oberion.io
  url: https://oberion.io
  description: >
    Oberion analyzes your gaming library and gives you personal recommendations based on what you play
  categories:
    - Entertainment
    - Media
  built_by: Thomas Uta
  built_by_url: https://twitter.com/ThomasJanUta
  featured: false
- title: Yoseph.tech
  main_url: https://www.yoseph.tech
  url: https://www.yoseph.tech/compilers
  source_url: https://github.com/radding/yoseph.tech_gatsby
  description: >
    Yoseph.tech is a personal blog centered around technology and software engineering
  categories:
    - Technology
    - Web Development
    - Open Source
  built_by: Yoseph Radding
  built_by_url: https://github.com/radding
  featured: false
- title: Really Fast Sites
  url: https://reallyfastsites.com
  main_url: https://reallyfastsites.com
  description: >
    Really Fast Sites showcases websites that have a speed score of 85 or higher on Google's Page Speed Insights for both mobile and desktop, along with some of the platforms and technologies those sites use.
  categories:
    - Web Development
    - Programming
  built_by: Peter Brady
  built_by_url: https://www.peterbrady.co.uk
  featured: false
- title: Mieke Frouws
  url: https://www.miekefrouws.nl
  main_url: https://www.miekefrouws.nl
  description: >
    Mieke Frouws is a freelance primary and secondary school theatre teacher based in the Netherlands.
  categories:
    - Freelance
    - Education
  built_by: Laurens Kling
  built_by_url: https://www.goedideemedia.nl
  featured: false
- title: Paul de Vries
  url: https://pauldevries1972.nl
  main_url: https://pauldevries1972.nl
  description: >
    Paul de Vries is founder of #DCDW and Spokesperson for Marktplaats Automotive (eBay) - Making the online automotive better!
  categories:
    - Blog
    - Business
    - Consulting
  built_by: Laurens Kling
  built_by_url: https://www.goedideemedia.nl
  featured: false
- title: The Fabulous Lifestyles 不藏私旅行煮藝
  url: https://thefabulouslifestyles.com/
  main_url: https://thefabulouslifestyles.com/
  description: >
    The Fabulous Lifestyles features content about travel and food. It offers practical travel advice that covers trip planning, logistics, and reviews on destination, resort & hotel...etc. Besides travelling, there are step-by-step homemade gourmet recipes that will appeal to everyone's taste buds.
  categories:
    - Blog
    - Food
    - Travel
  built_by: Kevin C Chen
  built_by_url: https://www.linkedin.com/in/kevincychen/
- title: Salexa - Estetica Venezolana
  url: https://peluqueriavenezolana.cl/
  main_url: https://peluqueriavenezolana.cl/
  source_url: https://github.com/enbonnet/salexa-front
  description: >
    Venezuelan beauty and hairdressing salon in Chile
  categories:
    - Marketing
    - Business
  built_by: Ender Bonnet
  built_by_url: https://enbonnet.me/
- title: Akshay Thakur's Portfolio
  main_url: https://akshaythakur.me
  url: https://akshaythakur.me
  categories:
    - Portfolio
    - Web Development
  built_by: Akshay Thakur
  built_by_url: https://akshaythakur.me
- title: Binaria
  description: >
    Digital product connecting technics & creativity.
  main_url: https://binaria.com/en/
  url: https://binaria.com/en/
  categories:
    - Web Development
    - Agency
    - Technology
    - App
    - Consulting
    - User Experience
  built_by: Binaria
  built_by_url: https://binaria.com/
- title: Quema Labs
  url: https://quemalabs.com/
  main_url: https://quemalabs.com/
  description: >
    WordPress themes for these modern times
  categories:
    - Blog
    - Web Development
    - WordPress
    - Portfolio
  built_by: Nico Andrade
  built_by_url: https://nicoandrade.com/
- title: Century 21 Financial
  url: https://century21financial.co.nz/
  main_url: https://century21financial.co.nz/
  description: Website for Century 21's mortgage broker and insurance broker business in New Zealand.
  categories:
    - Real Estate
    - Finance
    - Business
  built_by: Shannon Smith
  built_by_url: https://www.powerboard.co.nz/clients
  featured: false
- title: Base Backpackers
  url: https://www.stayatbase.com/
  main_url: https://www.stayatbase.com/
  description: Base Backpackers is one of Australasia's biggest youth adventure tourism brands. They are super stoked to have one of the fastest websites in the tourism industry.
  categories:
    - Travel
    - Business
  built_by: Shannon Smith
  built_by_url: https://www.powerboard.co.nz/clients
  featured: false
- title: Wealthsimple
  url: https://www.wealthsimple.com/
  main_url: https://www.wealthsimple.com/en-us/
  description: >
    The simple way to grow your money like the world's most sophisticated investors. Zero-maintenance portfolios, expert advisors and low fees.
  categories:
    - App
    - Business
    - Finance
  featured: false
- title: To Be Created
  description: >
    tbc is a London based styling agency that champions a modernised minimal aesthetic for both personal clients and brands.
  main_url: https://to-be-created.com
  url: https://to-be-created.com
  categories:
    - Web Development
    - Agency
    - Portfolio
    - Freelance
  built_by: Sam Goddard
  built_by_url: https://samgoddard.dev/
- title: Kosmos Platform
  main_url: https://kosmosplatform.com
  url: https://kosmosplatform.com
  description: >
    Explore the Kosmos - A new world is here, where every clinician now has the ability to improve cardiothoracic and abdominal assessment, in just a few minutes.
  categories:
    - Marketing
    - Science
    - Video
    - Landing Page
    - Healthcare
    - Technology
  built_by: Bryce Benson via Turnstyle Studio
  built_by_url: https://github.com/brycebenson
- title: B-Engaged
  url: https://b-engaged.se/
  main_url: https://b-engaged.se/
  description: >
    B-Engaged gives a clear picture of the organization and helps you implement the measures that makes difference for the employees. The results of our employee surveys are easily transformed into concrete improvement measures using AI technology.
  categories:
    - Business
    - Human Resources
  featured: false
- title: Rollbar
  url: https://rollbar.com/
  main_url: https://rollbar.com/
  description: >
    Rollbar automates error monitoring and triaging, so developers can fix errors that matter within minutes, and build software quickly and painlessly.
  categories:
    - Programming
    - Web Development
  featured: false
- title: EQX
  url: https://digitalexperience.equinox.com/
  main_url: https://digitalexperience.equinox.com/
  description: >
    The Equinox app, personalized to unlock your full potential.
  categories:
    - Sports
    - App
  featured: false
- title: WagWalking
  url: https://wagwalking.com/
  main_url: https://wagwalking.com/
  description: >
    Paws on the move
  categories:
    - App
  featured: false
- title: FirstBorn
  url: https://www.firstborn.com/
  main_url: https://www.firstborn.com/
  description: >
    We shape modern brands for a connected future.
  categories:
    - Agency
    - Design
- title: Pix4D
  url: https://www.pix4d.com
  main_url: https://www.pix4d.com
  description: >
    A unique suite of photogrammetry software for drone mapping. Capture images with our app, process on desktop or cloud and create maps and 3D models.
  categories:
    - Business
    - Productivity
    - Technology
  featured: false
- title: Bakken & Bæck
  url: https://bakkenbaeck.com
  main_url: https://bakkenbaeck.com
  description: >
    We’re Bakken & Bæck, a digital studio based in Oslo, Bonn and Amsterdam. Ambitious companies call us when they need an experienced team that can transform interesting ideas into powerful products.
  categories:
    - Agency
    - Design
    - Technology
  featured: false
- title: Figma Config
  url: https://config.figma.com/
  main_url: https://config.figma.com/
  description: A one-day conference where Figma users come together to learn from each other.
  categories:
    - Conference
    - Design
    - Event
    - Community
    - Learning
  built_by: Corey Ward
  built_by_url: http://www.coreyward.me/
  featured: false
- title: Anurag Hazra's Portfolio
  url: https://anuraghazra.github.io/
  main_url: https://anuraghazra.github.io/
  source_url: https://github.com/anuraghazra/anuraghazra.github.io
  description: >
    Anurag Hazra's portfolio & personal blog, Creative FrontEnd web developer from india.
  categories:
    - Portfolio
    - Blog
    - Open Source
    - JavaScript
  built_by: Anurag Hazra
  built_by_url: https://github.com/anuraghazra
- title: VeganWorks
  url: https://veganworks.com/
  main_url: https://veganworks.com/
  description: We make delicious vegan snack boxes.
  categories:
    - Food
- title: codesundar
  url: https://codesundar.com
  main_url: https://codesundar.com
  description: >
    Learn PhoneGap, Ionic, Flutter
  categories:
    - Education
    - Technology
    - Web Development
    - Blog
  built_by: codesundar
  built_by_url: https://codesundar.com
  featured: false
- title: Nordic Microfinance Initiative
  url: https://www.nmimicro.no/
  main_url: https://www.nmimicro.no/
  description: Nordic Microfinance Initiative's (NMI) vision is to contribute to the empowerment of poor people in developing countries and to the creation of jobs and wealth on a sustainable basis.
  featured: false
  categories:
    - Finance
    - Business
  built_by: Othermachines
  built_by_url: https://othermachines.com
- title: Subscribe Pro Documentation
  url: https://docs.subscribepro.com/
  main_url: https://docs.subscribepro.com/
  description: >
    Subscribe Pro is a subscription commerce solution that enables brands to quickly add subscription commerce models such as box, subscribe-and-save, autoship and similar to their existing e-commerce websites.
  categories:
    - Documentation
    - E-commerce
    - API
    - Technology
    - Web Development
  built_by: Subscribe Pro
  built_by_url: https://www.subscribepro.com/
- title: Software.com
  main_url: https://www.software.com
  url: https://www.software.com
  description: Our data platform helps developers learn from their data, increase productivity, and code smarter.
  categories:
    - Data
    - Productivity
    - Programming
  built_by: Brett Stevens, Joshua Cheng, Geoff Stevens
  built_by_url: https://github.com/swdotcom/
  featured: false
- title: WTL Studio Website Builder
  main_url: https://wtlstudio.com/
  url: https://wtlstudio.com/
  description: >
    Cloud-based, SEO focused website builder - helping local businesses and startups reach audiences faster.
  featured: false
  categories:
    - E-commerce
    - SEO
    - Business
- title: ToolsDB
  main_url: https://toolsdb.dev
  url: https://toolsdb.dev
  description: List of tools for better software development.
  featured: false
  categories:
    - Technology
    - Web Development
    - Programming
    - Productivity
- title: Eastman Strings
  url: https://www.eastmanstrings.com
  main_url: https://www.eastmanstrings.com
  description: >
    Site was built using GatsbyJS, Cosmic CMS, and Netlify.
  categories:
    - Business
    - Music
  built_by: Tekhaus
  built_by_url: https://www.tekha.us
  featured: false
- title: Lesley Lai
  main_url: https://lesleylai.info
  url: https://lesleylai.info
  source_url: https://github.com/LesleyLai/blog
  description: >
    lesleylai.info is the personal website of Lesley Lai, where he talks mainly about C++ and Computer Graphics.
  categories:
    - Blog
    - Open Source
    - Portfolio
    - Programming
    - Technology
  built_by: Lesley Lai
  built_by_url: https://github.com/LesleyLai
  featured: false
- title: Whipstitch Webwork
  url: https://www.whipstitchwebwork.com
  main_url: https://www.whipstitchwebwork.com
  description: >
    Websites for smart people.
  categories:
    - Agency
    - Web Development
  built_by: Matthew Russell
  featured: false
- title: Vandré Leal
  main_url: https://vandreleal.github.io
  url: https://vandreleal.github.io
  source_url: https://github.com/vandreleal/vandreleal.github.io
  description: >
    Portfolio of Vandré Leal.
  categories:
    - Portfolio
    - Web Development
  built_by: Vandré Leal
  built_by_url: https://vandreleal.github.io
  featured: false
- title: Tarokenlog
  url: https://taroken.dev/
  main_url: https://taroken.dev/
  description: >
    Blog and Gallery
  categories:
    - Blog
    - Portfolio
    - Web Development
    - Photography
  built_by: Kentaro Koga
  built_by_url: https://twitter.com/kentaro_koga
  featured: false
- title: OwlyPixel Blog
  main_url: https://owlypixel.com
  url: https://owlypixel.com
  description: >
    Notes and tutorials on coding, web development, design and other stuff.
  categories:
    - Web Development
    - Blog
    - Education
  built_by: Owlypixel
  built_by_url: https://twitter.com/owlypixel
  featured: false
- title: talkoverflow
  main_url: https://talkoverflow.com
  url: https://talkoverflow.com
  description: Blog on software engineering built with Gatsby themes and theme-ui
  categories:
    - Blog
    - Web Development
    - Technology
  built_by: Patryk Jeziorowski
  built_by_url: https://twitter.com/pjeziorowski
- title: HISTORYTalks
  main_url: https://www.history-talks.com/
  url: https://www.history-talks.com/
  description: Built using Gatsby, JSS and Contentful
  categories:
    - Conference
    - Media
  built_by: A+E Networks
  built_by_url: https://www.aenetworks.com/
- title: HISTORYCon
  main_url: https://www.historycon.com/
  url: https://www.historycon.com/
  description: Built using Gatsby, JSS and Contentful
  categories:
    - Conference
    - Media
  built_by: A+E Networks
  built_by_url: https://www.aenetworks.com/
- title: Kölliker Immobilien
  url: https://koelliker-immobilien.ch/
  main_url: https://koelliker-immobilien.ch/
  description: >
    Built using Gatsby, Netlify and Contentful
  categories:
    - Real Estate
    - Marketing
  built_by: Matthias Gemperli
  built_by_url: https://matthiasgemperli.ch
- title: Lessmess Agency website
  url: https://lessmess.agency/
  main_url: https://lessmess.agency/
  description: >
    Website of Lessmess Agency
  categories:
    - Agency
    - Web Development
  built_by: Ilya Lesik
  built_by_url: https://github.com/ilyalesik
- title: Ezekiel Ekunola Portfolio
  main_url: http://ezekielekunola.com/
  url: http://ezekielekunola.com/
  description: Built using Gatsby, Styled-Components
  categories:
    - Web Development
    - Portfolio
  built_by: Ezekiel Ekunola
  built_by_url: https://github.com/easybuoy/
  featured: false
- title: Gearbox Development
  main_url: https://gearboxbuilt.com
  url: https://gearboxbuilt.com/?no-load-in
  description: >
    Gearbox is a performance website development & optimization company based out of Canada. Built using Gatsby/WordPress.
  categories:
    - Agency
    - Web Development
    - WordPress
    - Portfolio
    - Programming
    - Technology
    - Business
  built_by: Gearbox Development
  built_by_url: https://gearboxbuilt.com
  featured: false
- title: UXWorks
  main_url: https://uxworks.org
  url: https://uxworks.org
  description: Built with Gatsby, Netlify and Markdown
  categories:
    - Web Development
    - Blog
  built_by: Amrish Kushwaha
  built_by_url: https://github.com/isamrish
  featured: false
- title: Jarod Peachey
  main_url: https://jarodpeachey.netlify.app
  url: https://jarodpeachey.netlify.app
  source_url: https://github.com/jarodpeachey/portfolio
  description: >
    Jarod Peachey is a front-end developer focused on building modern and fast websites for everyone.
  categories:
    - Blog
    - JavaScript
    - Mobile Development
    - Portfolio
  built_by: Jarod Peachey
  built_by_url: https://github.com/jarodpeachey
  featured: false
- title: Thomas Maximini
  main_url: https://www.thomasmaximini.com/
  url: https://www.thomasmaximini.com/
  source_url: https://github.com/tmaximini/maxi.io
  description: >
    Thomas Maximini is a full stack web developer from Germany
  categories:
    - Blog
    - JavaScript
    - Photography
    - Portfolio
    - Web Development
  built_by: Thomas Maximini
  built_by_url: https://github.com/tmaximini
  featured: false
- title: Aretha Iskandar
  main_url: https://arethaiskandar.com/
  url: https://arethaiskandar.com/
  source_url: https://github.com/tmaximini/arethaiskandar.com
  description: >
    Aretha Iskandar is a Jazz and Soul Singer / Songwriter from Paris
  categories:
    - Music
  built_by: Thomas Maximini
  built_by_url: https://github.com/tmaximini
  featured: false
- title: Harshil Shah
  url: https://harshil.net
  main_url: https://harshil.net
  description: >
    Harshil Shah is an iOS engineer from Mumbai, India
  categories:
    - Blog
    - Mobile Development
  built_by: Harshil Shah
  built_by_url: https://twitter.com/_HarshilShah
  featured: false
- title: Code Examples
  url: https://codeexamples.dev/
  main_url: https://codeexamples.dev/
  description: >
    Examples about various programming languages like JavaScript, Python, Rust, Angular, React, Vue.js etc.
  categories:
    - Blog
    - Education
    - Programming
    - Web Development
  built_by: Sai gowtham
  built_by_url: https://twitter.com/saigowthamr
  featured: false
- title: Samir Mujanovic
  main_url: https://www.samirmujanovic.com/
  url: https://www.samirmujanovic.com/
  description: >
    I'm a Frontend Developer with 3 years of experience. I describe myself as a developer who loves coding, open-source and web platform.
  categories:
    - Portfolio
    - Web Development
    - Design
  built_by: Samir Mujanovic
  built_by_url: https://github.com/sameerrM
- title: Yearlyglot - Fluent Every Year
  url: https://www.yearlyglot.com/blog
  main_url: https://www.yearlyglot.com
  description: >
    A popular blog on languages, second language acquisition and polyglottery.
  categories:
    - Blog
    - Education
    - Learning
    - Travel
  built_by: Donovan Nagel
  built_by_url: https://www.donovannagel.com
  featured: false
- title: 8fit.com
  url: https://8fit.com/
  main_url: https://8fit.com/
  description: >
    Get personalized workouts, custom meal plans, and nutrition guidance, right in the palm of your hand. Prioritize progress over perfection with the 8fit app!
  categories:
    - App
    - Food
    - Sports
  featured: false
- title: Dispel - Remote Access for Industrial Control Systems
  url: https://dispel.io
  main_url: https://dispel.io
  description: >
    Dispel provides secure, moving target defense networks through which your teams can remotely access industrial control systems in seconds, replacing static-defense products that take 5 to 15 minutes to work through.
  categories:
    - Business
    - Technology
    - Security
  built_by: Anton Aberg
  built_by_url: https://github.com/aaaberg
  featured: false
- title: Geothermal Heat Pump DIY Project
  url: https://diyheatpump.net/
  main_url: https://diyheatpump.net/
  description: Personal project by Yuriy Logvin that demonstrates how you can switch to heating with electricity at a minimal cost. The goal here is to show that everyone can build a geothermal heat pump and start saving money.
  categories:
    - Blog
    - Education
    - Technology
  built_by: Yuriy Logvin
  built_by_url: https://powerwatcher.net
- title: Catalyst Network - Cryptocurrency
  url: https://www.cryptocatalyst.net/
  main_url: https://www.cryptocatalyst.net/
  source_url: https://github.com/n8tb1t/gatsby-starter-cryptocurrency
  description: >
    An All-in-One solution for Modern Transactions.
  categories:
    - Business
    - Technology
  built_by: n8tb1t
  built_by_url: https://github.com/n8tb1t/
  featured: false
- title: SaoBear's-Blog
  main_url: https://saobear.xyz/
  url: https://saobear.xyz/
  source_url: https://github.com/PiccoloYu/SaoBear-is-Blog
  featured: false
  categories:
    - Blog
    - Web Development
- title: Rumaan Khalander - Portfolio
  url: https://rumaan.tech/
  main_url: https://rumaan.tech/
  description: >
    Rumaan Khalander is a Full-Stack Dev from Bengaluru who loves to develop for mobile and web.
  categories:
    - Portfolio
  built_by: rumaan
  built_by_url: https://github.com/rumaan/
  featured: false
- title: DigiGov
  main_url: https://digigov.grnet.gr/
  url: https://digigov.grnet.gr/
  description: >
    DigiGov is an initiative for the Digital Transformation of the Greek Public Sector
  categories:
    - Government
  built_by: GRNET
  built_by_url: https://grnet.gr/
  featured: false
- title: Zeek Interactive
  main_url: https://zeek.com
  url: https://zeek.com
  description: >
    Business site for Zeek Interactive. Using WordPress as a data store via the WPGraphQL plugin.
  categories:
    - Blog
    - Web Development
    - Mobile Development
    - WordPress
    - Agency
    - Business
  built_by: Zeek Interactive
  built_by_url: https://zeek.com
  featured: false
- title: Bare Advertising & Communications
  url: https://bare.ca/
  main_url: https://bare.ca/
  description: >
    Bare is a full-service branding and production agency in Vancouver BC with deep experience in digital/traditional communications and strategy. We specialize in building headless WordPress sites with Gatsby.
  categories:
    - WordPress
    - Agency
    - Business
  built_by: Bare Advertising & Communications
  built_by_url: https://www.bare.ca/
  featured: false
- title: The Decking Superstore
  url: https://www.thedeckingsuperstore.com/
  main_url: https://www.thedeckingsuperstore.com/
  description: >
    One of Northern California's largest outdoor decking and siding providers.
  categories:
    - WordPress
    - Business
  built_by: Bare Advertising & Communications
  built_by_url: https://www.bare.ca/
  featured: false
- title: Precision Cedar Products
  url: https://www.precisioncedar.com/
  main_url: https://www.precisioncedar.com/
  description: >
    Western Red Cedar Distributor in Vancouver Canada.
  categories:
    - WordPress
    - Business
  built_by: Bare Advertising & Communications
  built_by_url: https://www.bare.ca/
  featured: false
- title: Circle Restoration
  url: https://www.circlerestoration.com/
  main_url: https://www.circlerestoration.com/
  description: >
    Restoration Services Provider in Vancouver Canada.
  categories:
    - WordPress
    - Business
  built_by: Bare Advertising & Communications
  built_by_url: https://www.bare.ca/
  featured: false
- title: ALS Rally
  url: https://www.alsrally.com/
  main_url: https://www.alsrally.com/
  description: >
    Non profit fundraiser for ALS Research.
  categories:
    - WordPress
    - Nonprofit
    - Event
  built_by: Bare Advertising & Communications
  built_by_url: https://www.bare.ca/
  featured: false
- title: Vancouver Welsh Men's Choir
  url: https://vancouverchoir.ca/
  main_url: https://vancouverchoir.ca/
  description: >
    Vancouver Welsh Men's Choir website for upcoming shows, ticket purchases and online merchandise.
  categories:
    - WordPress
    - Entertainment
    - Event
    - E-commerce
  built_by: Bare Advertising & Communications
  built_by_url: https://www.bare.ca/
  featured: false
- title: Paul Scanlon - Blog
  main_url: https://paulie.dev/
  url: https://paulie.dev/
  source_url: https://github.com/PaulieScanlon/paulie-dev-2019
  description: >
    I'm a React UI developer / UX Engineer. React, GatsbyJs, JavaScript, TypeScript/Flow, StyledComponents, Storybook, TDD (Jest/Enzyme) and a tiny bit of Node.js.
  categories:
    - Blog
    - Web Development
  built_by: Paul Scanlon
  built_by_url: http://www.pauliescanlon.io
  featured: false
- title: EF Design
  main_url: https://ef.design
  url: https://ef.design
  description: >
    Home of everything creative, digital and brand at EF.
  featured: false
  categories:
    - Marketing
    - Design
  built_by: João Matos (Global Creative Studio - Education First)
- title: Codica
  main_url: https://www.codica.com/
  url: https://www.codica.com/
  description: >
    We help startups and established brands with JAMStack, Progressive Web Apps and Marketplaces development.
  categories:
    - Agency
    - Web Development
  built_by: Codica
  built_by_url: https://www.codica.com/
- title: Bhavani Ravi's Portfolio
  url: https://bhavaniravi.com
  main_url: https://bhavaniravi.com
  description: >
    Showcase of Bhavani Ravi's skillset and blogs
  categories:
    - Blog
    - Portfolio
  built_by: Bhavani Ravi
  built_by_url: https://twitter.com/geeky_bhavani
- title: Kotoriyama
  main_url: https://kotoriyama.com/
  url: https://kotoriyama.com/
  description: >
    Japanese Indie Game Creator.
  featured: false
  categories:
    - App
    - Entertainment
    - Mobile Development
  built_by: Motoyoshi Shiine (Kotoriyama)
- title: PWA Shields
  url: https://www.pwa-shields.com
  main_url: https://www.pwa-shields.com
  source_url: https://github.com/richardtaylordawson/pwa-shields
  description: >
    Personalize your app's README with custom, fun, PWA shields in SVG
  categories:
    - Documentation
    - App
    - API
  built_by: Richard Taylor Dawson
  built_by_url: https://richardtaylordawson.com
- title: Zatsuzen
  url: https://zatsuzen.com
  main_url: https://zatsuzen.com
  description: >
    Web developer's portfolio
  categories:
    - Portfolio
  built_by: Akane
  built_by_url: https://twitter.com/akanewz
  featured: false
- title: Reeemoter
  description: >-
    Join thousands of developers from everywhere and access to job
    offers from hundreds of companies worldwide right
    at your inbox for free.
  main_url: https://reeemoter.com/
  url: https://reeemoter.com/
  featured: false
  categories:
    - Technology
    - Web Development
  built_by: Ramón Chancay
  built_by_url: https://ramonchancay.me/
- title: Ananya Neogi
  main_url: https://ananyaneogi.com
  url: https://ananyaneogi.com
  description: >
    Showcases Ananya's work as a frontend developer and comprises of a collection of written articles on web development, programming and, user experience.
  categories:
    - Portfolio
    - Blog
  built_by: Ananya Neogi
  built_by_url: https://ananyaneogi.com
- title: webman.pro
  main_url: https://webman.pro/
  url: https://webman.pro/
  description: >
    webman.pro is an awesome portfolio and technical blog where
    professional Front End engineer Dmytro Chumak shares his thoughts
    and experience to inspire other developers.
  featured: false
  categories:
    - Blog
    - Web Development
    - JavaScript
  built_by: Dmytro Chumak
  built_by_url: https://github.com/wwwebman
- title: borderless
  url: https://junhobaik.github.io
  main_url: https://junhobaik.github.io
  source_url: https://github.com/junhobaik/junhobaik.github.io/tree/develop
  description: >
    Junho Baik's Development Blog
  categories:
    - Blog
    - Web Development
  built_by: Junho Baik
  built_by_url: https://github.com/junhobaik
  featured: false
- title: React Resume Generator
  main_url: https://nimahkh.github.io/nima_habibkhoda
  url: https://nimahkh.github.io/nima_habibkhoda
  source_url: https://github.com/nimahkh/resume_generator
  description: >
    The resume generator is a project to create your own resume web page easily with Gatsby.
  categories:
    - Portfolio
  built_by: Nima Habibkhoda
  featured: false
- title: Thomas Wang's Blog
  main_url: https://www.thomaswang.io
  url: https://www.thomaswang.io
  description: >-
    Technical blog by Thomas Wang
  built_by: Thomas Wang
  built_by_url: https://github.com/thomaswang
  featured: false
  categories:
    - Blog
    - Web Development
- title: The Rebigulator
  main_url: https://www.rebigulator.org/
  source_url: https://github.com/Me4502/Rebigulator/
  url: https://rebigulator.org/
  description: A quote-based via game powered by Frinkiac
  built_by: Matthew Miller
  built_by_url: https://matthewmiller.dev/
  featured: false
  categories:
    - Open Source
    - Entertainment
    - App
- title: madewithlove
  main_url: https://madewithlove.com
  url: https://madewithlove.com
  description: >-
    We build digital products and create the teams around them. We can help with software engineering, product management, managing technical teams, audits and technical consulting.
  built_by: madewithlove
  built_by_url: https://madewithlove.com
  featured: false
  categories:
    - Web Development
    - Blog
    - Agency
    - Business
- title: Sprucehill
  url: https://sprucehill.ca/
  main_url: https://sprucehill.ca/
  description: >
    Sprucehill is a North Vancouver based custom home builder and renovator.
  categories:
    - WordPress
    - Business
  built_by: Bare Advertising & Communications
  built_by_url: https://www.bare.ca/
  featured: false
- title: Nathaniel Ryan Mathew
  url: https://nathanielmathew.me
  main_url: https://nathanielmathew.me
  source_url: https://github.com/nathanielmathew/MyPortfolio
  description: >
    A personal online Portfolio built using GatsbyJS, that showcases Achievements, Projects and Additional information.
  categories:
    - Portfolio
    - Open Source
    - Blog
  built_by: Nathaniel Ryan Mathew
  built_by_url: https://github.com/nathanielmathew
  featured: false
- title: Kanazawa.js Community Page
  main_url: https://kanazawajs.now.sh/
  url: https://kanazawajs.now.sh/
  source_url: https://github.com/kanazawa-js/community-page
  description: >
    Kanazawa.js is a local community for the JSer around Kanazawa to share knowledge about JavaScript.
  categories:
    - Community
    - Programming
    - Web Development
  built_by: Kanazawa.js
  built_by_url: https://twitter.com/knzw_js
  featured: false
- title: monica*dev
  url: https://www.aboutmonica.com/
  main_url: https://www.aboutmonica.com/
  description: >
    Personal site for Monica Powell, a software engineer who is passionate about making open-source more accessible and building community, online & offline.
  categories:
    - Web Development
    - Blog
    - Programming
    - Portfolio
  built_by: Monica Powell
  built_by_url: https://www.aboutmonica.com/
  featured: false
- title: Shivam Sinha
  url: https://www.helloshivam.com/
  main_url: https://www.helloshivam.com/
  description: >
    Portfolio of Shivam Sinha, Graphic Designer and Creative Coder based in New York.
  categories:
    - Portfolio
  built_by: Shivam Sinha
  built_by_url: https://www.helloshivam.com/
  featured: false
- title: Brianna Sharpe - Writer
  main_url: https://www.briannasharpe.com/
  url: https://www.briannasharpe.com/
  source_url: https://github.com/ehowey/briannasharpe
  description: >
    Brianna Sharpe is an Alberta, Canada based freelance writer and journalist focused on health, LGBTQ2S+, parenting, and the environment.
  categories:
    - Portfolio
    - Media
  built_by: Eric Howey
  built_by_url: https://www.erichowey.dev/
  featured: false
- title: Eric Howey Web Development
  main_url: https://www.erichowey.dev/
  url: https://www.erichowey.dev/
  source_url: https://github.com/ehowey/erichoweydev
  description: >
    Personal website and blog for Eric Howey. I am a freelance web developer based in Alberta, Canada specializing in Gatsby, React, WordPress and Theme-UI.
  categories:
    - Portfolio
    - Web Development
    - Freelance
    - Blog
  built_by: Eric Howey
  built_by_url: https://www.erichowey.dev/
- title: Solfej Chord Search
  url: https://www.solfej.io/chords
  main_url: https://www.solfej.io/chords
  description: >
    Solfej Chord Search helps you master every chord imaginable. It shows you notes, intervals, guitar and piano fingerings for 1000s of chords.
  categories:
    - Education
    - Music
  built_by: Shayan Javadi
  built_by_url: https://www.instagram.com/shawnjavadi/
- title: a+ Saúde
  url: https://www.amaissaude.com.br/sp/
  main_url: https://www.amaissaude.com.br/sp/
  description: >
    An even better experience in using health services.
  categories:
    - Healthcare
    - Marketing
    - Blog
  built_by: Grupo Fleury
  built_by_url: http://www.grupofleury.com.br/
  featured: false
- title: Mallikarjun Katakol Photography
  main_url: https://mallik.in
  url: https://mallik.in
  built_by: Arvind Kumar
  built_by_url: https://arvind.io/
  description: >
    Mallikarjun Katakol is an Advertising, Architecture, Editorial, Fashion and Lifestyle Photographer based in Bangalore, India.
    Shoots Corporate & Business headshots, Portfolios for Models and Actors, Documents Projects for Architects, Fashion & Interior Designers
  featured: false
  categories:
    - Gallery
    - Photography
    - Portfolio
- title: gatsby-animate-blog
  url: https://gatsby-animate-blog.luffyzh.now.sh/
  main_url: https://gatsby-animate-blog.luffyzh.now.sh/home
  source_url: https://github.com/luffyZh/gatsby-animate-blog
  description: >
    A simple && cool blog site starter kit by Gatsby.
  categories:
    - Blog
    - Open Source
    - Web Development
  built_by: luffyZh
  built_by_url: https://github.com/luffyZh
  featured: false
- title: LBI Financial
  main_url: https://lbifinancial.com/
  url: https://lbifinancial.com/
  description: >
    We help individuals and businesses with life insurance, disability, long-term care and annuities.
  categories:
    - Business
    - Consulting
    - Finance
  built_by: Pagepro
  built_by_url: https://pagepro.co
  featured: false
- title: GIS-Netzwerk
  url: https://www.gis-netzwerk.com/
  main_url: https://www.gis-netzwerk.com/
  description: >
    Multilingual (i18n) Blog with different URLs for categories, tags and posts depending on the language.
  categories:
    - Blog
    - Data
    - Technology
  built_by: Max Dietrich
  built_by_url: https://www.gis-netzwerk.com/
  featured: false
- title: Krishna Gopinath
  main_url: https://krishnagopinath.me
  url: https://krishnagopinath.me
  source_url: https://github.com/krishnagopinath/website
  description: >
    Website of Krishna Gopinath, software engineer and budding teacher.
  categories:
    - Portfolio
  built_by: Krishna Gopinath
  built_by_url: https://twitter.com/krishwader
  featured: false
- title: Curology
  main_url: https://curology.com
  url: https://curology.com
  description: >
    Curology's mission is to make effective skincare accessible to everyone. We provide customized prescription skincare for our acne and anti-aging patients.
  categories:
    - Healthcare
    - Community
    - Landing Page
  built_by: Curology
  built_by_url: https://curology.com
- title: labelmake.jp
  main_url: https://labelmake.jp/
  url: https://labelmake.jp/
  description: >
    Web Application of Variable Data Printing and Blog.
  categories:
    - App
    - Data
    - Blog
  built_by: hand-dot
  built_by_url: https://twitter.com/hand_dot
  featured: false
- title: Personal website of Maarten Afink
  main_url: https://www.maarten.im/
  url: https://www.maarten.im/
  source_url: https://github.com/maartenafink/personal-website
  description: >
    Personal website of Maarten Afink, digital product designer.
  categories:
    - Portfolio
    - Open Source
    - Blog
    - Music
    - Design
- title: Adam Bowen
  main_url: https://adamcbowen.com/
  url: https://adamcbowen.com/
  source_url: https://github.com/bowenac/my-website
  description: >
    Personal website for Adam Bowen. I am a freelance web developer based in Tacoma, WA specializing in WordPress, Craft CMS, plus a lot more and recently fell in love with Gatsby.
  categories:
    - Portfolio
    - Web Development
    - Freelance
  built_by: Adam Bowen
  built_by_url: https://adamcbowen.com
  featured: false
- title: tqCoders
  main_url: https://tqcoders.com
  url: https://tqcoders.com
  description: >
    tqCoders is a software development company that focuses on the development of the most advanced websites and mobile apps. We use the most advanced technologies to make websites blazing fast, SEO-friendly and responsive for each screen resolution.
  categories:
    - Web Development
    - Mobile Development
    - SEO
    - Design
    - Programming
    - Technology
    - Business
  built_by: tqCoders
  built_by_url: https://tqcoders.com
  featured: false
- title: ErudiCAT
  main_url: https://www.erudicat.com
  url: https://www.erudicat.com
  description: >
    ErudiCAT is an educational platform created to help PMP certification candidates to prepare for the exam. There are 1k+ sample questions and PMP Exam Simulator. Upon completion, there are statistics and performance chart available. Performance reports are saved in users' accounts and may be used later to review questions. The PMP Exam Simulator has a unique feature of Time Acceleration. It makes the Mock Exam even tougher and makes training even more advanced.
  categories:
    - Education
    - Web Development
    - Learning
  built_by: tqCoders
  built_by_url: https://tqcoders.com
  featured: false
- title: Qri.io Website and Docs
  main_url: https://qri.io
  url: https://qri.io/docs
  source_url: https://github.com/qri-io/website
  description: >
    Website and Documentation for Qri, an open source version control system for datasets
  categories:
    - Open Source
    - Community
    - Data
    - Technology
  built_by: Qri, Inc.
  built_by_url: https://qri.io
  featured: false
- title: Jellypepper
  main_url: https://jellypepper.com/
  url: https://jellypepper.com/
  description: >
    Award-winning creative studio for disrupters. We design and build beautiful brands, apps, websites and videos for startups and tech companies.
  categories:
    - Portfolio
    - Agency
  built_by: Jellypepper
  built_by_url: https://jellypepper.com/
- title: Miyamado Jinja
  main_url: https://www.miyamadojinja.com
  url: https://www.miyamadojinja.com
  source_url: https://github.com/mnishiguchi/miyamadojinja
  description: >
    Miyamado Jinja is a Japanese Shinto Shrine in Yokkaichi, Mie, Japan.
  categories:
    - Nonprofit
    - Travel
  built_by: mnishiguchi
  built_by_url: https://mnishiguchi.com
  featured: false
- title: Hear This Idea
  main_url: https://hearthisidea.com
  url: https://hearthisidea.com/episodes/victoria
  source_url: https://github.com/finmoorhouse/podcast
  description: >
    A podcast showcasing new thinking from top academics.
  categories:
    - Podcast
    - Open Source
  built_by: Fin Moorhouse
  built_by_url: https://finmoorhouse.com
  featured: false
- title: Calisthenics Skills
  main_url: https://www.calisthenicsskills.com
  url: https://www.calisthenicsskills.com
  description: >
    A beautiful fitness progress tracker built on Gatsby.
  categories:
    - Sports
  built_by: Andrico Karoulla
  built_by_url: https://andri.co
  featured: false
- title: AutoloadIT
  main_url: https://autoloadit.com/
  url: https://autoloadit.com/
  description: >
    The world's leading Enterprise Automotive imaging solution
  categories:
    - Business
    - Landing Page
  built_by: Pagepro
  built_by_url: https://pagepro.co
  featured: false
- title: Tools of Golf
  main_url: https://thetoolsofgolf.com/
  url: https://thetoolsofgolf.com//titleist-915-d2-driver
  description: >
    Tools of Golf is a community dedicated to golf nerds and gear heads.
  categories:
    - Sports
    - Data
    - Documentation
  built_by: Peter Hironaka
  built_by_url: https://peterhironaka.com
  featured: false
- title: sung.codes
  main_url: https://sung.codes/
  source_url: https://github.com/dance2die/sung.codes
  url: https://sung.codes/
  description: >
    Blog by Sung M. Kim (a.k.a. dance2die)
  categories:
    - Blog
    - Landing Page
  built_by: Sung M. Kim
  built_by_url: https://github.com/dance2die
  featured: false
- title: Choose Tap
  main_url: https://www.choosetap.com.au/
  url: https://www.choosetap.com.au/
  featured: false
  description: >
    Choose Tap aims to improve the health and wellbeing of communities and the environment by promoting tap water as the best choice of hydration for all Australians.
  built_by: Hardhat
  built_by_url: https://www.hardhat.com.au
  categories:
    - Nonprofit
    - Community
- title: Akash Rajpurohit
  main_url: https://akashwho.codes/
  url: https://akashwho.codes/
  description: >
    Personal portfolio website of Akash Rajpurohit made using Gatsby v2, where I  write short blogs related to software development and share my experiences.
  categories:
    - Portfolio
    - Blog
  built_by: Akash Rajpurohit
  built_by_url: https://github.com/AkashRajpurohit
  featured: false
- title: See Kids Dream
  url: https://seekidsdream.org/
  main_url: https://seekidsdream.org/
  description: >
    A not-for-profit organization dedicated to empower youth with the skills, motivation and confidence.
  categories:
    - Nonprofit
    - Education
    - Learning
  built_by: CapTech Consulting
  built_by_url: https://www.captechconsulting.com/
  featured: false
- title: Locale Central
  url: https://localecentral.io/
  main_url: https://localecentral.io/
  description: >
    Locale Central is a web & mobile data collection app that makes it easy to record accurate data out on the field.
  categories:
    - Technology
  built_by: KiwiSprout
  built_by_url: https://kiwisprout.nz/
  featured: false
- title: Cathy O'Shea
  url: https://cathyoshea.co.nz/
  main_url: https://cathyoshea.co.nz/
  categories:
    - Portfolio
    - Real Estate
  built_by: KiwiSprout
  built_by_url: https://kiwisprout.nz/
  featured: false
- title: DG Recruit
  url: https://dgrecruit.com
  main_url: https://dgrecruit.com
  description: >
    DG Recruit is a NYC recruitment agency
  categories:
    - Agency
    - WordPress
  built_by: Waverly Lab
  built_by_url: https://waverlylab.com
  featured: false
- title: Smile
  url: https://reasontosmile.com
  main_url: https://reasontosmile.com
  description: >
    Smile is an online store for buying CBD products that keep you balanced and happy
  categories:
    - E-commerce
    - WordPress
  built_by: Waverly Lab
  built_by_url: https://waverlylab.com
- title: Bold Oak Design
  url: https://boldoak.design/
  main_url: https://boldoak.design/
  description: >
    A Milwaukee-based web design and development studio.
  categories:
    - Blog
    - Business
    - Freelance
    - Portfolio
    - Programming
    - Technology
    - Web Development
  featured: false
- title: Lydia Rose Eiche
  url: https://lydiaroseeiche.com/
  main_url: https://lydiaroseeiche.com/
  description: >
    Lydia Rose Eiche is a soprano, opera singer, and actress based in Milwaukee.
  categories:
    - Music
    - Portfolio
  built_by: Bold Oak Design
  built_by_url: https://boldoak.design/
  featured: false
- title: Chris Otto
  url: https://chrisotto.dev/
  main_url: https://chrisotto.dev/
  source_url: https://github.com/chrisotto6/chrisottodev
  description: >
    Blog, portfolio and website for Chris Otto.
  categories:
    - Blog
    - JavaScript
    - Landing Page
    - Portfolio
    - Programming
    - Technology
    - Web Development
  built_by: Chris Otto
  built_by_url: https://github.com/chrisotto6
  featured: false
- title: Roboto Studio
  url: https://roboto.studio
  main_url: https://roboto.studio
  description: >
    Faster than a speeding bullet Website Development based in sunny old Nottingham
  categories:
    - Agency
    - Blog
    - Business
    - Design
    - Featured
    - Freelance
    - Web Development
  featured: true
- title: Viraj Chavan | Full Stack Software Engineer
  url: http://virajc.tech
  main_url: http://virajc.tech
  source_url: https://github.com/virajvchavan/portfolio
  description: >
    Portfolio and blog of a full stack software engineer from India
  categories:
    - Portfolio
    - Blog
    - Web Development
  built_by: Viraj V Chavan
  built_by_url: https://twitter.com/VirajVChavan
  featured: false
- title: Nexweave
  url: https://www.nexweave.com
  main_url: https://www.nexweave.com
  description: >
    Nexweave is a SaaS platform built by a team of experienced product, design & technology professionals in India. Nexweave allows brands to create personalized & interactive video experiences at scale. We would love for our site to be featured at the gatsby showcase since we have long been appreciating the flexibility and speed of the sites we have created using the same.
  categories:
    - Video
    - API
    - User Experience
    - Marketing
    - Design
    - Data
    - Technology
    - Media
    - Consulting
  built_by: Kashaf S
  built_by_url: https://www.linkedin.com/in/kashaf-shaikh-925117178
  featured: false
- title: Daniel Balloch
  url: https://danielballoch.com
  main_url: https://danielballoch.com
  source_url: https://github.com/danielballoch/danielballoch
  description: >
    Hey, I'm Daniel and this is my portfolio site. Made with Gatsby, React, GraphQL, Styled Emotion & Netlify. Install & local host instructions: 1. git clone https://github.com/danielballoch/danielballoch.git 2. npm install. 3. gatsby develop. Keep in mind I'm still learning myself, so these may not be best practises. If anyone's curious as to how something works flick me a message or if you have advice for me I'd love to hear it, otherwise happy coding!
  categories:
    - Portfolio
    - Business
    - Design
    - Freelance
    - Web Development
  built_by: Daniel Balloch
  built_by_url: https://danielballoch.com
- title: The Rift Metz
  url: http://theriftmetz.com/
  main_url: http://theriftmetz.com/
  description: >
    The Rift is a gaming bar based in Metz (France).
  categories:
    - Landing Page
    - Entertainment
    - Design
    - Blog
    - Food
  built_by: Hugo Torzuoli
  built_by_url: https://github.com/HZooly
  featured: false
- title: Built with Workers
  url: https://workers.cloudflare.com/built-with/
  main_url: https://workers.cloudflare.com/built-with/
  description: >
    Showcasing websites & projects built with Cloudflare Workers
  categories:
    - Portfolio
    - JavaScript
    - Web Development
  built_by: Workers who work at Cloudflare
  built_by_url: https://github.com/cloudflare/built-with-workers/graphs/contributors
- title: WebAnaya Solutions
  url: https://www.webanaya.com
  main_url: https://www.webanaya.com
  description: >
    Full Stack Web Solutions Provider.
  categories:
    - Agency
    - Web Development
    - API
    - Blog
  built_by: Durgesh Gupta
  built_by_url: https://durgeshgupta.com
  featured: false
- title: Artem Sapegin’s Blog
  description: >
    Blog of a Berlin based coffee first frontend engineer who works at Omio, makes photos and hangs out with his dogs.
  main_url: https://blog.sapegin.me/
  url: https://blog.sapegin.me/
  source_url: https://github.com/sapegin/blog.sapegin.me
  categories:
    - Blog
    - Open Source
    - Web Development
    - JavaScript
    - Programming
    - Technology
  built_by: Artem Sapegin
  built_by_url: https://github.com/sapegin
- title: adam.ai
  url: https://adam.ai/
  main_url: https://adam.ai/
  description: >
    Are you ready to make your meetings more productive? Our intelligent meeting management tool can help!
  categories:
    - Business
    - Landing Page
    - Productivity
    - Technology
  built_by: Hazem Osama
  built_by_url: https://github.com/hazem3500
  featured: false
- title: Indra Kusuma Profile Page
  url: https://indrakusuma.web.id/me/
  main_url: https://indrakusuma.web.id/me/
  description: >
    Hi! I'm Indra Kusuma. I am an optimistic and type of person of learn by doing who have an interest in Software Engineering, specifically about Web Development.
  categories:
    - Landing Page
    - Blog
  built_by: Indra Kusuma
  built_by_url: https://github.com/idindrakusuma/me
  featured: false
- title: Lukas Horak
  main_url: https://lukashorak.com
  url: https://lukashorak.com
  description: >
    Lukas Horak's personal website. Full stack JavaScript Developer, working in React on front end and Node.js on back end.
  categories:
    - Blog
    - Portfolio
    - Web Development
  built_by: Lukas Horak
  built_by_url: https://github.com/lhorak
  featured: false
- title: Alexandra Thomas
  main_url: https://alexandracthomas.com/
  url: https://alexandracthomas.com/
  description: >
    A portfolio site for Alexandra Thomas, a front-end developer with creative super powers based in Charlotte, NC.
  categories:
    - Portfolio
    - Blog
    - Web Development
  featured: false
- title: Storto Productions
  main_url: https://www.storto-productions.com/
  url: https://www.storto-productions.com/about/
  featured: false
  description: >
    A portfolio site for a video production company based out of Phoenix, AZ.
  categories:
    - Video
    - Blog
    - Portfolio
    - Business
  built_by: Alexandra Thomas
  built_by_url: https://alexandracthomas.com/
- title: Zatsuzen Blog
  url: https://blog.zatsuzen.com
  main_url: https://blog.zatsuzen.com
  description: >
    Web developer's tech blog
  categories:
    - Blog
  built_by: Akane
  built_by_url: https://twitter.com/akanewz
- title: Matthew Mesa
  url: https://matthewmesa.com
  main_url: https://matthewmesa.com
  description: >
    Portfolio website for freelance digital specialist Matthew Mesa.
  categories:
    - Portfolio
  built_by: Matthew Mesa
  built_by_url: https://matthewmesa.com
- title: Taskade
  main_url: https://taskade.com
  url: https://taskade.com
  description: >
    Taskade is the unified workspace for distributed teams. Collaborate and organize in real-time to get things done, faster and smarter.
  categories:
    - App
    - Business
    - Productivity
  built_by: Taskade
  built_by_url: https://github.com/taskade
  featured: false
- title: PWD
  url: https://pwd.com.au
  main_url: https://pwd.com.au
  description: >
    PWD is a full service web marketing, design, and development agency in Perth, Western Australia.
  categories:
    - Blog
    - Portfolio
    - WordPress
    - Business
  built_by: Alex Moon
  built_by_url: https://moonmeister.net
  featured: false
- title: ramonak.io
  url: https://ramonak.io/
  main_url: https://ramonak.io/
  source_url: https://github.com/KaterinaLupacheva/ramonak.io
  description: >
    Tech blog and portfolio site of a full stack web developer Katsiaryna (Kate) Lupachova
  categories:
    - Blog
    - Portfolio
  built_by: Katsiaryna Lupachova
  built_by_url: https://ramonak.io/
  featured: false
- title: React JS Developer
  main_url: https://reacter.dev/
  url: https://reacter.dev/
  featured: false
  categories:
    - App
    - Web Development
    - Web Development
    - Agency
  built_by: App Design
  built_by_url: https://appdesign.dev/
- title: Guillermo Gómez-Peña
  url: https://www.guillermogomezpena.com/
  main_url: https://www.guillermogomezpena.com/
  description: >
    Personal website for the work of Guillermo Gómez-Peña: performance artist, writer, activist, radical pedagogue and artistic director of the performance troupe La Pocha Nostra. Recipient of the MacArthur Fellow, USA Artists Fellow, and a winner of the Bessie, Guggenheim, and American Book awards.
  categories:
    - Portfolio
    - Gallery
  built_by: Aveling Ray
  built_by_url: https://avelingray.com/
  featured: false
- title: Clinka
  url: https://www.clinka.com.au/
  main_url: https://www.clinka.com.au/
  description: >
    B2B website for an Australian manufacturer of environmentally friendly construction materials.
  categories:
    - Business
  built_by: Aveling Ray
  built_by_url: https://avelingray.com/
- title: Chris Vogt's Blog
  main_url: https://www.chrisvogt.me
  url: https://www.chrisvogt.me
  source_url: https://github.com/chrisvogt/gatsby-theme-private-sphere
  description: >-
    Personal blog of Chris Vogt, a software developer in San Francisco. Showcases
    my latest activity on Instagram, Goodreads, and Spotify using original widgets.
  categories:
    - Blog
    - Open Source
    - Photography
    - Portfolio
  built_by: Chris Vogt
  built_by_url: https://github.com/chrisvogt
- title: Trolley Travel
  main_url: http://trolleytravel.org/
  url: http://trolleytravel.org/
  description: >
    Travel blog website to give tips and informations for many destinations, built with Novella theme
  categories:
    - Blog
    - Travel
  built_by: Pierre Beard
  built_by_url: https://github.com/PBRT
  featured: false
- title: Playlist Detective
  main_url: https://www.playlistdetective.com/
  url: https://www.playlistdetective.com/
  source_url: https://github.com/bobylito/playlistFinder
  description: >
    Playlist Detective is an attempt to ease music discovery with playlists. Back in the days, people were sharing mixtapes - some songs we knew and others we didn't, therefore expanding our musical horizons.

    Playlists are the same, and playlist detective lets you search for songs or artists you like in order to stumble on your new favorite songs.

    It uses Algolia for the search.
  categories:
    - Media
    - Music
  built_by: Alexandre Valsamou-Stanislawski
  built_by_url: https://www.noima.xyz
- title: ProjectManager.tools
  main_url: https://projectmanager.tools/
  url: https://projectmanager.tools/
  featured: false
  categories:
    - App
    - Web Development
    - Design
    - Agency
  built_by: App Design
  built_by_url: https://appdesign.dev/
- title: 1902 Software
  url: https://1902software.com/
  main_url: https://1902software.com/
  description: >
    We are an IT company that specializes in e-commerce and website development on different platforms such as Magento, WordPress, and Umbraco. We are also known for custom software development, web design and mobile app solutions for iOS and Android.
  categories:
    - E-commerce
    - Web Development
    - Programming
    - Mobile Development
    - WordPress
    - Design
    - Business
    - Agency
  built_by: 1902 Software Development Corporation
  built_by_url: https://1902software.com/
  featured: false
- title: Codeful
  url: https://www.codeful.fi/
  main_url: https://www.codeful.fi/
  categories:
    - Agency
    - Consulting
  featured: false
- title: Noima
  url: https://www.noima.xyz
  main_url: https://www.noima.xyz
  categories:
    - Agency
    - Consulting
    - Blog
  featured: false
  built_by: Alexandre Valsamou-Stanislawski
  built_by_url: https://www.noima.xyz
- title: Talent Point
  url: https://talentpoint.co
  main_url: https://talentpoint.co
  description: >
    Talent Point provide the tools that companies need to scale quickly and effectively, bridging the gap between employer brand, HR, and hiring to build teams from within.
  categories:
    - Business
    - Technology
    - Blog
    - Consulting
    - Human Resources
  built_by: Talent Point
  built_by_url: https://talentpoint.co
  featured: false
- title: Marathon Oil
  main_url: https://www.marathonoil.com/
  url: https://www.marathonoil.com/
  featured: false
  categories:
    - Business
    - Marketing
  built_by: Corey Ward
  built_by_url: http://www.coreyward.me/
- title: Gene
  url: https://www.geneglobal.com/work
  main_url: https://www.geneglobal.com
  description: >
    We’re an experience design agency, focused on the future of health
  categories:
    - Agency
    - Technology
    - Healthcare
    - Consulting
    - User Experience
  featured: false
- title: medignition – healthcare innovations
  url: https://medignition.com/
  main_url: https://medignition.com/
  description: >
    medignition builds digital innovations in healthcare.
  categories:
    - Healthcare
    - Education
    - Technology
    - Design
    - Business
    - Portfolio
    - Entrepreneurship
    - Agency
  built_by: medignition
  built_by_url: https://medignition.com/
- title: Dynobase
  url: https://dynobase.dev/
  main_url: https://dynobase.dev/
  description: >
    Professional GUI Client for DynamoDB.
  categories:
    - Data
    - Programming
    - Web Development
  built_by: Rafal Wilinski
  built_by_url: https://rwilinski.me/
  featured: false
- title: Vaktija.eu
  url: https://vaktija.eu
  main_url: https://vaktija.eu
  description: >
    Vaktija.eu gives information about prayer times in germany. (Built with GatsbyJS. Fast in every way that matters.)
  categories:
    - App
    - Community
    - Nonprofit
    - SEO
    - Web Development
  built_by: Rašid Redžić
  built_by_url: https://rasidre.com/
  featured: false
- title: Creative code daily
  main_url: https://www.bobylito.dev/
  url: https://www.bobylito.dev/
  source_url: https://github.com/bobylito/sketches
  description: >
    Creative code daily (CCD) is a personal project for which I build a new animation made out of code every day.
  categories:
    - Blog
    - Programming
    - Gallery
    - Portfolio
  built_by: Alexandre Valsamou-Stanislawski
  built_by_url: https://www.noima.xyz
- title: Messi vs Ronaldo
  description: >
    The biggest debate in football - but who is the best, Messi or Ronaldo? This website provides all the goals and stats to help you reach your own conclusion.
  main_url: https://www.messivsronaldo.app/
  url: https://www.messivsronaldo.app/
  categories:
    - Sports
    - Data
    - App
  built_by: Stephen Greig
  built_by_url: http://ste.digital/
- title: Em Em Recipes
  url: https://ememrecipes.com
  main_url: https://ememrecipes.com
  description: >
    Finally, a recipe website that gets straight to the point.
  categories:
    - Blog
    - Food
  built_by: Matthew Mesa
  built_by_url: https://matthewmesa.com
- title: Yuuniworks Portfolio / Blog
  main_url: https://www.yuuniworks.com/
  url: https://www.yuuniworks.com/
  source_url: https://github.com/junkboy0315/gatsby-portfolio-blog
  featured: false
  categories:
    - Portfolio
    - Web Development
    - Blog
- title: Jun Chen Portfolio
  url: https://www.junchenjun.me
  main_url: https://www.junchenjun.me
  source_url: https://github.com/junchenjun/junchenjun.me
  description: >
    Get to know Jun.
  categories:
    - Portfolio
    - Blog
    - Web Development
  built_by: Jun Chen
  built_by_url: https://www.junchenjun.me
- title: Xavier Mirabelli-Montan
  url: https://xavie.mirmon.co.uk
  main_url: https://xavie.mirmon.co.uk
  source_url: https://github.com/xaviemirmon/xavier-developer-site
  description: >
    The developer portfolio and blog for Xavier Mirabelli-Montan.  Built using TinaCMS Grande hosted on Gatsby Cloud.
  categories:
    - Blog
    - Portfolio
    - Programming
  featured: false
- title: MPG Calculator
  url: https://www.mpg-calculator.co.uk
  main_url: https://www.mpg-calculator.co.uk
  description: >
    A website which allows you to calculate the MPG of your vehicle.
  categories:
    - SEO
    - Accessibility
    - Blog
  built_by: PJ
  built_by_url: https://pjsachdev.me
- title: Softblues
  main_url: https://softblues.io
  url: https://softblues.io
  description: >
    We optimize your project costs and deliver outstanding results by applying relevant technology. Plus, we create our own effective products for businesses and developers all over the world.
  categories:
    - WordPress
    - Portfolio
    - Agency
  built_by: Softblues
  built_by_url: https://softblues.io
- title: Clipchamp
  main_url: https://clipchamp.com/
  url: https://clipchamp.com/en/
  description: >
    Clipchamp is an online video editor, compressor, and converter. The Clipchamp website and blog are powered by Gatsby, Contentful, and Smartling.
  categories:
    - App
    - Blog
    - Landing Page
    - Marketing
    - Video
  featured: false
- title: Mob HQ
  main_url: https://hq.yt-mob.com/
  url: https://hq.yt-mob.com/
  description: >
    Mob HQ is the Headquarters for the World Cup winning Downhill Mountain Bike Race Team, and also a full-time Ride Center for YT bikes.
  categories:
    - Sports
    - Travel
  built_by: Built by Rebels Ltd.
  built_by_url: https://builtbyrebels.com/
  featured: false
- title: OCIUS
  url: https://www.ocius.com.au/
  main_url: https://www.ocius.com.au/
  source_url: https://github.com/ocius/website
  description: >
    Ocius Technology Ltd (formerly Solar Sailor Holdings Ltd) is an Australian public unlisted company with Research and Development facilities at the University of NSW.
  categories:
    - Business
    - Technology
    - Science
  built_by: Sergey Monin
  built_by_url: https://build-in-saratov.com/
- title: Kosmos & Kaos
  main_url: https://www.kosmosogkaos.is/
  url: https://www.kosmosogkaos.is/
  description: >
    A carefully designed user experience is good business.
  categories:
    - Design
    - Consulting
    - Agency
    - Web Development
    - JavaScript
  built_by: Kosmos & Kaos
  built_by_url: https://www.kosmosogkaos.is/
  featured: false
- title: Design Portfolio of Richard Bruskowski
  main_url: https://bruskowski.design/
  url: https://bruskowski.design/
  description: >
    My freelance design portfolio: Visual design, digital products, interactive prototypes, design systems, brand design. Uses MDX, Styled Components, Framer Motion. Started with Gatsby Starter Emilia by LekoArts.
  categories:
    - Design
    - Portfolio
    - User Experience
    - Freelance
    - Photography
  built_by: Richard Bruskowski
  built_by_url: https://github.com/richardbruskowski
- title: Kelvin DeCosta's Website
  url: https://kelvindecosta.com
  main_url: https://kelvindecosta.com
  categories:
    - Blog
    - Portfolio
  built_by: Kelvin DeCosta
  built_by_url: https://github.com/kelvindecosta
  featured: false
- title: Coronavirus (COVID-19) Tracker
  url: https://coronavirus.traction.one/
  main_url: https://coronavirus.traction.one/
  description: >
    This application shows the near real-time status based on data from JHU CSSE.
  categories:
    - Data
    - Directory
  built_by: Sankarsan Kampa
  built_by_url: https://traction.one
  featured: false
- title: Coronavirus COVID-19 Statistics Worldwide
  url: https://maxmaxinechen.github.io/COVID19-Worldwide-Stats/
  main_url: https://maxmaxinechen.github.io/COVID19-Worldwide-Stats/
  source_url: https://github.com/maxMaxineChen/COVID19-Worldwide-Stats
  description: >
    A Coronavirus COVID-19 global data statistics application built by Gatsby + Material UI + Recharts
  categories:
    - Data
    - Open Source
  built_by: Maxine Chen
  built_by_url: https://github.com/maxMaxineChen
  featured: false
- title: Folding@Home Stats
  url: https://folding.traction.one/team?id=246252
  main_url: https://folding.traction.one
  description: >
    Folding@Home Stats Report for Teams.
  categories:
    - Data
    - Science
    - Directory
  built_by: Sankarsan Kampa
  built_by_url: https://traction.one
  featured: false
- title: COVID-19 Tracking and Projections
  url: https://flattenthecurve.co.nz/
  main_url: https://flattenthecurve.co.nz/
  source_url: https://github.com/carlaiau/flatten-the-curve
  description: >
    Allowing non technical users to compare their country with other situations around the world. We present configurable cumulative graph curves. We compare your countries current status with other countries who have already been at your level and show you where they’ve ended up. Data via JHU. Further functionality added daily.
  categories:
    - Data
    - Open Source
  built_by: Carl Aiau
  built_by_url: https://github.com/carlaiau
  featured: false
- title: Takeout Tracker
  main_url: https://www.takeouttracker.com/
  url: https://www.takeouttracker.com/
  featured: false
  categories:
    - Data
    - Open Source
    - Food
    - Directory
    - Nonprofit
  built_by: Corey Ward
  built_by_url: http://www.coreyward.me/
- title: Illustration Hunt
  main_url: https://illustrationhunt.com/
  url: https://illustrationhunt.com/
  featured: false
  categories:
    - Data
    - Design
    - Entertainment
    - Productivity
    - User Experience
    - Programming
    - Gallery
    - Human Resources
    - Library
  built_by: Gilbish Kosma
  built_by_url: https://www.gil20.me/
- title: Monolit
  url: https://monolit.hr
  main_url: https://monolit.hr
  description: >
    Standard business website with sliders and contact form.
  categories:
    - Business
  built_by: Devnet
  built_by_url: https://devnet.hr
  featured: false
- title: Andrew Zeller
  main_url: https://zeller.io
  source_url: https://github.com/ajzeller/zellerio_gatsby
  url: https://zeller.io
  featured: false
  categories:
    - Portfolio
    - Blog
    - Web Development
  built_by: Andrew Zeller
  built_by_url: https://zeller.io
- title: Crushing WFH
  url: https://crushingwfh.com/
  main_url: https://crushingwfh.com/
  source_url: https://github.com/tiagofsanchez/wfh-tools
  description: >
    A directory of tools to help anyone to work from home in a productive manner
  categories:
    - Directory
    - Open Source
  built_by: Tiago Sanchez
  built_by_url: https://www.tiagofsanchez.com/
  featured: false
- title: Martin Container
  main_url: https://www.container.com/
  url: https://www.container.com/
  featured: false
  categories:
    - Business
  built_by: Vincit California
  built_by_url: https://www.vincit.com/
- title: Urban Armor Gear
  main_url: https://www.urbanarmorgear.com/
  url: https://www.urbanarmorgear.com/
  featured: false
  categories:
    - E-commerce
  built_by: Vincit California
  built_by_url: https://www.vincit.com/
- title: Jason Zheng's Portfolio
  main_url: https://jasonzy.com
  url: https://jasonzy.com
  source_url: https://github.com/bilafish/portfolio-site
  description: >
    Hey there, I'm Jason! I'm a front-end web developer from the sunny island
    of Singapore. This is my first Gatsby site developed using Gatsby and
    Netlify CMS. Feel free to get in touch if you're interested to collaborate
    or engage me on any projects. If you just want to say hello, that's cool
    too.
  featured: false
  categories:
    - Portfolio
    - Web Development
  built_by: Jason Zheng
  built_by_url: https://github.com/bilafish
- title: Fluiditype
  url: https://www.fluiditype.com/
  main_url: https://www.fluiditype.com/
  description: >
    Fluditype is small CSS library focusing on pure typographic fluidity. Recommend to be used for blogs, portfolios, documentation & and simplistic text websites.
  categories:
    - Open Source
    - Design
  built_by: Boris Kirov
  built_by_url: https://www.boriskirov.com
  featured: false
- title: Bonsaiilabs
  main_url: https://bonsaiilabs.com/
  url: https://bonsaiilabs.com/
  description: >
    We are a team of two, creating software for startups and enabling learners with our visualize, break, and solve approach.
  featured: false
  categories:
    - Education
    - Consulting
  built_by: Bonsaiilabs Team
  built_by_url: https://bonsaiilabs.com/team
- title: Tyson
  main_url: https://www.tyson.com
  url: https://www.tyson.com
  featured: false
  categories:
    - Food
    - Marketing
  built_by: Tyson Foods, Inc.
- title: Hillshire Farm
  main_url: https://www.hillshirefarm.com
  url: https://www.hillshirefarm.com
  featured: false
  categories:
    - Food
    - Marketing
  built_by: Tyson Foods, Inc.
- title: Hillshire Snacking
  main_url: https://www.hillshiresnacking.com
  url: https://www.hillshiresnacking.com
  featured: false
  categories:
    - Food
    - Marketing
  built_by: Tyson Foods, Inc.
- title: Jimmy Dean
  main_url: https://www.jimmydean.com
  url: https://www.jimmydean.com
  featured: false
  categories:
    - Food
    - Marketing
  built_by: Tyson Foods, Inc.
- title: Aidells
  main_url: https://www.aidells.com
  url: https://www.aidells.com
  featured: false
  categories:
    - Food
    - Marketing
  built_by: Tyson Foods, Inc.
- title: State Fair
  main_url: https://www.corndogs.com
  url: https://www.corndogs.com
  featured: false
  categories:
    - Food
    - Marketing
  built_by: Tyson Foods, Inc.
- title: Nudges
  main_url: https://www.nudgesdogtreats.com
  url: https://www.nudgesdogtreats.com
  featured: false
  categories:
    - Food
    - Marketing
  built_by: Tyson Foods, Inc.
- title: Tyson Ingredient Solutions
  main_url: https://www.tysoningredientsolutions.com
  url: https://www.tysoningredientsolutions.com
  featured: false
  categories:
    - Food
    - Marketing
  built_by: Tyson Foods, Inc.
- title: Wright Brand
  main_url: https://www.wrightbrand.com
  url: https://www.wrightbrand.com
  featured: false
  categories:
    - Food
    - Marketing
  built_by: Tyson Foods, Inc.
- title: TSUKUTTEMITA LAB
  main_url: https://create.kayac.com/
  url: https://create.kayac.com/
  description: KAYAC private works
  featured: false
  categories:
    - Portfolio
    - Technology
    - Entertainment
  built_by: KAYAC inc.
- title: Brad Garropy
  url: https://bradgarropy.com
  main_url: https://bradgarropy.com
  source_url: https://github.com/bradgarropy/bradgarropy.com
  categories:
    - Blog
    - Education
    - Entertainment
    - JavaScript
    - Open Source
    - Portfolio
    - Programming
    - SEO
    - Technology
    - Web Development
  built_by: Brad Garropy
  built_by_url: https://twitter.com/bradgarropy
- title: mrkaluzny
  main_url: https://mrkaluzny.com
  url: https://mrkaluzny.com
  description: >
    Web designer and web developer specializing in providing services for SME sector.
  featured: false
  categories:
    - Web Development
    - Programming
    - Business
    - Portfolio
    - Freelance
  built_by: Wojciech Kaluzny
- title: The COVID Tracking Project
  url: https://covidtracking.com/
  main_url: https://covidtracking.com/
  source_url: https://github.com/COVID19Tracking/website
  description: >
    The COVID Tracking Project collects and publishes the most complete testing data available for US states and territories.
  categories:
    - Media
    - Healthcare
  built_by: The COVID Tracking Project Web Team
  built_by_url: https://github.com/COVID19Tracking/website/graphs/contributors
- title: The Gauntlet Coverage of COVID-19 in Canada
  url: https://covid19.thegauntlet.ca
  main_url: https://covid19.thegauntlet.ca
  description: >
    Tracking The Spread of Coronavirus in Canada
  categories:
    - Media
    - Education
  built_by: Masoud Karimi
  built_by_url: https://github.com/masoudkarimif
- title: Zestard Technologies
  main_url: https://www.zestard.com
  url: https://www.zestard.com
  description: >
    Zestard Technologies is an eCommerce Specialist company focusing on Magento & Shopify as a core expertise.
  categories:
    - Web Development
    - WordPress
    - Technology
    - Agency
    - E-commerce
  built_by: Zestard Technologies
  built_by_url: https://www.zestard.com
- title: Kostas Vrouvas
  main_url: https://kosvrouvas.com
  url: https://kosvrouvas.com
  featured: false
  categories:
    - Blog
    - Portfolio
  built_by: Kostas Vrouvas
- title: Hanare Cafe in Toshijima, Toba, Japan
  main_url: https://hanarecafe.com
  url: https://hanarecafe.com
  source_url: https://github.com/mnishiguchi/hanarecafe-gatsby
  description: >
    A website for a cafe/bakery located in Toshijima, a beautiful sightseeing spot just a 20-minutes ferry ride from downtown Toba, Japan.
  categories:
    - Food
    - Travel
  built_by: Masatoshi Nishiguchi
  built_by_url: https://mnishiguchi.com
  featured: false
- title: WhileNext
  url: https://whilenext.com
  main_url: https://whilenext.com
  description: >
    A Blog on Software Development
  categories:
    - Blog
    - Learning
    - Programming
    - Web Development
  built_by: Masoud Karimi
  built_by_url: https://github.com/masoudkarimif
- title: Jamify.me
  description: >
    We build websites & PWAs with JAMstack. Delivering faster, more secure web.
  main_url: https://jamify.me
  url: https://jamify.me
  categories:
    - Agency
    - Web Development
  featured: false
- title: Shrey Sachdeva
  url: https://www.shreysachdeva.tech/
  main_url: https://www.shreysachdeva.tech/
  source_url: https://github.com/shrey-sachdeva2000/Shrey-Sachdeva
  description: >
    Personal website for Shrey Sachdeva. An abstract thinker who writes code and designs pixel-perfect user-interfaces with industry experience.
  categories:
    - Portfolio
    - Web Development
  built_by: Shrey Sachdeva
  built_by_url: https://www.shreysachdeva.tech/
- title: The Cares Family
  main_url: https://thecaresfamily.org.uk/home
  url: https://thecaresfamily.org.uk/home
  description: >
    The Cares Family helps people find connection and community in a disconnected age. They relaunched their website in Gatsby during the COVID-19 outbreak of 2020 to help connect neighbours.
  categories:
    - Nonprofit
    - Blog
    - Community
  built_by: Mutual
  built_by_url: https://www.madebymutual.com
- title: "Due to COVID-19: Documenting the Signs of the Pandemic"
  url: https://duetocovid19.com
  main_url: https://duetocovid19.com
  description: >
    A project to document all the signs that have gone up on the storefronts of our cities in response to the coronavirus pandemic.
  categories:
    - Photography
    - Community
  built_by: Andrew Louis
  built_by_url: https://hyfen.net
  featured: false
- title: "Besoegsvenner - Visiting Friends for the Elderly"
  main_url: https://www.xn--besgsvenner-igb.dk
  url: https://www.xn--besgsvenner-igb.dk/ruths-historie
  description: >
    50.000 elderly people in Denmark feel lonely. This project seeks to inform people to become visitor friends ("Besøgsven" in Danish) to help fight loneliness and bring new friendships in to the world.
  categories:
    - Marketing
    - Nonprofit
    - Landing Page
  built_by: Hello Great Works
  built_by_url: https://hellogreatworks.com
- title: Interficie Internet Services
  main_url: https://www.interficie.com
  url: https://www.interficie.com/our-work/
  description: >
    Located in Barcelona, we develop innovative websites, ecommerce solutions and software platforms for global brands, startups and organizations.
  categories:
    - E-commerce
    - Web Development
    - Consulting
    - JavaScript
    - Agency
    - Business
  built_by: Interficie Internet Services
  built_by_url: https://github.com/InterficieIS
- title: SofaScore Corporate
  url: https://corporate.sofascore.com
  main_url: https://corporate.sofascore.com
  description: >
    SofaScore is a leading provider of advanced sports insights and content with global coverage of 20+ sports.
  categories:
    - App
    - Data
    - Sports
    - Technology
  built_by: SofaScore
  built_by_url: https://www.sofascore.com
- title: "#compraaospequenos: buy local during Covid-19"
  url: https://compraaospequenos.pt/
  main_url: https://compraaospequenos.pt/
  source_url: https://github.com/marzeelabs/compraaospequenos
  description: >
    Helping local stores survive and thrive during the Covid-19 crisis (Portugal).
  categories:
    - Community
    - Food
    - Data
    - Directory
  built_by: Marzee Labs
  built_by_url: https://marzeelabs.org
  featured: false
- title: Inventia
  main_url: https://inventia.life/
  url: https://inventia.life/
  description: >
    We have developed unique digital bioprinting technology and unleashed it in a complete platform designed to make complex 3D cell biology simple.
  categories:
    - Business
    - Science
  built_by: Jellypepper
  built_by_url: https://jellypepper.com/
- title: Hasura
  url: https://hasura.io
  main_url: https://hasura.io
  description: >
    Hasura is an open source engine that connects to your databases & microservices and auto-generates a production-ready GraphQL backend.
  categories:
    - API
    - Web Development
    - Technology
    - Open Source
  featured: false
- title: Jimdo.com
  description: >
    Jimdo is an international tech company and one of the world's leading providers of online services for small and medium businesses (SMBs). The company empowers entrepreneurs to create their own website or store without coding and to digitize their business ideas.
  main_url: https://www.jimdo.com/
  url: https://www.jimdo.com/
  categories:
    - Marketing
    - Technology
    - E-commerce
    - Web Development
    - Business
  built_by: Jimdo GmbH
- title: Resume on the Web
  main_url: https://amruthpillai.com
  url: https://amruthpillai.com
  source_url: https://github.com/AmruthPillai/ResumeOnTheWeb-Gatsby
  description: >
    Everyone needs their own little spot on the interwebs, and this is mine. Welcome to my resume, on the web!
  categories:
    - Blog
    - Design
    - Freelance
    - Gallery
    - JavaScript
    - Landing Page
    - Mobile Development
    - Open Source
    - Photography
    - Portfolio
    - Technology
    - Web Development
  built_by: Amruth Pillai
  built_by_url: https://amruthpillai.com
  featured: false
- title: Landmarks.ro
  main_url: https://landmarks.ro/
  url: https://landmarks.ro/
  description: >
    Lead generation technology for real estate developers
  categories:
    - Real Estate
    - Marketing
    - Technology
    - Web Development
    - Landing Page
  built_by: Horia Miron
  built_by_url: https://github.com/ancashoria
  featured: false
- title: GeneOS
  url: https://geneos.me/
  main_url: https://geneos.me/
  description: >
    GeneOS is a privacy-preserving data monetization protocol for genetic, activity, and medical data.
  categories:
    - Landing Page
    - Business
  built_by: GeneOS Team
- title: COVID KPI
  url: https://covidkpi.com/
  main_url: https://covidkpi.com/
  description: >
    COVID KPI aggregates COVID-19 data from numerous official sources then displays the Key Performance Indicators.
  categories:
    - Data
    - Media
    - Healthcare
  built_by: Albert Chen
  built_by_url: https://github.com/mralbertchen
- title: Most Recommended Books
  url: http://mostrecommendedbooks.com/
  main_url: http://mostrecommendedbooks.com/
  description: >
    Discover credibly powerful books recommendations by billionaires, icons, and world-class performers.
  categories:
    - Blog
    - Entrepreneurship
    - Books
- title: theAnubhav.com
  main_url: https://theanubhav.com/
  url: https://theanubhav.com/
  categories:
    - Web Development
    - Blog
    - Portfolio
  built_by: Anubhav Srivastava
  built_by_url: https://theanubhav.com
- title: WatchKeeper
  url: https://www.watchkeeperintl.com
  main_url: https://www.watchkeeperintl.com
  description: >
    WatchKeeper helps organisations to manage global security risks such as natural disasters, extreme weather and violent incidents.
  categories:
    - Data
    - Business
    - Technology
    - Consulting
    - Security
  built_by: WatchKeeper Engineering
  built_by_url: https://twitter.com/watchkeeper
  featured: false
- title: Sztuka Programowania
  built_by: Piotr Fedorczyk
  built_by_url: https://piotrf.pl
  categories:
    - Event
    - Learning
    - Web Development
  description: >
    Landing page of a series of web development workshops held in Gdańsk, Poland.
  featured: false
  main_url: https://sztuka-programowania.pl/
  url: https://sztuka-programowania.pl/
- title: Rivers Casino
  built_by: WILDLIFE.LA
  built_by_url: https://www.wildlife.la
  categories:
    - Entertainment
    - Food
    - Blog
    - Travel
  description: >
    Rivers Casino offers the very best in casinos, hotels, restaurants, concerts, and entertainment. Visit us in Des Plaines, IL, Philadelphia, PA, Pittsburgh, PA and Schenectady, NY.
  featured: false
  main_url: https://www.riverscasino.com/desplaines/
  url: https://www.riverscasino.com/desplaines/
- title: Mishal Shah
  built_by: Mishal Shah
  built_by_url: https://mishal23.github.io
  categories:
    - Blog
    - Portfolio
    - Open Source
    - Web Development
  description: >
    Hey, I'm Mishal Shah, a passionate developer with interests in Networks, Databases and Web Security. This website is my personal portfolio and blog with the Fresh theme. I love reading engineering articles, contributing to open-source and interacting with communities. Feel free to get in touch if you have an interesting project that you want to collaborate on.
  featured: false
  main_url: https://mishal23.github.io/
  url: https://mishal23.github.io/
- title: Chris Nager
  main_url: https://chrisnager.com
  url: https://chrisnager.com
  source_url: https://github.com/chrisnager/chrisnager-dot-com
  description: >
    Developer and designer in Brooklyn, NY passionate about performance, accessibility, and systematic design.
  categories:
    - Accessibility
    - Blog
    - Design
    - Portfolio
    - User Experience
    - Web Development
  built_by: Chris Nager
  built_by_url: https://twitter.com/chrisnager
- title: Resistbot
  url: https://resist.bot
  main_url: https://resist.bot
  description: >
    A chatbot that helps you contact your representatives, and be an informed citizen.
  categories:
    - Blog
    - Government
    - Nonprofit
- title: SVG to PNG
  url: https://www.svgtopng.me/
  main_url: https://www.svgtopng.me/
  description: >
    Online SVG to PNG batch converter. Upload and convert your SVG files to PNG with the desired size and background color for free, fast and secure.
  categories:
    - App
    - Technology
    - Productivity
    - Design
    - Web Development
  built_by: Illia Achour
  built_by_url: https://github.com/dummyco
- title: St. Jude Cloud
  url: https://www.stjude.cloud
  main_url: https://www.stjude.cloud
  description: >
    Pediatric cancer data sharing ecosystem by St. Jude Children's Research Hospital.
  categories:
    - Science
    - Technology
    - Nonprofit
    - Data
    - Healthcare
  featured: false
- title: Philip Domingo
  url: https://www.prtdomingo.com
  main_url: https://www.prtdomingo.com
  description: >
    Personal website built on top of GatsbyJS, Ghost, and Azure.
  categories:
    - Technology
    - Blog
  featured: false
- title: Vinicius Dias
  built_by: Vinicius Dias
  built_by_url: https://viniciusdias.works/
  categories:
    - Blog
    - Portfolio
    - Open Source
    - Web Development
  description: >
    Hi, I'm Vinicius Dias, a Front-End developer with focus on performance and UX. This is my personal portfolio developed with Gatsby. I'm always learning different things and I consider myself a very curious guy. I feel that it keeps me motivated and creative to solve problems.
  featured: false
  main_url: https://viniciusdias.works/
  url: https://viniciusdias.works/
- title: Cognifide Tech
  url: https://tech.cognifide.com/
  main_url: https://tech.cognifide.com/
  description: >
    Technology HUB that provides useful and specialized technical knowledge created for fellow engineers by engineers from Cognifide.
  categories:
    - Blog
    - Programming
    - Technology
  built_by: Cognifide
  built_by_url: https://www.cognifide.com/
- title: Chandraveena by S Balachander
  url: https://www.chandraveena.com
  main_url: https://www.chandraveena.com
  description: >
    Chandraveena is a contemporary Indian string instrument designed from the traditional Saraswati Veena.
    S Balachander, an Indian classical musician, is the creator and performing artist of Chandraveena.
    Chandraveena has been designed to support a systematic and contemplative exploration of Indian Ragas.
    It is endowed with a deep sustain and a rich sound allowing the artist to create elaborate musical phrases
    and subtle intonations. Visit the website to listen and learn more!
  categories:
    - Music
    - Portfolio
    - Blog
  built_by: Sadharani Music Works
  built_by_url: https://www.sadharani.com
  featured: false
- title: Anong Network
  main_url: https://anong.network
  url: https://anong.network
  description: >
    An app used to quickly identify a network provider in Philippines
  categories:
    - App
    - Directory
  built_by: Jan Harold Diaz
  built_by_url: https://janharold.com
  featured: false
- title: PayMongo
  main_url: https://paymongo.com
  url: https://paymongo.com
  description: >
    The official website of PayMongo Philippines
  categories:
    - Marketing
    - Finance
  built_by: PayMongo
  built_by_url: https://paymongo.com
- title: Zona Digital
  url: https://zonadigital.pt
  main_url: https://zonadigital.pt
  description: >
    We work with startups and small businesses building effective strategies through digital platforms. Based in Porto, Portugal.
  categories:
    - Web Development
    - Programming
    - Technology
    - Design
    - Business
  built_by: Zona Digital
  built_by_url: https://zonadigital.pt
  featured: false
- title: Ofri Lifshitz Design
  url: https://www.ofrilifshitz.com
  main_url: https://www.ofrilifshitz.com
  categories:
    - Portfolio
    - Design
  built_by: Raz Lifshitz
  built_by_url: https://www.linkedin.com/in/raz-lifshitz
- title: Runly
  url: https://www.runly.io/
  main_url: https://www.runly.io/
  description: >
    The easiest way to run background jobs with .NET Core. It's more than background jobs —
    it's an all-in-one platform to create great user experiences.
  categories:
    - API
    - App
    - Landing Page
    - Technology
    - Programming
  built_by: Chad Lee
  built_by_url: https://github.com/chadly
  featured: false
- title: Ajith's blog
  url: https://ajith.blog
  main_url: https://ajith.blog
  source_url: https://github.com/ajithrnayak/ajith_blog
  description: >
    I build apps and sometimes write about the observations and frustrations at work here.
  categories:
    - Blog
    - Mobile Development
    - Open Source
    - Programming
    - Technology
  built_by: Ajith R Nayak
  built_by_url: https://ajith.xyz
- title: I Love You Infinity
  url: https://iloveyouinfinity.com
  main_url: https://iloveyouinfinity.com
  description: >
    An infinite sound experiment to help raise awareness about autism and love.
  categories:
    - Nonprofit
    - Healthcare
  built_by: Good Praxis
  built_by_url: https://goodpraxis.coop
  featured: false
- title: KAIGO in JAPAN
  main_url: https://kaigo-in-japan.jp
  url: https://kaigo-in-japan.jp
  description: >
    KAIGO in JAPAN is a website for those who are planning to work in the care work field in Japan. We built a multilingual site on Gatsby. One of them is a special language called Easy-Japanese with various ruby tags.
  categories:
    - Healthcare
    - Nonprofit
    - Web Development
    - Programming
  built_by: hgw
  built_by_url: https://shunyahagiwara.com/
- title: Dondoko Susumu Website
  url: https://xn--28jma5da5l6e.com/en/
  main_url: https://xn--28jma5da5l6e.com/en/
  source_url: https://github.com/dondoko-susumu/website-v2
  description: >
    The Website of Dondoko Susumu, a Japanese cartoonist. His cartoons have been posted. It is internationalized into 12 languages.
  categories:
    - Blog
    - Entertainment
    - Gallery
    - Landing Page
  built_by: Dondoko Susumu
  built_by_url: https://xn--28jma5da5l6e.com/en/
- title: Raymond Ware
  url: https://www.raymondware.com
  main_url: https://www.raymondware.com
  description: >
    Seattle web developer portfolio site.
  categories:
    - Portfolio
    - Design
    - Freelance
    - Web Development
  built_by: Raymond Ware
  built_by_url: https://github.com/raymondware
  featured: false
- title: Formula One Gym
  url: https://www.formulaonegym.co.uk/
  main_url: https://www.formulaonegym.co.uk/
  source_url: https://github.com/Zellement/formula1gym
  description: A UK based fitness gym in the heart of Nottingham, built with Gatsby v2
  categories:
    - Sports
  built_by: Dan Farrow
  built_by_url: https://github.com/Zellement
  featured: false
- title: Blog - Thanawat Gulati
  main_url: https://testing.thanawatgulati.com
  url: https://testing.thanawatgulati.com
  source_url: https://github.com/thanawatgulati/thanawatgulati-blog
  description: >
    Thanawat Gulati - Blog , Work experience portfolio and more.
  categories:
    - Blog
  built_by: Thanawat Gulati
  built_by_url: https://twitter.com/mjamesvevo
  featured: false
- title: Effico Ltd
  main_url: https://www.effico.ltd
  url: https://www.effico.ltd
  source_url: https://github.com/Zellement/effico
  description: >
    Commercial and domestic electrical contractors.
  categories:
    - Business
  built_by: Dan Farrow
  built_by_url: https://www.zellement.com
  featured: false
- title: Sheringham Flooring
  main_url: https://www.sheringhamflooring.com
  url: https://www.sheringhamflooring.com
  source_url: https://github.com/Zellement/sheringham-flooring-2019
  description: >
    Sheringham Flooring - commercial and domestic flooring solutions
  categories:
    - Business
  built_by: Dan Farrow
  built_by_url: https://www.zellement.com
  featured: false
- title: Que Jamear
  description: >-
    A directory with a map of food delivery services
    to be used during the health emergency caused by covid 19.
  main_url: https://quejamear.com/encebollados
  url: https://quejamear.com/encebollados
  featured: false
  categories:
    - Food
  built_by: Ramón Chancay
  built_by_url: https://ramonchancay.me/
- title: Vim Training
  description: >
    Bite sized video tutorials for Vim
  main_url: https://vimtraining.com
  url: https://vimtraining.com
  featured: false
  categories:
    - Education
    - Programming
  built_by: Nishant Dania
  built_by_url: https://nishantdania.com
- title: CodeTisans
  url: https://codetisans.com
  main_url: https://codetisans.com
  description: >-
    Website of an agency specialized in creating Laravel and Vue apps
  categories:
    - Agency
  built_by: Przemysław Przyłucki
  built_by_url: https://twitter.com/przylucki_p
  featured: false
- title: Mox Bank
  main_url: https://mox.com/
  url: https://mox.com/
  description: >
    Mox is the new virtual bank backed by Standard Chartered in partnership with HKT, PCCW and Trip.com; created to deliver a new banking experience in Hong Kong.
  categories:
    - Business
    - Design
    - Technology
    - Finance
    - User Experience
  built_by: Mox Bank
  built_by_url: https://mox.com/
- title: Pittica
  url: https://pittica.com
  main_url: https://pittica.com
  source_url: https://github.com/pittica/site
  description: >
    Digital agency site.
  categories:
    - Design
    - Web Development
    - Agency
  built_by: Lucio Benini
  built_by_url: https://pittica.com
  featured: false
- title: MyHumus
  url: https://myhumus.com
  main_url: https://myhumus.com
  source_url: https://github.com/my-humus/site
  description: >
    Digital agency site.
  categories:
    - Blog
    - Food
  built_by: Lucio Benini
  built_by_url: https://pittica.com
- title: Wanaboat.fr
  main_url: https://www.wanaboat.fr
  url: https://www.wanaboat.fr
  description: >
    This a boating classifieds website. It presents dinghys, catamarans and anything that floats or goes on the water and is for sale in France and Europe.
  categories:
    - Directory
  built_by: Olivier L. Developer
  built_by_url: https://www.olivierlivet.net/
- title: maxemitchell.com
  url: https://www.maxemitchell.com/
  main_url: https://www.maxemitchell.com/
  source_url: https://github.com/maxemitchell/portfolio
  description: >
    This is a personal portfolio website to highlight my photography, videography, coding projects, and work/education experience.
  categories:
    - Portfolio
    - Gallery
    - Portfolio
    - Open Source
    - Design
  built_by: Max Mitchell
  built_by_url: https://github.com/maxemitchell
- title: Nick Offerman
  url: https://nickofferman.co/
  main_url: https://nickofferman.co/
  description: >
    The official website of Nick Offerman: Actor, Author, Humorist, & Woodworker.
  categories:
    - E-commerce
    - Entertainment
    - Video
  built_by: Aveling Ray
  built_by_url: https://avelingray.com/
- title: Rudra Narayan
  url: https://rudra.dev
  main_url: https://rudra.dev
  source_url: https://github.com/mrprofessor/rudra.dev
  description: >
    Rudra Narayan | Thoughts, obsessions and rants
  categories:
    - Blog
    - Portfolio
    - SEO
    - Programming
    - Landing Page
    - Technology
  built_by: Rudra Narayan
  built_by_url: https://github.com/mrprofessor
  featured: false
- title: Stackrole
  main_url: https://stackrole.com
  url: https://stackrole.com
  description: >
    We help Startups and Individuals launch their blazing fast JAMstack website with GatsbyJS and Netlify CMS, Deployed on Netlify
  categories:
    - Agency
    - Blog
    - User Experience
    - Web Development
    - Portfolio
    - JavaScript
  built_by: Stackrole
  built_by_url: https://stackrole.com
  featured: false
- title: Aparna Joshi
  url: https://aparnajoshi.netlify.app/
  main_url: https://aparnajoshi.netlify.app/
  description: >
    Hi, I`m a Software Engineer working in Citrix, Bangalore. I spend my free time learning stuff that interests me. I write articles that educates me.
  categories:
    - Blog
    - Science
    - Technology
    - Programming
  built_by: Aparna Joshi
  built_by_url: https://github.com/AparnaJoshi007/explained/
  featured: false
- title: Narration Box
  main_url: https://narrationbox.com
  url: https://narrationbox.com
  description: >
    Narration Box provides cost effective voiceovers and narrations at scale using an intuitive editor and state of the art speech synthesis.
  categories:
    - Productivity
    - Technology
    - Podcast
    - Landing Page
    - Media
    - Entertainment
    - Business
    - API
    - Video
  built_by: Chetan Malhotra
  built_by_url: https://twitter.com/narrationbox
- title: CodeWithLinda
  url: https://www.codewithlinda.com/
  main_url: https://www.codewithlinda.com/
  source_url: https://github.com/Linda-Ikechukwu/Personal-Site
  description: >
    CodeWithLinda is the personal portfolio and blog site of Linda Ikechukwu, a Frontend developer based in Lagos, Nigeria.
  categories:
    - Portfolio
    - Blog
    - Technology
    - Programming
    - Web Development
  built_by: Linda Ikechukwu
  built_by_url: https://twitter.com/_MsLinda
  featured: false
- title: Headless WordPress Blog and Portfolio by Simon Halimonov
  url: https://simonhalimonov.com/
  main_url: https://simonhalimonov.com/
  description: >
    An open source portfolio about UI/UX design and development. This is my personal website that I use to promote my work. It uses TypeScript and a headless WordPress CMS. Supports i18n and Gutenberg. I open source this site to help everyone make a nice WordPress site faster.
  categories:
    - Blog
    - Portfolio
    - Programming
    - Open Source
    - Design
    - Freelance
    - Web Development
    - WordPress
  built_by: Simon Halimonov
  built_by_url: https://simonhalimonov.com/
  featured: false
- title: Clarke Harris
  url: https://www.clarkeharris.com/
  main_url: https://www.clarkeharris.com/
  description: >
    Brooklyn based designer portfolio. Uses pretty advance animations. Content is pulled from the contentful.
  categories:
    - Portfolio
    - Design
    - Freelance
    - Web Development
  built_by: Daniel Husar
  built_by_url: https://www.danielhusar.sk/
  featured: false
- title: Daniel Husar
  url: https://www.danielhusar.sk/
  main_url: https://www.danielhusar.sk/
  source_url: https://github.com/danielhusar/danielhusar.sk
  description: >
    An open source portfolio and blog.
  categories:
    - Blog
    - Portfolio
    - JavaScript
    - Open Source
  built_by: Daniel Husar
  built_by_url: https://www.danielhusar.sk/
  featured: false
- title: SANDALBOYZ
  main_url: https://sandalboyz.com
  url: https://sandalboyz.com
  description: >
    The official website of SANDALBOYZ – home to coziness and comfort. Built in conjunction with https://planetary.co/.
  categories:
    - Retail
    - E-commerce
    - Blog
  built_by: SANDALBOYZ
  built_by_url: https://sandalboyz.com
  featured: false
- title: Tim Phillips
  url: https://www.tim-phillips.com/
  main_url: https://www.tim-phillips.com/
  source_url: https://github.com/timphillips/tim-phillips.com
  description: >
    Personal website for Tim Phillips, a software engineer and web developer.
  categories:
    - Open Source
    - Portfolio
    - Web Development
  featured: false
- title: Nagarjun Palavalli
  main_url: https://nagarjun.co/
  url: https://nagarjun.co/
  description: >
    My personal website built with Gatsby. I am a full-stack web developer and designer based in Bangalore, India.
  categories:
    - Portfolio
    - Blog
  built_by: Nagarjun Palavalli
  built_by_url: https://twitter.com/palavalli
  featured: false
- title: Diogo Rodrigues
  url: https://www.diogorodrigues.dev/
  main_url: https://www.diogorodrigues.dev/
  description: >
    As a front-end developer with UI/UX design skills, I create digital experiences through design & code.
  categories:
    - Freelance
    - Portfolio
    - Blog
    - Mobile Development
    - Web Development
    - User Experience
  built_by: Diogo Rodrigues
  built_by_url: https://www.diogorodrigues.dev/
- title: Jamstack Storefront
  main_url: https://jamstackstorefront.com/
  url: https://jamstackstorefront.com/
  categories:
    - E-commerce
    - Agency
  built_by: Peter Hironaka
  built_by_url: https://peterhironaka.com
  featured: false
- title: Support Black Business
  main_url: https://support-black.business
  url: https://support-black.business
  categories:
    - Directory
  built_by: Peter Hironaka
  built_by_url: https://peterhironaka.com
  featured: false
- title: Nyxo
  url: https://www.nyxo.app
  main_url: https://www.nyxo.app
  description: >
    Nyxo is the best aid for improving your sleep quality. We combine leading sleep research techniques with your sleep tracker’s data to provide you with personalized and actionable coaching, to improve your sleep.
  categories:
    - Healthcare
    - Blog
    - Science
    - Technology
    - Data
    - Mobile Development
  built_by: Kayla Gordon
  built_by_url: https://www.kayla-gordon.com/
  featured: false
- title: Earner
  url: https://www.earner.ai/
  main_url: https://www.earner.ai/
  source_url: https://github.com/Earner-ai/earner-website
  description: >
    Earner is here to keep you informed of services you are entitled to from the Finnish government to entrepreneurship. We are here to help you succeed.
  categories:
    - Blog
    - Open Source
    - Education
    - Technology
    - Community
    - Data
    - Entrepreneurship
    - Human Resources
  built_by: Kayla Gordon
  built_by_url: https://www.kayla-gordon.com/
  featured: false
- title: Amamos Vivir Cada Día
  main_url: https://www.amvi.org.mx/
  url: https://www.amvi.org.mx/
  description: >
    AMVI, Amamos Vivir Cada Día A.C. is a Mexican non-profit organisation helping children with degenerative illnesses by fulfilling their dreams and helping their families financially, but also with personal support. During the Covid-19 crisis, their donations have plummeted since they did not have a website, so I decided to help by building this site for them using Gatsby, TypeScript and Styled-Components, proudly hosted on Netlify who helped the cause with a free pro plan.
  featured: false
  categories:
    - Nonprofit
    - Healthcare
  built_by: Jacob Herper
  built_by_url: https://herper.io/
- title: Digital4Better
  url: https://digital4better.com
  main_url: https://digital4better.com
  description: >
    Digital4Better is an agency promoting a sustainable digital future.
  categories:
    - Accessibility
    - Agency
    - Blog
    - Consulting
    - Design
    - E-commerce
    - Mobile Development
    - Open Source
    - Programming
    - Technology
    - User Experience
    - Web Development
  built_by: Digital4Better
  built_by_url: https://digital4better.com
  featured: false
- title: With Pulp
  url: https://withpulp.com
  main_url: https://withpulp.com
  description: >
    With Pulp's agency website and blog. Meet our team, see our work and read our latest insights on design and development.
  categories:
    - Agency
    - Marketing
    - Web Development
    - Portfolio
    - Blog
  featured: false
- title: DUDOS
  main_url: https://dudos.co.uk
  url: https://dudos.co.uk
  description: >
    UK based web design agency building premium bespoke websites with light-speed performance and rock-solid security
  categories:
    - Agency
    - Web Development
    - Design
    - SEO
    - Portfolio
    - Blog
    - JavaScript
    - Mobile Development
    - Marketing
    - Photography
    - User Experience
  built_by: Mark A Hext
  built_by_url: https://dudos.co.uk/about
  featured: false
- title: Impuls-e
  main_url: https://impuls-e.works/
  url: https://impuls-e.works/
  description: >
    Digital Agency focused on helping our clients build their online digital presence. Located in Santa Catarina, Brazil
  categories:
    - Web Development
    - E-commerce
    - Mobile Development
    - Landing Page
    - Blog
    - Programming
    - Agency
  built_by: Impuls-e
  built_by_url: https://www.instagram.com/impulse.works/
  featured: false
- title: Honeycomb Creative
  main_url: https://www.honeycombcreative.com/
  url: https://www.honeycombcreative.com/
  description: >
    Honeycomb Creative has been producing websites and other print and electronic communications material since 1991. Website built with Gatsby v2 and headless WordPress.
  categories:
    - Agency
    - Web Development
    - Design
    - SEO
    - Portfolio
    - Marketing
    - Blog
    - WordPress
  built_by: Honeycomb Creative
  built_by_url: https://www.honeycombcreative.com/
- title: Personal Website of Suganthan Mohanadasan
  main_url: https://suganthan.com/
  url: https://suganthan.com/
  description: >
    Suganthan is a digital marketing consultant who works with medium and large businesses. This Gatsby site uses Contentful as the CMS and Tailwind CSS for the styling. It also uses i18n plugins to provide a site for Suganthan's Norwegian visitors.
  categories:
    - Blog
    - Business
    - Consulting
    - Entrepreneurship
    - Portfolio
    - SEO
  built_by: Shane Jones
  built_by_url: https://shanejones.co.uk/
- title: Bold.org
  url: https://bold.org/
  main_url: https://bold.org/
  description: >
    Fighting Student Debt. Create or apply to exclusive scholarships, fellowships, and grants, in minutes.
  categories:
    - Education
  built_by: Bold.org
  featured: false
- title: The Story of Dovetail and Afterpay
  url: https://dovetailstudios.com/the-story-of-dovetail-and-afterpay
  main_url: https://dovetailstudios.com/the-story-of-dovetail-and-afterpay
  description: An interactive story sharing how Dovetail helped Afterpay build the fastest growing consumer tech platform in Australian history.
  categories:
    - Agency
    - Design
    - Entrepreneurship
    - Mobile Development
    - Web Development
  built_by: Dovetail
  built_by_url: https://dovetailstudios.com
  featured: false
- title: Daily Texas Country
  url: https://dailytexascountry.com
  main_url: https://dailytexascountry.com
  source_url: https://github.com/bradgarropy/dailytexascountry.com
  description: >
    She tries to tell me that Oklahoma's better, but I ain't got time for that.
  categories:
    - Blog
    - Community
    - E-commerce
    - Entertainment
    - Marketing
    - Media
    - Music
    - Podcast
    - SEO
    - Video
  built_by: Brad Garropy
  built_by_url: https://bradgarropy.com
- title: Petite & Minimal
  url: https://www.petiteandminimal.com/
  main_url: https://www.petiteandminimal.com/
  description: >-
    Eco-friendly lifestyle website. Green, sustainable, minimal. Covering food,
    style, travel, living and featuring several eco-friendly directories.
  categories:
    - Blog
    - Food
    - Travel
    - Photography
    - Directory
  built_by: Annie Taylor Chen
  built_by_url: https://www.annietaylorchen.com/
  featured: false
- title: Petite & Minimal Concept Store DEMO
  url: https://petiteandminimalstore.netlify.app/
  main_url: https://petiteandminimalstore.netlify.app/
  source_url: https://github.com/AnnieTaylorCHEN/PetiteandMinimalStore
  description: >-
    A JAMstack e-commerce solution built with Gatsby, Contentful and
    CommerceLayer.
  categories:
    - E-commerce
  built_by: Annie Taylor Chen
  built_by_url: https://www.annietaylorchen.com/
- title: Tatjana Volbeke Portfolio
  url: https://tatjanavolbeke.com/
  main_url: https://tatjanavolbeke.com/
  categories:
    - Design
    - Portfolio
    - User Experience
- title: Inbound Latino
  url: https://inboundlatino.com/
  main_url: https://inboundlatino.com/
  source_url: https://github.com/JoseSoteloCohen/inboundlatino
  description: >-
    A portfolio website built with Gatsby, featuring websites and WordPress plugins.
  categories:
    - Portfolio
    - Web Development
  built_by: José Sotelo
  built_by_url: https://inboundlatino.com/
- title: ReqView
  url: https://www.reqview.com
  main_url: https://www.reqview.com
  description: >
    Requirements management tool for development of software and systems products
  categories:
    - App
    - Business
    - Data
    - Documentation
    - Productivity
    - Technology
  built_by: Eccam
  built_by_url: https://www.eccam.com
- title: Hippocampus's Garden
  url: https://hippocampus-garden.com/
  main_url: https://hippocampus-garden.com/
  source_url: https://github.com/shionhonda/hippocampus-garden
  description: >-
    A blog by Shion Honda. Posts on what I learn about machine learning, statistics, and programming.
  categories:
    - Blog
    - Science
    - Technology
  built_by: Shion Honda
  built_by_url: https://twitter.com/shion_honda
  featured: false
- title: mindkit
  url: https://mindkit.fr
  main_url: https://mindkit.fr
  description: >
    A collection of wellness links to help with mind and body. Built with Gatsby, Theme UI, Airtable and Netlify.
  categories:
    - Directory
    - Healthcare
  built_by: Joseph Race
  built_by_url: https://josephrace.co.uk
- title: Travel Diary - Your Digital Travelogue
  main_url: https://ontraveldiary.com
  url: https://ontraveldiary.com
  description: >
    An open to all digital platform for avid travelers to share their trips and photos with the world.
  categories:
    - Blog
    - Travel
    - Community
  built_by: Draftbox
  built_by_url: https://draftbox.co
  featured: false
- title: Ellington Hammond
  main_url: https://ellington-hammond.com
  url: https://ellington-hammond.com
  description: >
    Ellington Hammond is a photographer and film director based in the United States.
  categories:
    - Portfolio
    - E-commerce
  built_by: Peter Hironaka
  built_by_url: https://peterhironaka.com
- title: Laputan ERP
  main_url: https://erp.laputan.com.au
  url: https://erp.laputan.com.au
  description: >
    Customizable Enterprise Resource Planning (ERP) System helps companies save time and money across departments (Accounting, Finance, Human Resources, Marketing, Sales & IT) in order to improve productivity and competitiveness.
  categories:
    - Technology
    - Productivity
    - Human Resources
    - Finance
    - Marketing
  built_by: Laputan Software
  built_by_url: https://laputan.com.au
- title: Laputan Schools
  main_url: https://schools.laputan.com.au
  url: https://schools.laputan.com.au
  description: >
    Laputan Schools helps parents to research and engage with the schools around their areas.
  categories:
    - Education
  built_by: Laputan Software
  built_by_url: https://laputan.com.au
- title: LeanyLabs
  main_url: https://leanylabs.com/
  url: https://leanylabs.com/mvp-development/
  description: >
    Web Development Agency. We help startups to build successful web applications.
  categories:
    - Agency
    - Web Development
    - Programming
    - JavaScript
    - Consulting
    - Blog
  built_by: LeanyLabs
  built_by_url: https://leanylabs.com/
- title: Require Podcast
  main_url: https://require.podcast.gq
  url: https://require.podcast.gq
  source_url: https://github.com/requirepodcast/website
  description: >
    Website for Require Podcast - a Polish podcast about webdevelopment. Simple landing page + episode archive with player and episode notes generated from markdown files
  categories:
    - Entertainment
    - Landing Page
    - Podcast
    - Programming
    - Web Development
  built_by: Adam Siekierski and Artur Dudek
  built_by_url: https://siekierski.ml
- title: Lidabox
  description: >-
    Website for the sale of medical supplies and biosafety supplies.
  main_url: https://lidabox.com/
  url: https://lidabox.com/
  featured: false
  categories:
    - E-commerce
    - Marketing
  built_by: Ramón Chancay
  built_by_url: https://ramonchancay.me/
- title: Real Estate Shows
  main_url: https://realestateshows.com/
  url: https://realestateshows.com/
  description: >
    Marketing site for Real Estate Shows, a web app for making real estate video slide shows. Using WordPress as a data store for the blog via the WPGraphQL plugin.
  categories:
    - Real Estate
    - Blog
    - WordPress
    - SEO
    - Video
  built_by: Zeek Interactive
  built_by_url: https://zeek.com/
- title: Fidisys Playbook
  main_url: https://playbook.fidisys.com/
  url: https://playbook.fidisys.com/
  description: >
    Fidisys playbook is the process we follow in Fidisys to build awesome products. It shows engineering, hiring and operation process.
  categories:
    - Technology
    - Productivity
    - Human Resources
  built_by: Fidisys Technologies
  built_by_url: https://www.fidisys.com/
- title: Gabriel Giordano Portfolio
  main_url: https://gabrielgiordano.com
  url: https://gabrielgiordano.com
  source_url: https://github.com/gabrielgiordan/gabrielgiordano.com
  description: >
    Personal website for Gabriel Giordano, a Senior Software Engineer and also an open-source contributor.
  categories:
    - Open Source
    - Portfolio
    - Web Development
    - SEO
    - Technology
    - Programming
    - Freelance
  built_by: Gabriel Giordano
  built_by_url: https://gabrielgiordano.com
  featured: false
- title: Prescriptive Data Solutions
  main_url: https://www.prescriptive.solutions
  url: https://www.prescriptive.solutions
  source_url: https://github.com/prescriptive/2018Q4Website
  description: >
    IT Solution Delivery with Unique Benefits to the Enterprise Buyer.
  categories:
    - Technology
    - Consulting
- title: LANDTX
  main_url: https://www.landtx.com
  url: https://www.landtx.com
  source_url: https://github.com/ltx-digett/landtx
  description: >
    LANDTX markets investment, recreational, ranch and farm lands throughout Texas.
  categories:
    - Real Estate
    - Business
  built_by: Digett
  built_by_url: https://www.digett.com
  featured: false
- title: Raleigh Bikes
  url: https://www.raleigh.co.uk/gb/en/
  main_url: https://raleigh.co.uk/
  description: >
    Chances are that you rode a Raleigh when you were younger - and maybe you still do now. Raleigh is one of the oldest bicycle companies in the world. Website build with Algolia, Shopware & Storyblok.
  categories:
    - E-commerce
    - Sports
  built_by: Oberon (for Accell Group)
  built_by_url: https://oberon.nl
- title: Nitro Sign
  main_url: https://www.nitrosign.com
  url: https://www.nitrosign.com
  description: >
    Nitro Sign is a free to use Electronic Signature solution that helps businesses & individuals work smarter, faster, and more securely—without the need for paper or pen.
  categories:
    - Technology
    - Productivity
    - Business
  built_by: Nitro Software Inc
  built_by_url: https://www.nitrosign.com
- title: Neon Law
  main_url: https://www.neonlaw.com
  source_url: https://github.com/neonlaw/interface
  url: https://www.neonlaw.com
  description: >
    Neon Law is a general-practice law firm that uses software to improve access to justice.
  categories:
    - Consulting
    - Data
    - Open Source
  built_by: Neon Law
  built_by_url: https://twitter.com/neonlaw

- title: Developer Ecosystem
  main_url: https://www.developerecosystem.com/
  url: https://www.developerecosystem.com/
  description: >
    Theories, talks, and tools for building or being part of a Developer Ecosystem. Learn how Platform Economies are built and scaled.
  categories:
    - Blog
    - Design
    - Entrepreneurship
  built_by: Hugh Durkin
  built_by_url: https://twitter.com/hughdurkin
- title: Jose D. Santos IV
  main_url: https://ivjose.com
  url: https://ivjose.com
  source_url: https://github.com/ivjose/portfolio
  description: >
    I’m a freelance Frontend Developer specializing in React and in building a web interface with better user experiences.
  categories:
    - Freelance
    - Portfolio
    - Web Development
  built_by: Jose D. Santos IV
  built_by_url: https://ivjose.com
  featured: false
- title: Jeff Jadulco
  main_url: https://jeffjadulco.com
  url: https://jeffjadulco.com
  description: >
    Personal website for Jeff Jadulco, an experienced game developer with deep interest in modern web development.
  categories:
    - Blog
    - Portfolio
    - Web Development
  built_by: Jeff Jadulco
  built_by_url: https://jeffjadulco.com
  featured: false
- title: Château de Morey 🏰
  main_url: https://chateaudemorey.fr
  url: https://chateaudemorey.fr/en/
  description: >
    Website of Château de Morey. Built on the ruins of a Templar convent 🏰
  categories:
    - Travel
    - Blog
  built_by: Julien Karst
  built_by_url: https://julienkarst.com
- title: TRUE STORY
  main_url: https://custom.truestorysport.com/
  url: https://custom.truestorysport.com/
  description: >
    TRUE STORY is a contemporary sportswear brand offering custom products for orienteering.
  categories:
    - E-commerce
  built_by: BRIKL
  built_by_url: https://github.com/Brikl
- title: Julien Karst Freelance
  main_url: https://julienkarst.com
  url: https://julienkarst.com
  description: >
    Personal website for Julien Karst, a Mobile / Web developer.
  categories:
    - Blog
    - Portfolio
    - JavaScript
    - Programming
    - Freelance
  built_by: Julien Karst
  built_by_url: https://twitter.com/JulienKarst
- title: Chien Tai Co.
  main_url: https://www.chientai.com.tw
  url: https://www.chientai.com.tw
  description: >
    Chien Tai Co. is an electronic, motor material and magnet wire retailer in Taiwan.
  categories:
    - Retail
    - Business
    - Agency
  built_by: Chen-Tai Hou
  built_by_url: https://ctxhou.com/
- title: Glee
  main_url: https://glee.traction.one/
  url: https://glee.traction.one/
  description: Whether you're a startup, a developer, an artist, a creator, or just a handful of friends building a great product or creating interesting content, Glee makes it easy to collect, track and manage feedback from your users.
  featured: false
  categories:
    - App
    - Technology
    - Productivity
  built_by: Sankarsan Kampa
  built_by_url: https://traction.one
- title: Paths.io
  url: https://paths.io/
  main_url: https://paths.io/
  description: >
    Paths enables a new type of career discovery, in addition to being a better way to find work.
  categories:
    - Data
    - Technology
    - Landing Page
  built_by: HiringSolved
  built_by_url: https://hiringsolved.com/home/
  featured: false
- title: Carie Fisher brings accessibility + fun to the web
  url: https://cariefisher.com
  main_url: https://cariefisher.com
  source_url: https://github.com/cehfisher/cehfisher.github.io
  description: >
    Who says accessible websites have to be ugly and boring? Carie Fisher's blog/portfolio website aims to prove otherwise.
  categories:
    - Accessibility
    - Blog
    - Design
  built_by: Carie Fisher
  built_by_url: https://twitter.com/cariefisher
- title: Concept Classes
  main_url: https://conceptclassesindore.xyz/
  url: https://www.conceptclassesindore.xyz/
  description: >
    A fast and blazing website made for coaching classes
  categories:
    - Education
    - Featured
  built_by: Harsh Solanki
- title: ZN Agency
  url: https://zn.agency
  main_url: https://zn.agency
  description: >
    We are a digital consulting agency in Brisbane with UI/UX, Web Design & Development and Branding services. Our purpose is to contribute our share of positive experiences to this world.
  categories:
    - Agency
    - Business
    - Consulting
    - Portfolio
    - Technology
    - User Experience
    - Web Development
  built_by: Nate Zerk
  built_by_url: https://natezerk.com
- title: Marcus Wood
  main_url: https://www.marcuswood.io/
  url: https://www.marcuswood.io/
  description: >
    Personal website for Marcus Wood, a web developer that builds products with React, TypeScript, and GraphQL.
  categories:
    - Blog
    - Portfolio
    - Web Development
  built_by: Marcus Wood
  built_by_url: https://www.marcuswood.io/
- title: Crogic
  url: https://crogic.jp
  main_url: https://crogic.jp
  description: >
    Web and Music Creator's porfolio site.
  categories:
    - Portfolio
    - Web Development
    - Music
  built_by: Mei
  built_by_url: https://twitter.com/vo_mei0623
- title: Reactive Resume
  url: https://rxresu.me
  main_url: https://rxresu.me
  description: >
    A free and open source resume builder.
  categories:
    - App
    - Design
    - Open Source
  built_by: Amruth Pillai
  built_by_url: https://amruthpillai.com
- title: Meetup
  url: https://meetup.com/
  main_url: https://meetup.com/
  description: >
    Meetup is the leading social media platform dedicated to connecting people in person, or online during times of crisis.
  categories:
    - Accessibility
    - App
    - Community
    - Event
    - SEO
- title: John Kavanagh's Portfolio
  url: https://johnkavanagh.co.uk/
  main_url: https://johnkavanagh.co.uk/
  description: >
    Website and portfolio of John Kavanagh: a freelance front-end web developer in Brighton, UK.
  categories:
    - Portfolio
    - Technology
    - Web Development
    - Blog
    - Freelance
  built_by: John Kavanagh
  built_by_url: https://johnkavanagh.co.uk/
  featured: false
- title: Red Central
  url: https://redcentral.co.uk/
  main_url: https://redcentral.co.uk/
  description: >
    Based in Bristol in the UK, Red Central is the World's no.1 creative agency for entertainment and brand licensing.
  categories:
    - Agency
    - Entertainment
    - Media
    - Consulting
    - Design
  built_by: John Kavanagh
  built_by_url: https://johnkavanagh.co.uk/
  featured: false
- title: MongoDB Developer Hub
  url: https://developer.mongodb.com
  main_url: https://developer.mongodb.com
  description: >
    The MongoDB Developer Hub serves as the central location for all MongoDB developer content, programs, and resources.
  categories:
    - Blog
    - Data
    - Education
    - Learning
    - Programming
    - Technology
    - Web Development
  built_by: MongoDB
  featured: false
- title: Devnet
  main_url: https://devnet.hr/
  url: https://devnet.hr/
  description: >
    Business website for web development company.
  categories:
    - Web Development
    - Agency
  built_by: Devnet
  built_by_url: https://devnet.hr
- title: Leanier.com
  url: https://leanier.com
  main_url: https://leanier.com
  description: >
    Enterprise SaaS Management for Modern IT
  categories:
    - Data
    - Technology
    - Business
  built_by: leaniercode
  featured: false
<<<<<<< HEAD
- title: Traveling Salesman Problem Visualizer
  url: https://tspvis.com
  main_url: https://tspvis.com
  source_url: https://github.com/jhackshaw/tspvis
  description: >
    Interactive visualization of different algorithms and approaches for solving the traveling salesman problem.
  categories:
    - Data
    - Education
    - Open Source
    - Redux
  built_by: Jeff Hackshaw
  built_by_url: https://jhackshaw.com
=======
- title: laury.dev
  url: https://laury.dev
  main_url: https://laury.dev
  source_url: https://github.com/laurybueno/laury.dev
  description: >
    Blog and portfolio of Laury Bueno, software developer and journalist
  categories:
    - Open Source
    - Blog
    - Portfolio
    - Programming
    - Technology
  built_by: Laury Bueno
  built_by_url: https://github.com/laurybueno/
- title: Github Profile README Generator
  url: https://rahuldkjain.github.io/gh-profile-readme-generator/
  main_url: https://rahuldkjain.github.io/gh-profile-readme-generator/
  source_url: https://github.com/rahuldkjain/github-profile-readme-generator
  description: >
    Generate github profile README easily with latest add-ons like visitors count, github stats, etc using minimal UI.
  categories:
    - Portfolio
    - Open Source
  built_by: Rahul Jain
  built_by_url: https://rahuldkjain.github.io
- title: KuliahSG
  url: https://kuliah.sg
  main_url: https://kuliah.sg
  categories:
    - Education
  description: Online Islamic content in Singapore
- title: Ámbito Dólar
  url: https://ambito-dolar.app
  main_url: https://ambito-dolar.app
  description: >
    Free mobile application that informs the different exchange rates USD vs ARS in Argentina.
  categories:
    - App
    - Landing Page
    - Finance
  built_by: Ariel Falduto
  built_by_url: https://outa.im
- title: UP42
  main_url: https://up42.com/
  url: https://up42.com/
  description: UP42 is an open marketplace to buy and sell Earth Observation data and analytics algorithms. UP42 is also a platform to build and run analytics algorithms.
  built_by: Axel Fuhrmann
  built_by_url: https://axelfuhrmann.com/
  featured: false
  categories:
    - Data
    - Technology
    - Business
    - Blog
    - API
- title: Webplace
  url: https:/www.webplace.com.au
  main_url: https:/www.webplace.com.au
  description: Corporate website for the Webplace Digital Agency
  categories:
    - Web Development
    - Agency
    - Portfolio
  built_by: Webplace
  built_by_url: https://www.webplace.com.au
  featured: false
- title: Motherhost
  main_url: https://motherhost.com/
  url: https://motherhost.com/
  description: >
    Ecommerce website for web hosting company.
  categories:
    - Web Development
    - E-commerce
  built_by: Motherhost
  built_by_url: https://motherhost.com
- title: Oomph
  url: https://www.oomphinc.com/agency
  main_url: https://www.oomphinc.com
  description: >
    We craft digital products — but we make so much more. We design delight. We make a lasting first impression. We communicate value & purpose. We build lifelong relationships.
  categories:
    - Accessibility
    - Agency
    - Business
    - Design
    - Marketing
    - Technology
    - User Experience
    - Web Development
  built_by: Oomph, Inc.
  built_by_url: https://www.oomphinc.com
- title: FatihaTV
  url: https://fatihatv.com
  main_url: https://fatihatv.com
  description: A distaction-free platform to consume Islamic content from reputable Youtube Channels
  categories:
    - Community
    - Library
    - Media
    - Nonprofit
    - SEO
  built_by: TengkuHafidz
  built_by_url: https://fidz.dev
- title: WebSheets Generator
  url: https://my.websheets.co
  main_url: https://demo.websheets.co
  source_url: https://github.com/tengkuhafidz/websheets-generator
  description: Generate websites with just Google Sheets
  categories:
    - Open Source
    - Web Development
    - Directory
    - Gallery
    - Portfolio
    - Documentation
  built_by: Tengku Hafidz
  built_by_url: https://twitter.com/sohafidz
>>>>>>> 2d3191fe
- title: The Mezzofanti Guild - Language Learning Made Simple
  url: https://www.mezzoguild.com
  main_url: https://www.mezzoguild.com
  description: >
    Learning a foreign language and don't know where to start? The Mezzofanti Guild will teach you the best tips, tricks and hacks to simplify your language learning.
  categories:
    - Blog
    - Education
    - Learning
    - Travel
  built_by: Donovan Nagel
  built_by_url: https://www.donovannagel.com
  featured: false
- title: Alex Perronnet Personal Website
  url: https://alexperronnet.io
  main_url: https://alexperronnet.io
  source_url: https://github.com/alexperronnet/alexperronnet.io
  description: >
    I'm Alex Perronnet, a french freelance developer and designer. I'm also an open-source contributor and a content creator.
  categories:
    - Open Source
    - Freelance
  built_by: Alex Perronnet
  built_by_url: https://alexperronnet.io
  featured: false<|MERGE_RESOLUTION|>--- conflicted
+++ resolved
@@ -11692,7 +11692,6 @@
     - Business
   built_by: leaniercode
   featured: false
-<<<<<<< HEAD
 - title: Traveling Salesman Problem Visualizer
   url: https://tspvis.com
   main_url: https://tspvis.com
@@ -11706,7 +11705,6 @@
     - Redux
   built_by: Jeff Hackshaw
   built_by_url: https://jhackshaw.com
-=======
 - title: laury.dev
   url: https://laury.dev
   main_url: https://laury.dev
@@ -11825,7 +11823,6 @@
     - Documentation
   built_by: Tengku Hafidz
   built_by_url: https://twitter.com/sohafidz
->>>>>>> 2d3191fe
 - title: The Mezzofanti Guild - Language Learning Made Simple
   url: https://www.mezzoguild.com
   main_url: https://www.mezzoguild.com
