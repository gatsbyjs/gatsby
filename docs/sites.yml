--- conflicted
+++ resolved
@@ -10260,7 +10260,6 @@
     - Food
     - Marketing
   built_by: Tyson Foods, Inc.
-<<<<<<< HEAD
 - title: The COVID Tracking Project
   url: https://covidtracking.com/
   main_url: https://covidtracking.com/
@@ -10272,7 +10271,6 @@
     - Healthcare
   built_by: The COVID Tracking Project Web Team
   built_by_url: https://github.com/COVID19Tracking/website/graphs/contributors
-=======
 - title: The Gauntlet Coverage of COVID-19 in Canada
   url: https://covid19.thegauntlet.ca
   main_url: https://covid19.thegauntlet.ca
@@ -10315,5 +10313,4 @@
     - Travel
   built_by: Masatoshi Nishiguchi
   built_by_url: https://mnishiguchi.com
->>>>>>> e1b854e5
   featured: false