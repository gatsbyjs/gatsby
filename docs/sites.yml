- title: MobileUI
  main_url: https://mobileui.dev
  url: https://mobileui.dev
  description: >
    A java-based framework for cross-platform app development with Java and Kotlin.
  categories:
    - Mobile Development
    - Technology
    - Programming
    - Landing Page
    - Blog
    - WordPress
    - E-commerce
  built_by: NeverNull GmbH
  built_by_url: https://nevernull.io
  featured: false
- title: ReactJS
  main_url: https://reactjs.org/
  url: https://reactjs.org/
  source_url: https://github.com/reactjs/reactjs.org
  featured: true
  categories:
    - Web Development
    - Featured
    - Documentation
- title: Spotify.Design
  main_url: https://spotify.design/
  url: https://spotify.design/
  description: >
    Spotify Design's team site! Read their blog and meet Spotify designers.
  featured: true
  categories:
    - Featured
    - Music
    - Blog
- title: Flamingo
  main_url: https://www.shopflamingo.com/
  url: https://www.shopflamingo.com/
  description: >
    Online shop for women's body care and hair removal products.
  categories:
    - E-commerce
    - Featured
  featured: true
- title: IDEO
  url: https://www.ideo.com
  main_url: https://www.ideo.com/
  description: >
    A Global design company committed to creating positive impact.
  categories:
    - Agency
    - Technology
    - Featured
    - Consulting
    - User Experience
  featured: true
- title: Airbnb Engineering & Data Science
  description: >
    Creative engineers and data scientists building a world where you can belong
    anywhere
  main_url: https://airbnb.io/
  url: https://airbnb.io/
  categories:
    - Blog
    - Gallery
    - Featured
  featured: true
- title: Impossible Foods
  main_url: https://impossiblefoods.com/
  url: https://impossiblefoods.com/
  categories:
    - Food
    - Featured
  featured: true
- title: Braun
  description: >
    Braun offers high performance hair removal and hair care products, including dryers, straighteners, shavers, and more.
  main_url: https://ca.braun.com/en-ca
  url: https://ca.braun.com/en-ca
  categories:
    - E-commerce
    - Featured
  featured: true
- title: NYC Pride 2019 | WorldPride NYC | Stonewall50
  main_url: https://2019-worldpride-stonewall50.nycpride.org/
  url: https://2019-worldpride-stonewall50.nycpride.org/
  featured: true
  description: >-
    Join us in 2019 for NYC Pride, as we welcome WorldPride and mark the 50th
    Anniversary of the Stonewall Uprising and a half-century of LGBTQ+
    liberation.
  categories:
    - Education
    - Marketing
    - Nonprofit
    - Featured
  built_by: Canvas United
  built_by_url: https://www.canvasunited.com/
- title: The State of European Tech
  main_url: https://2017.stateofeuropeantech.com/
  url: https://2017.stateofeuropeantech.com/
  featured: true
  categories:
    - Technology
    - Featured
  built_by: Studio Lovelock
  built_by_url: http://www.studiolovelock.com/
- title: Hopper
  main_url: https://www.hopper.com/
  url: https://www.hopper.com/
  built_by: Narative
  built_by_url: https://www.narative.co/
  featured: true
  categories:
    - Technology
    - App
    - Featured
- title: Theodora Warre
  main_url: https://theodorawarre.eu
  url: https://theodorawarre.eu
  description: >-
    E-commerce site for jewellery designer Theodora Warre, built using Gatsby + Shopify + Prismic + Matter.js
  categories:
    - E-commerce
    - Marketing
  built_by: Pierre Nel
  built_by_url: https://pierre.io
  featured: false
- title: Life Without Barriers | Foster Care
  main_url: https://www.lwb.org.au/foster-care
  url: https://www.lwb.org.au/foster-care
  featured: true
  description: >-
    We are urgently seeking foster carers all across Australia. Can you open
    your heart and your home to a child in need? There are different types of
    foster care that can suit you. We offer training and 24/7 support.
  categories:
    - Nonprofit
    - Education
    - Documentation
    - Marketing
    - Featured
  built_by: LWB Digital Team
  built_by_url: https://twitter.com/LWBAustralia
- title: Figma
  main_url: https://www.figma.com/
  url: https://www.figma.com/
  featured: true
  categories:
    - Marketing
    - Design
    - Featured
  built_by: Corey Ward
  built_by_url: http://www.coreyward.me/
- title: Bejamas - JAM Experts for hire
  main_url: https://bejamas.io/
  url: https://bejamas.io/
  featured: true
  description: >-
    We help agencies and companies with JAMStack tools. This includes web
    development using Static Site Generators, Headless CMS, CI / CD and CDN
    setup.
  categories:
    - Technology
    - Web Development
    - Agency
    - Marketing
    - Featured
  built_by: Bejamas
  built_by_url: https://bejamas.io/
- title: The State of JavaScript
  description: >
    Data from over 20,000 developers, asking them questions on topics ranging
    from frontend frameworks and state management, to build tools and testing
    libraries.
  main_url: https://stateofjs.com/
  url: https://stateofjs.com/
  source_url: https://github.com/StateOfJS/StateOfJS
  categories:
    - Data
    - JavaScript
    - Featured
  built_by: StateOfJS
  built_by_url: https://github.com/StateOfJS/StateOfJS/graphs/contributors
  featured: true
- title: DesignSystems.com
  main_url: https://www.designsystems.com/
  url: https://www.designsystems.com/
  description: |
    A resource for learning, creating and evangelizing design systems.
  categories:
    - Design
    - Blog
    - Technology
    - Featured
  built_by: Corey Ward
  built_by_url: http://www.coreyward.me/
  featured: true
- title: Snap Kit
  main_url: https://kit.snapchat.com/
  url: https://kit.snapchat.com/
  description: >
    Snap Kit lets developers integrate some of Snapchat’s best features across
    platforms.
  categories:
    - Technology
    - Documentation
    - Featured
  featured: true
- title: SendGrid
  main_url: https://sendgrid.com/docs/
  url: https://sendgrid.com/docs/
  description: >
    SendGrid delivers your transactional and marketing emails through the
    world's largest cloud-based email delivery platform.
  categories:
    - API
    - Technology
    - Documentation
    - Featured
  featured: true
- title: Kirsten Noelle
  main_url: https://www.kirstennoelle.com/
  url: https://www.kirstennoelle.com/
  featured: true
  description: >
    Digital portfolio for San Francisco Bay Area photographer Kirsten Noelle Wiemer.
  categories:
    - Photography
    - Portfolio
    - Featured
  built_by: Ryan Wiemer
  built_by_url: https://www.ryanwiemer.com/
- title: Cajun Bowfishing
  main_url: https://cajunbowfishing.com/
  url: https://cajunbowfishing.com/
  featured: false
  categories:
    - E-commerce
    - Sports
  built_by: Escalade Sports
  built_by_url: https://www.escaladesports.com/
- title: GraphCMS
  main_url: https://graphcms.com/
  url: https://graphcms.com/
  featured: false
  categories:
    - Marketing
    - Technology
- title: Ghost Documentation
  main_url: https://docs.ghost.org/
  url: https://docs.ghost.org/
  source_url: https://github.com/tryghost/docs
  featured: false
  description: >-
    Ghost is an open source, professional publishing platform built on a modern Node.js technology stack — designed for teams who need power, flexibility and performance.
  categories:
    - Technology
    - Documentation
    - Open Source
  built_by: Ghost Foundation
  built_by_url: https://ghost.org/
- title: Nike - Just Do It
  main_url: https://justdoit.nike.com/
  url: https://justdoit.nike.com/
  featured: true
  categories:
    - E-commerce
    - Featured
- title: AirBnB Cereal
  main_url: https://airbnb.design/cereal
  url: https://airbnb.design/cereal
  featured: false
  categories:
    - Marketing
    - Design
- title: Cardiogram
  main_url: https://cardiogr.am/
  url: https://cardiogr.am/
  featured: false
  categories:
    - Marketing
    - Technology
- title: Matthias Jordan Portfolio
  main_url: https://iammatthias.com/
  url: https://iammatthias.com/
  source_url: https://github.com/iammatthias/.com
  description: >-
    Photography portfolio of content creator and digital marketer Matthias Jordan
  built_by: Matthias Jordan
  built_by_url: https://github.com/iammatthias
  featured: false
  categories:
    - Photography
    - Portfolio
    - Blog
    - Gallery
- title: Investment Calculator
  main_url: https://investmentcalculator.io/
  url: https://investmentcalculator.io/
  featured: false
  categories:
    - Education
    - Finance
- title: CSS Grid Playground by MozillaDev
  main_url: https://mozilladevelopers.github.io/playground/
  url: https://mozilladevelopers.github.io/playground/
  source_url: https://github.com/MozillaDevelopers/playground
  featured: false
  categories:
    - Education
    - Web Development
- title: Piotr Fedorczyk Portfolio
  built_by: Piotr Fedorczyk
  built_by_url: https://piotrf.pl
  categories:
    - Portfolio
    - Web Development
  description: >-
    Portfolio of Piotr Fedorczyk, a digital product designer and full-stack developer specializing in shaping, designing and building news and tools for news.
  featured: false
  main_url: https://piotrf.pl/
  url: https://piotrf.pl/
- title: unrealcpp
  main_url: https://unrealcpp.com/
  url: https://unrealcpp.com/
  source_url: https://github.com/Harrison1/unrealcpp-com
  featured: false
  categories:
    - Blog
    - Web Development
- title: Andy Slezak
  main_url: https://www.aslezak.com/
  url: https://www.aslezak.com/
  source_url: https://github.com/amslezak
  featured: false
  categories:
    - Web Development
    - Portfolio
- title: Deliveroo.Design
  main_url: https://www.deliveroo.design/
  url: https://www.deliveroo.design/
  featured: false
  categories:
    - Food
    - Marketing
- title: Dona Rita
  main_url: https://www.donarita.co.uk/
  url: https://www.donarita.co.uk/
  source_url: https://github.com/peduarte/dona-rita-website
  featured: false
  categories:
    - Food
    - Marketing
- title: Fröhlich ∧ Frei
  main_url: https://www.froehlichundfrei.de/
  url: https://www.froehlichundfrei.de/
  featured: false
  categories:
    - Web Development
    - Blog
    - Open Source
- title: How to GraphQL
  main_url: https://www.howtographql.com/
  url: https://www.howtographql.com/
  source_url: https://github.com/howtographql/howtographql
  featured: false
  categories:
    - Documentation
    - Web Development
    - Open Source
- title: OnCallogy
  main_url: https://www.oncallogy.com/
  url: https://www.oncallogy.com/
  featured: false
  categories:
    - Marketing
    - Healthcare
- title: Ryan Wiemer's Portfolio
  main_url: https://www.ryanwiemer.com/
  url: https://www.ryanwiemer.com/knw-photography/
  source_url: https://github.com/ryanwiemer/rw
  featured: false
  description: >
    Digital portfolio for Oakland, CA based account manager Ryan Wiemer.
  categories:
    - Portfolio
    - Web Development
    - Design
  built_by: Ryan Wiemer
  built_by_url: https://www.ryanwiemer.com/
- title: Ventura Digitalagentur Köln
  main_url: https://www.ventura-digital.de/
  url: https://www.ventura-digital.de/
  featured: false
  built_by: Ventura Digitalagentur
  categories:
    - Agency
    - Marketing
    - Featured
- title: Azer Koçulu
  main_url: https://kodfabrik.com/
  url: https://kodfabrik.com/photography/
  featured: false
  categories:
    - Portfolio
    - Photography
    - Web Development
- title: Damir.io
  main_url: http://damir.io/
  url: http://damir.io/
  source_url: https://github.com/dvzrd/gatsby-sfiction
  featured: false
  categories:
    - Blog
- title: Digital Psychology
  main_url: http://digitalpsychology.io/
  url: http://digitalpsychology.io/
  source_url: https://github.com/danistefanovic/digitalpsychology.io
  featured: false
  categories:
    - Education
    - Library
- title: Théâtres Parisiens
  main_url: http://theatres-parisiens.fr/
  url: http://theatres-parisiens.fr/
  source_url: https://github.com/phacks/theatres-parisiens
  featured: false
  categories:
    - Education
    - Entertainment
- title: A4 纸网
  main_url: http://www.a4z.cn/
  url: http://www.a4z.cn/price
  source_url: https://github.com/hiooyUI/hiooyui.github.io
  featured: false
  categories:
    - E-commerce
- title: Steve Meredith's Portfolio
  main_url: http://www.stevemeredith.com/
  url: http://www.stevemeredith.com/
  featured: false
  categories:
    - Portfolio
- title: API Platform
  main_url: https://api-platform.com/
  url: https://api-platform.com/
  source_url: https://github.com/api-platform/website
  featured: false
  categories:
    - Documentation
    - Web Development
    - Open Source
    - Library
- title: The Audacious Project
  main_url: https://audaciousproject.org/
  url: https://audaciousproject.org/
  featured: false
  categories:
    - Nonprofit
- title: Dustin Schau's Blog
  main_url: https://blog.dustinschau.com/
  url: https://blog.dustinschau.com/
  source_url: https://github.com/dschau/blog
  featured: false
  categories:
    - Blog
    - Web Development
- title: iContract Blog
  main_url: https://blog.icontract.co.uk/
  url: http://blog.icontract.co.uk/
  featured: false
  categories:
    - Blog
- title: BRIIM
  main_url: https://bri.im/
  url: https://bri.im/
  featured: false
  description: >-
    BRIIM is a movement to enable JavaScript enthusiasts and web developers in
    machine learning. Learn about artificial intelligence and data science, two
    fields which are governed by machine learning, in JavaScript. Take it right
    to your browser with WebGL.
  categories:
    - Education
    - Web Development
    - Technology
- title: Calpa's Blog
  main_url: https://calpa.me/
  url: https://calpa.me/
  source_url: https://github.com/calpa/blog
  featured: false
  categories:
    - Blog
    - Web Development
- title: Code Bushi
  main_url: https://codebushi.com/
  url: https://codebushi.com/
  featured: false
  description: >-
    Web development resources, trends, & techniques to elevate your coding
    journey.
  categories:
    - Web Development
    - Open Source
    - Blog
  built_by: Hunter Chang
  built_by_url: https://hunterchang.com/
- title: Daniel Hollcraft
  main_url: https://danielhollcraft.com/
  url: https://danielhollcraft.com/
  source_url: https://github.com/danielbh/danielhollcraft.com
  featured: false
  categories:
    - Web Development
    - Blog
    - Portfolio
- title: Darren Britton's Portfolio
  main_url: https://darrenbritton.com/
  url: https://darrenbritton.com/
  source_url: https://github.com/darrenbritton/darrenbritton.github.io
  featured: false
  categories:
    - Web Development
    - Portfolio
- title: Dave Lindberg Marketing & Design
  url: https://davelindberg.com/
  main_url: https://davelindberg.com/
  source_url: https://github.com/Dave-Lindberg/dl-gatsby
  featured: false
  description: >-
    My work revolves around solving problems for people in business, using
    integrated design and marketing strategies to improve sales, increase brand
    engagement, generate leads and achieve goals.
  categories:
    - Design
    - Marketing
    - Portfolio
- title: Dalbinaco's Website
  main_url: https://dlbn.co/en/
  url: https://dlbn.co/en/
  source_url: https://github.com/dalbinaco/dlbn.co
  featured: false
  categories:
    - Portfolio
    - Web Development
- title: mParticle's Documentation
  main_url: https://docs.mparticle.com/
  url: https://docs.mparticle.com/
  featured: false
  categories:
    - Web Development
    - Documentation
- title: Doopoll
  main_url: https://doopoll.co/
  url: https://doopoll.co/
  featured: false
  categories:
    - Marketing
    - Technology
- title: ERC dEX
  main_url: https://ercdex.com/
  url: https://ercdex.com/aqueduct
  featured: false
  categories:
    - Marketing
- title: CalState House Manager
  description: >
    Home service membership that offers proactive and on-demand maintenance for
    homeowners
  main_url: https://housemanager.calstate.aaa.com/
  url: https://housemanager.calstate.aaa.com/
  categories:
    - Marketing
- title: The freeCodeCamp Guide
  main_url: https://guide.freecodecamp.org/
  url: https://guide.freecodecamp.org/
  source_url: https://github.com/freeCodeCamp/guide
  featured: false
  categories:
    - Web Development
    - Documentation
- title: Hapticmedia
  main_url: https://hapticmedia.fr/en/
  url: https://hapticmedia.fr/en/
  featured: false
  categories:
    - Agency
- title: heml.io
  main_url: https://heml.io/
  url: https://heml.io/
  source_url: https://github.com/SparkPost/heml.io
  featured: false
  categories:
    - Documentation
    - Web Development
    - Open Source
- title: Juliette Pretot's Portfolio
  main_url: https://juliette.sh/
  url: https://juliette.sh/
  featured: false
  categories:
    - Web Development
    - Portfolio
    - Blog
- title: Kris Hedstrom's Portfolio
  main_url: https://k-create.com/
  url: https://k-create.com/portfolio/
  source_url: https://github.com/kristofferh/kristoffer
  featured: false
  description: >-
    Hey. I’m Kris. I’m an interactive designer / developer. I grew up in Umeå,
    in northern Sweden, but I now live in Brooklyn, NY. I am currently enjoying
    a hybrid Art Director + Lead Product Engineer role at a small startup called
    Nomad Health. Before that, I was a Product (Engineering) Manager at Tumblr.
    Before that, I worked at agencies. Before that, I was a baby. I like to
    design things, and then I like to build those things. I occasionally take on
    freelance projects. Feel free to get in touch if you have an interesting
    project that you want to collaborate on. Or if you just want to say hello,
    that’s cool too.
  categories:
    - Portfolio
  built_by: Kris Hedstrom
  built_by_url: https://k-create.com/
- title: knpw.rs
  main_url: https://knpw.rs/
  url: https://knpw.rs/
  source_url: https://github.com/knpwrs/knpw.rs
  featured: false
  categories:
    - Blog
    - Web Development
- title: Kostas Bariotis' Blog
  main_url: https://kostasbariotis.com/
  url: https://kostasbariotis.com/
  source_url: https://github.com/kbariotis/kostasbariotis.com
  featured: false
  categories:
    - Blog
    - Portfolio
    - Web Development
- title: LaserTime Clinic
  main_url: https://lasertime.ru/
  url: https://lasertime.ru/
  source_url: https://github.com/oleglegun/lasertime
  featured: false
  categories:
    - Marketing
- title: Jason Lengstorf
  main_url: https://lengstorf.com
  url: https://lengstorf.com
  source_url: https://github.com/jlengstorf/lengstorf.com
  featured: false
  categories:
    - Blog
  built_by: Jason Lengstorf
  built_by_url: https://github.com/jlengstorf
- title: Mannequin.io
  main_url: https://mannequin.io/
  url: https://mannequin.io/
  source_url: https://github.com/LastCallMedia/Mannequin/tree/master/site
  featured: false
  categories:
    - Open Source
    - Web Development
    - Documentation
- title: Fabric
  main_url: https://meetfabric.com/
  url: https://meetfabric.com/
  featured: false
  categories:
    - Marketing
- title: Nexit
  main_url: https://nexit.sk/
  url: https://nexit.sk/references
  featured: false
  categories:
    - Web Development
- title: Open FDA
  description: >
    Provides APIs and raw download access to a number of high-value, high
    priority and scalable structured datasets, including adverse events, drug
    product labeling, and recall enforcement reports.
  main_url: https://open.fda.gov/
  url: https://open.fda.gov/
  source_url: https://github.com/FDA/open.fda.gov
  featured: false
  categories:
    - Government
    - Open Source
    - Web Development
    - API
    - Data
- title: NYC Planning Labs (New York City Department of City Planning)
  main_url: https://planninglabs.nyc/
  url: https://planninglabs.nyc/about/
  source_url: https://github.com/NYCPlanning/
  featured: false
  description: >-
    We work with New York City's Urban Planners to deliver impactful, modern
    technology tools.
  categories:
    - Open Source
    - Government
- title: Preston Richey Portfolio / Blog
  main_url: https://prestonrichey.com/
  url: https://prestonrichey.com/
  source_url: https://github.com/prichey/prestonrichey.com
  featured: false
  categories:
    - Web Development
    - Portfolio
    - Blog
- title: Landing page of Put.io
  main_url: https://put.io/
  url: https://put.io/
  featured: false
  categories:
    - E-commerce
    - Technology
- title: The Rick and Morty API
  main_url: https://rickandmortyapi.com/
  url: https://rickandmortyapi.com/
  built_by: Axel Fuhrmann
  built_by_url: https://axelfuhrmann.com/
  featured: false
  categories:
    - Web Development
    - Entertainment
    - Documentation
    - Open Source
    - API
- title: Santa Compañía Creativa
  main_url: https://santacc.es/
  url: https://santacc.es/
  source_url: https://github.com/DesarrolloWebSantaCC/santacc-web
  featured: false
  categories:
    - Agency
- title: Sean Coker's Blog
  main_url: https://sean.is/
  url: https://sean.is/
  featured: false
  categories:
    - Blog
    - Portfolio
    - Web Development
- title: Several Levels
  main_url: https://severallevels.io/
  url: https://severallevels.io/
  source_url: https://github.com/Harrison1/several-levels
  featured: false
  categories:
    - Agency
    - Web Development
- title: Simply
  main_url: https://simply.co.za/
  url: https://simply.co.za/
  featured: false
  categories:
    - Marketing
- title: Storybook
  main_url: https://storybook.js.org/
  url: https://storybook.js.org/
  source_url: https://github.com/storybooks/storybook
  featured: false
  categories:
    - Web Development
    - Open Source
- title: Vibert Thio's Portfolio
  main_url: https://vibertthio.com/portfolio/
  url: https://vibertthio.com/portfolio/projects/
  source_url: https://github.com/vibertthio/portfolio
  featured: false
  categories:
    - Portfolio
    - Web Development
- title: VisitGemer
  main_url: https://visitgemer.sk/
  url: https://visitgemer.sk/
  featured: false
  categories:
    - Marketing
- title: Bricolage.io
  main_url: https://www.bricolage.io/
  url: https://www.bricolage.io/
  source_url: https://github.com/KyleAMathews/blog
  featured: false
  categories:
    - Blog
- title: Charles Pinnix Website
  main_url: https://www.charlespinnix.com/
  url: https://www.charlespinnix.com/
  featured: false
  description: >-
    I’m a senior frontend engineer with 8 years of experience building websites
    and web applications. I’m interested in leading creative, multidisciplinary
    engineering teams. I’m a creative technologist, merging photography, art,
    and design into engineering and visa versa. I take a pragmatic,
    product-oriented approach to development, allowing me to see the big picture
    and ensuring quality products are completed on time. I have a passion for
    modern frontend JavaScript frameworks such as React and Vue, and I have
    substantial experience on the backend with an interest in Node and
    container based deployment with Docker and AWS.
  categories:
    - Portfolio
    - Web Development
- title: Charlie Harrington's Blog
  main_url: https://www.charlieharrington.com/
  url: https://www.charlieharrington.com/
  source_url: https://github.com/whatrocks/blog
  featured: false
  categories:
    - Blog
    - Web Development
    - Music
- title: Gabriel Adorf's Portfolio
  main_url: https://www.gabrieladorf.com/
  url: https://www.gabrieladorf.com/
  source_url: https://github.com/gabdorf/gabriel-adorf-portfolio
  featured: false
  categories:
    - Portfolio
    - Web Development
- title: greglobinski.com
  main_url: https://www.greglobinski.com/
  url: https://www.greglobinski.com/
  source_url: https://github.com/greglobinski/www.greglobinski.com
  featured: false
  categories:
    - Portfolio
    - Web Development
- title: I am Putra
  main_url: https://www.iamputra.com/
  url: https://www.iamputra.com/
  featured: false
  categories:
    - Portfolio
    - Web Development
    - Blog
- title: In Sowerby Bridge
  main_url: https://www.insowerbybridge.co.uk/
  url: https://www.insowerbybridge.co.uk/
  featured: false
  categories:
    - Marketing
    - Government
- title: JavaScript Stuff
  main_url: https://www.javascriptstuff.com/
  url: https://www.javascriptstuff.com/
  featured: false
  categories:
    - Education
    - Web Development
    - Library
- title: Ledgy
  main_url: https://www.ledgy.com/
  url: https://github.com/morloy/ledgy.com
  featured: false
  categories:
    - Marketing
    - Finance
- title: Alec Lomas's Portfolio / Blog
  main_url: https://www.lowmess.com/
  url: https://www.lowmess.com/
  source_url: https://github.com/lowmess/lowmess
  featured: false
  categories:
    - Web Development
    - Blog
    - Portfolio
- title: Michele Mazzucco's Portfolio
  main_url: https://www.michelemazzucco.it/
  url: https://www.michelemazzucco.it/
  source_url: https://github.com/michelemazzucco/michelemazzucco.it
  featured: false
  categories:
    - Portfolio
- title: Orbit FM Podcasts
  main_url: https://www.orbit.fm/
  url: https://www.orbit.fm/
  source_url: https://github.com/agarrharr/orbit.fm
  featured: false
  categories:
    - Podcast
- title: Prosecco Springs
  main_url: https://www.proseccosprings.com/
  url: https://www.proseccosprings.com/
  featured: false
  categories:
    - Food
    - Blog
    - Marketing
- title: Verious
  main_url: https://www.verious.io/
  url: https://www.verious.io/
  source_url: https://github.com/cpinnix/verious
  featured: false
  categories:
    - Web Development
- title: Yisela
  main_url: https://www.yisela.com/
  url: https://www.yisela.com/tetris-against-trauma-gaming-as-therapy/
  featured: false
  categories:
    - Blog
- title: YouFoundRon.com
  main_url: https://www.youfoundron.com/
  url: https://www.youfoundron.com/
  source_url: https://github.com/rongierlach/yfr-dot-com
  featured: false
  categories:
    - Portfolio
    - Web Development
    - Blog
- title: Ease
  main_url: https://www.ease.com/
  url: https://www.ease.com/
  featured: false
  categories:
    - Marketing
    - Healthcare
- title: Policygenius
  main_url: https://www.policygenius.com/
  url: https://www.policygenius.com/
  featured: false
  categories:
    - Marketing
    - Healthcare
- title: Moteefe
  main_url: https://www.moteefe.com/
  url: https://www.moteefe.com/
  featured: false
  categories:
    - Marketing
    - Agency
    - Technology
- title: Athelas
  main_url: http://www.athelas.com/
  url: http://www.athelas.com/
  featured: false
  categories:
    - Marketing
    - Healthcare
- title: Pathwright
  main_url: http://www.pathwright.com/
  url: http://www.pathwright.com/
  featured: false
  categories:
    - Marketing
    - Education
- title: Lucid
  main_url: https://www.golucid.co/
  url: https://www.golucid.co/
  featured: false
  categories:
    - Marketing
    - Technology
- title: Bench
  main_url: http://www.bench.co/
  url: http://www.bench.co/
  featured: false
  categories:
    - Marketing
- title: Gin Lane
  main_url: http://www.ginlane.com/
  url: https://www.ginlane.com/
  featured: false
  categories:
    - Web Development
    - Agency
- title: Marmelab
  main_url: https://marmelab.com/en/
  url: https://marmelab.com/en/
  featured: false
  categories:
    - Web Development
    - Agency
- title: Dovetail
  main_url: https://dovetailapp.com/
  url: https://dovetailapp.com/
  featured: false
  categories:
    - Marketing
    - Technology
- title: The Bastion Bot
  main_url: https://bastionbot.org/
  url: https://bastionbot.org/
  description: Give awesome perks to your Discord server!
  featured: false
  categories:
    - Open Source
    - Technology
    - Documentation
    - Community
  built_by: Sankarsan Kampa
  built_by_url: https://traction.one
- title: Smakosh
  main_url: https://smakosh.com/
  url: https://smakosh.com/
  source_url: https://github.com/smakosh/smakosh.com
  featured: false
  categories:
    - Portfolio
    - Web Development
- title: WebGazer
  main_url: https://www.webgazer.io/
  url: https://www.webgazer.io/
  featured: false
  categories:
    - Marketing
    - Web Development
    - Technology
- title: Joe Seifi's Blog
  main_url: http://seifi.org/
  url: http://seifi.org/
  featured: false
  categories:
    - Portfolio
    - Web Development
    - Blog
- title: LekoArts — Graphic Designer & Front-End Developer
  main_url: https://www.lekoarts.de
  url: https://www.lekoarts.de
  source_url: https://github.com/LekoArts/portfolio
  featured: false
  built_by: LekoArts
  built_by_url: https://github.com/LekoArts
  description: >-
    Hi, I'm Lennart — a self-taught and passionate graphic/web designer &
    frontend developer based in Darmstadt, Germany. I love it to realize complex
    projects in a creative manner and face new challenges. Since 6 years I do
    graphic design, my love for frontend development came up 3 years ago. I
    enjoy acquiring new skills and cementing this knowledge by writing blogposts
    and creating tutorials.
  categories:
    - Portfolio
    - Blog
    - Design
    - Web Development
    - Freelance
    - Open Source
- title: 杨二小的博客
  main_url: https://blog.yangerxiao.com/
  url: https://blog.yangerxiao.com/
  source_url: https://github.com/zerosoul/blog.yangerxiao.com
  featured: false
  categories:
    - Blog
    - Portfolio
- title: MOTTO x MOTTO
  main_url: https://mottox2.com
  url: https://mottox2.com
  source_url: https://github.com/mottox2/website
  description: Web developer / UI Designer in Tokyo Japan.
  featured: false
  categories:
    - Blog
    - Portfolio
  built_by: mottox2
  built_by_url: https://mottox2.com
- title: Pride of the Meadows
  main_url: https://www.prideofthemeadows.com/
  url: https://www.prideofthemeadows.com/
  featured: false
  categories:
    - E-commerce
    - Food
    - Blog
  built_by: Caldera Digital
  built_by_url: https://www.calderadigital.com/
- title: Michael Uloth
  main_url: https://www.michaeluloth.com
  url: https://www.michaeluloth.com
  featured: false
  description: Michael Uloth is a web developer, opera singer, and the creator of Up and Running Tutorials.
  categories:
    - Portfolio
    - Web Development
    - Music
  built_by: Michael Uloth
  built_by_url: https://www.michaeluloth.com
- title: Spacetime
  main_url: https://www.heyspacetime.com/
  url: https://www.heyspacetime.com/
  featured: false
  description: >-
    Spacetime is a Dallas-based digital experience agency specializing in web,
    app, startup, and digital experience creation.
  categories:
    - Marketing
    - Portfolio
    - Agency
  built_by: Spacetime
  built_by_url: https://www.heyspacetime.com/
- title: Eric Jinks
  main_url: https://ericjinks.com/
  url: https://ericjinks.com/
  featured: false
  description: Software engineer / web developer from the Gold Coast, Australia.
  categories:
    - Portfolio
    - Blog
    - Web Development
    - Technology
  built_by: Eric Jinks
  built_by_url: https://ericjinks.com/
- title: GaiAma - We are wildlife
  main_url: https://www.gaiama.org/
  url: https://www.gaiama.org/
  featured: false
  description: >-
    We founded the GaiAma conservation organization to protect wildlife in Perú
    and to create an example of a permaculture neighborhood, living
    symbiotically with the forest - because reforestation is just the beginning
  categories:
    - Nonprofit
    - Marketing
    - Blog
  source_url: https://github.com/GaiAma/gaiama.org
  built_by: GaiAma
  built_by_url: https://www.gaiama.org/
- title: Healthcare Logic
  main_url: https://www.healthcarelogic.com/
  url: https://www.healthcarelogic.com/
  featured: false
  description: >-
    Revolutionary technology that empowers clinical and managerial leaders to
    collaborate with clarity.
  categories:
    - Marketing
    - Healthcare
    - Technology
  built_by: Thrive
  built_by_url: https://thriveweb.com.au/
- title: Papergov
  main_url: https://papergov.com/
  url: https://papergov.com/
  featured: false
  description: Manage all your government services in a single place
  categories:
    - Directory
    - Government
    - Technology
  source_url: https://github.com/WeOpenly/localgov.fyi
  built_by: Openly Technologies
  built_by_url: https://papergov.com/about/
- title: Kata.ai Documentation
  main_url: https://docs.kata.ai/
  url: https://docs.kata.ai/
  source_url: https://github.com/kata-ai/kata-platform-docs
  featured: false
  description: >-
    Documentation website for the Kata Platform, an all-in-one platform for
    building chatbots using AI technologies.
  categories:
    - Documentation
    - Technology
- title: goalgetters
  main_url: https://goalgetters.space/
  url: https://goalgetters.space/
  featured: false
  description: >-
    goalgetters is a source of inspiration for people who want to change their
    career. We offer articles, success stories and expert interviews on how to
    find a new passion and how to implement change.
  categories:
    - Blog
    - Education
  built_by: Stephanie Langers (content), Adrian Wenke (development)
  built_by_url: https://twitter.com/AdrianWenke
- title: StatusHub - Easy to use Hosted Status Page Service
  main_url: https://statushub.com/
  url: https://statushub.com/
  featured: false
  description: >-
    Set up your very own service status page in minutes with StatusHub. Allow
    customers to subscribe to be updated automatically.
  categories:
    - Technology
    - Marketing
  built_by: Bejamas
  built_by_url: https://bejamas.io/
- title: Mambu
  main_url: https://www.mambu.com/
  url: https://www.mambu.com/
  featured: false
  description: >-
    Mambu is the cloud platform for banking and lending businesses that
    puts customer relationships first.
  categories:
    - Technology
    - Finance
  built_by: Bejamas
  built_by_url: https://bejamas.io/
- title: Avenues
  main_url: https://www.avenues.org
  url: https://www.avenues.org
  featured: false
  description: >-
    One school with many campuses, providing transformative,
    world-focused learning experiences to students around the globe
  categories:
    - Education
  built_by: Bejamas
  built_by_url: https://bejamas.io/
- title: Multicoin Capital
  main_url: https://multicoin.capital
  url: https://multicoin.capital
  featured: false
  description: >-
    Multicoin Capital is a thesis-driven investment firm that
    invests in cryptocurrencies, tokens, and blockchain
    companies reshaping trillion-dollar markets.
  categories:
    - Technology
    - Finance
  built_by: Bejamas
  built_by_url: https://bejamas.io/
- title: Argent
  main_url: https://www.argent.xyz/
  url: https://www.argent.xyz/
  featured: false
  description: Argent is the simplest and safest Ethereum wallet for DeFi.
  categories:
    - Technology
    - Finance
  built_by: Bejamas
  built_by_url: https://bejamas.io/
- title: Meet Flo
  main_url: https://meetflo.com/
  url: https://meetflo.com/
  featured: false
  description: >-
    The Flo by Moen Smart Water Shutoff is a comprehensive
    water monitoringand shut-off system with leak detection
    and proactive leak prevention technologies.
  categories:
    - E-commerce
  built_by: Bejamas
  built_by_url: https://bejamas.io/
- title: Matthias Kretschmann Portfolio
  main_url: https://matthiaskretschmann.com/
  url: https://matthiaskretschmann.com/
  source_url: https://github.com/kremalicious/portfolio
  featured: false
  description: Portfolio of designer & developer Matthias Kretschmann.
  categories:
    - Portfolio
    - Web Development
  built_by: Matthias Kretschmann
  built_by_url: https://matthiaskretschmann.com/
- title: Iron Cove Solutions
  main_url: https://ironcovesolutions.com/
  url: https://ironcovesolutions.com/
  description: >-
    Iron Cove Solutions is a cloud based consulting firm. We help companies
    deliver a return on cloud usage by applying best practices
  categories:
    - Technology
    - Web Development
  built_by: Iron Cove Solutions
  built_by_url: https://ironcovesolutions.com/
  featured: false
- title: Moetez Chaabene Portfolio / Blog
  main_url: https://moetez.me/
  url: https://moetez.me/
  source_url: https://github.com/moetezch/moetez.me
  featured: false
  description: Portfolio of Moetez Chaabene
  categories:
    - Portfolio
    - Web Development
    - Blog
  built_by: Moetez Chaabene
  built_by_url: https://twitter.com/moetezch
- title: Nikita
  description: >-
    Automation of system deployments in Node.js for applications and
    infrastructures.
  main_url: https://nikita.js.org/
  url: https://nikita.js.org/
  source_url: https://github.com/adaltas/node-nikita
  categories:
    - Documentation
    - Open Source
    - Technology
  built_by: Adaltas
  built_by_url: https://www.adaltas.com
  featured: false
- title: Gourav Sood Blog & Portfolio
  main_url: https://www.gouravsood.com/
  url: https://www.gouravsood.com/
  featured: false
  categories:
    - Blog
    - Portfolio
  built_by: Gourav Sood
  built_by_url: https://www.gouravsood.com/
- title: Jonas Tebbe Portfolio
  description: |
    Hey, I’m Jonas and I create digital products.
  main_url: https://jonastebbe.com
  url: https://jonastebbe.com
  categories:
    - Portfolio
  built_by: Jonas Tebbe
  built_by_url: https://twitter.com/jonastebbe
  featured: false
- title: Parker Sarsfield Portfolio
  description: |
    I'm Parker, a software engineer and sneakerhead.
  main_url: https://parkersarsfield.com
  url: https://parkersarsfield.com
  categories:
    - Blog
    - Portfolio
  built_by: Parker Sarsfield
  built_by_url: https://parkersarsfield.com
- title: Frontend web development with Greg
  description: |
    JavaScript, GatsbyJS, ReactJS, CSS in JS... Let's learn some stuff together.
  main_url: https://dev.greglobinski.com
  url: https://dev.greglobinski.com
  categories:
    - Blog
    - Web Development
  built_by: Greg Lobinski
  built_by_url: https://github.com/greglobinski
- title: Insomnia
  description: |
    Desktop HTTP and GraphQL client for developers
  main_url: https://insomnia.rest/
  url: https://insomnia.rest/
  categories:
    - Blog
  built_by: Gregory Schier
  built_by_url: https://schier.co
  featured: false
- title: Timeline Theme Portfolio
  description: |
    I'm Aman Mittal, a software developer.
  main_url: https://amanhimself.dev/
  url: https://amanhimself.dev/
  categories:
    - Web Development
    - Portfolio
  built_by: Aman Mittal
  built_by_url: https://amanhimself.dev/
- title: Ocean artUp
  description: >
    Science outreach site built using styled-components and Contentful. It
    presents the research project "Ocean artUp" funded by an Advanced Grant of
    the European Research Council to explore the possible benefits of artificial
    uplift of nutrient-rich deep water to the ocean’s sunlit surface layer.
  main_url: https://ocean-artup.eu
  url: https://ocean-artup.eu
  source_url: https://github.com/janosh/ocean-artup
  categories:
    - Science
    - Education
    - Blog
  built_by: Janosh Riebesell
  built_by_url: https://janosh.io
  featured: false
- title: Ryan Fitzgerald
  description: |
    Personal portfolio and blog for Ryan Fitzgerald
  main_url: https://ryanfitzgerald.ca/
  url: https://ryanfitzgerald.ca/
  categories:
    - Web Development
    - Portfolio
  built_by: Ryan Fitzgerald
  built_by_url: https://github.com/RyanFitzgerald
  featured: false
- title: Kaizen
  description: |
    Content Marketing, PR & SEO Agency in London
  main_url: https://www.kaizen.co.uk/
  url: https://www.kaizen.co.uk/
  categories:
    - Agency
    - Blog
    - Design
    - Web Development
    - SEO
  built_by: Bogdan Stanciu
  built_by_url: https://github.com/b0gd4n
  featured: false
- title: HackerOne Platform Documentation
  description: |
    HackerOne's Product Documentation Center!
  url: https://docs.hackerone.com/
  main_url: https://docs.hackerone.com/
  categories:
    - Documentation
    - Security
  featured: false
- title: Mux Video
  description: |
    API to video hosting and streaming
  main_url: https://mux.com/
  url: https://mux.com/
  categories:
    - Video
    - API
  featured: false
- title: Swapcard
  description: >
    The easiest way for event organizers to instantly connect people, build a
    community of attendees and exhibitors, and increase revenue over time
  main_url: https://www.swapcard.com/
  url: https://www.swapcard.com/
  categories:
    - Event
    - Community
    - Marketing
  built_by: Swapcard
  built_by_url: https://www.swapcard.com/
  featured: false
- title: Kalix
  description: >
    Kalix is perfect for healthcare professionals starting out in private
    practice, to those with an established clinic.
  main_url: https://www.kalixhealth.com/
  url: https://www.kalixhealth.com/
  categories:
    - Healthcare
  featured: false
- title: Bad Credit Loans
  description: |
    Get the funds you need, from $250-$5,000
  main_url: https://www.creditloan.com/
  url: https://www.creditloan.com/
  categories:
    - Finance
  featured: false
- title: Financial Center
  description: >
    Member-owned, not-for-profit, co-operative whose members receive financial
    benefits in the form of lower loan rates, higher savings rates, and lower
    fees than banks.
  main_url: https://fcfcu.com/
  url: https://fcfcu.com/
  categories:
    - Finance
    - Nonprofit
    - Business
    - Education
  built_by: https://fcfcu.com/
  built_by_url: https://fcfcu.com/
  featured: false
- title: Office of Institutional Research and Assessment
  description: |
    Good Data, Good Decisions
  main_url: http://oira.ua.edu/
  url: http://oira.ua.edu/
  categories:
    - Data
  featured: false
- title: The Telegraph Premium
  description: |
    Exclusive stories from award-winning journalists
  main_url: https://premium.telegraph.co.uk/
  url: https://premium.telegraph.co.uk/
  categories:
    - Media
  featured: false
- title: html2canvas
  description: |
    Screenshots with JavaScript
  main_url: http://html2canvas.hertzen.com/
  url: http://html2canvas.hertzen.com/
  source_url: https://github.com/niklasvh/html2canvas/tree/master/www
  categories:
    - JavaScript
    - Documentation
  built_by: Niklas von Hertzen
  built_by_url: http://hertzen.com/
  featured: false
- title: Half Electronics
  description: |
    Personal website
  main_url: https://www.halfelectronic.com/
  url: https://www.halfelectronic.com/
  categories:
    - Blog
  built_by: Fernando Poumian
  built_by_url: https://github.com/fpoumian/halfelectronic.com
  featured: false
- title: Frithir Software Development
  main_url: https://frithir.com/
  url: https://frithir.com/
  featured: false
  description: I DRINK COFFEE, WRITE CODE AND IMPROVE MY DEVELOPMENT SKILLS EVERY DAY.
  categories:
    - Design
    - Web Development
  built_by: Frithir
  built_by_url: https://Frithir.com/
- title: Unow
  main_url: https://www.unow.fr/
  url: https://www.unow.fr/
  categories:
    - Education
    - Marketing
  featured: false
- title: Peter Hironaka
  description: |
    Freelance Web Developer based in Los Angeles.
  main_url: https://peterhironaka.com/
  url: https://peterhironaka.com/
  categories:
    - Portfolio
    - Web Development
  built_by: Peter Hironaka
  built_by_url: https://github.com/PHironaka
  featured: false
- title: Michael McQuade
  description: |
    Personal website and blog for Michael McQuade
  main_url: https://giraffesyo.io
  url: https://giraffesyo.io
  categories:
    - Blog
  built_by: Michael McQuade
  built_by_url: https://github.com/giraffesyo
  featured: false
- title: Haacht Brewery
  description: |
    Corporate website for Haacht Brewery. Designed and Developed by Gafas.
  main_url: https://haacht.com/en/
  url: https://haacht.com
  categories:
    - Marketing
  built_by: Gafas
  built_by_url: https://gafas.be
  featured: false
- title: StoutLabs
  description: |
    Portfolio of Daniel Stout, freelance developer in East Tennessee.
  main_url: https://www.stoutlabs.com/
  url: https://www.stoutlabs.com/
  categories:
    - Web Development
    - Portfolio
  built_by: Daniel Stout
  built_by_url: https://github.com/stoutlabs
  featured: false
- title: Chicago Ticket Outcomes By Neighborhood
  description: |
    ProPublica data visualization of traffic ticket court outcomes
  categories:
    - Media
    - Nonprofit
  url: >-
    https://projects.propublica.org/graphics/il/il-city-sticker-tickets-maps/ticket-status/?initialWidth=782
  main_url: >-
    https://projects.propublica.org/graphics/il/il-city-sticker-tickets-maps/ticket-status/?initialWidth=782
  built_by: David Eads
  built_by_url: https://github.com/eads
  featured: false
- title: Chicago South Side Traffic Ticketing rates
  description: |
    ProPublica data visualization of traffic ticket rates by community
  main_url: >-
    https://projects.propublica.org/graphics/il/il-city-sticker-tickets-maps/ticket-rate/?initialWidth=782
  url: >-
    https://projects.propublica.org/graphics/il/il-city-sticker-tickets-maps/ticket-rate/?initialWidth=782
  categories:
    - Media
    - Nonprofit
  built_by: David Eads
  built_by_url: https://github.com/eads
  featured: false
- title: Otsimo
  description: >
    Otsimo is a special education application for children with autism, down
    syndrome and other developmental disabilities.
  main_url: https://otsimo.com/en/
  url: https://otsimo.com/en/
  categories:
    - Blog
    - Education
  featured: false
- title: Matt Bagni Portfolio 2018
  description: >
    Mostly the result of playing with Gatsby and learning about react and
    graphql. Using the screenshot plugin to showcase the work done for my
    company in the last 2 years, and a good amount of other experiments.
  main_url: https://mattbag.github.io
  url: https://mattbag.github.io
  categories:
    - Portfolio
  featured: false
- title: Lisa Ye's Blog
  description: |
    Simple blog/portofolio for a fashion designer. Gatsby_v2 + Netlify cms
  main_url: https://lisaye.netlify.com/
  url: https://lisaye.netlify.com/
  categories:
    - Blog
    - Portfolio
  featured: false
- title: Artem Sapegin
  description: >
    Little homepage of Artem Sapegin, a frontend developer, passionate
    photographer, coffee drinker and crazy dogs’ owner.
  main_url: https://sapegin.me/
  url: https://sapegin.me/
  categories:
    - Portfolio
    - Open Source
    - Web Development
  built_by: Artem Sapegin
  built_by_url: https://github.com/sapegin
  featured: false
- title: SparkPost Developers
  main_url: https://developers.sparkpost.com/
  url: https://developers.sparkpost.com/
  source_url: https://github.com/SparkPost/developers.sparkpost.com
  categories:
    - Documentation
    - API
  featured: false
- title: Malik Browne Portfolio 2018
  description: >
    The portfolio blog of Malik Browne, a full-stack engineer, foodie, and avid
    blogger/YouTuber.
  main_url: https://www.malikbrowne.com/about
  url: https://www.malikbrowne.com
  categories:
    - Blog
    - Portfolio
  built_by: Malik Browne
  built_by_url: https://twitter.com/milkstarz
  featured: false
- title: Novatics
  description: |
    Digital products that inspire and make a difference
  main_url: https://www.novatics.com.br
  url: https://www.novatics.com.br
  categories:
    - Portfolio
    - Technology
    - Web Development
  built_by: Novatics
  built_by_url: https://github.com/Novatics
  featured: false
- title: Max McKinney
  description: >
    I’m a developer and designer with a focus in web technologies. I build cars
    on the side.
  main_url: https://maxmckinney.com/
  url: https://maxmckinney.com/
  categories:
    - Portfolio
    - Web Development
    - Design
  built_by: Max McKinney
  featured: false
- title: Stickyard
  description: |
    Make your React component sticky the easy way
  main_url: https://nihgwu.github.io/stickyard/
  url: https://nihgwu.github.io/stickyard/
  source_url: https://github.com/nihgwu/stickyard/tree/master/website
  categories:
    - Web Development
  built_by: Neo Nie
  featured: false
- title: Agata Milik
  description: |
    Website of a Polish psychologist/psychotherapist based in Gdańsk, Poland.
  main_url: https://agatamilik.pl
  url: https://agatamilik.pl
  categories:
    - Marketing
    - Healthcare
  built_by: Piotr Fedorczyk
  built_by_url: https://piotrf.pl
  featured: false
- title: WebPurple
  main_url: https://www.webpurple.net/
  url: https://www.webpurple.net/
  source_url: https://github.com/WebPurple/site
  description: >-
    Site of local (Russia, Ryazan) frontend community. Main purpose is to show
    info about meetups and keep blog.
  categories:
    - Nonprofit
    - Web Development
    - Community
    - Blog
    - Open Source
  built_by: Nikita Kirsanov
  built_by_url: https://twitter.com/kitos_kirsanov
  featured: false
- title: Papertrail.io
  description: |
    Inspection Management for the 21st Century
  main_url: https://www.papertrail.io/
  url: https://www.papertrail.io/
  categories:
    - Marketing
    - Technology
  built_by: Papertrail.io
  built_by_url: https://www.papertrail.io
  featured: false
- title: Matt Ferderer
  main_url: https://mattferderer.com
  url: https://mattferderer.com
  source_url: https://github.com/mattferderer/gatsbyblog
  description: >
    A blog built with Gatsby that discusses web related tech
    such as JavaScript, .NET, Blazor & security.
  categories:
    - Blog
    - Web Development
  built_by: Matt Ferderer
  built_by_url: https://twitter.com/mattferderer
  featured: false
- title: Sahyadri Open Source Community
  main_url: https://sosc.org.in
  url: https://sosc.org.in
  source_url: https://github.com/haxzie/sosc-website
  description: >
    Official website of Sahyadri Open Source Community for community blog, event
    details and members info.
  categories:
    - Blog
    - Community
    - Open Source
  built_by: Musthaq Ahamad
  built_by_url: https://github.com/haxzie
  featured: false
- title: Tech Confessions
  main_url: https://confessions.tech
  url: https://confessions.tech
  source_url: https://github.com/JonathanSpeek/tech-confessions
  description: A guilt-free place for us to confess our tech sins \U0001F64F\n
  categories:
    - Community
    - Open Source
  built_by: Jonathan Speek
  built_by_url: https://speek.design
  featured: false
- title: Thibault Maekelbergh
  main_url: https://thibmaek.com
  url: https://thibmaek.com
  source_url: https://github.com/thibmaek/thibmaek.github.io
  description: |
    A nice blog about development, Raspberry Pi, plants and probably records.
  categories:
    - Blog
    - Open Source
  built_by: Thibault Maekelbergh
  built_by_url: https://twitter.com/thibmaek
  featured: false
- title: LearnReact.design
  main_url: https://learnreact.design
  url: https://learnreact.design
  description: >
    React Essentials For Designers: A React course tailored for product
    designers, ux designers, ui designers.
  categories:
    - Blog
  built_by: Linton Ye
  built_by_url: https://twitter.com/lintonye
- title: Mega House Creative
  main_url: https://www.megahousecreative.com/
  url: https://www.megahousecreative.com/
  description: >
    Mega House Creative is a digital agency that provides unique goal-oriented
    web marketing solutions.
  categories:
    - Marketing
    - Agency
  built_by: Daniel Robinson
  featured: false
- title: Tobie Marier Robitaille - csc
  main_url: https://tobiemarierrobitaille.com/
  url: https://tobiemarierrobitaille.com/en/
  description: |
    Portfolio site for director of photography Tobie Marier Robitaille
  categories:
    - Portfolio
    - Gallery
  built_by: Mill3 Studio
  built_by_url: https://mill3.studio/en/
  featured: false
- title: Mahipat's Portfolio
  main_url: https://mojaave.com/
  url: https://mojaave.com
  source_url: https://github.com/mhjadav/mojaave
  description: >
    mojaave.com is Mahipat's portfolio, I have developed it using Gatsby v2 and
    Bootstrap, To get in touch with people looking for full-stack developer.
  categories:
    - Portfolio
    - Web Development
  built_by: Mahipat Jadav
  built_by_url: https://mojaave.com/
  featured: false
- title: Mintfort
  main_url: https://mintfort.com/
  url: https://mintfort.com/
  source_url: https://github.com/MintFort/mintfort.com
  description: >
    Mintfort, the first crypto-friendly bank account. Store and manage assets on
    the blockchain.
  categories:
    - Technology
    - Finance
  built_by: Axel Fuhrmann
  built_by_url: https://axelfuhrmann.com/
  featured: false
- title: React Native Explorer
  main_url: https://react-native-explorer.firebaseapp.com
  url: https://react-native-explorer.firebaseapp.com
  description: |
    Explorer React Native packages and examples effortlessly.
  categories:
    - Education
  featured: false
- title: 500Tech
  main_url: https://500tech.com/
  url: https://500tech.com/
  featured: false
  categories:
    - Web Development
    - Agency
    - Open Source
- title: eworld
  main_url: https://eworld.herokuapp.com/
  url: https://eworld.herokuapp.com/
  featured: false
  categories:
    - E-commerce
    - Technology
- title: It's a Date
  description: >
    It's a Date is a dating app that actually involves dating.
  main_url: https://www.itsadate.app/
  url: https://www.itsadate.app/
  featured: false
  categories:
    - App
    - Blog
- title: Node.js HBase
  description: >
    Asynchronous HBase client for NodeJs using REST.
  main_url: https://hbase.js.org/
  url: https://hbase.js.org/
  source_url: https://github.com/adaltas/node-hbase
  categories:
    - Documentation
    - Open Source
    - Technology
  built_by: David Worms
  built_by_url: http://www.adaltas.com
  featured: false
- title: Peter Kroyer - Web Design / Web Development
  main_url: https://www.peterkroyer.at/en/
  url: https://www.peterkroyer.at/en/
  description: >
    Freelance web designer / web developer based in Vienna, Austria (Wien, Österreich).
  categories:
    - Agency
    - Web Development
    - Design
    - Portfolio
    - Freelance
  built_by: Peter Kroyer
  built_by_url: https://www.peterkroyer.at/
  featured: false
- title: Geddski
  main_url: https://gedd.ski
  url: https://gedd.ski
  description: >
    frontend mastery blog - level up your UI game.
  categories:
    - Web Development
    - Education
    - Productivity
    - User Experience
  built_by: Dave Geddes
  built_by_url: https://twitter.com/geddski
  featured: false
- title: Rung
  main_url: https://rung.com.br/
  url: https://rung.com.br/
  description: >
    Rung alerts you about the exceptionalities of your personal and professional life.
  categories:
    - API
    - Technology
    - Travel
  featured: false
- title: Mokkapps
  main_url: https://www.mokkapps.de/
  url: https://www.mokkapps.de/
  source_url: https://github.com/mokkapps/website
  description: >
    Portfolio website from Michael Hoffmann. Passionate software developer with focus on web-based technologies.
  categories:
    - Blog
    - Portfolio
    - Web Development
    - Mobile Development
  featured: false
- title: Premier Octet
  main_url: https://www.premieroctet.com/
  url: https://www.premieroctet.com/
  description: >
    Premier Octet is a React-based agency
  categories:
    - Agency
    - Web Development
    - Mobile Development
  featured: false
- title: Thorium
  main_url: https://www.thoriumsim.com/
  url: https://www.thoriumsim.com/
  source_url: https://github.com/thorium-sim/thoriumsim.com
  description: >
    Thorium - Open-source Starship Simulator Controls for Live Action Role Play
  built_by: Alex Anderson
  built_by_url: https://twitter.com/ralex1993
  categories:
    - Blog
    - Portfolio
    - Documentation
    - Marketing
    - Education
    - Entertainment
    - Open Source
    - Web Development
  featured: false
- title: Cameron Maske
  main_url: https://www.cameronmaske.com/
  url: https://www.cameronmaske.com/courses/introduction-to-pytest/
  source_url: https://github.com/cameronmaske/cameronmaske.com-v2
  description: >
    The homepage of Cameron Maske, a freelance full-stack developer, who is currently working on a free pytest video course
  categories:
    - Education
    - Video
    - Portfolio
    - Freelance
  featured: false
- title: Studenten bilden Schüler
  description: >
    Studenten bilden Schüler e.V. is a German student-run nonprofit initiative that aims to
    contribute to more equal educational opportunities by providing free tutoring to refugees
    and children from underprivileged families. The site is built on Gatsby v2, styled-components
    and Contentful. It supports Google Analytics, fluid typography and Algolia search.
  main_url: https://studenten-bilden-schueler.de
  url: https://studenten-bilden-schueler.de
  source_url: https://github.com/StudentenBildenSchueler/homepage
  categories:
    - Education
    - Nonprofit
    - Blog
  built_by: Janosh Riebesell
  built_by_url: https://janosh.io
  featured: false
- title: Mike's Remote List
  main_url: https://www.mikesremotelist.com
  url: https://www.mikesremotelist.com
  description: >
    A list of remote jobs, updated throughout the day. Built on Gatsby v1 and powered by Contentful, Google Sheets, string and sticky tape.
  categories:
    - Marketing
  featured: false
- title: Madvoid
  main_url: https://madvoid.com/
  url: https://madvoid.com/screenshot/
  featured: false
  description: >
    Madvoid is a team of expert developers dedicated to creating simple, clear, usable and blazing fast web and mobile apps.
    We are coders that help companies and agencies to create social & interactive experiences.
    This includes full-stack development using React, WebGL, Static Site Generators, Ruby On Rails, Phoenix, GraphQL, Chatbots, CI / CD, Docker and more!
  categories:
    - Portfolio
    - Technology
    - Web Development
    - Agency
    - Marketing
  built_by: Jean-Paul Bonnetouche
  built_by_url: https://twitter.com/_jpb
- title: MOMNOTEBOOK.COM
  description: >
    Sharing knowledge and experiences that make childhood and motherhood rich, vibrant and healthy.
  main_url: https://momnotebook.com/
  url: https://momnotebook.com/
  featured: false
  built_by: Aleksander Hansson
  built_by_url: https://www.linkedin.com/in/aleksanderhansson/
  categories:
    - Blog
- title: Pirate Studios
  description: >
    Reinventing music studios with 24/7 self service rehearsal, DJ & production rooms available around the world.
  main_url: https://www.piratestudios.co
  url: https://www.piratestudios.co
  featured: false
  built_by: The Pirate Studios team
  built_by_url: https://github.com/piratestudios/
  categories:
    - Music
- title: Aurora EOS
  main_url: https://www.auroraeos.com/
  url: https://www.auroraeos.com/
  featured: false
  categories:
    - Finance
    - Marketing
    - Blog
  built_by: Corey Ward
  built_by_url: http://www.coreyward.me/
- title: MadeComfy
  main_url: https://madecomfy.com.au/
  url: https://madecomfy.com.au/
  description: >
    Short term rental management startup, using Contentful + Gatsby + CircleCI
  featured: false
  categories:
    - Travel
  built_by: Lucas Vilela
  built_by_url: https://madecomfy.com.au/
- title: Tiger Facility Services
  description: >
    Tiger Facility Services combines facility management expertise with state of the art software to offer a sustainable and customer oriented cleaning and facility service.
  main_url: https://www.tigerfacilityservices.com/de-en/
  url: https://www.tigerfacilityservices.com/de-en/
  featured: false
  categories:
    - Marketing
- title: Luciano Mammino's blog
  description: >
    Tech & programming blog of Luciano Mammino a.k.a. "loige", Full-Stack Web Developer and International Speaker
  main_url: https://loige.co
  url: https://loige.co
  featured: false
  categories:
    - Blog
    - Web Development
  built_by: Luciano Mammino
  built_by_url: https://loige.co
- title: Wire • Secure collaboration platform
  description: >
    Corporate website of Wire, an open source, end-to-end encrypted collaboration platform
  main_url: https://wire.com
  url: https://wire.com
  featured: false
  categories:
    - Open Source
    - Productivity
    - Technology
    - Blog
    - App
  built_by: Wire team
  built_by_url: https://github.com/orgs/wireapp/people
- title: J. Patrick Raftery
  main_url: https://www.jpatrickraftery.com
  url: https://www.jpatrickraftery.com
  description: J. Patrick Raftery is an opera singer and voice teacher based in Vancouver, BC.
  categories:
    - Portfolio
    - Music
  built_by: Michael Uloth
  built_by_url: https://www.michaeluloth.com
  featured: false
- title: Aria Umezawa
  main_url: https://www.ariaumezawa.com
  url: https://www.ariaumezawa.com
  description: Aria Umezawa is a director, producer, and writer currently based in San Francisco. Site designed by Stephen Bell.
  categories:
    - Portfolio
    - Music
    - Entertainment
  built_by: Michael Uloth
  built_by_url: https://www.michaeluloth.com
  featured: false
- title: Pomegranate Opera
  main_url: https://pomegranateopera.netlify.com
  url: https://pomegranateopera.netlify.com
  description: Pomegranate Opera is a lesbian opera written by Amanda Hale & Kye Marshall. Site designed by Stephen Bell.
  categories:
    - Gallery
    - Music
  built_by: Michael Uloth
  built_by_url: https://www.michaeluloth.com
  featured: false
- title: Daniel Cabena
  main_url: https://www.danielcabena.com
  url: https://www.danielcabena.com
  description: Daniel Cabena is a Canadian countertenor highly regarded in both Canada and Europe for prize-winning performances ranging from baroque to contemporary repertoire. Site designed by Stephen Bell.
  categories:
    - Portfolio
    - Music
  built_by: Michael Uloth
  built_by_url: https://www.michaeluloth.com
  featured: false
- title: Artist.Center
  main_url: https://artistcenter.netlify.com
  url: https://artistcenter.netlify.com
  description: The marketing page for Artist.Center, a soon-to-launch platform designed to connect opera singers to opera companies. Site designed by Stephen Bell.
  categories:
    - Music
  built_by: Michael Uloth
  built_by_url: https://www.michaeluloth.com
  featured: false
- title: DG Volo & Company
  main_url: https://www.dgvolo.com
  url: https://www.dgvolo.com
  description: DG Volo & Company is a Toronto-based investment consultancy. Site designed by Stephen Bell.
  categories:
    - Finance
  built_by: Michael Uloth
  built_by_url: https://www.michaeluloth.com
  featured: false
- title: Shawna Lucey
  main_url: https://www.shawnalucey.com
  url: https://www.shawnalucey.com
  description: Shawna Lucey is an American theater and opera director based in New York City. Site designed by Stephen Bell.
  categories:
    - Portfolio
    - Music
    - Entertainment
  built_by: Michael Uloth
  built_by_url: https://www.michaeluloth.com
  featured: false
- title: Leyan Lo
  main_url: https://www.leyanlo.com
  url: https://www.leyanlo.com
  description: >
    Leyan Lo’s personal website
  categories:
    - Portfolio
  built_by: Leyan Lo
  built_by_url: https://www.leyanlo.com
  featured: false
- title: Hawaii National Bank
  url: https://hawaiinational.bank
  main_url: https://hawaiinational.bank
  description: Hawaii National Bank's highly personalized service has helped loyal customers & locally owned businesses achieve their financial dreams for over 50 years.
  categories:
    - Finance
  built_by: Wall-to-Wall Studios
  built_by_url: https://walltowall.com
  featured: false
- title: Coletiv
  url: https://coletiv.com
  main_url: https://coletiv.com
  description: Coletiv teams up with companies of all sizes to design, develop & launch digital products for iOS, Android & the Web.
  categories:
    - Technology
    - Agency
    - Web Development
  built_by: Coletiv
  built_by_url: https://coletiv.com
  featured: false
- title: janosh.io
  description: >
    Personal blog and portfolio of Janosh Riebesell. The site is built with Gatsby v2 and designed
    entirely with styled-components v4. Much of the layout was achieved with CSS grid. It supports
    Google Analytics, fluid typography and Algolia search.
  main_url: https://janosh.io
  url: https://janosh.io
  source_url: https://github.com/janosh/janosh.io
  categories:
    - Portfolio
    - Blog
    - Science
    - Photography
    - Travel
  built_by: Janosh Riebesell
  built_by_url: https://janosh.io
  featured: false
- title: Gold Edge Training
  url: https://www.goldedgetraining.co.uk
  main_url: https://www.goldedgetraining.co.uk
  description: >
    AAT approved online distance learning accountancy training provider. Branded landing page / mini brochure promoting competitor differentiators, student testimonials, offers, service benefits and features. Designed to both inform potential students and encourage visits to company e-commerce site or direct company contact.
  categories:
    - Education
    - Learning
    - Landing Page
    - Business
    - Finance
  built_by: Leo Furze-Waddock
  built_by_url: https://www.linkedin.com/in/lfurzewaddock
- title: Gatsby Manor
  description: >
    We build themes for gatsby. We have themes for all projects including personal,
    portfolio, e-commerce, landing pages and more. We also run an in-house
    web dev and design studio. If you cannot find what you want, we can build it for you!
    Email us at gatsbymanor@gmail.com with questions.
  main_url: https://www.gatsbymanor.com
  url: https://www.gatsbymanor.com
  source_url: https://github.com/gatsbymanor
  categories:
    - Web Development
    - Agency
    - Technology
    - Freelance
  built_by: Steven Natera
  built_by_url: https://stevennatera.com
- title: Ema Suriano's Portfolio
  main_url: https://emasuriano.com/
  url: https://emasuriano.com/
  description: >
    Ema Suriano's portfolio to display information about him, his projects and what he's writing about.
  categories:
    - Portfolio
    - Technology
    - Web Development
  built_by: Ema Suriano
  built_by_url: https://emasuriano.com/
  featured: false
- title: Luan Orlandi
  main_url: https://luanorlandi.github.io
  url: https://luanorlandi.github.io
  source_url: https://github.com/luanorlandi/luanorlandi.github.io
  description: >
    Luan Orlandi's personal website. Brazilian web developer, enthusiast in React and Gatsby.
  categories:
    - Blog
    - Portfolio
    - Web Development
  built_by: Luan Orlandi
  built_by_url: https://github.com/luanorlandi
- title: Mobius Labs
  main_url: https://mobius.ml
  url: https://mobius.ml
  description: >
    Mobius Labs landing page, a Start-up working on Computer Vision
  categories:
    - Landing Page
    - Marketing
    - Technology
  built_by: sktt
  built_by_url: https://github.com/sktt
- title: EZAgrar
  main_url: https://www.ezagrar.at/en/
  url: https://www.ezagrar.at/en/
  description: >
    EZAgrar.at is the homepage of the biggest agricultural machinery dealership in Austria. In total 8 pages will be built for this client reusing a lot of components between them.
  categories:
    - E-commerce
    - Marketing
  built_by: MangoART
  built_by_url: https://www.mangoart.at
  featured: false
- title: OAsome blog
  main_url: https://oasome.blog/
  url: https://oasome.blog/
  source_url: https://github.com/oorestisime/oasome
  description: >
    Paris-based Cypriot adventurers. A and O. Lovers of life and travel. Want to get a glimpse of the OAsome world?
  categories:
    - Blog
    - Photography
    - Travel
  built_by: Orestis Ioannou
  featured: false
- title: Brittany Chiang
  main_url: https://brittanychiang.com/
  url: https://brittanychiang.com/
  source_url: https://github.com/bchiang7/v4
  description: >
    Personal website and portfolio of Brittany Chiang built with Gatsby v2
  categories:
    - Portfolio
  built_by: Brittany Chiang
  built_by_url: https://github.com/bchiang7
  featured: false
- title: Fitekran
  description: >
    One of the most visited Turkish blogs about health, sports and healthy lifestyle, that has been rebuilt with Gatsby v2 using WordPress.
  main_url: https://www.fitekran.com
  url: https://www.fitekran.com
  categories:
    - Science
    - Healthcare
    - Blog
  built_by: Burak Tokak
  built_by_url: https://www.buraktokak.com
- title: Serverless
  main_url: https://serverless.com
  url: https://serverless.com
  description: >
    Serverless.com – Build web, mobile and IoT applications with serverless architectures using AWS Lambda, Azure Functions, Google CloudFunctions & more!
  categories:
    - Technology
    - Web Development
  built_by: Codebrahma
  built_by_url: https://codebrahma.com
  featured: false
- title: Dive Bell
  main_url: https://divebell.band/
  url: https://divebell.band/
  description: >
    Simple site for a band to list shows dates and videos (499 on lighthouse)
  categories:
    - Music
  built_by: Matt Bagni
  built_by_url: https://mattbag.github.io
  featured: false
- title: Mayer Media Co.
  main_url: https://mayermediaco.com/
  url: https://mayermediaco.com/
  description: >
    Freelance Web Development and Digital Marketing
  categories:
    - Web Development
    - Marketing
    - Blog
  source_url: https://github.com/MayerMediaCo/MayerMediaCo2.0
  built_by: Danny Mayer
  built_by_url: https://twitter.com/mayermediaco
  featured: false
- title: Jan Czizikow Portfolio
  main_url: https://www.janczizikow.com/
  url: https://www.janczizikow.com/
  source_url: https://github.com/janczizikow/janczizikow-portfolio
  description: >
    Simple personal portfolio site built with Gatsby
  categories:
    - Portfolio
    - Freelance
    - Web Development
  built_by: Jan Czizikow
  built_by_url: https://github.com/janczizikow
- title: Carbon Design Systems
  main_url: http://www.carbondesignsystem.com/
  url: http://www.carbondesignsystem.com/
  description: >
    The Carbon Design System is integrating the new IBM Design Ethos and Language. It represents a completely fresh approach to the design of all things at IBM.
  categories:
    - Design System
    - Documentation
  built_by: IBM
  built_by_url: https://www.ibm.com/
  featured: false
- title: Mozilla Mixed Reality
  main_url: https://mixedreality.mozilla.org/
  url: https://mixedreality.mozilla.org/
  description: >
    Virtual Reality for the free and open Web.
  categories:
    - Open Source
  built_by: Mozilla
  built_by_url: https://www.mozilla.org/
  featured: false
- title: Uniform Hudl Design System
  main_url: http://uniform.hudl.com/
  url: http://uniform.hudl.com/
  description: >
    A single design system to ensure every interface feels like Hudl. From the colors we use to the size of our buttons and what those buttons say, Uniform has you covered. Check the guidelines, copy the code and get to building.
  categories:
    - Design System
    - Open Source
    - Design
  built_by: Hudl
  built_by_url: https://www.hudl.com/
- title: Subtle UI
  main_url: https://subtle-ui.netlify.com/
  url: https://subtle-ui.netlify.com/
  source_url: https://github.com/ryanwiemer/subtle-ui
  description: >
    A collection of clever yet understated user interactions found on the web.
  categories:
    - Web Development
    - Open Source
    - User Experience
  built_by: Ryan Wiemer
  built_by_url: https://www.ryanwiemer.com/
  featured: false
- title: developer.bitcoin.com
  main_url: https://developer.bitcoin.com/
  url: https://developer.bitcoin.com/
  description: >
    Bitbox based bitcoin.com developer platform and resources.
  categories:
    - Finance
  featured: false
- title: Barmej
  main_url: https://app.barmej.com/
  url: https://app.barmej.com/
  description: >
    An interactive platform to learn different programming languages in Arabic for FREE
  categories:
    - Education
    - Programming
    - Learning
  built_by: Obytes
  built_by_url: https://www.obytes.com/
  featured: false
- title: Emergence
  main_url: https://emcap.com/
  url: https://emcap.com/
  description: >
    Emergence is a top enterprise cloud venture capital firm. We fund early stage ventures focusing on enterprise & SaaS applications. Emergence is one of the top VC firms in Silicon Valley.
  categories:
    - Marketing
    - Blog
  built_by: Upstatement
  built_by_url: https://www.upstatement.com/
  featured: false
- title: FPVtips
  main_url: https://fpvtips.com
  url: https://fpvtips.com
  source_url: https://github.com/jumpalottahigh/fpvtips
  description: >
    FPVtips is all about bringing racing drone pilots closer together, and getting more people into the hobby!
  categories:
    - Community
    - Education
  built_by: Georgi Yanev
  built_by_url: https://twitter.com/jumpalottahigh
  featured: false
- title: Georgi Yanev
  main_url: https://blog.georgi-yanev.com/
  url: https://blog.georgi-yanev.com/
  source_url: https://github.com/jumpalottahigh/blog.georgi-yanev.com
  description: >
    I write articles about FPV quads (building and flying), web development, smart home automation, life-long learning and other topics from my personal experience.
  categories:
    - Blog
  built_by: Georgi Yanev
  built_by_url: https://twitter.com/jumpalottahigh
  featured: false
- title: Bear Archery
  main_url: https://beararchery.com/
  url: https://beararchery.com/
  categories:
    - E-commerce
    - Sports
  built_by: Escalade Sports
  built_by_url: https://www.escaladesports.com/
  featured: false
- title: "attn:"
  main_url: https://www.attn.com/
  url: https://www.attn.com/
  categories:
    - Media
    - Entertainment
  built_by: "attn:"
  built_by_url: https://www.attn.com/
  featured: false
- title: Mirror Conf
  description: >
    Mirror Conf is a conference designed to empower designers and frontend developers who have a thirst for knowledge and want to broaden their horizons.
  main_url: https://www.mirrorconf.com/
  url: https://www.mirrorconf.com/
  categories:
    - Conference
    - Design
    - Web Development
  featured: false
- title: Startarium
  main_url: https://www.startarium.ro
  url: https://www.startarium.ro
  description: >
    Free entrepreneurship educational portal with more than 20000 users, hundreds of resources, crowdfunding, mentoring and investor pitching events facilitated.
  categories:
    - Education
    - Nonprofit
    - Entrepreneurship
  built_by: Cezar Neaga
  built_by_url: https://twitter.com/cezarneaga
  featured: false
- title: Microlink
  main_url: https://microlink.io/
  url: https://microlink.io/
  description: >
    Extract structured data from any website.
  categories:
    - Web Development
    - API
  built_by: Kiko Beats
  built_by_url: https://kikobeats.com/
  featured: false
- title: Kevin Legrand
  url: https://k-legrand.com
  main_url: https://k-legrand.com
  source_url: https://github.com/Manoz/k-legrand.com
  description: >
    Personal website and blog built with love with Gatsby v2
  categories:
    - Blog
    - Portfolio
    - Web Development
  built_by: Kevin Legrand
  built_by_url: https://k-legrand.com
  featured: false
- title: David James Portfolio
  main_url: https://dfjames.com/
  url: https://dfjames.com/
  source_url: https://github.com/daviddeejjames/dfjames-gatsby
  description: >
    Portfolio Site using GatsbyJS and headless WordPress
  categories:
    - WordPress
    - Portfolio
    - Blog
  built_by: David James
  built_by_url: https://twitter.com/daviddeejjames
- title: Hypertext Candy
  url: https://www.hypertextcandy.com/
  main_url: https://www.hypertextcandy.com/
  description: >
    Blog about web development. Laravel, Vue.js, etc.
  categories:
    - Blog
    - Web Development
  built_by: Masahiro Harada
  built_by_url: https://twitter.com/_Masahiro_H_
  featured: false
- title: Maxence Poutord's blog
  description: >
    Tech & programming blog of Maxence Poutord, Software Engineer, Serial Traveler and Public Speaker
  main_url: https://www.maxpou.fr
  url: https://www.maxpou.fr
  featured: false
  categories:
    - Blog
    - Web Development
  built_by: Maxence Poutord
  built_by_url: https://www.maxpou.fr
- title: The Noted Project
  url: https://thenotedproject.org
  main_url: https://thenotedproject.org
  source_url: https://github.com/ianbusko/the-noted-project
  description: >
    Website to showcase the ethnomusicology research for The Noted Project.
  categories:
    - Portfolio
    - Education
    - Gallery
  built_by: Ian Busko
  built_by_url: https://github.com/ianbusko
  featured: false
- title: People For Bikes
  url: https://2017.peopleforbikes.org/
  main_url: https://2017.peopleforbikes.org/
  categories:
    - Community
    - Sports
    - Gallery
    - Nonprofit
  built_by: PeopleForBikes
  built_by_url: https://peopleforbikes.org/about-us/who-we-are/staff/
  featured: false
- title: Wide Eye
  description: >
    Creative agency specializing in interactive design, web development, and digital communications.
  url: https://wideeye.co/
  main_url: https://wideeye.co/
  categories:
    - Design
    - Web Development
  built_by: Wide Eye
  built_by_url: https://wideeye.co/about-us/
  featured: false
- title: CodeSandbox
  description: >
    CodeSandbox is an online editor that helps you create web applications, from prototype to deployment.
  url: https://codesandbox.io/
  main_url: https://codesandbox.io/
  categories:
    - Web Development
  featured: false
- title: Marvel
  description: >
    The all-in-one platform powering design.
  url: https://marvelapp.com/
  main_url: https://marvelapp.com/
  categories:
    - Design
  featured: false
- title: Designcode.io
  description: >
    Learn to design and code React apps.
  url: https://designcode.io
  main_url: https://designcode.io
  categories:
    - Learning
  featured: false
- title: Happy Design
  description: >
    The Brand and Product Team Behind Happy Money
  url: https://design.happymoney.com/
  main_url: https://design.happymoney.com/
  categories:
    - Design
    - Finance
- title: Weihnachtsmarkt.ms
  description: >
    Explore the christmas market in Münster (Westf).
  url: https://weihnachtsmarkt.ms/
  main_url: https://weihnachtsmarkt.ms/
  source_url: https://github.com/codeformuenster/weihnachtsmarkt
  categories:
    - Gallery
    - Food
  built_by: Code for Münster during MSHACK18
  featured: false
- title: Code Championship
  description: >
    Competitive coding competitions for students from 3rd to 8th grade. Code is Sport.
  url: https://www.codechampionship.com
  main_url: https://www.codechampionship.com
  categories:
    - Learning
    - Education
    - Sports
  built_by: Abamath LLC
  built_by_url: https://www.abamath.com
  featured: false
- title: Wieden+Kennedy
  description: >
    Wieden+Kennedy is an independent, global creative company.
  categories:
    - Technology
    - Web Development
    - Agency
    - Marketing
  url: https://www.wk.com
  main_url: https://www.wk.com
  built_by: Wieden Kennedy
  built_by_url: https://www.wk.com/about/
  featured: false
- title: Testing JavaScript
  description: >
    This course will teach you the fundamentals of testing your JavaScript applications using eslint, Flow, Jest, and Cypress.
  url: https://testingjavascript.com/
  main_url: https://testingjavascript.com/
  categories:
    - Learning
    - Education
    - JavaScript
  built_by: Kent C. Dodds
  built_by_url: https://kentcdodds.com/
  featured: false
- title: Use Hooks
  description: >
    One new React Hook recipe every day.
  url: https://usehooks.com/
  main_url: https://usehooks.com/
  categories:
    - Learning
  built_by: Gabe Ragland
  built_by_url: https://twitter.com/gabe_ragland
  featured: false
- title: Ambassador
  url: https://www.getambassador.io
  main_url: https://www.getambassador.io
  description: >
    Open source, Kubernetes-native API Gateway for microservices built on Envoy.
  categories:
    - Open Source
    - Documentation
    - Technology
  built_by: Datawire
  built_by_url: https://www.datawire.io
  featured: false
- title: Clubhouse
  main_url: https://clubhouse.io
  url: https://clubhouse.io
  description: >
    The intuitive and powerful project management platform loved by software teams of all sizes. Built with Gatsby v2 and Prismic
  categories:
    - Technology
    - Blog
    - Productivity
    - Community
    - Design
    - Open Source
  built_by: Ueno.
  built_by_url: https://ueno.co
  featured: false
- title: Asian Art Collection
  url: http://artmuseum.princeton.edu/asian-art/
  main_url: http://artmuseum.princeton.edu/asian-art/
  description: >
    Princeton University has a branch dealing with state of art.They have showcased ore than 6,000 works of Asian art are presented alongside ongoing curatorial and scholarly research
  categories:
    - Marketing
  featured: false
- title: QHacks
  url: https://qhacks.io
  main_url: https://qhacks.io
  source_url: https://github.com/qhacks/qhacks-website
  description: >
    QHacks is Queen’s University’s annual hackathon! QHacks was founded in 2016 with a mission to advocate and incubate the tech community at Queen’s University and throughout Canada.
  categories:
    - Education
    - Technology
    - Podcast
  featured: false
- title: Tyler McGinnis
  url: https://tylermcginnis.com/
  main_url: https://tylermcginnis.com/
  description: >
    The linear, course based approach to learning web technologies.
  categories:
    - Education
    - Technology
    - Podcast
    - Web Development
  featured: false
- title: a11y with Lindsey
  url: https://www.a11ywithlindsey.com/
  main_url: https://www.a11ywithlindsey.com/
  source_url: https://github.com/lkopacz/a11y-with-lindsey
  description: >
    To help developers navigate accessibility jargon, write better code, and to empower them to make their Internet, Everyone's Internet.
  categories:
    - Education
    - Blog
    - Technology
  built_by: Lindsey Kopacz
  built_by_url: https://twitter.com/littlekope0903
  featured: false
- title: DEKEMA
  url: https://www.dekema.com/
  main_url: https://www.dekema.com/
  description: >
    Worldclass crafting: Furnace, fervor, fulfillment. Delivering highest demand for future craftsmanship. Built using Gatsby v2 and Prismic.
  categories:
    - Healthcare
    - Science
    - Technology
  built_by: Crisp Studio
  built_by_url: https://crisp.studio
  featured: false
- title: Ramón Chancay
  description: >-
    Front-end / Back-end Developer in Guayaquil Ecuador.
    Currently at Everymundo, previously at El Universo.
    I enjoy teaching and sharing what I know.
    I give professional advice to developers and companies.
    My wife and my children are everything in my life.
  main_url: https://ramonchancay.me/
  url: https://ramonchancay.me/
  source_url: https://github.com/devrchancay/personal-site
  featured: false
  categories:
    - Blog
    - Technology
    - Web Development
  built_by: Ramón Chancay
  built_by_url: https://ramonchancay.me/
- title: Acclimate Consulting
  main_url: https://www.acclimate.io/
  url: https://www.acclimate.io/
  description: >-
    Acclimate is a consulting firm that puts organizations back in control with data-driven strategies and full-stack applications.
  categories:
    - Technology
    - Consulting
  built_by: Andrew Wilson
  built_by_url: https://github.com/andwilson
  featured: false
- title: Flyright
  url: https://flyright.co/
  main_url: https://flyright.co/
  description: >-
    Flyright curates everything you need for international travel in one tidy place 💜
  categories:
    - Technology
    - App
  built_by: Ty Hopp
  built_by_url: https://github.com/tyhopp
  featured: false
- title: Vets Who Code
  url: https://vetswhocode.io/
  main_url: https://vetswhocode.io/
  description: >-
    VetsWhoCode is a non-profit organization dedicated to training military veterans & giving them the skills they need transition into tech careers.
  categories:
    - Technology
    - Nonprofit
  featured: false
- title: Patreon Blog
  url: https://blog.patreon.com/
  main_url: https://blog.patreon.com/
  description: >-
    Official blog of Patreon.com
  categories:
    - Blog
  featured: false
- title: Full Beaker
  url: https://fullbeaker.com/
  main_url: https://fullbeaker.com/
  description: >-
    Full Beaker provides independent advice online about careers and home ownership, and connect anyone who asks with companies that can help them.
  categories:
    - Consulting
  featured: false
- title: Citywide Holdup
  url: https://citywideholdup.org/
  main_url: https://citywideholdup.org/
  description: >-
    Citywide Holdup is an annual fundraising event held around early November in the city of Austin, TX hosted by the Texas Wranglers benefitting Easter Seals of Central Texas, a non-profit organization that provides exceptional services, education, outreach and advocacy so that people with disabilities can live, learn, work and play in our communities.
  categories:
    - Nonprofit
    - Event
  built_by: Cameron Rison
  built_by_url: https://github.com/killakam3084
  featured: false
- title: Dawn Labs
  url: https://dawnlabs.io
  main_url: https://dawnlabs.io
  description: >-
    Thoughtful products for inspired teams. With a holistic approach to engineering and design, we partner with startups and enterprises to build for the digital era.
  categories:
    - Technology
    - Agency
    - Web Development
  featured: false
- title: COOP by Ryder
  url: https://coop.com/
  main_url: https://coop.com/
  description: >
    COOP is a platform that connects fleet managers that have idle vehicles to businesses that are looking to rent vehicles. COOP simplifies the process and paperwork required to safely share vehicles between business owners.
  categories:
    - Marketing
  built_by: Crispin Porter Bogusky
  built_by_url: http://www.cpbgroup.com/
  featured: false
- title: Domino's Paving for Pizza
  url: https://www.pavingforpizza.com/
  main_url: https://www.pavingforpizza.com/
  description: >
    Nominate your town for a chance to have your rough drive home from Domino's fixed to pizza perfection.
  categories:
    - Marketing
  built_by: Crispin Porter Bogusky
  built_by_url: http://www.cpbgroup.com/
  featured: false
- title: Propapanda
  url: https://propapanda.eu/
  main_url: https://propapanda.eu/
  description: >
    Is a creative production house based in Tallinn, Estonia. We produce music videos, commercials, films and campaigns – from scratch to finish.
  categories:
    - Video
    - Portfolio
    - Agency
    - Media
  built_by: Henry Kehlmann
  built_by_url: https://github.com/madhenry/
  featured: false
- title: JAMstack.paris
  url: https://jamstack.paris/
  main_url: https://jamstack.paris/
  source_url: https://github.com/JAMstack-paris/jamstack.paris
  description: >
    JAMstack-focused, bi-monthly meetup in Paris
  categories:
    - Web Development
  built_by: Matthieu Auger & Nicolas Goutay
  built_by_url: https://github.com/JAMstack-paris
  featured: false
- title: DexWallet - The only Wallet you need by Dexlab
  main_url: https://www.dexwallet.io/
  url: https://www.dexwallet.io/
  source_url: https://github.com/dexlab-io/DexWallet-website
  featured: false
  description: >-
    DexWallet is a secure, multi-chain, mobile wallet with an upcoming one-click exchange for mobile.
  categories:
    - App
    - Open Source
  built_by: DexLab
  built_by_url: https://github.com/dexlab-io
- title: Kings Valley Paving
  url: https://kingsvalleypaving.com
  main_url: https://kingsvalleypaving.com
  description: >
    Kings Valley Paving is an asphalt, paving and concrete company serving the commercial, residential and industrial sectors in the Greater Toronto Area. Site designed by Stephen Bell.
  categories:
    - Marketing
  built_by: Michael Uloth
  built_by_url: https://www.michaeluloth.com
  featured: false
- title: Peter Barrett
  url: https://www.peterbarrett.ca
  main_url: https://www.peterbarrett.ca
  description: >
    Peter Barrett is a Canadian baritone from Newfoundland and Labrador who performs opera and concert repertoire in Canada, the U.S. and around the world. Site designed by Stephen Bell.
  categories:
    - Portfolio
    - Music
  built_by: Michael Uloth
  built_by_url: https://www.michaeluloth.com
  featured: false
- title: NARCAN
  main_url: https://www.narcan.com
  url: https://www.narcan.com
  description: >
    NARCAN Nasal Spray is the first and only FDA-approved nasal form of naloxone for the emergency treatment of a known or suspected opioid overdose.
  categories:
    - Healthcare
  built_by: NARCAN
  built_by_url: https://www.narcan.com
  featured: false
- title: Ritual
  main_url: https://ritual.com
  url: https://ritual.com
  description: >
    Ritual started with a simple question, what exactly is in women's multivitamins? This is the story of what happened when our founder Kat started searching for answers — the story of Ritual.
  categories:
    - Healthcare
  built_by: Ritual
  built_by_url: https://ritual.com
  featured: false
- title: Truebill
  main_url: https://www.truebill.com
  url: https://www.truebill.com
  description: >
    Truebill empowers you to take control of your money.
  categories:
    - Finance
  built_by: Truebill
  built_by_url: https://www.truebill.com
  featured: false
- title: Smartling
  main_url: https://www.smartling.com
  url: https://www.smartling.com
  description: >
    Smartling enables you to automate, manage, and professionally translate content so that you can do more with less.
  categories:
    - Marketing
  built_by: Smartling
  built_by_url: https://www.smartling.com
  featured: false
- title: Clear
  main_url: https://www.clearme.com
  url: https://www.clearme.com
  description: >
    At clear, we’re working toward a future where you are your ID, enabling you to lead an unstoppable life.
  categories:
    - Security
  built_by: Clear
  built_by_url: https://www.clearme.com
  featured: false
- title: VS Code Rocks
  main_url: https://vscode.rocks
  url: https://vscode.rocks
  source_url: https://github.com/lannonbr/vscode-rocks
  featured: false
  description: >
    VS Code Rocks is a place for weekly news on the newest features and updates to Visual Studio Code as well as trending extensions and neat tricks to continually improve your VS Code skills.
  categories:
    - Open Source
    - Blog
    - Web Development
  built_by: Benjamin Lannon
  built_by_url: https://github.com/lannonbr
- title: Particle
  main_url: https://www.particle.io
  url: https://www.particle.io
  featured: false
  description: Particle is a fully-integrated IoT platform that offers everything you need to deploy an IoT product.
  categories:
    - Marketing
- title: freeCodeCamp curriculum
  main_url: https://learn.freecodecamp.org
  url: https://learn.freecodecamp.org
  featured: false
  description: Learn to code with free online courses, programming projects, and interview preparation for developer jobs.
  categories:
    - Web Development
    - Learning
- title: Tandem
  main_url: https://www.tandem.co.uk
  url: https://www.tandem.co.uk
  description: >
    We're on a mission to free you of money misery. Our app, card and savings account are designed to help you spend less time worrying about money and more time enjoying life.
  categories:
    - Finance
    - App
  built_by: Tandem
  built_by_url: https://github.com/tandembank
  featured: false
- title: Monbanquet.fr
  main_url: https://monbanquet.fr
  url: https://monbanquet.fr
  description: >
    Give your corporate events the food and quality it deserves, thanks to the know-how of the best local artisans.
  categories:
    - E-commerce
    - Food
    - Event
  built_by: Monbanquet.fr
  built_by_url: https://github.com/monbanquet
  featured: false
- title: The Leaky Cauldron Blog
  url: https://theleakycauldronblog.com
  main_url: https://theleakycauldronblog.com
  source_url: https://github.com/v4iv/theleakycauldronblog
  description: >
    A Brew of Awesomeness with a Pinch of Magic...
  categories:
    - Blog
  built_by: Vaibhav Sharma
  built_by_url: https://github.com/v4iv
  featured: false
- title: Wild Drop Surf Camp
  main_url: https://wilddropsurfcamp.com
  url: https://wilddropsurfcamp.com
  description: >
    Welcome to Portugal's best kept secret and be amazed with our nature. Here you can explore, surf, taste the world's best gastronomy and wine, feel the North Canyon's power with the biggest waves in the world and so many other amazing things. Find us, discover yourself!
  categories:
    - Travel
  built_by: Samuel Fialho
  built_by_url: https://samuelfialho.com
  featured: false
- title: JoinUp HR chatbot
  url: https://www.joinup.io
  main_url: https://www.joinup.io
  description: Custom HR chatbot for better candidate experience
  categories:
    - App
    - Technology
  featured: false
- title: JDCastro Web Design & Development
  main_url: https://jacobdcastro.com
  url: https://jacobdcastro.com
  source_url: https://github.com/jacobdcastro/personal-site
  featured: false
  description: >
    A small business site for freelance web designer and developer Jacob D. Castro. Includes professional blog, contact forms, and soon-to-come portfolio of sites for clients. Need a new website or an extra developer to share the workload? Feel free to check out the website!
  categories:
    - Blog
    - Portfolio
    - Business
    - Freelance
  built_by: Jacob D. Castro
  built_by_url: https://twitter.com/jacobdcastro
- title: Gatsby Tutorials
  main_url: https://www.gatsbytutorials.com
  url: https://www.gatsbytutorials.com
  source_url: https://github.com/ooloth/gatsby-tutorials
  featured: false
  description: >
    Gatsby Tutorials is a community-updated list of video, audio and written tutorials to help you learn GatsbyJS.
  categories:
    - Web Development
    - Education
    - Open Source
  built_by: Michael Uloth
  built_by_url: https://www.michaeluloth.com
- title: Grooovinger
  url: https://www.grooovinger.com
  main_url: https://www.grooovinger.com
  description: >
    Martin Grubinger, a web developer from Austria
  categories:
    - Portfolio
    - Web Development
  built_by: Martin Grubinger
  built_by_url: https://www.grooovinger.com
  featured: false
- title: LXDX - the Crypto Derivatives Exchange
  main_url: https://www.lxdx.co/
  url: https://www.lxdx.co/
  description: >
    LXDX is the world's fastest crypto exchange. Our mission is to bring innovative financial products to retail crypto investors, providing access to the same speed and scalability that institutional investors already depend on us to deliver each and every day.
  categories:
    - Marketing
    - Finance
  built_by: Corey Ward
  built_by_url: http://www.coreyward.me/
  featured: false
- title: Kyle McDonald
  url: https://kylemcd.com
  main_url: https://kylemcd.com
  source_url: https://github.com/kylemcd/personal-site-react
  description: >
    Personal site + blog for Kyle McDonald
  categories:
    - Blog
  built_by: Kyle McDonald
  built_by_url: https://kylemcd.com
  featured: false
- title: VSCode Power User Course
  main_url: https://VSCode.pro
  url: https://VSCode.pro
  description: >
    After 10 years with Sublime, I switched to VSCode. Love it. Spent 1000+ hours building a premium video course to help you switch today. 200+ power user tips & tricks turn you into a VSCode.pro
  categories:
    - Education
    - Learning
    - E-commerce
    - Marketing
    - Technology
    - Web Development
  built_by: Ahmad Awais
  built_by_url: https://twitter.com/MrAhmadAwais/
  featured: false
- title: Thijs Koerselman Portfolio
  main_url: https://www.vauxlab.com
  url: https://www.vauxlab.com
  featured: false
  description: >
    Portfolio of Thijs Koerselman. A freelance software engineer, full-stack web developer and sound designer.
  categories:
    - Portfolio
    - Business
    - Freelance
    - Technology
    - Web Development
    - Music
- title: Ad Hoc Homework
  main_url: https://homework.adhoc.team
  url: https://homework.adhoc.team
  description: >
    Ad Hoc builds government digital services that are fast, efficient, and usable by everyone. Ad Hoc Homework is a collection of coding and design challenges for candidates applying to our open positions.
  categories:
    - Web Development
    - Government
    - Healthcare
    - Programming
  built_by_url: https://adhoc.team
  featured: false
- title: Birra Napoli
  main_url: http://www.birranapoli.it
  url: http://www.birranapoli.it
  built_by: Ribrain
  built_by_url: https://www.ribrainstudio.com
  featured: false
  description: >
    Birra Napoli official site
  categories:
    - Landing Page
    - Business
    - Food
- title: Satispay
  url: https://www.satispay.com
  main_url: https://www.satispay.com
  categories:
    - Business
    - Finance
    - Technology
  built_by: Satispay
  built_by_url: https://www.satispay.com
  featured: false
- title: The Movie Database - Gatsby
  url: https://tmdb.lekoarts.de
  main_url: https://tmdb.lekoarts.de
  source_url: https://github.com/LekoArts/gatsby-source-tmdb-example
  categories:
    - Open Source
    - Entertainment
    - Gallery
  featured: false
  built_by: LekoArts
  built_by_url: https://github.com/LekoArts
  description: >
    Source from The Movie Database (TMDb) API (v3) in Gatsby. This example is built with react-spring, React hooks and react-tabs and showcases the gatsby-source-tmdb plugin. It also has some client-only paths and uses gatsby-image.
- title: LANDR - Creative Tools for Musicians
  url: https://www.landr.com/
  main_url: https://www.landr.com/en/
  categories:
    - Music
    - Technology
    - Business
    - Entrepreneurship
    - Freelance
    - Marketing
    - Media
  featured: false
  built_by: LANDR
  built_by_url: https://twitter.com/landr_music
  description: >
    Marketing website built for LANDR. LANDR is a web application that provides tools for musicians to master their music (using artificial intelligence), collaborate with other musicians, and distribute their music to multiple platforms.
- title: ClinicJS
  url: https://clinicjs.org/
  main_url: https://clinicjs.org/
  categories:
    - Technology
    - Documentation
  featured: false
  built_by: NearForm
  built_by_url: https://www.nearform.com/
  description: >
    Tools to help diagnose and pinpoint Node.js performance issues.
- title: KOBIT
  main_url: https://kobit.in
  url: https://kobit.in
  description: Automated Google Analytics Report with everything you need and more
  featured: false
  categories:
    - Marketing
    - Blog
  built_by: mottox2
  built_by_url: https://mottox2.com
- title: Aleksander Hansson
  main_url: https://ahansson.com
  url: https://ahansson.com
  featured: false
  description: >
    Portfolio website for Aleksander Hansson
  categories:
    - Portfolio
    - Business
    - Freelance
    - Technology
    - Web Development
    - Consulting
  built_by: Aleksander Hansson
  built_by_url: https://www.linkedin.com/in/aleksanderhansson/
- title: Surfing Nosara
  main_url: https://www.surfingnosara.com
  url: https://www.surfingnosara.com
  description: Real estate, vacation, and surf report hub for Nosara, Costa Rica
  featured: false
  categories:
    - Business
    - Blog
    - Gallery
    - Marketing
  built_by: Desarol
  built_by_url: https://www.desarol.com
- title: Crispin Porter Bogusky
  url: https://cpbgroup.com/
  main_url: https://cpbgroup.com/
  description: >
    We solve the world’s toughest communications problems with the most quantifiably potent creative assets.
  categories:
    - Agency
    - Design
    - Marketing
  built_by: Crispin Porter Bogusky
  built_by_url: https://cpbgroup.com/
  featured: false
- title: graphene-python
  url: https://graphene-python.org
  main_url: https://graphene-python.org
  description: Graphene is a collaboratively funded project.Graphene-Python is a library for building GraphQL APIs in Python easily.
  categories:
    - Library
    - API
    - Documentation
  featured: false
- title: Engel & Völkers Ibiza Holiday Rentals
  main_url: https://www.ev-ibiza.com/
  url: https://www.ev-ibiza.com/
  featured: false
  built_by: Ventura Digitalagentur
  description: >
    Engel & Völkers, one of the most successful real estate agencies in the world, offers luxury holiday villas to rent in Ibiza.
  categories:
    - Travel
- title: Sylvain Hamann's personal website
  url: https://shamann.fr
  main_url: https://shamann.fr
  source_url: https://github.com/sylvhama/shamann-gatsby/
  description: >
    Sylvain Hamann, web developer from France
  categories:
    - Portfolio
    - Web Development
  built_by: Sylvain Hamann
  built_by_url: https://twitter.com/sylvhama
  featured: false
- title: Luca Crea's portfolio
  main_url: https://lcrea.github.io
  url: https://lcrea.github.io
  description: >
    Portfolio and personal website of Luca Crea, an Italian software engineer.
  categories:
    - Portfolio
  built_by: Luca Crea
  built_by_url: https://github.com/lcrea
  featured: false
- title: Escalade Sports
  main_url: https://www.escaladesports.com/
  url: https://www.escaladesports.com/
  categories:
    - E-commerce
    - Sports
  built_by: Escalade Sports
  built_by_url: https://www.escaladesports.com/
  featured: false
- title: Exposify
  main_url: https://www.exposify.de/
  url: https://www.exposify.de/
  description: >
    This is our German website built with Gatsby 2.0, Emotion and styled-system.
    Exposify is a proptech startup and builds technology for real estate businesses.
    We provide our customers with an elegant agent software in combination
    with beautifully designed and fast websites.
  categories:
    - Web Development
    - Real Estate
    - Agency
    - Marketing
  built_by: Exposify
  built_by_url: https://www.exposify.de/
  featured: false
- title: Steak Point
  main_url: https://www.steakpoint.at/
  url: https://www.steakpoint.at/
  description: >
    Steak Restaurant in Vienna, Austria (Wien, Österreich).
  categories:
    - Food
  built_by: Peter Kroyer
  built_by_url: https://www.peterkroyer.at/
  featured: false
- title: Takumon blog
  main_url: https://takumon.com
  url: https://takumon.com
  source_url: https://github.com/Takumon/blog
  description: Java Engineer's tech blog.
  featured: false
  categories:
    - Blog
  built_by: Takumon
  built_by_url: https://twitter.com/inouetakumon
- title: DayThirty
  main_url: https://daythirty.com
  url: https://daythirty.com
  description: DayThirty - ideas for the new year.
  featured: false
  categories:
    - Marketing
  built_by: Jack Oliver
  built_by_url: https://twitter.com/mrjackolai
- title: TheAgencyProject
  main_url: https://theagencyproject.co
  url: https://theagencyproject.co
  description: Agency model, without agency overhead.
  categories:
    - Agency
  built_by: JV-LA
  built_by_url: https://jv-la.com
- title: Karen Hou's portfolio
  main_url: https://www.karenhou.com/
  url: https://www.karenhou.com/
  categories:
    - Portfolio
  built_by: Karen H. Developer
  built_by_url: https://github.com/karenhou
  featured: false
- title: Jean Luc Ponty
  main_url: https://ponty.com
  url: https://ponty.com
  description: Official site for Jean Luc Ponty, French virtuoso violinist and jazz composer.
  featured: false
  categories:
    - Music
    - Entertainment
  built_by: Othermachines
  built_by_url: https://othermachines.com
- title: Rosewood Family Advisors
  main_url: https://www.rfallp.com/
  url: https://www.rfallp.com/
  description: Rosewood Family Advisors LLP (Palo Alto) provides a diverse range of family office services customized for ultra high net worth individuals.
  featured: false
  categories:
    - Finance
    - Business
  built_by: Othermachines
  built_by_url: https://othermachines.com
- title: Standing By Company
  main_url: https://standingby.company
  url: https://standingby.company
  description: A brand experience design company led by Scott Mackenzie and Trent Barton.
  featured: false
  categories:
    - Design
    - Web Development
  built_by: Standing By Company
  built_by_url: https://standingby.company
- title: Ashley Thouret
  main_url: https://www.ashleythouret.com
  url: https://www.ashleythouret.com
  description: Official website of Canadian soprano Ashley Thouret. Site designed by Stephen Bell.
  categories:
    - Portfolio
    - Music
  built_by: Michael Uloth
  built_by_url: https://www.michaeluloth.com
  featured: false
- title: The AZOOR Society
  main_url: https://www.azoorsociety.org
  url: https://www.azoorsociety.org
  description: The AZOOR Society is a UK-based charity committed to promoting awareness of Acute Zonal Occult Outer Retinopathy and assisting further research. Site designed by Stephen Bell.
  categories:
    - Community
    - Nonprofit
  built_by: Michael Uloth
  built_by_url: https://www.michaeluloth.com
  featured: false
- title: Gábor Fűzy pianist
  main_url: https://pianobar.hu
  url: https://pianobar.hu
  description: Gábor Fűzy pianist's official website built with Gatsby v2.
  categories:
    - Music
  built_by: Zoltán Bedi
  built_by_url: https://github.com/B3zo0
  featured: false
- title: Logicwind
  main_url: https://logicwind.com
  url: https://logicwind.com
  description: Website of Logicwind - JavaScript experts, Technology development agency & consulting.
  featured: false
  categories:
    - Portfolio
    - Agency
    - Web Development
    - Consulting
  built_by: Logicwind
  built_by_url: https://www.logicwind.com
- title: ContactBook.app
  main_url: https://contactbook.app
  url: https://contactbook.app
  description: Seamlessly share Contacts with G Suite team members
  featured: false
  categories:
    - Landing Page
    - Blog
  built_by: Logicwind
  built_by_url: https://www.logicwind.com
- title: Waterscapes
  main_url: https://waterscap.es
  url: https://waterscap.es/lake-monteynard/
  source_url: https://github.com/gaelbillon/Waterscapes-Gatsby-site
  description: Waterscap.es is a directory of bodies of water (creeks, ponds, waterfalls, lakes, etc) with information about each place such as how to get there, hike time, activities and photos and a map displayed with the Mapbox GL SJ npm package. It was developed with the goal of learning Gatsby. This website is based on the gatsby-contentful-starter and uses Contentful as CMS. It is hosted on Netlify. Hooks are setup with Bitbucket and Contentful to trigger a new build upon code or content changes. The data on Waterscap.es is a mix of original content and informations from the internets gathered and put together.
  categories:
    - Directory
    - Photography
    - Travel
  built_by: Gaël Billon
  built_by_url: https://gaelbillon.com
  featured: false
- title: Packrs
  url: https://www.packrs.co/
  main_url: https://www.packrs.co/
  description: >
    Packrs is a local delivery platform, one spot for all your daily requirements. On a single tap get everything you need at your doorstep.
  categories:
    - Marketing
    - Landing Page
    - Entrepreneurship
  built_by: Vipin Kumar Rawat
  built_by_url: https://github.com/aesthytik
  featured: false
- title: HyakuninIsshu
  main_url: https://hyakuninanki.net
  url: https://hyakuninanki.net
  source_url: https://github.com/rei-m/web_hyakuninisshu
  description: >
    HyakuninIsshu is a traditional Japanese card game.
  categories:
    - Education
    - Gallery
    - Entertainment
  built_by: Rei Matsushita
  built_by_url: https://github.com/rei-m/
  featured: false
- title: WQU Partners
  main_url: https://partners.wqu.org/
  url: https://partners.wqu.org/
  featured: false
  categories:
    - Marketing
    - Education
    - Landing Page
  built_by: Corey Ward
  built_by_url: http://www.coreyward.me/
- title: Federico Giacone
  url: https://federico.giac.one/
  main_url: https://federico.giac.one
  source_url: https://github.com/leopuleo/federico.giac.one
  description: >
    Digital portfolio for Italian Architect Federico Giacone.
  categories:
    - Portfolio
    - Gallery
  built_by: Leonardo Giacone
  built_by_url: https://github.com/leopuleo
  featured: false
- title: Station
  url: https://getstation.com/
  main_url: https://getstation.com/
  description: Station is the first smart browser for busy people. A single place for all of your web applications.
  categories:
    - Technology
    - Web Development
    - Productivity
  featured: false
- title: Vyron Vasileiadis
  url: https://fedonman.com/
  main_url: https://fedonman.com
  source_url: https://github.com/fedonman/fedonman-website
  description: Personal space of Vyron Vasileiadis aka fedonman, a Web & IoT Developer, Educator and Entrepreneur based in Athens, Greece.
  categories:
    - Portfolio
    - Technology
    - Web Development
    - Education
  built_by: Vyron Vasileiadis
  built_by_url: https://github.com/fedonman
- title: Fabien Champigny
  url: https://www.champigny.name/
  main_url: https://www.champigny.name/
  built_by_url: https://www.champigny.name/
  description: Fabien Champigny's personal blog. Entrepreneur, hacker and loves street photo.
  categories:
    - Blog
    - Gallery
    - Photography
    - Productivity
    - Entrepreneurship
  featured: false
- title: Alex Xie - Portfolio
  url: https://alexieyizhe.me/
  main_url: https://alexieyizhe.me/
  source_url: https://github.com/alexieyizhe/alexieyizhe.github.io
  description: >
    Personal website of Alex Yizhe Xie, a University of Waterloo Computer Science student and coding enthusiast.
  categories:
    - Blog
    - Portfolio
    - Web Development
  featured: false
- title: Dale Blackburn - Portfolio
  url: https://dakebl.co.uk/
  main_url: https://dakebl.co.uk/
  description: >
    Dale Blackburn's personal website and blog.
  categories:
    - Blog
    - Portfolio
    - Web Development
  featured: false
- title: Portfolio of Anthony Wiktor
  url: https://www.anthonydesigner.com/
  main_url: https://www.anthonydesigner.com/
  description: >
    Anthony Wiktor is a Webby Award-Winning Creative Director and Digital Designer twice named Hot 100 by WebDesigner Magazine. Anthony has over a decade of award-winning experience in design and has worked on projects across a diverse set of industries — from entertainment to consumer products to hospitality to technology. Anthony is a frequent lecturer at USC’s Annenberg School for Communication & Journalism and serves on the board of AIGA Los Angeles.
  categories:
    - Portfolio
    - Marketing
  built_by: Maciej Leszczyński
  built_by_url: https://twitter.com/_maciej
  featured: false
- title: Frame.io Workflow Guide
  main_url: https://workflow.frame.io
  url: https://workflow.frame.io
  description: >
    The web’s most comprehensive post-production resource, written by pro filmmakers, for pro filmmakers. Always expanding, always free.
  categories:
    - Education
  built_by: Frame.io
  built_by_url: https://frame.io
  featured: false
- title: MarcySutton.com
  main_url: https://marcysutton.com
  url: https://marcysutton.com
  description: >
    The personal website of web developer and accessibility advocate Marcy Sutton.
  categories:
    - Blog
    - Accessibility
    - Video
    - Photography
  built_by: Marcy Sutton
  built_by_url: https://marcysutton.com
  featured: true
- title: WPGraphQL Docs
  main_url: https://docs.wpgraphql.com
  url: https://docs.wpgraphql.com
  description: >
    Documentation for WPGraphQL, a free open-source WordPress plugin that provides an extendable GraphQL schema and API for any WordPress site.
  categories:
    - API
    - Documentation
    - Technology
    - Web Development
    - WordPress
  built_by: WPGraphQL
  built_by_url: https://wpgraphql.com
  featured: false
- title: Shine Lawyers
  main_url: https://www.shine.com.au
  url: https://www.shine.com.au
  description: >
    Shine Lawyers is an Australian legal services website built with Gatsby v2, Elasticsearch, Isso, and Geolocation services.
  categories:
    - Business
    - Blog
- title: Parallel Polis Kosice
  url: https://www.paralelnapoliskosice.sk/
  main_url: https://www.paralelnapoliskosice.sk/
  source_url: https://github.com/ParalelnaPolisKE/paralelnapoliskosice.sk
  description: >
    Parallel Polis is a collective of people who want to live in a more opened world. We look for possibilities and technologies (Bitcoin, the blockchain, reputation systems and decentralized technologies in general) that open new ways, make processes easier and remove unnecessary barriers. We want to create an environment that aims at education, discovering and creating better systems for everybody who is interested in freedom and independence.
  categories:
    - Blog
    - Education
    - Technology
  built_by: Roman Vesely
  built_by_url: https://romanvesely.
  featured: false
- title: Unda Solutions
  url: https://unda.com.au
  main_url: https://unda.com.au
  description: >
    A custom web application development company in Perth, WA
  categories:
    - Business
    - Freelance
    - Web Development
    - Technology
  featured: false
- title: BIGBrave
  main_url: https://bigbrave.digital
  url: https://bigbrave.digital
  description: >
    BIGBrave is a strategic design firm. We partner with our clients, big and small, to design & create human-centered brands, products, services and systems that are simple, beautiful and easy to use.
  categories:
    - Agency
    - Web Development
    - Marketing
    - Technology
    - WordPress
  built_by: Francois Brill | BIGBrave
  built_by_url: https://bigbrave.digital
  featured: false
- title: 5th Avenue Properties
  main_url: https://5thavenue.co.za
  url: https://5thavenue.co.za
  description: >
    5th Avenue Properties specializes in the leasing and sales of office space and industrial property. BIGBrave built the website in Gatsby with data from an API server (CRM) for all the property and consultant data, and WordPress for all the website content data and case studies. All forms on the website was also directly integrated into the CRM system to ensure no leads are lost. People cannot stop commenting on the speed of the site and the property search.
  categories:
    - Technology
    - WordPress
    - API
  built_by: Russel Povey and Francois Brill | BIGBrave
  built_by_url: https://bigbrave.digital
  featured: false
- title: Intsha Consulting
  main_url: https://intsha.co.za
  url: https://intsha.co.za
  description: >
    Intsha is a bespoke Human Resources consultancy firm offering expert Recruitment and Talent Management services in today's competitive marketplace. BIGBrave helped Intsha design and develop a bespoke online presense helping them stand out from the crowd.
  categories:
    - Consulting
    - Marketing
    - WordPress
  built_by: Evan Janovsky | BIGBrave
  built_by_url: https://bigbrave.digital
  featured: false
- title: MHW Law
  main_url: https://mhwlaw.ca
  url: https://mhwlaw.ca
  description: >
    MHW is a full service law firm that has offered legal representation and advice to clients locally and throughout British Columbia since 1984. BIGBrave helped MHW bring their website into the 21st century by offering the best and latest Gatsby site to help them stand our from the crowd.
  categories:
    - Law
    - Marketing
    - WordPress
  built_by: Evan Janovsky and Francois Brill | BIGBrave
  built_by_url: https://bigbrave.digital
  featured: false
- title: KegTracker
  main_url: https://www.kegtracker.co.za
  url: https://www.kegtracker.co.za
  description: >
    Keg Tracker is part of the Beverage Insights family and its sole aim is to provide you with the right data about your kegs to make better decisions. In today’s business landscape having the right information at your finger tips is crucial to the agility of your business.
  categories:
    - Food
    - Business
    - Technology
  built_by: Francois Brill | BIGBrave
  built_by_url: https://bigbrave.digital
  featured: false
- title: Mike Nichols
  url: https://www.mikenichols.me
  main_url: https://www.mikenichols.me
  description: >
    Portfolio site of Mike Nichols, a UX designer and product development lead.
  categories:
    - Portfolio
    - Technology
    - Web Development
  built_by: Mike Nichols
  featured: false
- title: Steve Haid
  url: https://www.stevehaid.com
  main_url: https://www.stevehaid.com
  description: >
    Steve Haid is a real estate agent and Professional Financial Planner (PFP) who has been helping clients achieve their investment goals since 2006. Site designed by Stephen Bell.
  categories:
    - Marketing
    - Real Estate
  built_by: Michael Uloth
  built_by_url: https://www.michaeluloth.com
- title: Incremental - Loyalty, Rewards and Incentive Programs
  main_url: https://www.incremental.com.au
  url: https://www.incremental.com.au
  description: >
    Sydney-based digital agency specialising in loyalty, rewards and incentive programs. WordPress backend; Cloudinary, YouTube and Hubspot form integration; query data displayed as animated SVG graphs; video background in the header.
  categories:
    - Agency
    - Portfolio
    - WordPress
  built_by: Incremental
  built_by_url: https://www.incremental.com.au
  featured: false
- title: Technica11y
  main_url: https://www.technica11y.org
  url: https://www.technica11y.org
  description: >
    Discussing challenges in technical accessibility.
  categories:
    - Accessibility
    - Education
    - Video
  built_by: Tenon.io
  built_by_url: https://tenon.io
  featured: false
- title: Matthew Secrist
  main_url: https://www.matthewsecrist.net
  url: https://www.matthewsecrist.net
  source_url: https://github.com/matthewsecrist/v3
  description: >
    Matthew Secrist's personal portfolio using Gatsby, Prismic and Styled-Components.
  categories:
    - Portfolio
    - Technology
    - Web Development
  built_by: Matthew Secrist
  built_by_url: https://www.matthewsecrist.net
  featured: false
- title: Node.js Dev
  main_url: https://nodejs.dev
  url: https://nodejs.dev
  source_url: https://github.com/nodejs/nodejs.dev
  description: >
    Node.js Foundation Website.
  categories:
    - Documentation
    - Web Development
  built_by: Node.js Website Redesign Working Group
  built_by_url: https://github.com/nodejs/website-redesign
  featured: false
- title: Sheffielders
  main_url: https://sheffielders.org
  url: https://sheffielders.org
  source_url: https://github.com/davemullenjnr/sheffielders
  description: >
    A collective of businesses, creatives, and projects based in Sheffield, UK.
  categories:
    - Directory
  built_by: Dave Mullen Jnr
  built_by_url: https://davemullenjnr.co.uk
  featured: false
- title: Stealth Labs
  url: https://stealthlabs.io
  main_url: https://stealthlabs.io
  description: >
    We design and develop for the web, mobile and desktop
  categories:
    - Portfolio
    - Web Development
  built_by: Edvins Antonovs
  built_by_url: https://edvins.io
  featured: false
- title: Constanzia Yurashko
  main_url: https://www.constanziayurashko.com
  url: https://www.constanziayurashko.com
  description: >
    Exclusive women's ready-to-wear fashion by designer Constanzia Yurashko.
  categories:
    - Portfolio
  built_by: Maxim Andries
  featured: false
- title: Algolia
  url: https://algolia.com
  main_url: https://algolia.com
  description: >
    Algolia helps businesses across industries quickly create relevant, scalable, and lightning fast search and discovery experiences.
  categories:
    - Web Development
    - Technology
    - Open Source
    - Featured
  built_by: Algolia
  featured: true
- title: GVD Renovations
  url: https://www.gvdrenovationsinc.com/
  main_url: https://www.gvdrenovationsinc.com/
  description: >
    GVD Renovations is a home improvement contractor with a well known reputation as a professional, quality contractor in California.
  categories:
    - Business
  built_by: David Krasniy
  built_by_url: http://dkrasniy.com
  featured: false
- title: Styled System
  url: https://styled-system.com/
  main_url: https://styled-system.com/
  source_url: https://github.com/styled-system/styled-system/tree/master/docs
  description: >
    Style props for rapid UI development.
  categories:
    - Design System
  built_by: Brent Jackson
  built_by_url: https://jxnblk.com/
- title: Timehacker
  url: https://timehacker.app
  main_url: https://timehacker.app
  description: >
    Procrastination killer, automatic time tracking app to skyrocket your productivity
  categories:
    - Productivity
    - App
    - Technology
    - Marketing
    - Landing Page
  built_by: timehackers
  featured: false
- title: Little & Big
  main_url: https://www.littleandbig.com.au/
  url: https://www.littleandbig.com.au/
  description: >
    Little & Big exists with the aim to create Websites, Apps, E-commerce stores
    that are consistently unique and thoughtfully crafted, every time.
  categories:
    - Agency
    - Design
    - Web Development
    - Portfolio
  built_by: Little & Big
  built_by_url: https://www.littleandbig.com.au/
  featured: false
- title: Cat Knows
  main_url: https://catnose99.com/
  url: https://catnose99.com/
  description: >
    Personal blog built with Gatsby v2.
  categories:
    - Blog
    - Web Development
  built_by: CatNose
  built_by_url: https://twitter.com/catnose99
  featured: false
- title: just some dev
  url: https://www.iamdeveloper.com
  main_url: https://www.iamdeveloper.com
  source_url: https://github.com/nickytonline/www.iamdeveloper.com
  description: >
    Just some software developer writing things ✏️
  categories:
    - Blog
  built_by: Nick Taylor
  built_by_url: https://www.iamdeveloper.com
  featured: false
- title: Keziah Moselle Blog
  url: https://blog.keziahmoselle.fr/
  main_url: https://blog.keziahmoselle.fr/
  source_url: https://github.com/KeziahMoselle/blog.keziahmoselle.fr
  description: >
    ✍️ A place to share my thoughts.
  categories:
    - Blog
  built_by: Keziah Moselle
  built_by_url: https://keziahmoselle.fr/
- title: xfuture's blog
  url: https://www.xfuture-blog.com/
  main_url: https://www.xfuture-blog.com/
  source_url: https://github.com/xFuture603/xfuture-blog
  description: >
    A blog about Devops, Web development, and my insights as a systems engineer.
  categories:
    - Blog
  built_by: Daniel Uhlmann
  built_by_url: https://www.xfuture-blog.com/
- title: Mayne's Blog
  main_url: https://gine.me/
  url: https://gine.me/page/1
  source_url: https://github.com/mayneyao/gine-blog
  featured: false
  categories:
    - Blog
    - Web Development
- title: Bakedbird
  url: https://bakedbird.com
  main_url: https://bakedbird.com
  description: >
    Eleftherios Psitopoulos - A frontend developer from Greece ☕
  categories:
    - Portfolio
    - Blog
  built_by: Eleftherios Psitopoulos
  built_by_url: https://bakedbird.com
- title: Benjamin Lannon
  url: https://lannonbr.com
  main_url: https://lannonbr.com
  source_url: https://github.com/lannonbr/Portfolio-gatsby
  description: >
    Personal portfolio of Benjamin Lannon
  categories:
    - Portfolio
    - Web Development
  built_by: Benjamin Lannon
  built_by_url: https://lannonbr.com
  featured: false
- title: Aravind Balla
  url: https://aravindballa.com
  main_url: https://aravindballa.com
  source_url: https://github.com/aravindballa/website2017
  description: >
    Personal portfolio of Aravind Balla
  categories:
    - Portfolio
    - Blog
    - Web Development
  built_by: Aravind Balla
  built_by_url: https://aravindballa.com
- title: Kaleb McKelvey
  url: https://kalebmckelvey.com
  main_url: https://kalebmckelvey.com
  source_url: https://github.com/avatar-kaleb/kalebmckelvey-site
  description: >
    Personal portfolio of Kaleb McKelvey!
  categories:
    - Blog
    - Portfolio
  built_by: Kaleb McKelvey
  built_by_url: https://kalebmckelvey.com
  featured: false
- title: Michal Czaplinski
  url: https://czaplinski.io
  main_url: https://czaplinski.io
  source_url: https://github.com/michalczaplinski/michalczaplinski.github.io
  description: >
    Michal Czaplinski is a full-stack developer 🚀
  categories:
    - Portfolio
    - Web Development
  built_by: Michal Czaplinski mmczaplinski@gmail.com
  built_by_url: https://czaplinski.io
  featured: false
- title: Interactive Investor (ii)
  url: https://www.ii.co.uk
  main_url: https://www.ii.co.uk
  description: >
    Hybrid (static/dynamic) Gatsby web app for ii's free research, news and analysis, discussion and product marketing site.
  categories:
    - Business
    - Finance
    - Technology
  built_by: Interactive Investor (ii)
  built_by_url: https://www.ii.co.uk
  featured: false
- title: Weingut Goeschl
  url: https://www.weingut-goeschl.at/
  main_url: https://www.weingut-goeschl.at/
  description: >
    Weingut Goeschl is a family winery located in Gols, Burgenland in Austria (Österreich)
  categories:
    - E-commerce
    - Business
  built_by: Peter Kroyer
  built_by_url: https://www.peterkroyer.at/
  featured: false
- title: Hash Tech Guru
  url: https://hashtech.guru
  main_url: https://hashtech.guru
  description: >
    Software Development Training School and Tech Blog
  categories:
    - Blog
    - Education
  built_by: Htet Wai Yan Soe
  built_by_url: https://github.com/johnreginald
- title: AquaGruppen Vattenfilter
  url: https://aquagruppen.se
  main_url: https://aquagruppen.se/
  description: >
    Water filter and water treatment products in Sweden
  categories:
    - Business
    - Technology
  built_by: Johan Eliasson
  built_by_url: https://github.com/elitan
  featured: false
- title: Josef Aidt
  url: https://josefaidt.dev
  main_url: https://josefaidt.dev
  source_url: https://github.com/josefaidt/josefaidt.github.io
  description: >
    Personal website, blog, portfolio for Josef Aidt
  categories:
    - Portfolio
    - Blog
    - Web Development
  built_by: Josef Aidt
  built_by_url: https://twitter.com/garlicbred
- title: How To egghead
  main_url: https://howtoegghead.com/
  url: https://howtoegghead.com/
  source_url: https://github.com/eggheadio/how-to-egghead
  featured: false
  built_by: egghead.io
  built_by_url: https://egghead.io
  description: >
    How to become an egghead instructor or reviewer
  categories:
    - Documentation
    - Education
- title: Sherpalo Ventures
  main_url: https://www.sherpalo.com/
  url: https://www.sherpalo.com/
  featured: false
  categories:
    - Finance
    - Business
    - Technology
  built_by: Othermachines
  built_by_url: https://othermachines.com
- title: WrapCode
  url: https://www.wrapcode.com
  main_url: https://www.wrapcode.com
  description: >
    A full stack blog on Microsoft Azure, JavaScript, DevOps, AI and Bots.
  categories:
    - Blog
    - Technology
    - Web Development
  built_by: Rahul P
  built_by_url: https://twitter.com/_rahulpp
  featured: false
- title: Kirankumar Ambati's Portfolio
  url: https://www.kirankumarambati.me
  main_url: https://www.kirankumarambati.me
  description: >
    Personal website, blog, portfolio of Kirankumar Ambati
  categories:
    - Blog
    - Portfolio
    - Web Development
  built_by: Kirankumar Ambati
  built_by_url: https://github.com/kirankumarambati
  featured: false
- title: Rou Hun Fan's portfolio
  main_url: https://flowen.me
  url: https://flowen.me
  description: >
    Portfolio of creative developer Rou Hun Fan. Built with Gatsby v2 &amp; Greensock drawSVG.
  categories:
    - Portfolio
  built_by: Rou Hun Fan Developer
  built_by_url: https://flowen.me
  featured: false
- title: chadly.net
  url: https://www.chadly.net
  main_url: https://www.chadly.net
  source_url: https://github.com/chadly/chadly.net
  description: >
    Personal tech blog by Chad Lee.
  categories:
    - Blog
    - Technology
    - Web Development
  built_by: Chad Lee
  built_by_url: https://github.com/chadly
  featured: false
- title: CivicSource
  url: https://www.civicsource.com
  main_url: https://www.civicsource.com
  description: >
    Online auction site to purchase tax-distressed properties from local taxing authorities.
  categories:
    - Real Estate
    - Government
  featured: false
- title: SpotYou
  main_url: https://spotyou.joshglazer.com
  url: https://spotyou.joshglazer.com
  source_url: https://github.com/joshglazer/spotyou
  description: >
    SpotYou allows you to watch your favorite music videos on Youtube based on your Spotify Preferences
  categories:
    - Entertainment
    - Music
  built_by: Josh Glazer
  built_by_url: https://linkedin.com/in/joshglazer/
  featured: false
- title: Hesam Kaveh's blog
  description: >
    A blog with great seo that using gatsby-source-wordpress to fetch posts from backend
  main_url: https://hesamkaveh.com/
  url: https://hesamkaveh.com/
  source_url: https://github.com/hesamkaveh/sansi
  featured: false
  categories:
    - Blog
    - WordPress
- title: Oliver Gomes Portfolio
  main_url: https://oliver-gomes.github.io/v4/
  url: https://oliver-gomes.github.io/v4/
  description: >
    As an artist and a web designer/developer, I wanted to find a way to present these two portfolios in a way that made sense.  I felt with new found power of speed, Gatsby helped keep my creativity intact with amazing response and versatility. I felt my butter smooth transition felt much better in user perspective and super happy with the power of Gatsby.
  categories:
    - Portfolio
    - Web Development
    - Blog
  built_by: Oliver Gomes
  built_by_url: https://github.com/oliver-gomes
  featured: false
- title: Patrik Szewczyk
  url: https://www.szewczyk.cz/
  main_url: https://www.szewczyk.cz/
  description: >
    Patrik Szewczyk – JavaScript, TypeScript, React, Node.js developer, Redux, Reason
  categories:
    - Portfolio
  built_by: Patrik Szewczyk
  built_by_url: https://linkedin.com/in/thepatriczek/
  featured: false
- title: Jacob Cofman's Blog
  description: >
    Personal blog / portfolio about Jacob Cofman.
  main_url: https://jcofman.de/
  url: https://jcofman.de/
  source_url: https://github.com/JCofman/jc-website
  featured: false
  categories:
    - Blog
    - Portfolio
- title: re-geo
  description: >
    re-geo is react based geo cities style component.
  main_url: https://re-geo.netlify.com/
  url: https://re-geo.netlify.com/
  source_url: https://github.com/sadnessOjisan/re-geo-lp
  categories:
    - Open Source
  built_by: sadnessOjisan
  built_by_url: https://twitter.com/sadnessOjisan
  featured: false
- title: Luis Cestou Portfolio
  description: >
    Portfolio of graphic + interactive designer Luis Cestou.
  main_url: https://luiscestou.com
  url: https://luiscestou.com
  source_url: https://github.com/lcestou/luiscestou.com
  built_by: Luis Cestou contact@luiscestou.com
  built_by_url: https://luiscestou.com
  featured: false
  categories:
    - Portfolio
    - Web Development
- title: Data Hackers
  url: https://datahackers.com.br/
  main_url: https://datahackers.com.br/
  description: >
    Official website for the biggest portuguese-speaking data science community. Makes use of several data sources such as podcasts from Anchor, messages from Slack, newsletters from MailChimp and blog posts from Medium. The unique visual design also had its hurdles and was quite fun to develop!
  categories:
    - Blog
    - Education
    - Podcast
    - Technology
  built_by: Kaordica
  built_by_url: https://kaordica.design
  featured: false
- title: TROMAQ
  url: https://www.tromaq.com/
  main_url: https://www.tromaq.com/
  description: >
    TROMAQ executes earthmoving services and rents heavy machinery for construction work. Even with the lack of good photography, their new site managed to pass a solid and trustworthy feeling to visitors during testing and they're already seeing the improvement in brand awareness, being the sole player with a modern website in their industry.
  categories:
    - Marketing
  built_by: Kaordica
  built_by_url: https://kaordica.design
  featured: false
- title: Novida Consulting
  url: https://www.novidaconsultoria.com.br
  main_url: https://www.novidaconsultoria.com.br
  description: >
    Novida’s goal was to position itself as a solid, exclusive and trustworthy brand for families looking for a safe financial future… We created a narrative and visual design that highlight their exclusivity.
  categories:
    - Marketing
  built_by: Kaordica
  built_by_url: https://kaordica.design
  featured: false
- title: We Are Clarks
  url: https://www.weareclarks.com
  main_url: https://www.weareclarks.com
  source_url: https://github.com/abeaclark/weareclarks
  description: >
    A family travel blog.
  categories:
    - Blog
    - Travel
  built_by: Abe Clark
  built_by_url: https://www.linkedin.com/in/abrahamclark/
  featured: false
- title: Guillaume Briday's Blog
  main_url: https://guillaumebriday.fr/
  url: https://guillaumebriday.fr/
  source_url: https://github.com/guillaumebriday/guillaumebriday.fr
  description: >
    My personal blog built with Gatsby and Tailwind CSS.
  categories:
    - Blog
    - Web Development
    - Technology
  built_by: Guillaume Briday
  built_by_url: https://guillaumebriday.fr/
  featured: false
- title: Jean Regisser's Portfolio
  main_url: https://jeanregisser.com/
  url: https://jeanregisser.com/
  source_url: https://github.com/jeanregisser/jeanregisser.com
  featured: false
  description: >
    Portfolio of software engineer Jean Regisser.
  categories:
    - Portfolio
    - Mobile Development
  built_by: Jean Regisser
  built_by_url: https://jeanregisser.com/
- title: Chase Ohlson
  url: https://chaseohlson.com
  main_url: https://chaseohlson.com
  description: >
    Portfolio of frontend engineer & web developer Chase Ohlson.
  categories:
    - Portfolio
    - Web Development
  built_by: Chase Ohlson
  built_by_url: https://chaseohlson.com
  featured: false
- title: Zach Schnackel
  url: https://zslabs.com
  main_url: https://zslabs.com
  source_url: https://github.com/zslabs/zslabs.com
  description: >
    Portfolio site for UI/Motion Developer, Zach Schnackel.
  categories:
    - Portfolio
    - Web Development
  built_by: Zach Schnackel
  built_by_url: https://zslabs.com
- title: Gremlin
  url: https://www.gremlin.com
  main_url: https://www.gremlin.com
  description: >
    Gremlin's Failure as a Service finds weaknesses in your system before they cause problems.
  categories:
    - Marketing
- title: Headless.page
  main_url: https://headless.page/
  url: https://headless.page/
  description: >
    Headless.page is a directory of e-commerce sites featuring headless architecture, PWA features and / or the latest JavaScript technology.
  categories:
    - Directory
    - E-commerce
  built_by: Subscribe Pro
  built_by_url: https://www.subscribepro.com/
  featured: false
- title: Ouracademy
  main_url: https://our-academy.org/
  url: https://our-academy.org/
  source_url: https://github.com/ouracademy/website
  description: >
    Ouracademy is an organization that promoves the education in software development through blog posts & videos smiley.
  categories:
    - Open Source
    - Blog
    - Education
  built_by: Ouracademy
  built_by_url: https://github.com/ouracademy
  featured: false
- title: Tenon.io
  main_url: https://tenon.io
  url: https://tenon.io
  description: >
    Tenon.io is an accessibility tooling, services and consulting company.
  categories:
    - API
    - Accessibility
    - Business
    - Consulting
    - Technology
  built_by: Tenon.io
  built_by_url: https://tenon.io
  featured: false
- title: Projectival
  url: https://www.projectival.de/
  main_url: https://www.projectival.de/
  description: >
    Freelancer Online Marketing & Web Development in Cologne, Germany
  categories:
    - Freelance
    - Marketing
    - Web Development
    - Blog
    - Consulting
    - SEO
    - Business
  built_by: Sascha Klapetz
  built_by_url: https://www.projectival.de/
  featured: false
- title: Hetzner Online Community
  main_url: https://community.hetzner.com
  url: https://community.hetzner.com
  description: >
    Hetzner Online Community provides a free collection of high-quality tutorials, which are based on free and open source software, on a variety of topics such as development, system administration, and other web technology.
  categories:
    - Web Development
    - Technology
    - Programming
    - Open Source
    - Community
  built_by: Hetzner Online GmbH
  built_by_url: https://www.hetzner.com/
  featured: false
- title: AGYNAMIX
  url: https://www.agynamix.de/
  main_url: https://www.agynamix.de/
  source_url: https://github.com/tuhlmann/agynamix.de
  description: >
    Full Stack Java, Scala, Clojure, TypeScript, React Developer in Thalheim, Germany
  categories:
    - Freelance
    - Web Development
    - Programming
    - Blog
    - Consulting
    - Portfolio
    - Business
  built_by: Torsten Uhlmann
  built_by_url: https://www.agynamix.de/
  featured: false
- title: syracuse.io
  url: https://syracuse.io
  main_url: https://syracuse.io
  source_url: https://github.com/syracuseio/syracuseio/
  description: >
    Landing page for Syracuse NY Software Development Meetup Groups
  categories:
    - Community
  built_by: Benjamin Lannon
  built_by_url: https://lannonbr.com
- title: Render Documentation
  main_url: https://render.com/docs
  url: https://render.com/docs
  description: >
    Render is the easiest place to host your sites and apps. We use Gatsby for everything on https://render.com, including our documentation. The site is deployed on Render as well! We also have a guide to deploying Gatsby apps on Render: https://render.com/docs/deploy-gatsby.
  categories:
    - Web Development
    - Programming
    - Documentation
    - Technology
  built_by: Render Developers
  built_by_url: https://render.com
  featured: false
- title: prima
  url: https://www.prima.co
  main_url: https://www.prima.co
  description: >
    Discover industry-defining wellness content and trusted organic hemp CBD products safely supporting wellness, stress, mood, skin health, and balance.
  categories:
    - Blog
    - E-commerce
    - Education
  built_by: The Couch
  built_by_url: https://thecouch.nyc
- title: Gatsby Guides
  url: https://gatsbyguides.com/
  main_url: https://gatsbyguides.com/
  description: >
    Free tutorial course about using Gatsby with a CMS.
  categories:
    - Education
    - Documentation
    - Web Development
  built_by: Osio Labs
  built_by_url: https://osiolabs.com/
  featured: false
- title: Architude
  url: https://architudedesign.com
  main_url: https://architudedesign.com
  description: >
    筑冶 Architude International Design Consultants
  categories:
    - Design
    - Landing Page
    - Gallery
  built_by: Neo Nie
  built_by_url: https://github.com/nihgwu
  featured: false
- title: Arctica
  url: https://arctica.io
  main_url: https://arctica.io
  description: >
    Arctica specialises in purpose-built web sites and progressive web applications with user optimal experiences, tailored to meet the objectives of your business.
  categories:
    - Portfolio
    - Agency
    - Design
    - Web Development
  built_by: Arctica
  built_by_url: https://arctica.io
  featured: false
- title: Shard Ventures
  url: https://shard.vc
  main_url: https://shard.vc
  description: >
    Shard is building new online companies from scratch, partnering with other like-minded founders to start and invest in technology companies.
  categories:
    - Finance
    - Technology
    - Portfolio
  built_by: Arctica
  built_by_url: https://arctica.io
  featured: false
- title: David Brookes
  url: https://davidbrookes.me
  main_url: https://davidbrookes.me
  description: >
    Specialising in crafting stylish, high performance websites and applications that get results, using the latest cutting edge web development technologies.
  categories:
    - Portfolio
    - Freelance
    - Web Development
  built_by: Arctica
  built_by_url: https://arctica.io
  featured: false
- title: Dennis Morello
  url: https://morello.dev
  main_url: https://morello.dev
  source_url: https://gitlab.com/dennismorello/dev-blog
  description: >
    morello.dev is a development and technology blog written by Dennis Morello.
  categories:
    - Blog
    - Education
    - Web Development
    - Open Source
    - Technology
  built_by: Dennis Morello
  built_by_url: https://twitter.com/dennismorello
  featured: false
- title: BaseTable
  url: https://autodesk.github.io/react-base-table/
  main_url: https://autodesk.github.io/react-base-table/
  source_url: https://github.com/Autodesk/react-base-table
  description: >
    BaseTable is a react table component to display large data set with high performance and flexibility.
  categories:
    - Web Development
    - Documentation
    - Open Source
  built_by: Neo Nie
  built_by_url: https://github.com/nihgwu
  featured: false
- title: herper.io
  url: https://herper.io/
  main_url: https://herper.io/
  description: >
    Portfolio website for Jacob Herper - a Front End Web Developer with a passion for all things digital. I have more than 10 years experience working in web development.
  categories:
    - Portfolio
    - Web Development
    - Freelance
    - Design
    - SEO
  built_by: Jacob Herper
  built_by_url: https://github.com/jakeherp
  source_url: https://github.com/jakeherp/portfolio
  featured: false
- title: Artem Sapegin Photography
  description: >
    Photography portfolio and blog of Artem Sapegin, an award-losing photographer living in Berlin, Germany. Landscapes, cityscapes and dogs.
  main_url: https://morning.photos/
  url: https://morning.photos/
  source_url: https://github.com/sapegin/morning.photos
  categories:
    - Portfolio
    - Photography
  built_by: Artem Sapegin
  built_by_url: https://github.com/sapegin
- title: Pattyrn
  main_url: https://pattyrn.com
  url: https://pattyrn.com
  description: >
    Pattyrn uses advanced machine learning AI to analyze the platform’s your teams use, making it easy to solve performance problems, reduce bottlenecks, and monitor culture health to optimize your ROI and help boost performance without causing burn out.
  categories:
    - Marketing
    - Technology
  built_by: Pattyrn
  built_by_url: https://twitter.com/Pattyrn4
  featured: false
- title: Intranet Italia Day
  main_url: https://www.intranetitaliaday.it/en
  url: https://www.intranetitaliaday.it/en
  description: >
    The Italian event dedicated to the digital workplace that focuses on planning, governance and company intranet management
  categories:
    - Event
    - Conference
  built_by: Ariadne Digital
  built_by_url: https://www.ariadnedigital.it
  featured: false
- title: Textually Stylo
  main_url: https://www.textually.net
  url: https://www.textually.net
  description: >
    Stylo Markdown writing App marketing/documentation website by Textually Inc.
  categories:
    - Marketing
    - Technology
    - Blog
    - Documentation
  built_by: Sébastien Hamel
  built_by_url: https://www.textually.net
  featured: false
- title: OneDeck
  main_url: https://www.onedeck.co
  url: https://www.onedeck.co
  description: >
    OneDeck is a simple yet powerful tool for creating and sharing your one-page investment summary in under 10 minutes.
  categories:
    - Finance
    - Technology
  built_by: William Neill
  built_by_url: https://twitter.com/williamneill
  featured: false
- title: Assortment
  main_url: https://assortment.io
  url: https://assortment.io
  description: >
    Assortment aims to provide detailed tutorials (and more) for developers of all skill levels within the Web Development Industry. Attempting to cut out the fluff and arm you with the facts.
  categories:
    - Blog
    - Web Development
  built_by: Luke Whitehouse
  built_by_url: https://twitter.com/_lukewh
  featured: false
- title: Mission42
  main_url: https://mission42.zauberware.com
  url: https://mission42.zauberware.com
  description: >
    A landing page for the mobile app Mission42. Mission42 wants to help you learn new skills.
  categories:
    - App
    - Learning
    - Education
    - Landing Page
  built_by: Philipp Siegmund, zauberware
  built_by_url: https://www.zauberware.com
- title: Altstadtdomizil Idstein
  main_url: http://www.altstadtdomizil-idstein.de/
  url: http://www.altstadtdomizil-idstein.de/
  description: >
    A landing page for a holiday apartment in Idstein, Germany.
  categories:
    - Landing Page
    - Travel
    - Real Estate
  built_by: Simon Franzen, zauberware
  built_by_url: https://www.zauberware.com
- title: Gerald Martinez Dev
  main_url: https://gmartinez.dev/
  url: https://gmartinez.dev/
  source_url: https://github.com/nephlin7/gmartinez.dev
  description: >
    Personal web site for show my skills and my works.
  categories:
    - Web Development
    - Portfolio
  built_by: Gerald Martinez
  built_by_url: https://twitter.com/GeraldM_92
  featured: false
- title: Becreatives
  main_url: https://becreatives.com
  url: https://becreatives.com
  featured: false
  description: >
    Digital software house. Enlights ideas. Think smart execute harder.
  categories:
    - Technology
    - Web Development
    - Agency
    - Marketing
  built_by: Becreatives
  built_by_url: https://becreatives.com
- title: Paul Clifton Photography
  main_url: https://paulcliftonphotography.com
  url: https://paulcliftonphotography.com
  featured: false
  description: >
    A full migration from WordPress to GatsbyJS and DatoCMS. Includes custom cropping on images as viewport changes size and also an infinity scroll that doesn't preload all of the results.
  categories:
    - Blog
    - Portfolio
    - Gallery
    - Photography
  built_by: Little Wolf Studio
  built_by_url: https://littlewolfstudio.co.uk
- title: Atte Juvonen - Blog
  url: https://www.attejuvonen.fi/
  main_url: https://www.attejuvonen.fi/
  source_url: https://github.com/baobabKoodaa/blog
  description: >
    Tech-oriented personal blog covering topics like AI, data, voting, game theory, infosec and software development.
  categories:
    - Blog
    - Data
    - JavaScript
    - Programming
    - Science
    - Security
    - Technology
    - Web Development
  featured: false
- title: Kibuk Construction
  url: https://kibukconstruction.com/
  main_url: https://kibukconstruction.com/
  description: >
    Kibuk Construction is a fully licensed and insured contractor specializing in Siding, Decks, Windows & Doors!
  categories:
    - Business
  built_by: David Krasniy
  built_by_url: http://dkrasniy.com
- title: RedCarpetUp
  main_url: https://www.redcarpetup.com
  url: https://www.redcarpetup.com/
  description: >
    RedCarpetUp's home page for a predominantly mobile-only customer base in India with major constraints on bandwidth availability
  categories:
    - Finance
  built_by: RedCarpet Dev Team
  built_by_url: https://www.redcarpetup.com
  featured: false
- title: talita traveler
  url: https://talitatraveler.com/
  main_url: https://talitatraveler.com/
  source_url: https://github.com/afuh/talitatraveler
  description: >
    Talita Traveler's personal blog.
  categories:
    - Blog
  built_by: Axel Fuhrmann
  built_by_url: https://axelfuhrmann.com/
  featured: false
- title: Pastelería el Progreso
  url: https://pasteleriaelprogreso.com/
  main_url: https://pasteleriaelprogreso.com/
  source_url: https://github.com/afuh/elprogreso
  description: >
    Famous bakery in Buenos Aires.
  categories:
    - Food
    - Gallery
  built_by: Axel Fuhrmann
  built_by_url: https://axelfuhrmann.com/
  featured: false
- title: Maitrik's Portfolio
  url: https://www.maitrikpatel.com/
  main_url: https://www.maitrikpatel.com/
  source_url: https://github.com/maitrikjpatel/portfolio
  description: >
    Portfolio of a Front-End Developer / UX Designer who designs and develops pixel perfect user interface, experiences and web applications.
  categories:
    - Portfolio
    - Blog
    - Design
    - Web Development
  built_by: Maitrik Patel
  built_by_url: https://www.maitrikpatel.com/
  featured: false
- title: PicPick
  url: https://picpick.app/
  main_url: https://picpick.app/
  description: >
    All-in-one Graphic Design Tool, Screen Capture Software, Image Editor, Color Picker, Pixel Ruler and More
  categories:
    - Productivity
    - App
    - Technology
  built_by: NGWIN
  built_by_url: https://picpick.app/
  featured: false
- title: Ste O'Neill
  main_url: https://www.steoneill.dev
  url: https://www.steoneill.dev
  description: >
    MVP of a portfolio site for a full stack UK based developer.
  categories:
    - Blog
    - Portfolio
  built_by: Ste O'Neill
  built_by_url: https://steoneill.dev
  featured: false
- title: Filipe Santos Correa's Portfolio
  description: >
    Filipe's Personal About Me / Portfolio.
  main_url: https://filipesantoscorrea.com/
  url: https://filipesantoscorrea.com/
  source_url: https://github.com/Safi1012/filipesantoscorrea.com
  featured: false
  categories:
    - Portfolio
- title: Progressive Massachusetts Legislator Scorecard
  main_url: https://scorecard.progressivemass.com
  url: https://scorecard.progressivemass.com
  featured: false
  source_url: https://github.com/progressivemass/legislator-scorecard
  description: >
    Learn about MA state legislators' voting records through a progressive lens
  categories:
    - Government
    - Education
  built_by: Alex Holachek
  built_by_url: https://alex.holachek.com/
- title: Jeff Wolff – Portfolio
  main_url: https://www.jeffwolff.net
  url: https://www.jeffwolff.net
  featured: false
  description: >
    A guy from San Diego who makes websites.
  categories:
    - Blog
    - Portfolio
    - Web Development
- title: Jp Valery – Portfolio
  main_url: https://jpvalery.photo
  url: https://jpvalery.photo
  featured: false
  description: >
    Self-taught photographer documenting spaces and people
  categories:
    - Portfolio
    - Photography
- title: Prevue
  main_url: https://www.prevue.io
  url: https://www.prevue.io
  featured: false
  description: >
    All in One Prototyping Tool For Vue Developers
  categories:
    - Open Source
    - Web Development
- title: Gold Medal Flour
  main_url: https://www.goldmedalflour.com
  url: https://www.goldmedalflour.com
  description: >
    Gold Medal Four is a brand of flour products owned by General Mills. The new site was built using Gatsby v2 with data sources from WordPress and an internal recipe API, and features multifaceted recipe filtering and a modified version of Gatsby Image to support art direction images.
  categories:
    - Food
  built_by: General Mills Branded Sites Dev Team
  built_by_url: https://www.generalmills.com
  featured: false
- title: Fifth Gait Technologies
  main_url: https://5thgait.com
  url: https://5thgait.com
  featured: false
  description: >
    Fifth Gait is a small business in the defense and space industry that is run and owned by physicists and engineers that have worked together for decades. The site was built using Gatsby V2.
  categories:
    - Government
    - Science
    - Technology
  built_by: Jonathan Z. Fisher
  built_by_url: https://jonzfisher.com
- title: Sal's Pals
  main_url: https://www.sals-pals.net
  url: https://www.sals-pals.net
  featured: false
  description: >
    Sal's Pals is a professional dog walking and pet sitting service based in Westfield, NJ. New site built with gatsby v2.
  categories:
    - Business
- title: Zuyet Awarmatrip
  main_url: https://www.zuyetawarmatrip.com
  url: https://www.zuyetawarmatrip.com
  featured: false
  description: >
    Zuyet Awarmatrip is a subsidiary identity within the personal ecosystem of Zuyet Awarmatik, focusing on travel and photography.
  categories:
    - Travel
    - Photography
  built_by: Zuyet Awarmatik
- title: manuvel.be
  url: https://www.manuvel.be
  main_url: https://www.manuvel.be
  source_url: https://github.com/riencoertjens/manuvelsite
  description: >
    Cycling themed café coming this april in Sint Niklaas, Belgium. One page with funky css-grid and gatsby-image trickery!
  categories:
    - Food
  built_by: WEBhart
  built_by_url: https://www.web-hart.com
  featured: false
- title: WEBhart
  url: https://www.web-hart.com
  main_url: https://www.web-hart.com
  description: >
    Hi, I'm Rien (pronounced Reen) from Belgium but based in Girona, Spain. I'm an autodidact, committed to learning until the end of time.
  categories:
    - Portfolio
    - Design
    - Web Development
    - Freelance
  built_by: WEBhart
  built_by_url: https://www.web-hart.com
  featured: false
- title: nicdougall.com
  url: https://nicdougall.netlify.com/
  main_url: https://nicdougall.netlify.com/
  source_url: https://github.com/riencoertjens/nicdougall.com
  description: >
    Athlete website with Netlify CMS for blog content.
  categories:
    - Blog
  built_by: WEBhart
  built_by_url: https://www.web-hart.com
  featured: false
- title: Lebuin D'Haese
  url: https://www.lebuindhaese.be/
  main_url: https://www.lebuindhaese.be/
  description: >
    Artist portfolio website. Powered by a super simple Netlify CMS to easily add blog posts or new art pieces.
  categories:
    - Portfolio
    - Blog
  built_by: WEBhart
  built_by_url: https://www.web-hart.com
  featured: false
- title: Iefke Molenstra
  url: https://www.iefke.be/
  main_url: https://www.iefke.be/
  description: >
    Artist portfolio website. Powered by a super simple Netlify CMS to easily add blog posts or new art pieces.
  categories:
    - Portfolio
    - Blog
  built_by: WEBhart
  built_by_url: https://www.web-hart.com
  featured: false
- title: The Broomwagon
  url: https://www.thebroomwagongirona.com/
  main_url: https://www.thebroomwagongirona.com/
  description: >
    foodtruck style coffee by pro cyclist Robert Gesink. The site has a webshop with merchandise and coffee beans.
  categories:
    - E-commerce
  built_by: WEBhart
  built_by_url: https://www.web-hart.com
- title: Pella Windows and Doors
  main_url: https://www.pella.com
  url: https://www.pella.com
  featured: false
  description: >
    The Pella Corporation is a privately held window and door manufacturing
  categories:
    - Business
- title: tinney.dev
  url: https://tinney.dev
  main_url: https://tinney.dev
  source_url: https://github.com/cdtinney/tinney.dev
  description: >
    Personal portfolio/blog of Colin Tinney
  categories:
    - Blog
    - Portfolio
    - Open Source
  built_by: Colin Tinney
  built_by_url: https://tinney.dev
  featured: false
- title: Monkeywrench Books
  main_url: https://monkeywrenchbooks.org
  url: https://monkeywrenchbooks.org
  description: >
    Monkeywrench Books is an all-volunteer, collectively-run bookstore and event space in Austin, TX
  categories:
    - Business
    - Community
    - Education
  built_by: Monkeywrench Books
  built_by_url: https://monkeywrenchbooks.org
- title: DeepMay.io
  main_url: https://deepmay.io
  url: https://deepmay.io
  description: >
    DeepMay is an experimental new tech bootcamp in the mountains of North Carolina.
  categories:
    - Event
    - Community
    - Technology
    - Marketing
  built_by: DeepMay
  built_by_url: https://twitter.com/deepmay_io
  featured: false
- title: Liferay.Design
  main_url: https://liferay.design
  url: https://liferay.design
  source_url: https://github.com/liferay-design/liferay.design
  description: >
    Liferay.Design is home to some of the freshest open-source designers who love to share articles and other resources for the Design Community.
  categories:
    - Blog
    - Community
    - Design
    - Marketing
    - Open Source
    - Technology
    - User Experience
  built_by: Liferay Designers
  built_by_url: https://twitter.com/liferaydesign
  featured: false
- title: Front End Remote Jobs
  main_url: https://frontendremotejobs.com
  url: https://frontendremotejobs.com
  source_url: https://github.com/benjamingrobertson/remotefrontend
  description: >
    Front End Remote Jobs features fully remote jobs for front end developers.
  categories:
    - WordPress
    - Web Development
  built_by: Ben Robertson
  built_by_url: https://benrobertson.io
  featured: false
- title: Penrose Grand Del Mar
  main_url: https://penroseatthegrand.com
  url: https://penroseatthegrand.com
  description: >
    Penrose Grand Del Mar is a luxury housing project coming soon.
  categories:
    - Real Estate
    - Design
  built_by: Chase Ohlson
  built_by_url: https://chaseohlson.com
- title: JustGraphQL
  url: https://www.justgraphql.com/
  main_url: https://www.justgraphql.com/
  source_url: https://github.com/Novvum/justgraphql
  description: >
    JustGraphQL helps developers quickly search and filter through GraphQL resources, tools, and articles.
  categories:
    - Open Source
    - Web Development
    - Technology
  built_by: Novvum
  built_by_url: https://www.novvum.io/
  featured: false
- title: Peter Macinkovic Personal Blog
  url: https://peter.macinkovic.id.au/
  main_url: https://peter.macinkovic.id.au/
  source_url: https://github.com/inkovic/peter-macinkovic-static-site
  description: >
    Personal Website and Blog of e-commerce SEO Specialist and Digital Marketer Peter Macinkovic.
  categories:
    - SEO
    - Marketing
    - Blog
  featured: false
- title: NH Hydraulikzylinder
  main_url: https://nh-hydraulikzylinder.com
  url: https://nh-hydraulikzylinder.com
  description: >
    High quality & high performance hydraulic cylinders manufactured in Austria based on the clients requirements
  categories:
    - Business
  built_by: MangoART
  built_by_url: https://www.mangoart.at
  featured: false
- title: Frauennetzwerk Linz-Land
  main_url: https://frauennetzwerk-linzland.net
  url: https://frauennetzwerk-linzland.net
  description: >
    Homepage for the local women's association providing support to people in need offline and online (Livechat integration)
  categories:
    - Nonprofit
  built_by: MangoART
  built_by_url: https://www.mangoart.at
  featured: false
- title: Mein Traktor
  main_url: http://www.mein-traktor.at/
  url: http://www.mein-traktor.at/
  description: >
    Homepage of a the main importer of SAME and Lamborghini Tractors in Austria with customer support area
  categories:
    - Business
    - App
  built_by: MangoART
  built_by_url: https://www.mangoart.at
  featured: false
- title: Lamborghini Traktoren
  main_url: https://lamborghini-traktor.at
  url: https://lamborghini-traktor.at
  description: >
    Lamborghini Tractors - Landing page for the brand in Austria
  categories:
    - Business
  built_by: MangoART
  built_by_url: https://www.mangoart.at
  featured: false
- title: Holly Lodge Community Centre - Highgate, London
  main_url: https://www.hlcchl.org/
  url: https://www.hlcchl.org/
  source_url: https://github.com/eugelogic/hlcchl-gatsby
  description: >
    The Holly Lodge Community Centre - Highgate, London has a shiny new website built with Gatsby v2 that makes important contributions towards a faster, more secure and environmentally friendly web for everyone.
  categories:
    - Community
    - Event
    - Nonprofit
  built_by: Eugene Molari Developer
  built_by_url: https://twitter.com/EugeneMolari
  featured: false
- title: blackcater's blog
  url: https://www.blackcater.win
  main_url: https://www.blackcater.win
  source_url: https://github.com/blackcater/blog
  description: >
    Blog like Medium, for person and team.
  categories:
    - Blog
    - Web Development
  built_by: blackcater
  built_by_url: https://github.com/blackcater
  featured: false
- title: Kenneth Kwakye-Gyamfi Portfolio Site
  url: https://www.kwakye-gyamfi.com
  main_url: https://www.kwakye-gyamfi.com
  source_url: https://www.github.com/cross19xx/cross-site
  description: >
    Personal portfolio site for Kenneth Kwakye-Gyamfi, a mobile and web full stack applications developer currently based in Accra, Ghana.
  categories:
    - SEO
    - Web Development
    - Open Source
    - Portfolio
  featured: false
- title: Gareth Weaver
  url: https://www.garethweaver.com/
  main_url: https://www.garethweaver.com/
  source_url: https://github.com/garethweaver/public-site-react
  description: >
    A personal portfolio of a London based frontend developer built with Gatsby 2, Redux and Sass
  categories:
    - Portfolio
    - Web Development
  built_by: Gareth Weaver
  built_by_url: https://twitter.com/garethdweaver
  featured: false
- title: Mailjet
  url: https://dev.mailjet.com/
  main_url: https://dev.mailjet.com/
  description: >
    Mailjet is an easy-to-use all-in-one e-mail platform.
  categories:
    - API
    - Documentation
  featured: false
- title: Peintagone
  url: https://www.peintagone.be/
  main_url: https://www.peintagone.be/
  description: >
    Peintagone is a superior quality paint brand with Belgian tones.
  categories:
    - Portfolio
    - Gallery
  built_by: Sebastien Crepin
  built_by_url: https://github.com/opeah
  featured: false
- title: Let's Do Dish!
  url: https://letsdodish.com
  main_url: https://letsdodish.com
  description: >
    A new recipe site for people who enjoy cooking great food in their home kitchen. Find some great meal ideas! Let's do dish!
  categories:
    - Blog
    - Food
  built_by: Connerra
  featured: false
- title: AWS Amplify Community
  url: https://amplify.aws/community/
  main_url: https://amplify.aws/community/
  source_url: https://github.com/aws-amplify/community
  description: >
    Amplify Community is a hub for developers building fullstack serverless applications with Amplify to easily access content (such as events, blog posts, videos, sample projects, and tutorials) created by other members of the Amplify community.
  categories:
    - Blog
    - Directory
    - Education
    - Technology
  built_by: Nikhil Swaminathan
  built_by_url: https://github.com/swaminator
  featured: false
- title: Cal State Monterey Bay
  url: https://csumb.edu
  main_url: https://csumb.edu
  source_url: https://github.com/csumb/csumb-gatsby
  description: >
    A website for the entire campus of California State University, Monterey Bay.
  categories:
    - Education
    - Government
  built_by: CSUMB Web Team
  built_by_url: https://csumb.edu/web/team
  featured: false
- title: BestPricingPages.com
  url: https://bestpricingpages.com
  main_url: https://bestpricingpages.com
  source_url: https://github.com/jpvalery/pricingpages/
  description: >
    A repository of the best pricing pages by the best companies. Built in less than a week.
    Inspired by RGE and since pricingpages.xyz no longer exists, I felt such a resource was missing and could be helpful to many people.
  categories:
    - Business
    - Community
    - Entrepreneurship
    - Open Source
    - Technology
  built_by: Jp Valery
  built_by_url: https://jpvalery.me
  featured: false
- title: Lendo Austria
  url: https://lendo.at
  main_url: https://lendo.at
  description: >
    A Comparison site for best private loan offer from banks in Austria.
  categories:
    - Business
    - Finance
  built_by: Lendo developers
  featured: false
- title: Visual Cloud FX
  url: https://visualcloudfx.com
  main_url: https://visualcloudfx.com
  source_url: https://github.com/jjcav84/visualcloudfx
  description: >
    Basic static site built with MDBootstrap, React, and Gatsby
  categories:
    - Consulting
    - Portfolio
  built_by: Jacob Cavazos
  built_by_url: https://jacobcavazos.com
- title: Matthew Miller (Me4502)
  url: https://matthewmiller.dev
  main_url: https://matthewmiller.dev
  description: >
    The personal site, blog and portfolio of Matthew Miller (Me4502)
  categories:
    - Blog
    - Programming
    - Technology
    - Portfolio
  built_by: Matthew Miller
  featured: false
- title: Årets Kontor
  url: https://aretskontor.newst.se
  main_url: https://aretskontor.newst.se
  description: >
    A swedish competition for "office of the year" in sweden with a focus on design. Built with MDBootstrap and Gatsby.
  categories:
    - Real Estate
    - Marketing
  built_by: Victor Björklund
  built_by_url: https://victorbjorklund.com
  featured: false
- title: Kyma
  url: https://kyma-project.io
  main_url: https://kyma-project.io
  source_url: https://github.com/kyma-project/website
  description: >
    This website holds overview, blog and documentation for Kyma open source project that is a Kubernates based application extensibility framework.
  categories:
    - Documentation
    - Blog
    - Technology
    - Open Source
  built_by: Kyma developers
  built_by_url: https://twitter.com/kymaproject
  featured: false
- title: Verso
  main_url: https://verso.digital
  url: https://verso.digital
  description: >
    Verso is a creative technology studio based in Singapore. Site built with Gatsby and Netlify.
  categories:
    - Agency
    - Consulting
    - Design
    - Technology
  built_by: Verso
  built_by_url: https://verso.digital
  featured: false
- title: Camilo Holguin
  url: https://camiloholguin.me
  main_url: https://camiloholguin.me
  source_url: https://github.com/camiloholguin/gatsby-portfolio
  description: >
    Portfolio site using GatsbyJS and WordPress REST API.
  categories:
    - WordPress
    - Portfolio
    - Web Development
  built_by: Camilo Holguin
  built_by_url: https://camiloholguin.me
  featured: false
- title: Bennett Hardwick
  url: https://bennetthardwick.com
  main_url: https://bennetthardwick.com
  description: >
    The personal website and blog of Bennett Hardwick, an Australian software developer and human being.
  categories:
    - Blog
    - Programming
    - Technology
  source_url: https://github.com/bennetthardwick/website
  built_by: Bennett Hardwick
  built_by_url: https://bennetthardwick.com
  featured: false
- title: Kodingnesia
  url: https://kodingnesia.com/
  main_url: https://kodingnesia.com/
  description: >
    Kodingnesia is a place for learning programming & linux in Bahasa Indonesia.
  categories:
    - Blog
    - Programming
    - Technology
  built_by: Frisko Mayufid
  built_by_url: https://frisko.space
- title: ERS HCL Open Source Portal
  url: https://ers-hcl.github.io/
  main_url: https://ers-hcl.github.io/
  description: >
    Official site for ERS-HCL GitHub organizational site. This is a hybrid app with static and dynamic content, providing a details of the open source projects, initiatives, innovation ideas within ERS-HCL. It pulls data from various data sources including GitHub APIs, MDX based blog posts, excel files. It also hosts an ideas app that is based on Firebase.
  categories:
    - Open Source
    - Blog
    - Technology
    - Web Development
    - Community
    - Documentation
  source_url: https://github.com/ERS-HCL/gatsby-ershcl-app
  built_by: Tarun Kumar Sukhu
  built_by_url: https://github.com/tsukhu
- title: Ben Shi
  url: https://hbish.com/
  main_url: https://hbish.com/
  source_url: https://github.com/hbish/hbish.com
  description: >
    A personal website of Ben Shi, a technologist from Sydney, Australia.
  categories:
    - Blog
    - Programming
    - Technology
  built_by: Ben Shi
  built_by_url: https://hbish.com/
  featured: false
- title: Sandbox
  url: https://www.sandboxneu.com/
  main_url: https://www.sandboxneu.com/
  source_url: https://github.com/sandboxneu/sandboxneu.com
  description: >
    Official website of Sandbox, a Northeastern University student group that builds software for researchers.
  categories:
    - Marketing
  built_by: Sandbox at Northeastern
  built_by_url: https://github.com/sandboxneu/
  featured: false
- title: Accessible App
  main_url: https://accessible-app.com
  url: https://accessible-app.com
  source_url: https://github.com/accessible-app/accessible-app_com
  description: >
    Learn how to build inclusive web applications and Single Page Apps in modern JavaScript frameworks. This project collects strategies, links, patterns and plugins for React, Vue and Angular.
  categories:
    - Accessibility
    - Web Development
    - JavaScript
  built_by: Marcus Herrmann
  built_by_url: https://marcus.io
  featured: false
- title: PygmalionPolymorph
  url: https://pygmalionpolymorph.com
  main_url: https://pygmalionpolymorph.com
  source_url: https://github.com/PygmalionPolymorph/portfolio
  description: >
    Portfolio of artist, musician and developer PygmalionPolymorph.
  categories:
    - Portfolio
    - Gallery
    - Music
    - Photography
    - Web Development
  built_by: PygmalionPolymorph
  built_by_url: https://pygmalionpolymorph.com
  featured: false
- title: Gonzalo Nuñez Photographer
  main_url: https://www.gonzalonunez.com
  url: https://www.gonzalonunez.com
  description: >
    Website for Cancun based destination wedding photographer Gonzalo Nuñez. Site built with GatsbyJS, WordPress API and Netlify.
  categories:
    - Photography
    - Portfolio
    - WordPress
  built_by: Miguel Mayo
  built_by_url: https://www.miguelmayo.com
  featured: false
- title: Element 84
  main_url: https://www.element84.com
  url: https://www.element84.com
  description: >
    Element 84 is software engineering and design firm that helps companies and government agencies solve problems using remote sensing, life sciences, and transportation data in the cloud.
  categories:
    - Agency
    - Blog
    - Business
    - Consulting
    - Data
    - Design
    - Government
    - Portfolio
    - Programming
    - Science
    - Technology
    - User Experience
    - Web Development
- title: Raconteur Agency
  main_url: https://www.raconteur.net/agency
  url: https://www.raconteur.net/agency
  description: >
    Raconteur Agency is a London-based content marketing agency for B2B brands. We have rebuilt their site with Gatsby v2 using their existing WordPress backend as the data source. By switching from WordPress to GatsbyJS we have achieved a 200%+ improvement in page load times and went from a Lighthouse performance score of 49 to 100.
  categories:
    - Agency
    - Marketing
    - WordPress
  built_by: Jacob Herper
  built_by_url: https://herper.io
  featured: false
- title: Purple11
  main_url: https://purple11.com/
  url: https://purple11.com/
  description: >
    Purple11 is a site for photography and photo retouching tips and tricks.
  categories:
    - Blog
    - Photography
  built_by: Sébastien Noël
  built_by_url: https://blkfuel.com/
  featured: false
- title: PerfReviews
  main_url: https://perf.reviews/
  url: https://perf.reviews/
  source_url: https://github.com/PerfReviews/PerfReviews
  description: >
    The best content about web performance in spanish language.
  categories:
    - Web Development
  built_by: Joan León & José M. Pérez
  built_by_url: https://perf.reviews/nosotros/
  featured: false
- title: Un Backend - Blog
  main_url: https://www.unbackend.pro/
  url: https://www.unbackend.pro/
  description: >
    The personal website and blog of Camilo Ramírez, a backend developer :).
  categories:
    - Blog
    - Programming
    - Technology
  source_url: https://github.com/camilortte/camilortte.github.com
  built_by: Camilo Ramírez
  built_by_url: https://www.unbackend.pro/about
  featured: false
- title: Hitesh Vaghasiya
  main_url: https://hiteshvaghasiya.com/
  url: https://hiteshvaghasiya.com/
  description: >
    This is Hitesh Vaghasiya's blog. This blog is help you an E-Commerce like Magento, Shopify, and BigCommerce.
  categories:
    - Blog
    - Programming
    - Technology
    - Web Development
  built_by: Hitesh Vaghasiya
  built_by_url: https://hiteshvaghasiya.com/
  featured: false
- title: Aditus
  main_url: https://www.aditus.io
  url: https://www.aditus.io
  description: >
    Aditus is the accessibility tool for your team. We help teams build accessible websites and products.
  categories:
    - Accessibility
    - Education
  built_by: Aditus
  built_by_url: https://www.aditus.io
  featured: false
- title: Ultra Config
  main_url: https://ultraconfig.com.au/
  url: https://ultraconfig.com.au/ultra-config-generator/
  description: >
    Ultra Config Generator is a software application for Network Engineers to efficiently manage their network infrastructure.
  categories:
    - Blog
    - Technology
  built_by: Ultra Config
  built_by_url: https://ultraconfig.com.au/
  featured: false
- title: Malice
  main_url: https://malice.fr/
  url: https://malice.fr/
  description: >
    Malice is a cyber-training  platform for learning, validating and improving security related skills through simulated scenarios and challenges.
  categories:
    - Security
    - Technology
  built_by: Sysdream
  built_by_url: https://sysdream.com/
  featured: false
- title: Nash
  main_url: https://nash.io/
  url: https://nash.io/
  description: >
    Nash is a decentralized platform for trading, payment and other financial services. Our goal is to bring distributed finance to everyone by making blockchain technology fast and easy to use. We employ an off-chain engine to match trades rapidly, but never take control of customers’ assets. Our intuitive interface offers easy access to a range of trading, payment and investment functions.
  categories:
    - Portfolio
    - Security
    - Technology
  built_by: Andrej Gajdos
  built_by_url: https://andrejgajdos.com/
  featured: false
- title: Axel Fuhrmann
  url: https://axelfuhrmann.com
  main_url: https://axelfuhrmann.com
  source_url: https://github.com/afuh/axelfuhrmann.com
  description: >
    Personal portfolio.
  categories:
    - Portfolio
    - Freelance
    - Web Development
  featured: false
- title: Alaina Viau
  url: https://www.alainaviau.com
  main_url: https://www.alainaviau.com
  description: >
    Official website of Canadian opera director, creator, and producer Alaina Viau. Site designed by Stephen Bell.
  categories:
    - Portfolio
    - Music
  built_by: Michael Uloth
  built_by_url: https://www.michaeluloth.com
- title: Alison Moritz
  url: https://www.alisonmoritz.com
  main_url: https://www.alisonmoritz.com
  description: >
    Official website of American stage director Alison Moritz. Site designed by Stephen Bell.
  categories:
    - Portfolio
    - Music
  built_by: Michael Uloth
  built_by_url: https://www.michaeluloth.com
- title: Luke Secomb Digital
  url: https://lukesecomb.digital
  main_url: https://lukesecomb.digital
  source_url: https://github.com/lukethacoder/luke-secomb-simple
  description: >
    A simple portfolio site built using TypeScript, Markdown and React Spring.
  categories:
    - Portfolio
    - Web Development
  built_by: Luke Secomb
  built_by_url: https://lukesecomb.digital
  featured: false
- title: We are Brew
  url: https://www.wearebrew.co.uk
  main_url: https://www.wearebrew.co.uk
  description: >
    Official website for Brew, a Birmingham based Digital Marketing Agency.
  categories:
    - Portfolio
    - Web Development
    - Agency
    - Marketing
  built_by: Brew Digital
  built_by_url: https://www.wearebrew.co.uk
- title: Global City Data
  main_url: https://globalcitydata.com
  url: https://globalcitydata.com
  source_url: https://github.com/globalcitydata/globalcitydata
  description: >
    Global City Data is an open, easily browsable platform to showcase peer-reviewed urban datasets and models created by different research groups.
  categories:
    - Education
    - Open Source
  built_by: Rafi Barash
  built_by_url: https://rafibarash.com
  featured: false
- title: Submittable
  url: https://www.submittable.com
  main_url: https://www.submittable.com
  description: >
    Submissions made simple. Submittalbe is a cloud-based submissions manager that lets you accept, review, and make decisions on any kind of digital content.
  categories:
    - Technology
    - Marketing
  built_by: Genevieve Crow
  built_by_url: https://github.com/g-crow
- title: Appmantle
  main_url: https://appmantle.com
  url: https://appmantle.com
  description: >
    Appmantle is a new way of creating apps. A complete modern app that you build yourself quickly & easily, without programming knowledge.
  categories:
    - App
    - Marketing
    - Landing Page
    - Mobile Development
    - Technology
  built_by: Appmantle
  built_by_url: https://appmantle.com
  featured: false
- title: Acto
  main_url: https://www.acto.dk/
  url: https://www.acto.dk/
  description: >
    Tomorrows solutions - today. Acto is an innovative software engineering company, providing your business with high-quality, scalable and maintainable software solutions, to make your business shine.
  categories:
    - Agency
    - Technology
    - Web Development
    - Mobile Development
  built_by: Acto
  built_by_url: https://www.acto.dk/
- title: Gatsby GitHub Stats
  url: https://gatsby-github-stats.netlify.com
  main_url: https://gatsby-github-stats.netlify.com
  source_url: https://github.com/lannonbr/gatsby-github-stats/
  description: >
    Statistics Dashboard for Gatsby GitHub repository
  categories:
    - Data
  built_by: Benjamin Lannon
  built_by_url: https://lannonbr.com
  featured: false
- title: Graphic Intuitions
  url: https://www.graphicintuitions.com/
  main_url: https://www.graphicintuitions.com/
  description: >
    Digital marketing agency located in Morris, Manitoba.
  categories:
    - Agency
    - Web Development
    - Marketing
  featured: false
- title: Smooper
  url: https://www.smooper.com/
  main_url: https://www.smooper.com/
  description: >
    We connect you with digital marketing experts for 1 on 1 consultation sessions
  categories:
    - Marketing
    - Directory
  featured: false
- title: Lesley Barber
  url: https://www.lesleybarber.com/
  main_url: https://www.lesleybarber.com/
  description: >
    Official website of Canadian film composer Lesley Barber.
  categories:
    - Portfolio
    - Music
  built_by: Michael Uloth
  built_by_url: https://www.michaeluloth.com
- title: Timeline of Terror
  main_url: https://timelineofterror.org/
  url: https://timelineofterror.org/
  source_url: https://github.com/Symbitic/timeline-of-terror
  description: >
    Complete guide to the events of September 11, 2001.
  categories:
    - Directory
    - Government
  built_by: Alex Shaw
  built_by_url: https://github.com/Symbitic/
  featured: false
- title: Pill Club
  url: https://thepillclub.com
  main_url: https://thepillclub.com
  description: >
    Zero Copay With Insurance + Free Shipping + Bonus Gifts + Online Delivery – Birth Control Delivery and Prescription
  categories:
    - Marketing
    - Healthcare
  built_by: Pill Club
  built_by_url: https://thepillclub.com
- title: myweekinjs
  url: https://www.myweekinjs.com/
  main_url: https://www.myweekinjs.com/
  source_url: https://github.com/myweekinjs/public-website
  description: >
    Challenge to create and/or learn something new in JavaScript each week.
  categories:
    - Blog
  built_by: Adriaan Janse van Rensburg
  built_by_url: https://github.com/HurricaneInteractive/
  featured: false
- title: The Edit Suite
  main_url: https://www.theeditsuite.com.au/
  url: https://www.theeditsuite.com.au/
  source_url: https://thriveweb.com.au/portfolio/the-edit-suite/
  description: >-
    The Edit Suite is an award winning video production and photography company based out of our Mermaid Beach studio on the Gold Coast of Australia but we also have the ability to work mobile from any location.
  categories:
    - Photography
    - Marketing
  built_by: Thrive Team - Gold Coast
  built_by_url: https://thriveweb.com.au/
  featured: false
- title: CarineRoitfeld
  main_url: https://www.carineroitfeld.com/
  url: https://www.carineroitfeld.com/
  description: >
    Online shop for Carine Roitfeld parfume
  categories:
    - E-commerce
  built_by: Ask Phill
  built_by_url: https://askphill.com
- title: EngineHub.org
  url: https://enginehub.org
  main_url: https://enginehub.org
  source_url: https://github.com/EngineHub/enginehub-website
  description: >
    The landing pages for EngineHub, the organisation behind WorldEdit, WorldGuard, CraftBook, and more
  categories:
    - Landing Page
    - Technology
    - Open Source
  built_by: Matthew Miller
  built_by_url: https://matthewmiller.dev
- title: Goulburn Physiotherapy
  url: https://www.goulburnphysiotherapy.com.au/
  main_url: https://www.goulburnphysiotherapy.com.au/
  description: >
    Goulburn Physiotherapy is a leader in injury prevention, individual and community health, and workplace health solutions across Central Victoria.
  categories:
    - Blog
    - Healthcare
  built_by: KiwiSprout
  built_by_url: https://kiwisprout.nz/
  featured: false
- title: TomTom Traffic Index
  main_url: https://www.tomtom.com/en_gb/traffic-index/
  url: https://www.tomtom.com/en_gb/traffic-index/
  description: >
    The TomTom Traffic Index provides drivers, city planners, auto manufacturers and policy makers with unbiased statistics and information about congestion levels in 403 cities across 56 countries on 6 continents.
  categories:
    - Travel
    - Data
  built_by: TomTom
  built_by_url: https://tomtom.com
  featured: false
- title: PrintAWorld | A 3D Printing and Fabrication Company
  main_url: https://prtwd.com/
  url: https://prtwd.com/
  description: >
    PrintAWorld is a NYC based fabrication and manufacturing company that specializes in 3D printing, 3D scanning, CAD Design,
    laser cutting, and rapid prototyping. We help artists, agencies and engineers turn their ideas into its physical form.
  categories:
    - Business
  featured: false
- title: Glug-Infinite
  main_url: https://gluginfinite.github.io
  url: https://gluginfinite.github.io
  source_url: https://github.com/crstnmac/glug
  description: >
    This is a website built with Gatsby v2 that is deployed on GitHub using GitHub Pages and Netlify.
  categories:
    - Web Development
    - Blog
    - Portfolio
    - Agency
  built_by: Criston Macarenhas
  built_by_url: https://github.com/crstnmac
  featured: false
- title: The State of CSS Survey
  main_url: https://stateofcss.com/
  url: https://stateofcss.com/
  source_url: https://github.com/StateOfJS/state-of-css-2019
  description: >
    Annual CSS survey, brother of The State of JS Survey.
  categories:
    - Web Development
  built_by: Sacha Greif & Contribs
  built_by_url: https://github.com/StateOfJS
  featured: false
- title: Bytom Blockchain
  url: https://bytom.io/
  main_url: https://bytom.io/
  source_url: https://github.com/bytomlabs/bytom.io
  description: >
    Embrace the New Era of Bytom Blockchain
  categories:
    - Finance
    - Open Source
    - Technology
  built_by: Bytom Foundation
  built_by_url: https://bytom.io/
  featured: false
- title: Oerol Festival
  url: https://www.oerol.nl/nl/
  main_url: https://www.oerol.nl/en/
  description: >
    Oerol is a cultural festival on the island of Terschelling in the Netherlands that is held annually in June.
    The ten-day festival is focused on live, public theatre as well as music and visual arts.
  categories:
    - Event
    - Entertainment
  built_by: Oberon
  built_by_url: https://oberon.nl/
  featured: false
- title: Libra
  main_url: https://libra.org/
  url: https://libra.org/
  description: Libra's mission is to enable a simple global currency and financial infrastructure that empowers billions of people.
  featured: false
  categories:
    - Open Source
    - Technology
    - Finance
- title: Riffy Blog
  main_url: https://blog.rayriffy.com/
  url: https://blog.rayriffy.com/
  source_url: https://github.com/rayriffy/rayriffy-blog
  description: >
    Riffy Blog is async based beautiful highly maintainable site built by using Gatsby v2 with SEO optimized.
  categories:
    - Web Development
    - Blog
    - Open Source
    - Technology
    - Music
    - SEO
  built_by: Phumrapee Limpianchop
  built_by_url: https://rayriffy.com/
  featured: false
- title: The Coffee Collective
  url: https://coffeecollective.dk
  main_url: https://coffeecollective.dk
  description: >
    The Coffee Collective website is a JAM-stack based, multilingual, multi currency website/shop selling coffee, related products and subscriptions.
  categories:
    - E-commerce
    - Food
  built_by: Remotely (Anders Hallundbæk)
  built_by_url: https://remotely.dk
  featured: false
- title: Leadership Development International
  url: https://ldi.global
  main_url: https://ldi.global
  description: >
    A DatoCMS-backed site for an education and training company based in the US, China and the UAE.
  categories:
    - Education
    - Nonprofit
  built_by: Grant Holle
  built_by_url: https://grantholle.com
  featured: false
- title: Canvas 1839
  main_url: https://www.canvas1839.com/
  url: https://www.canvas1839.com/
  description: >-
    Online store for Canvas 1839 products, including pharmacological-grade CBD oil and relief cream.
  categories:
    - E-commerce
    - Marketing
  built_by: Corey Ward
  built_by_url: http://www.coreyward.me/
- title: Sparkle Stories
  main_url: https://app.sparklestories.com/
  url: https://app.sparklestories.com/
  description: >-
    Sparkle Stories is a streaming audio platform for children with over 1,200 original audio stories.
  categories:
    - App
    - Education
  built_by: Corey Ward
  built_by_url: http://www.coreyward.me/
- title: nehalist.io
  main_url: https://nehalist.io
  url: https://nehalist.io
  description: >
    nehalist.io is a blog about software development, technology and all that kind of geeky stuff.
  categories:
    - Blog
    - Web Development
    - Open Source
  built_by: Kevin Hirczy
  built_by_url: https://nehalist.io
  featured: false
- title: March and Ash
  main_url: https://marchandash.com/
  url: https://marchandash.com/
  description: >-
    March and Ash is a customer-focused, licensed cannabis dispensary located in Mission Valley.
  categories:
    - E-commerce
    - Business
    - Blog
  built_by: Blueyellow
  built_by_url: https://blueyellow.io/
  featured: false
- title: T Two Industries
  description: >
    T Two Industries is a manufacturing company specializing in building custom truck decks, truck bodies, and trailers.
  main_url: https://www.ttwo.ca
  url: https://www.ttwo.ca
  categories:
    - Business
  built_by: https://www.t2.ca
  built_by_url: https://www.t2.ca
  featured: false
- title: Cali's Finest Landscaping
  url: https://www.calisfinestlandscaping.com/
  main_url: https://www.calisfinestlandscaping.com/
  description: >
    A team of hard-working, quality-obsessed landscaping professionals looking to take dreams and transform them into reality.
  categories:
    - Business
  built_by: David Krasniy
  built_by_url: http://dkrasniy.com
  featured: false
- title: Vazco
  url: https://www.vazco.eu
  main_url: https://www.vazco.eu
  description: >
    Vazco works for clients from all around the world in future-proof technologies and help them build better products.
  categories:
    - Agency
    - Web Development
    - Blog
    - Business
    - Technology
  built_by: Vazco
  built_by_url: https://www.vazco.eu
  featured: false
- title: Major League Eating
  main_url: https://majorleagueeating.com
  url: https://majorleagueeating.com
  description: >
    Major League Eating is the professional competitive eating organization that runs the Nathan’s Famous Coney Island Hot Dog eating contest on July 4th, among other eating events.
  categories:
    - Entertainment
    - Sports
  built_by: Carmen Cincotti
  built_by_url: https://github.com/ccincotti3
  featured: false
- title: APIs You Won't Hate
  url: https://apisyouwonthate.com/blog
  main_url: https://apisyouwonthate.com
  source_url: https://github.com/apisyouwonthate/apisyouwonthate.com
  description: >
    API development is a topic very close to our hearts. APIs You Won't Hate is a team and community dedicated to learning, writing, sharing ideas and bettering understanding of API practices. Together we can eradicate APIs we hate.
  categories:
    - Blog
    - Education
    - E-commerce
    - API
    - Community
    - Learning
    - Open Source
    - Technology
    - Web Development
  built_by: Mike Bifulco
  built_by_url: https://github.com/mbifulco
  featured: false
- title: Sankarsan Kampa
  main_url: https://traction.one
  url: https://traction.one
  description: Full time programmer, part time gamer, exploring the details of programmable systems and how to stretch their capabilities.
  featured: false
  categories:
    - Portfolio
    - Freelance
- title: AwesomeDocs
  main_url: https://awesomedocs.traction.one/
  url: https://awesomedocs.traction.one/install
  source_url: https://github.com/AwesomeDocs/website
  description: An awesome documentation website generator!
  featured: false
  categories:
    - Open Source
    - Web Development
    - Technology
    - Documentation
  built_by: Sankarsan Kampa
  built_by_url: https://traction.one
- title: Prism Programming Language
  main_url: https://prism.traction.one/
  url: https://prism.traction.one/
  source_url: https://github.com/PrismLang/website
  description: Interpreted, high-level, programming language.
  featured: false
  categories:
    - Programming
    - Open Source
    - Technology
    - Documentation
  built_by: Sankarsan Kampa
  built_by_url: https://traction.one
- title: Arnondora
  main_url: https://arnondora.in.th/
  url: https://arnondora.in.th/
  source_url: https://github.com/arnondora/arnondoraBlog
  description: Arnondora is a personal blog by Arnon Puitrakul
  categories:
    - Blog
    - Programming
    - Technology
  built_by: Arnon Puitrakul
  built_by_url: https://arnondora.in.th/
  featured: false
- title: KingsDesign
  url: https://www.kingsdesign.com.au/
  main_url: https://www.kingsdesign.com.au/
  description: KingsDesign is a Hobart based web design and development company. KingsDesign creates, designs, measures and improves web based solutions for businesses and organisations across Australia.
  categories:
    - Agency
    - Technology
    - Portfolio
    - Consulting
    - User Experience
  built_by: KingsDesign
  built_by_url: https://www.kingsdesign.com.au
- title: EasyFloh | Easy Flows for all
  url: https://www.easyfloh.com
  main_url: https://www.easyfloh.com
  description: >
    EasyFloh is for creating simple flows for your organisation. An organisation
    can design own flows with own stages.
  categories:
    - Business
    - Landing Page
  built_by: Vikram Aroskar
  built_by_url: https://medium.com/@vikramaroskar
  featured: false
- title: Home Alarm Report
  url: https://homealarmreport.com/
  main_url: https://homealarmreport.com/
  description: >
    Home Alarm Report is dedicated to helping consumers make informed decisions
    about home security solutions. The site was easily migrated from a legacy WordPress
    installation and the dev team chose Gatsby for its site speed and SEO capabilities.
  categories:
    - Blog
    - Business
    - SEO
    - Technology
  built_by: Centerfield Media
  built_by_url: https://www.centerfield.com
- title: Just | FX for treasurers
  url: https://www.gojust.com
  main_url: https://www.gojust.com
  description: >
    Just provides a single centralized view of FX for corporate treasurers. See interbank market prices, and access transaction cost analysis.
  categories:
    - Finance
    - Technology
  built_by: Bejamas
  built_by_url: https://bejamas.io/
  featured: false
- title: Bureau for Good | Nonprofit branding, web and print communications
  url: https://www.bureauforgood.com
  main_url: https://www.bureauforgood.com
  description: >
    Bureau for Good helps nonprofits explain why they matter across digital & print media. Bureau for Good crafts purpose-driven identities, websites & print materials for changemakers.
  categories:
    - Nonprofit
    - Agency
    - Design
  built_by: Bejamas
  built_by_url: https://bejamas.io/
  featured: false
- title: Atelier Cartier Blumen
  url: https://www.ateliercartier.ch
  main_url: https://www.ateliercartier.ch
  description: >
    Im schönen Kreis 6 in Zürich kreiert Nicole Cartier Blumenkompositionen anhand Charaktereigenschaften oder Geschichten zur Person an. Für wen ist Dein Blumenstrauss gedacht? Einzigartige Floristik Blumensträusse, Blumenabos, Events, Shootings. Site designed by https://www.stolfo.co
  categories:
    - E-commerce
    - Design
  built_by: Bejamas
  built_by_url: https://bejamas.io/
  featured: false
- title: Veronym – Cloud Security Service Provider
  url: https://www.veronym.com
  main_url: https://www.veronym.com
  description: >
    Veronym is securing your digital transformation. A comprehensive Internet security solution for business. Stay safe no matter how, where and when you connect.
  categories:
    - Security
    - Technology
    - Business
  built_by: Bejamas
  built_by_url: https://bejamas.io/
  featured: false
- title: Devahoy
  url: https://devahoy.com/
  main_url: https://devahoy.com/
  description: >
    Devahoy is a personal blog written in Thai about software development.
  categories:
    - Blog
    - Programming
  built_by: Chai Phonbopit
  built_by_url: https://github.com/phonbopit
  featured: false
- title: Venus Lover
  url: https://venuslover.com
  main_url: https://venuslover.com
  description: >
    Venus Lover is a mobile app for iOS and Android so you can read your daily horoscope and have your natal chart, including the interpretation of the ascendant, planets, houses and aspects.
  categories:
    - App
    - Consulting
    - Education
    - Landing Page
- title: Write/Speak/Code
  url: https://www.writespeakcode.com/
  main_url: https://www.writespeakcode.com/
  description: >
    Write/Speak/Code is a non-profit on a mission to promote the visibility and leadership of technologists with marginalized genders through peer-led professional development.
  categories:
    - Community
    - Nonprofit
    - Open Source
    - Conference
  built_by: Nicola B.
  built_by_url: https://www.linkedin.com/in/nicola-b/
  featured: false
- title: Daniel Spajic
  url: https://danieljs.tech/
  main_url: https://danieljs.tech/
  description: >
    Passionate front-end developer with a deep, yet diverse skillset.
  categories:
    - Portfolio
    - Programming
    - Freelance
  built_by: Daniel Spajic
  featured: false
- title: Cosmotory
  url: https://cosmotory.netlify.com/
  main_url: https://cosmotory.netlify.com/
  description: >
    This is the educational blog containing various courses,learning materials from various authors from all over the world.
  categories:
    - Blog
    - Community
    - Nonprofit
    - Open Source
    - Education
  built_by: Hanishraj B Rao.
  built_by_url: https://hanishrao.netlify.com/
  featured: false
- title: Armorblox | Security Powered by Understanding
  url: https://www.armorblox.com
  main_url: https://www.armorblox.com
  description: >
    Armorblox is a venture-backed stealth cybersecurity startup, on a mission to build a game-changing enterprise security platform.
  categories:
    - Security
    - Technology
    - Business
  built_by: Bejamas
  built_by_url: https://bejamas.io
  featured: false
- title: Mojo
  url: https://www.mojo.is
  main_url: https://www.mojo.is/
  description: >
    We help companies create beautiful digital experiences
  categories:
    - Agency
    - Technology
    - Consulting
    - User Experience
    - Web Development
  featured: false
- title: Marcel Hauri
  url: https://marcelhauri.ch/
  main_url: https://marcelhauri.ch/
  description: >
    Marcel Hauri is an award-winning Magento developer and e-commerce specialist.
  categories:
    - Portfolio
    - Blog
    - Programming
    - Community
    - Open Source
    - E-commerce
  built_by: Marcel Hauri
  built_by_url: https://marcelhauri.ch
  featured: false
- title: Projektmanagementblog
  url: https://www.projektmanagementblog.de
  main_url: https://www.projektmanagementblog.de/
  source_url: https://github.com/StephanWeinhold/pmblog
  description: >
    Thoughts about modern project management. Built with Gatsby and Tachyons, based on Advanced Starter.
  categories:
    - Blog
  built_by: Stephan Weinhold
  built_by_url: https://stephanweinhold.com/
  featured: false
- title: Anthony Boyd Graphics
  url: https://www.anthonyboyd.graphics/
  main_url: https://www.anthonyboyd.graphics/
  description: >
    Free Graphic Design Resources by Anthony Boyd
  categories:
    - Portfolio
  built_by: Anthony Boyd
  built_by_url: https://www.anthonyboyd.com/
  featured: false
- title: Relocation Hero
  url: https://relocationhero.com
  main_url: https://relocationhero.com
  description: >
    Blog with FAQs related to Germany relocation. Built with Gatsby.
  categories:
    - Blog
    - Consulting
    - Community
  featured: false
- title: Zoe Rodriguez
  url: https://zoerodrgz.com
  main_url: https://zoerodrgz.com
  description: >
    Portfolio for Los Angeles-based designer Zoe Rodriguez. Built with Gatsby.
  categories:
    - Portfolio
    - Design
  built_by: Chase Ohlson
  built_by_url: https://chaseohlson.com
  featured: false
- title: TriActive USA
  url: https://triactiveusa.com
  main_url: https://triactiveusa.com
  description: >
    Website and blog for TriActive USA. Built with Gatsby.
  categories:
    - Landing Page
    - Business
  built_by: Chase Ohlson
  built_by_url: https://chaseohlson.com
- title: LaunchDarkly
  url: https://launchdarkly.com/
  main_url: https://launchdarkly.com/
  description: >
    LaunchDarkly is the feature management platform that software teams use to build better software, faster.
  categories:
    - Technology
    - Marketing
  built_by: LaunchDarkly
  built_by_url: https://launchdarkly.com/
  featured: false
- title: Arpit Goyal
  url: https://arpitgoyal.com
  main_url: https://arpitgoyal.com
  source_url: https://github.com/92arpitgoyal/ag-blog
  description: >
    Blog and portfolio website of a Front-end Developer turned Product Manager.
  categories:
    - Blog
    - Portfolio
    - Technology
    - User Experience
  built_by: Arpit Goyal
  built_by_url: https://twitter.com/_arpitgoyal
  featured: false
- title: Portfolio of Cole Townsend
  url: https://twnsnd.co
  main_url: https://twnsnd.co
  description: Portfolio of Cole Townsend, Product Designer
  categories:
    - Portfolio
    - User Experience
    - Web Development
    - Design
  built_by: Cole Townsend
  built_by_url: https://twitter.com/twnsndco
- title: Jana Desomer
  url: https://www.janadesomer.be/
  main_url: https://www.janadesomer.be/
  description: >
    I'm Jana, a digital product designer with coding skills, based in Belgium
  categories:
    - Portfolio
  built_by: Jana Desomer Designer/Developer
  built_by_url: https://www.janadesomer.be/
  featured: false
- title: Carbon8 Regenerative Agriculture
  url: https://www.carbon8.org.au/
  main_url: https://www.carbon8.org.au/
  description: >
    Carbon8 is a Not for Profit charity that supports Aussie farmers to transition to regenerative agriculture practices and rebuild the carbon (organic matter) in their soil from 1% to 8%.
  categories:
    - Nonprofit
    - E-commerce
  built_by: Little & Big
  built_by_url: https://www.littleandbig.com.au/
  featured: false
- title: Reactgo blog
  url: https://reactgo.com/
  main_url: https://reactgo.com/
  description: >
    It provides tutorials & articles about modern open source web technologies such as react,vuejs and gatsby.
  categories:
    - Blog
    - Education
    - Programming
    - Web Development
  built_by: Sai gowtham
  built_by_url: https://twitter.com/saigowthamr
  featured: false
- title: City Springs
  url: https://citysprings.com/
  main_url: https://citysprings.com/
  description: >
    Sandy Springs is a city built on creative thinking and determination. They captured a bold vision for a unified platform to bring together new and existing information systems. To get there, the Sandy Springs communications team partnered with Mediacurrent on a new Drupal 8 decoupled platform architecture with a Gatsbyjs front end to power both the City Springs website and its digital signage network. Now, the Sandy Springs team can create content once and publish it everywhere.
  categories:
    - Community
    - Government
  built_by: Mediacurrent
  built_by_url: https://www.mediacurrent.com
  featured: false
- title: Behalf
  url: https://www.behalf.no/
  main_url: https://www.behalf.no/
  description: >
    Behalf is Norwegian based digital design agency.
  categories:
    - Agency
    - Portfolio
    - Business
    - Consulting
    - Design
    - Design System
    - Marketing
    - Web Development
    - User Experience
  built_by: Behalf
  built_by_url: https://www.behalf.no/
  featured: false
- title: Saxenhammer & Co.
  url: https://saxenhammer-co.com/
  main_url: https://saxenhammer-co.com/
  description: >
    Saxenhammer & Co. is a leading boutique investment bank in Continental Europe. The firm’s strong track record is comprised of the execution of 200 successful transactions across all major industries.
  categories:
    - Consulting
    - Finance
    - Business
  built_by: Axel Fuhrmann
  built_by_url: https://axelfuhrmann.com/
  featured: false
- title: UltronEle
  url: http://ultronele.com
  main_url: https://runbytech.github.io/ueofcweb/
  source_url: https://github.com/runbytech/ueofcweb
  description: >
    UltronEle is a light, fast, simple yet interesting serverless e-learning CMS based on GatsbyJS. It aims to provide a easy-use product for tutors, teachers, instructors from all kinks of fields with near-zero efforts to setup their own authoring tool and content publish website.
  categories:
    - Education
    - Consulting
    - Landing Page
    - Web Development
    - Open Source
    - Learning
  built_by: RunbyTech
  built_by_url: http://runbytech.co
  featured: false
- title: Nick Selvaggio
  url: https://nickgs.com/
  main_url: https://nickgs.com/
  description: >
    The personal website of Nick Selvaggio. Long Island based web developer, teacher, and technologist.
  categories:
    - Consulting
    - Programming
    - Web Development
  featured: false
- title: Free & Open Source Gatsby Themes by LekoArts
  main_url: https://themes.lekoarts.de
  url: https://themes.lekoarts.de
  source_url: https://github.com/LekoArts/gatsby-themes/tree/master/www
  built_by: LekoArts
  built_by_url: https://github.com/LekoArts
  description: >-
    Get high-quality and customizable Gatsby themes to quickly bootstrap your website! Choose from many professionally created and impressive designs with a wide variety of features and customization options. Use Gatsby Themes to take your project to the next level and let you and your customers take advantage of the many benefits Gatsby has to offer.
  categories:
    - Open Source
    - Directory
    - Marketing
    - Landing Page
  featured: false
- title: Lars Roettig
  url: https://larsroettig.dev/
  main_url: https://larsroettig.dev/
  description: >
    Lars Roettig is a Magento Maintainer and e-commerce specialist. On his Blog, he writes Software Architecture and Magento Development.
  categories:
    - Portfolio
    - Blog
    - Programming
    - Community
    - Open Source
    - E-commerce
  built_by: Lars Roettig
  built_by_url: https://larsroettig.dev/
  featured: false
- title: Cade Kynaston
  url: https://cade.codes
  main_url: https://cade.codes
  source_url: https://github.com/cadekynaston/gatsby-portfolio
  description: >
    Cade Kynaston's Portfolio
  categories:
    - Portfolio
  built_by: Cade Kynaston
  built_by_url: https://github.com/cadekynaston
  featured: false
- title: Growable Meetups
  url: https://www.growable.io/
  main_url: https://www.growable.io/
  description: >
    Growable - Events to Accelerate your career in Tech. Made with <3 with Gatsby, React & Netlify by Talent Point in London.
  categories:
    - Event
    - Technology
    - Education
    - Community
    - Conference
  built_by: Talent Point
  built_by_url: https://github.com/talent-point/
  featured: false
- title: Fantastic Metropolis
  main_url: https://fantasticmetropolis.com
  url: https://fantasticmetropolis.com
  description: >
    Fantastic Metropolis ran between 2001 and 2006, highlighting the potential of literary science fiction and fantasy.
  categories:
    - Entertainment
  built_by: Luis Rodrigues
  built_by_url: https://goblindegook.com
  featured: false
- title: Simon Koelewijn
  main_url: https://simonkoelewijn.nl
  url: https://simonkoelewijn.nl
  description: >
    Personal blog of Simon Koelewijn, where he blogs about UX, analytics and web development (in Dutch). Made awesome and fast by using Gatsby 2.x (naturally) and gratefully using Netlify and Netlify CMS.
  categories:
    - Freelance
    - Blog
    - Web Development
    - User Experience
  built_by: Simon Koelewijn
  built_by_url: https://simonkoelewijn.nl
  featured: false
- title: Frankly Steve
  url: https://www.franklysteve.com/
  main_url: https://www.franklysteve.com/
  description: >
    Wedding photography with all the hugs, tears, kisses, smiles, laughter, banter, kids up trees, friends in hedges.
  categories:
    - Photography
    - Portfolio
  built_by: Little & Big
  built_by_url: https://www.littleandbig.com.au/
  featured: false
- title: Eventos orellana
  description: >-
    We are a company dedicated to providing personalized and professional advice
    for the elaboration and coordination of social and business events.
  main_url: https://eventosorellana.com/
  url: https://eventosorellana.com/
  featured: false
  categories:
    - Gallery
  built_by: Ramón Chancay
  built_by_url: https://ramonchancay.me/
- title: DIA Supermercados
  main_url: https://dia.com.br
  url: https://dia.com.br
  description: >-
    Brazilian retailer subsidiary, with more than 1,100 stores in Brazil, focusing on low prices and exclusive DIA Products.
  categories:
    - Business
  built_by: CloudDog
  built_by_url: https://clouddog.com.br
  featured: false
- title: AntdSite
  main_url: https://antdsite.yvescoding.org
  url: https://antdsite.yvescoding.org
  description: >-
    A static docs generator based on Ant Design and GatsbyJs.
  categories:
    - Documentation
  built_by: Yves Wang
  built_by_url: https://antdsite.yvescoding.org
- title: AntV
  main_url: https://antv.vision
  url: https://antv.vision
  description: >-
    AntV is a new generation of data visualization technique from Ant Financial
  categories:
    - Documentation
  built_by: afc163
  built_by_url: https://github.com/afc163
- title: ReactStudy Blog
  url: https://elated-lewin-51cf0d.netlify.com
  main_url: https://elated-lewin-51cf0d.netlify.com
  description: >
    Belong to your own blog by gatsby
  categories:
    - Blog
  built_by: 97thjingba
  built_by_url: https://github.com/97thjingba
  featured: false
- title: George
  main_url: https://kind-mestorf-5a2bc0.netlify.com
  url: https://kind-mestorf-5a2bc0.netlify.com
  description: >
    shiny new web built with Gatsby
  categories:
    - Blog
    - Portfolio
    - Gallery
    - Landing Page
    - Design
    - Web Development
    - Open Source
    - Science
  built_by: George Davituri
  featured: false

- title: CEO amp
  main_url: https://www.ceoamp.com
  url: https://www.ceoamp.com
  description: >
    CEO amp is an executive training programme to amplify a CEO's voice in the media. This site was built with Gatsby v2, Styled-Components, TypeScript and React Spring.
  categories:
    - Consulting
    - Entrepreneurship
    - Marketing
    - Landing Page
  built_by: Jacob Herper
  built_by_url: https://herper.io
  featured: false
- title: QuantumBlack
  main_url: https://www.quantumblack.com/
  url: https://www.quantumblack.com/
  description: >
    We help companies use data to make distinctive, sustainable and significant improvements to their performance.
  categories:
    - Technology
    - Consulting
    - Data
    - Design
  built_by: Richard Westenra
  built_by_url: https://www.richardwestenra.com/
  featured: false
- title: Coffeeshop Creative
  url: https://www.coffeeshopcreative.ca
  main_url: https://www.coffeeshopcreative.ca
  description: >
    Marketing site for a Toronto web design and videography studio.
  categories:
    - Marketing
    - Agency
    - Design
    - Video
    - Web Development
  built_by: Michael Uloth
  built_by_url: https://www.michaeluloth.com
  featured: false
- title: Daily Hacker News
  url: https://dailyhn.com
  main_url: https://dailyhn.com
  description: >
    Daily Hacker News presents the top five stories from Hacker News daily.
  categories:
    - Entertainment
    - Design
    - Web Development
    - Technology
    - Science
  built_by: Joeri Smits
  built_by_url: https://joeri.dev
  featured: false
- title: Grüne Dresden
  main_url: https://ltw19dresden.de
  url: https://ltw19dresden.de
  description: >
    This site was built for the Green Party in Germany (Bündnis 90/Die Grünen) for their local election in Dresden, Saxony. The site was built with Gatsby v2 and Styled-Components.
  categories:
    - Government
    - Nonprofit
  built_by: Jacob Herper
  built_by_url: https://herper.io
- title: Mill3 Studio
  main_url: https://mill3.studio/en/
  url: https://mill3.studio/en/
  description: >
    Our agency specializes in the analysis, strategy and development of digital products.
  categories:
    - Agency
    - Portfolio
  built_by: Mill3
  built_by_url: https://mill3.studio/en/
  featured: false
- title: Zellement
  main_url: https://www.zellement.com
  url: https://www.zellement.com
  description: >
    Online portfolio of Dan Farrow from Nottingham, UK.
  categories:
    - Portfolio
  built_by: Zellement
  built_by_url: https://www.zellement.com
  featured: false
- title: Fullstack HQ
  url: https://fullstackhq.com/
  main_url: https://fullstackhq.com/
  description: >
    Get immediate access to a battle-tested team of designers and developers on a pay-as-you-go monthly subscription.
  categories:
    - Agency
    - Consulting
    - Freelance
    - Marketing
    - Portfolio
    - Web Development
    - App
    - Business
    - Design
    - JavaScript
    - Technology
    - User Experience
    - Web Development
    - E-commerce
    - WordPress
  built_by: Fullstack HQ
  built_by_url: https://fullstackhq.com/
  featured: false
- title: Cantas
  main_url: https://www.cantas.co.jp
  url: https://www.cantas.co.jp
  description: >
    Cantas is digital marketing company in Japan.
  categories:
    - Business
    - Agency
  built_by: Cantas
  built_by_url: https://www.cantas.co.jp
  featured: false
- title: Sheringham Shantymen
  main_url: https://www.shantymen.com/
  url: https://www.shantymen.com/
  description: >
    The Sheringham Shantymen are a sea shanty singing group that raise money for the RNLI in the UK.
  categories:
    - Music
    - Community
    - Entertainment
    - Nonprofit
  built_by: Zellement
  built_by_url: https://www.zellement.com/
  featured: false
- title: WP Spark
  main_url: https://wpspark.io/
  url: https://wpspark.io/
  description: >
    Create blazing fast website with WordPress and our Gatsby themes.
  categories:
    - Agency
    - Community
    - Blog
    - WordPress
  built_by: wpspark
  built_by_url: https://wpspark.io/
- title: Ronald Langeveld
  description: >
    Ronald Langeveld's blog and Web Development portfolio website.
  main_url: https://www.ronaldlangeveld.com
  url: https://www.ronaldlangeveld.com
  categories:
    - Blog
    - Web Development
    - Freelance
    - Portfolio
    - Consulting
  featured: false
- title: Golfonaut
  description: >
    Golfonaut - Golf application for Apple Watch
  main_url: https://golfonaut.io
  url: https://golfonaut.io
  categories:
    - App
    - Sports
  featured: false
- title: Anton Sten - UX Lead/Design
  url: https://www.antonsten.com
  main_url: https://www.antonsten.com
  description: Anton Sten leads UX for design-driven companies.
  categories:
    - User Experience
    - Blog
    - Freelance
    - Portfolio
    - Consulting
    - Agency
    - Design
  featured: false
- title: Rashmi AP - Front-end Developer
  main_url: http://rashmiap.me
  url: http://rashmiap.me
  featured: false
  description: >
    Rashmi AP's Personal Portfolio Website
  source_url: https://github.com/rashmiap/personal-website-react
  categories:
    - Portfolio
    - Open Source
  built_by: Rashmi AP
  built_by_url: http://rashmiap.me
- title: OpenSourceRepos - Blogs for open source repositories
  main_url: https://opensourcerepos.com
  url: https://opensourcerepos.com
  featured: false
  description: >
    Open Source Repos is a blog site for explaining the architecture, code-walkthrough and key takeways for the GitHub repository. Out main aim to is to help more developers contribute to open source projects.
  source_url: https://github.com/opensourcerepos/blogs
  categories:
    - Open Source
    - Design
    - Design System
    - Blog
  built_by: OpenSourceRepos Team
  built_by_url: https://opensourcerepos.com
- title: Sheelah Brennan - Front-End/UX Engineer
  main_url: https://sheelahb.com
  url: https://sheelahb.com
  featured: false
  description: >
    Sheelah Brennan's web development blog
  categories:
    - Blog
    - Web Development
    - Design
    - Freelance
    - Portfolio
  built_by: Sheelah Brennan
- title: Delinx.Digital - Web and Mobile Development Agency based in Sofia, Bulgaria
  main_url: https://delinx.digital
  url: https://delinx.digital/solutions
  description: >
    Delinx.digital is a software development oriented digital agency based in Sofia, Bulgaria. We develop bespoke software solutions using  WordPress, WooCommerce, Shopify, e-commerce, React.js, Node.js, PHP, Laravel and many other technologies.
  categories:
    - Agency
    - Web Development
    - Design
    - E-commerce
    - WordPress
  featured: false
- title: Cameron Nuckols - Articles, Book Notes, and More
  main_url: https://nucks.co
  url: https://nucks.co
  description: >
    This site hosts all of Cameron Nuckols's writing on entrepreneurship, startups, money, fitness, self-education, and self-improvement.
  categories:
    - Blog
    - Entrepreneurship
    - Business
    - Productivity
    - Technology
    - Marketing
  featured: false
- title: Hayato KAJIYAMA - Portfolio
  main_url: https://hyakt.dev
  url: https://hyakt.dev
  source_url: https://github.com/hyakt/hyakt.github.io
  featured: false
  categories:
    - Portfolio
- title: Skirtcraft - Unisex Skirts with Large Pockets
  main_url: https://skirtcraft.com
  url: https://skirtcraft.com/products
  source_url: https://github.com/jqrn/skirtcraft-web
  description: >
    Skirtcraft sells unisex skirts with large pockets, made in the USA. Site built with TypeScript and styled-components, with Tumblr-sourced blog posts.
  categories:
    - E-commerce
    - Blog
  built_by: Joe Quarion
  built_by_url: https://github.com/jqrn
  featured: false
- title: Vermarc Sport
  main_url: https://www.vermarcsport.com/
  url: https://www.vermarcsport.com/
  description: >
    Vermarc Sport offers a wide range of cycle clothing, cycling jerseys, bib shorts, rain gear and accessories, as well for the summer, the mid-season (autumn / spring) and the winter.
  categories:
    - E-commerce
  built_by: BrikL
  built_by_url: https://github.com/Brikl
- title: Cole Ruche
  main_url: https://coleruche.com
  url: https://coleruche.com
  source_url: https://github.com/kingingcole/myblog
  description: >
    The personal website and blog for Emeruche "Cole" Ikenna, front-end web developer from Nigeria.
  categories:
    - Blog
    - Portfolio
  built_by: Emeruche "Cole" Ikenna
  built_by_url: https://twitter.com/cole_ruche
  featured: false
- title: Abhith Rajan - Coder, Blogger, Biker, Full Stack Developer
  main_url: https://www.abhith.net/
  url: https://www.abhith.net/
  source_url: https://github.com/Abhith/abhith.net
  description: >
    abhith.net is a portfolio website of Abhith Rajan, a full stack developer. Sharing blog posts, recommended videos, developer stories and services with the world through this site.
  categories:
    - Portfolio
    - Blog
    - Programming
    - Open Source
    - Technology
  built_by: Abhith Rajan
  built_by_url: https://github.com/Abhith
  featured: false
- title: Mr & Mrs Wilkinson
  url: https://thewilkinsons.netlify.com/
  main_url: https://thewilkinsons.netlify.com/
  source_url: https://github.com/davemullenjnr/the-wilkinsons
  description: >
    A one-page wedding photography showcase using Gatsby Image and featuring a lovely hero and intro section.
  categories:
    - Photography
  built_by: Dave Mullen Jnr
  built_by_url: https://davemullenjnr.co.uk
  featured: false
- title: Gopesh Gopinath - Full Stack JavaScript Developer
  url: https://www.gopeshgopinath.com
  main_url: https://www.gopeshgopinath.com
  source_url: https://github.com/GopeshMedayil/gopeshgopinath.com
  description: >
    Gopesh Gopinath's Personal Portfolio Website
  categories:
    - Portfolio
    - Open Source
  built_by: Gopesh Gopinath
  built_by_url: https://www.gopeshgopinath.com
  featured: false
- title: Misael Taveras - FrontEnd Developer
  url: https://taverasmisael.com
  main_url: https://taverasmisael.com
  source_url: https://github.com/taverasmisael/taverasmisael
  description: >
    Personal site and blogging about learning FrontEnd web development in spanish.
  categories:
    - Portfolio
    - Open Source
    - Blog
    - JavaScript
    - Web Development
  built_by: Misael Taveras
  built_by_url: https://taverasmisael.com
  featured: false
- title: Le Reacteur
  url: https://www.lereacteur.io/
  main_url: https://www.lereacteur.io/
  description: >
    Le Reacteur is the first coding bootcamp dedicated to web and mobile apps development (iOS/Android). We offer intensive sessions to train students in a short time (10 weeks). Our goal is to pass on to our students in less than 3 months what they would have learned in 2 years. To achieve this ambitious challenge, our training is based on learning JavaScript (Node.js, Express, ReactJS, React Native).
  categories:
    - JavaScript
    - Learning
    - Mobile Development
    - Web Development
  built_by: Farid Safi
  built_by_url: https://twitter.com/FaridSafi
  featured: false
- title: Cinch
  url: https://www.cinch.co.uk
  main_url: https://www.cinch.co.uk
  description: >
    Cinch is a hub for car supermarkets and dealers to show off their stock. The site only lists second-hand cars that are seven years old or younger, with less than 70,000 miles on the clock.
  categories:
    - Entrepreneurship
    - Business
  built_by: Somo
  built_by_url: https://www.somoglobal.com
  featured: false
- title: Recetas El Universo
  description: >-
    Recipes and videos with the best of Ecuadorian cuisine.
    Collectable recipes from Diario El Universo.
  main_url: https://recetas-eu.now.sh/
  url: https://recetas-eu.now.sh/
  featured: false
  categories:
    - Blog
    - WordPress
    - Food
  built_by: Ramón Chancay
  built_by_url: https://ramonchancay.me/
- title: Third and Grove
  url: https://www.thirdandgrove.com
  main_url: https://www.thirdandgrove.com
  source_url: https://github.com/thirdandgrove/tagd8_gatsby
  description: >
    A digital agency slaying the mundane one pixel at a time.
  categories:
    - Agency
    - Marketing
    - Open Source
    - Technology
  built_by: Third and Grove
  built_by_url: https://www.thirdandgrove.com
  featured: false
- title: Le Bikini
  url: https://lebikini.com
  main_url: https://lebikini.com
  description: >
    New website for Toulouse's most iconic concert hall.
  categories:
    - Music
  built_by: Antoine Rousseau
  built_by_url: https://antoine.rousseau.im
  featured: false
- title: Jimmy Truong's Portfolio
  url: https://jimmytruong.ca
  main_url: https://jimmytruong.ca
  description: >
    This porfolio is a complication of all projects done during my time at BCIT D3 (Digital Design and Development) program and after graduation.
  categories:
    - Portfolio
    - Web Development
  built_by: Jimmy Truong
  built_by_url: https://jimmytruong.ca
  featured: false
- title: Quick Stop Nicaragua
  main_url: https://quickstopnicaragua.com
  url: https://quickstopnicaragua.com
  description: >
    Convenience Store Website
  categories:
    - Food
  built_by: Gerald Martinez
  built_by_url: https://twitter.com/GeraldM_92
  featured: false
- title: XIEL
  main_url: https://xiel.dev
  url: https://xiel.dev
  source_url: https://github.com/xiel/xiel
  description: >
    I'm a freelance front-end developer from Berlin who creates digital experiences that everyone likes to use.
  categories:
    - Portfolio
    - Blog
  built_by: Felix Leupold
  built_by_url: https://twitter.com/xiel
  featured: false
- title: Nicaragua Best Guides
  main_url: https://www.nicaraguasbestguides.com
  url: https://www.nicaraguasbestguides.com
  description: >
    Full-Service Tour Operator and Destination Management Company (DMC)
  categories:
    - Agency
    - Travel
  built_by: Gerald Martinez
  built_by_url: https://twitter.com/GeraldM_92
  featured: false
- title: Thoughts and Stuff
  main_url: http://thoughtsandstuff.com
  url: http://thoughtsandstuff.com
  source_url: https://github.com/robmarshall/gatsby-tns
  description: >
    A simple easy to read blog. Minimalistic, focusing on content over branding. Includes RSS feed.
  categories:
    - Accessibility
    - Blog
    - WordPress
  built_by: Robert Marshall
  built_by_url: https://robertmarshall.dev
  featured: false
- title: Tracli
  url: https://tracli.rootvan.com/
  main_url: https://tracli.rootvan.com/
  source_url: https://github.com/ridvankaradag/tracli-landing
  description: >
    A command line app that tracks your time
  categories:
    - Productivity
    - Technology
    - Landing Page
  built_by: Ridvan Karadag
  built_by_url: http://www.rootvan.com
  featured: false
- title: spon.io
  url: https://www.spon.io
  main_url: https://www.spon.io
  source_url: https://github.com/magicspon/spon.io
  description: >
    Portfolio for frontend web developer, based in Bristol UK
  categories:
    - Portfolio
  built_by: Dave Stockley
  built_by_url: https://www.spon.io
  featured: false
- title: BBS
  url: https://big-boss-studio.com
  main_url: https://big-boss-studio.com
  description: >
    For 11 years, we help great brands in their digital transformation, offering all our expertise for their needs. Technical consulting, UX, design, technical integration and maintenance.
  categories:
    - Agency
    - JavaScript
    - Web Development
  built_by: BBS
  built_by_url: https://big-boss-studio.com
  featured: false
- title: Appes - Meant to evolve
  main_url: https://appes.co
  url: https://appes.co
  description: >
    Appes is all about apps and evolution. We help companies to build mobile and
    web products.
  categories:
    - Agency
    - Mobile Development
    - Web Development
    - Technology
  built_by: Appes
  built_by_url: https://appes.co
  featured: false
- title: Intern
  url: https://intern.imedadel.me
  main_url: https://intern.imedadel.me
  description: >
    Intern is a job board for getting internships in tech, design, marketing, and more. It's built entirely with Gatsby.
  categories:
    - Directory
    - Technology
  built_by: Imed Adel
  built_by_url: https://imedadel.me
  featured: false
- title: Global Citizen Foundation
  main_url: https://www.globalcitizenfoundation.org
  url: https://www.globalcitizenfoundation.org
  description: >
    In the digital economy, we are Global Citizens and the currency is Personal Data
  categories:
    - Nonprofit
  built_by: The Delta Studio
  built_by_url: https://www.thedelta.io
  featured: false
- title: GatsbyFinds
  main_url: https://gatsbyfinds.netlify.com
  url: https://gatsbyfinds.netlify.com
  description: >
    GatsbyFinds is a website built ontop of Gatsby v2 by providing developers with a showcase of all the latest projects made with the beloved GatsbyJS.
  categories:
    - Portfolio
    - Gallery
  built_by: Bvlktech
  built_by_url: https://twitter.com/bvlktech
  featured: false
- title: AFEX Commodities Exchange
  main_url: https://afexnigeria.com
  url: https://afexnigeria.com
  description: >
    AFEX Nigeria strives to transform Nigerian agriculture by creating more bargaining power to smallholder farmers, access to information, and secure storage.
  categories:
    - Blog
    - Business
    - Finance
    - Food
    - WordPress
  built_by: Mayowa Falade
  built_by_url: http://mayowafalade.com
  featured: false
- title: VIA Data
  main_url: https://viadata.io
  url: https://viadata.io
  description: >
    The future of data management
  categories:
    - Data
  built_by: The Delta Studio
  built_by_url: https://www.thedelta.io
  featured: false
- title: Front End Day Event Website
  main_url: https://frontend-day.com/
  url: https://frontend-day.com/
  description: >
    Performant landing page for a front end workshops recurring event / conference.
  categories:
    - Event
    - Conference
    - Web Development
    - Technology
  built_by: Pagepro
  built_by_url: https://pagepro.co
  featured: false
- title: Mutual
  main_url: https://www.madebymutual.com
  url: https://www.madebymutual.com
  description: >
    Mutual is a web design and development agency. Our new website is powered by Gatsby and Craft CMS.
  categories:
    - Blog
    - Portfolio
    - Agency
    - Design
    - Web Development
  built_by: Mutual
  built_by_url: https://twitter.com/madebymutual
  featured: false
- title: Surge 3
  main_url: https://surge3.com
  url: https://surge3.com/
  description: >
    We’re Surge 3 - a premier web development agency. Our company centers around the principles of quality, speed, and service! We are founded using the latest in web technologies and are dedicated to using those exact tools to help our customers achieve their goals.
  categories:
    - Portfolio
    - Blog
    - Agency
    - Web Development
    - Marketing
  built_by: Dillon Browne
  built_by_url: https://dillonbrowne.com
- title: Adaltas
  main_url: https://www.adaltas.com
  url: https://www.adaltas.com
  description: >
    Adaltas is a team of consultants with a focus on Open Source, Big Data and Cloud Computing based in France, Canada and Morocco.
  categories:
    - Consulting
    - Data
    - Design System
    - Programming
    - Learning
  built_by: Adaltas
  built_by_url: https://www.adaltas.com
- title: Themis Attorneys
  main_url: https://themis-attorneys.com
  url: https://themis-attorneys.com
  description: >
    Themis Attorneys is Chennai based lawyers. Their new complete website is made using Gatsby.
  categories:
    - Agency
    - Consulting
    - Portfolio
    - Law
  built_by: Merbin J Anselm
  built_by_url: https://anselm.in
- title: Runlet
  main_url: https://runlet.app
  url: https://runlet.app
  source_url: https://github.com/runletapp/runlet
  description: >
    Runlet is a cloud-based job manager that offers device synchronization and reliable message delivery in a network of connected devices even after connectivity issues. Available for ARM, Linux, Mac and Windows.
  categories:
    - App
    - Landing Page
    - Productivity
    - Technology
  built_by: Vandré Leal
  built_by_url: https://vandreleal.github.io
  featured: false
- title: tiaan.dev
  main_url: https://tiaan.dev
  url: https://tiaan.dev
  featured: false
  categories:
    - Blog
    - Portfolio
    - Web Development
- title: Praveen Bisht
  main_url: https://www.prvnbist.com/
  url: https://www.prvnbist.com/
  source_url: https://github.com/prvnbist/portfolio
  categories:
    - Portfolio
    - Blog
  built_by: Praveen Bisht
  built_by_url: https://www.prvnbist.com/
  featured: false
- title: Jeff Mills The Outer Limits x NTS Radio
  url: https://www.nts.live/projects/jeff-mills-the-outer-limits/
  main_url: https://www.nts.live/projects/jeff-mills-the-outer-limits/
  source_url: https://github.com/ntslive/the-outer-limits
  description: >
    NTS Radio created a minisite for Jeff Mills' 6 part radio series The Outer Limits, including original music production and imagery curated from the NASA online image archive.
  categories:
    - Music
    - Gallery
    - Science
    - Entertainment
  built_by: NTS Radio
  built_by_url: https://www.nts.live
  featured: false
- title: BALAJIRAO676
  main_url: https://thebalajiraoecommerce.netlify.com/
  url: https://thebalajiraoecommerce.netlify.com/
  featured: false
  categories:
    - Blog
    - E-commerce
    - Web Development
- title: Mentimeter
  url: https://www.mentimeter.com/
  main_url: https://www.mentimeter.com/
  categories:
    - Business
  featured: false
- title: HYFN
  url: https://hyfn.com/
  main_url: https://hyfn.com/
  categories:
    - Business
  featured: false
- title: Mozilla India
  main_url: https://mozillaindia.org/
  url: https://mozillaindia.org/
  categories:
    - Open Source
  featured: false
- title: Primer Labs
  main_url: https://www.primerlabs.io
  url: https://www.primerlabs.io
  featured: false
  categories:
    - Education
    - Learning
- title: AJ on Purr-fect Solutions
  url: https://ajonp.com
  main_url: https://ajonp.com
  description: >
    A Community of developers, creating resources for all to use!
  categories:
    - Education
    - Learning
    - Programming
    - Web Development
    - API
    - Blog
    - SEO
  built_by: AJonP
  built_by_url: http://ajonp.com/authors/alex-patterson
- title: blog.kwst.site
  main_url: https://blog.kwst.site
  url: https://blog.kwst.site
  description: A blog of frontend engineer working in Fukuoka
  source_url: https://github.com/SatoshiKawabata/blog
  featured: false
  categories:
    - Blog
    - Technology
    - Web Development
    - JavaScript
- title: Run Leeds
  main_url: http://www.runleeds.co.uk
  url: http://www.runleeds.co.uk
  description: >
    Community running site based in Leeds,UK. Aiming to support those going through a life crisis.
  categories:
    - Accessibility
    - Blog
    - Community
    - Nonprofit
    - Sports
    - WordPress
  built_by: Robert Marshall
  built_by_url: https://www.robertmarshall.dev
- title: Arvind Kumar
  main_url: https://arvind.io
  url: https://arvind.io
  source_url: https://github.com/EnKrypt/arvind.io
  built_by: Arvind Kumar
  built_by_url: https://arvind.io/
  description: >
    A blog about writing code, making music and studying the skies.
  featured: false
  categories:
    - Blog
    - Music
    - Technology
- title: GlobalMoney
  url: https://global24.ua
  main_url: https://global24.ua
  description: >
    Provide payment solution for SMB, eWallet GlobalMoney
  categories:
    - Business
    - Finance
    - Technology
  built_by: NodeArt
  built_by_url: https://NodeArt.io
- title: Women's and Girls' Emergency Centre
  url: https://www.wagec.org.au/
  main_url: https://www.wagec.org.au/
  description: >
    Specialist homelessness service for women and families escaping domestic violence. Based in Redfern, Sydney, Australia.
  categories:
    - Nonprofit
    - Community
    - E-commerce
  built_by: Little & Big
  built_by_url: https://www.littleandbig.com.au/
  featured: false
- title: Guus van de Wal | Drupal Front-end specialist
  url: https://guusvandewal.nl
  main_url: https://guusvandewal.nl
  description: >
    Decoupled portfolio site for guusvandewal.nl, a Drupal and ReactJS front-end developer and designer.
  categories:
    - Open Source
    - Web Development
    - Design
    - Blog
    - Freelance
  built_by: Guus van de Wal
  featured: false
- title: Pixelize Web Design Gold Coast | Web Design and SEO
  url: https://www.pixelize.com.au/
  main_url: https://www.pixelize.com.au/
  description: >
    Pixelize is a tight knit group of professional web developers, graphic designers, and content creators that work together to create high performing, blazing fast, beautiful websites with a strong focus on SEO.
  categories:
    - Agency
    - Web Development
    - Marketing
    - SEO
    - Design
    - Portfolio
    - Blog
  built_by: Pixelize
  built_by_url: https://www.pixelize.com.au
  featured: false
- title: VS Code GitHub Stats
  url: https://vscode-github-stats.netlify.com
  main_url: https://vscode-github-stats.netlify.com
  source_url: https://github.com/lannonbr/vscode-github-stats/
  description: >
    Statistics Dashboard for VS Code GitHub repository
  categories:
    - Data
  built_by: Benjamin Lannon
  built_by_url: https://lannonbr.com
  featured: false
- title: MetaProjection
  main_url: https://www.metaprojection.ca
  url: https://www.metaprojection.ca
  source_url: https://github.com/rosslh/metaprojection
  description: >
    MetaProjection is a website that aggregates multiple Canadian federal electoral projections in order to provide an overview of how the election is playing out, both federally and by district.
  categories:
    - Government
    - Data
    - Open Source
  built_by: Ross Hill
  built_by_url: https://rosshill.ca
  featured: false
- title: Tamarisc VC
  url: https://www.tamarisc.vc
  main_url: https://www.tamarisc.vc
  description: >
    Tamarisc invests in and helps build companies that improve the human habitat through innovating at the intersection of real estate, health, and technology.
  categories:
    - Business
    - Technology
  built_by: Peter Hironaka
  built_by_url: https://peterhironaka.com
  featured: false
- title: Up Your A11y
  url: https://www.upyoura11y.com/
  main_url: https://www.upyoura11y.com/
  source_url: https://www.upyoura11y.com/
  description: >
    A web accessibility toolkit with a React focus, Up Your A11y is a resource for front-end developers to find useful information on how to make your sites more accessible. The topics covered have a React bias, but the principles in each apply to all web development, so please don't be put off if you don't work with React specifically!
  categories:
    - Accessibility
    - Blog
    - Programming
    - JavaScript
    - User Experience
    - Web Development
  built_by: Suzanne Aitchison
  built_by_url: https://twitter.com/s_aitchison
  featured: false
- title: Roman Kravets
  description: >
    Portfolio of Roman Kravets. Web Developer, HTML & CSS Coder.
  main_url: https://romkravets.netlify.com/
  url: https://romkravets.netlify.com/
  categories:
    - Portfolio
    - Open Source
    - Web Development
    - Blog
  built_by: Roman Kravets
  built_by_url: https://github.com/romkravets/dev-page
  featured: false
- title: Phil Tietjen Portfolio
  url: https://www.philtietjen.dev/
  main_url: https://www.philtietjen.dev/
  source_url: https://github.com/Phizzard/phil-portfolio
  description: >
    Portfolio of Phil Tietjen using Gatsby, TailwindCSS, and Emotion/styled
  categories:
    - Portfolio
    - Open Source
    - Web Development
  built_by: Phil Tietjen
  built_by_url: https://github.com/Phizzard
  featured: false
- title: Gatsby Bomb
  description: >
    A fan made version of the website Giantbomb, fully static and powered by Gatsby JS and the GiantBomb API.
  main_url: https://gatsbybomb.netlify.com
  url: https://gatsbybomb.netlify.com
  categories:
    - App
    - Entertainment
    - Media
    - Video
  built_by: Phil Tietjen
  built_by_url: https://github.com/Phizzard
  featured: false
- title: Divyanshu Maithani
  main_url: https://divyanshu013.dev
  url: https://divyanshu013.dev
  source_url: https://github.com/divyanshu013/blog
  description: >
    Personal blog of Divyanshu Maithani. Life, music, code and things in between...
  categories:
    - Blog
    - JavaScript
    - Open Source
    - Music
    - Programming
    - Technology
    - Web Development
  built_by: Divyanshu Maithani
  built_by_url: https://twitter.com/divyanshu013
- title: TFE Energy
  main_url: https://www.tfe.energy
  url: https://www.tfe.energy
  source_url: https://gitlab.com/marcfehrmedia/2019-07-03-tfe-energy
  description: >
    TFE Energy believes in the future. Their new website is programmed with Gatsby, Scrollmagic, Contentful, Cloudify.
  categories:
    - Technology
    - Consulting
    - Video
    - Business
  built_by: Marc Fehr
  built_by_url: https://www.marcfehr.ch
- title: AtomBuild
  url: https://atombuild.github.io/
  main_url: https://atombuild.github.io/
  source_url: https://github.com/AtomBuild/atombuild.github.io
  description: >
    Landing page for the AtomBuild project, offering a curation of Atom packages associated with the project.
  categories:
    - Directory
    - Landing Page
    - Open Source
    - Programming
    - Technology
  built_by: Kepler Sticka-Jones
  built_by_url: https://keplersj.com/
  featured: false
- title: Josh Pensky
  main_url: https://joshpensky.com
  url: https://joshpensky.com
  description: >
    Josh Pensky is an interactive developer based in Boston. He designs and builds refreshing web experiences, packed to the punch with delightful interactions.
  categories:
    - Portfolio
    - Web Development
    - Design
    - SEO
  built_by: Josh Pensky
  built_by_url: https://github.com/joshpensky
  featured: false
- title: AtomLinter
  url: https://atomlinter.github.io/
  main_url: https://atomlinter.github.io/
  source_url: https://github.com/AtomLinter/atomlinter.github.io
  description: >
    Landing page for the AtomLinter project, offering a curation of Atom packages associated with the project.
  categories:
    - Directory
    - Landing Page
    - Open Source
    - Programming
    - Technology
  built_by: Kepler Sticka-Jones
  built_by_url: https://keplersj.com/
  featured: false
- title: Dashbouquet
  url: https://dashbouquet.com/
  main_url: https://dashbouquet.com/
  categories:
    - Agency
    - Blog
    - Business
    - Mobile Development
    - Portfolio
    - Web Development
  built_by: Dashbouquet team
  featured: false
- title: rathes.me
  url: https://rathes.me/
  main_url: https://rathes.me/
  source_url: https://github.com/rathesDot/rathes.me
  description: >
    The Portfolio Website of Rathes Sachchithananthan
  categories:
    - Blog
    - Portfolio
    - Web Development
  built_by: Rathes Sachchithananthan
  built_by_url: https://rathes.me/
- title: viviGuides - Your travel guides
  url: https://vivitravels.com/en/guides/
  main_url: https://vivitravels.com/en/guides/
  description: >
    viviGuides is viviTravels' blog: here you will find travel tips, useful information about the cities and the best guides for your next vacation.
  categories:
    - Travel
    - Blog
  built_by: Kframe Interactive SA
  built_by_url: https://kframeinteractive.com/
  featured: false
- title: KNC Blog
  main_url: https://nagakonada.com
  url: https://nagakonada.com/
  description: >
    Nagakonada is my blogging and portfolio site where I list my projects, experience, capabilities and the blog mostly talks about technical and personal writings.
  categories:
    - Blog
    - Web Development
    - Portfolio
  built_by: Konada, Naga Chaitanya
  built_by_url: https://github.com/ChaituKNag
  featured: false
- title: Vishal Nakum
  url: https://nakum.tech/
  main_url: https://nakum.tech/
  source_url: https://github.com/vishalnakum011/contentful
  description: >
    Portfolio of Vishal Nakum. Made with Gatsby, Contentful. Deployed on Netlify.
  categories:
    - Portfolio
    - Blog
  built_by: Amol Tangade
  built_by_url: https://amoltangade.me/
- title: Sagar Hani Portfolio
  url: http://sagarhani.in/
  main_url: http://sagarhani.in/
  source_url: https://github.com/sagarhani
  description: >
    Sagar Hani is a Software Developer & an Open Source Enthusiast. He blogs about JavaScript, Open Source and his Life experiences.
  categories:
    - Portfolio
    - Blog
    - Web Development
    - Open Source
    - Technology
    - Programming
    - JavaScript
  built_by: Sagar Hani
  built_by_url: http://sagarhani.in/about
- title: Arturo Alviar's Portfolio
  main_url: https://arturoalviar.com
  url: https://arturoalviar.com
  source_url: https://github.com/arturoalviar/portfolio
  categories:
    - Portfolio
    - Open Source
    - Web Development
  built_by: Arturo Alviar
  built_by_url: https://github.com/arturoalviar
  featured: false
- title: Pearly
  url: https://www.pearlyplan.com
  main_url: https://www.pearlyplan.com
  description: >
    Dental Membership Growth Platform
  categories:
    - Technology
    - Healthcare
    - App
  built_by: Sean Emmer and Jeff Cole
- title: MarceloNM
  url: https://marcelonm.com
  main_url: https://marcelonm.com
  description: >
    Personal landing page and blog for MarceloNM, a frontend developer based in Brazil.
  categories:
    - Blog
    - JavaScript
    - Landing Page
    - Programming
    - Web Development
  built_by: Marcelo Nascimento Menezes
  built_by_url: https://github.com/mrcelo
  featured: false
- title: Open Source Galaxy
  main_url: https://www.opensourcegalaxy.com
  url: https://www.opensourcegalaxy.com
  description: >
    Explore the Open Source Galaxy and help other earthlings by contributing to open source.
  categories:
    - Open Source
    - Programming
    - Web Development
  built_by: Justin Juno
  built_by_url: https://www.justinjuno.dev
  featured: false
- title: enBonnet Blog
  url: https://enbonnet.me/
  main_url: https://enbonnet.me/
  source_url: https://github.com/enbonnet
  description: >
    Hola, este es mi sitio personal, estare escribiendo sobre JavaScript, Frontend y Tecnologia que utilice en mi dia a dia.
  categories:
    - Portfolio
    - Blog
    - Web Development
    - Technology
    - Programming
    - JavaScript
  built_by: Ender Bonnet
  built_by_url: https://enbonnet.me/
- title: Edenspiekermann
  url: https://www.edenspiekermann.com/eu/
  main_url: https://www.edenspiekermann.com/eu/
  description: >
    Hello. We are Edenspiekermann, an independent global creative agency.
  categories:
    - Featured
    - Agency
    - Design
    - Portfolio
  featured: true
- title: IBM Design
  url: https://www.ibm.com/design/
  main_url: https://www.ibm.com/design/
  description: >
    At IBM, our design philosophy is to help guide people so they can do their best work. Our human-centered design practices help us deliver on that goal.
  categories:
    - Featured
    - Design
    - Technology
    - Web Development
  built_by: IBM
  featured: true
- title: We Do Plugins
  url: https://wedoplugins.com
  main_url: https://wedoplugins.com
  description: >
    Free & premium WordPress plugins development studio from Wroclaw, Poland.
  categories:
    - Portfolio
    - Agency
    - Open Source
    - Web Development
  built_by: We Do Plugins
  built_by_url: https://wedoplugins.com
- title: Mevish Aslam, business coach
  url: https://mevishaslam.com/
  main_url: https://mevishaslam.com/
  description: >
    Mevish Aslam helps women build a life they love and coaches women to launch and grow businesses.
  categories:
    - Business
    - Consulting
    - Entrepreneurship
    - Freelance
    - Marketing
    - Portfolio
  built_by: Rou Hun Fan
  built_by_url: https://flowen.me
  featured: false
- title: Principles of wealth
  url: https://principlesofwealth.net
  main_url: https://principlesofwealth.net
  source_url: https://github.com/flowen/principlesofwealth
  description: >
    Principles of wealth. How to get rich without being lucky, a summary of Naval Ravikant's tweets and podcast.`
  categories:
    - Business
    - Consulting
    - Education
    - Entrepreneurship
    - Finance
    - Learning
    - Marketing
    - Media
    - Nonprofit
    - Productivity
    - Science
  built_by: Rou Hun Fan
  built_by_url: https://flowen.me
  featured: false
- title: Problem studio
  url: https://problem.studio
  main_url: https://problem.studio
  description: >
    Problem Studio creates unique and fun web experiences. Our enemy is "boring" if ya know what we mean: overused WordPress templates, the top 10 shopify templates, copy of a copy of a copy of a copy. We love to support design and marketing agencies and help realize their creations into a digital product. `
  categories:
    - Agency
    - Business
    - Consulting
    - Design
    - Education
    - Entrepreneurship
    - Freelance
    - Landing Page
    - Marketing
    - Media
    - Portfolio
    - Productivity
    - Web Development
  built_by: Rou Hun Fan & Sander Visser
  built_by_url: https://flowen.me
- title: North X South
  main_url: https://northxsouth.co
  url: https://northxsouth.co
  description: >
    We work with small businesses and non-profits to develop their brands, build an online identity, create stellar designs, and give a voice to their causes.
  categories:
    - Agency
    - Consulting
    - Business
    - Design
    - Web Development
  built_by: North X South
  built_by_url: https://northxsouth.co
- title: Plenty of Fish
  main_url: https://www.pof.com/
  url: https://pof.com
  description: >
    Plenty of Fish is one of the world's largest dating platforms.
  categories:
    - Community
  featured: true
- title: Bitcoin
  main_url: https://www.bitcoin.com/
  url: https://bitcoin.com
  description: >
    One of the largest crypto-currency platforms in the world.
  categories:
    - Technology
    - Finance
  featured: true
- title: Frame.io
  main_url: https://www.frame.io/
  url: https://frame.io
  description: >
    Frame.io is a cloud-based video collaboration platform that allows its users to easily work on media projects together
  categories:
    - Technology
    - Entertainment
    - Media
  featured: true
- title: Sainsbury’s Homepage
  main_url: https://www.sainsburys.co.uk/
  url: https://www.sainsburys.co.uk
  description: >
    Sainsbury’s is an almost 150 year old supermarket chain in the United Kingdom.
  categories:
    - E-commerce
    - Food
  featured: true
- title: Haxzie, Portfolio and Blog
  url: https://haxzie.com/
  main_url: https://haxzie.com/
  source_url: https://github.com/haxzie/haxzie.com
  description: >
    Haxzie.com is the portfolio and personal blog of Musthaq Ahamad, UX Engineer and Visual Designer
  categories:
    - Blog
    - Portfolio
  built_by: Musthaq Ahamad
  built_by_url: https://haxzie.com
  featured: false
- title: Robin Wieruch's Blog
  url: https://www.robinwieruch.de/
  main_url: https://www.robinwieruch.de/
  categories:
    - Blog
    - Education
  featured: false
- title: Roger Ramos Development Journal
  url: https://rogerramos.me/
  main_url: https://rogerramos.me/
  source_url: https://github.com/rogerramosme/rogerramos.me/
  description: >
    Personal development journal made with Netlify CMS
  categories:
    - Blog
  built_by: Roger Ramos
  built_by_url: https://rogerramos.me/
  featured: false
- title: Global Adviser Alpha
  main_url: https://globaladviseralpha.com
  url: https://globaladviseralpha.com
  description: >
    Lead by David Haintz, Global Adviser Alpha transforms advice business into world class firms.
  categories:
    - Business
    - Blog
    - Finance
  built_by: Handsome Creative
  built_by_url: https://www.hellohandsome.com.au
  featured: false
- title: Alcamine
  url: https://alcamine.com/
  main_url: https://alcamine.com/
  description: >
    Never apply to another job online and receive tons of tech jobs in your inbox everyday — all while keeping your information private.
  categories:
    - Blog
    - Technology
  built_by: Caldera Digital
  built_by_url: https://www.calderadigital.com/
  featured: false
- title: Caldera Digital
  url: https://www.calderadigital.com/
  main_url: https://www.calderadigital.com/
  source_url: https://github.com/caldera-digital/platform
  description: >
    Caldera is a product and application development agency that uses innovative technology to bring your vision, brand, and identity to life through user centered design.
  categories:
    - Blog
    - User Experience
    - Consulting
  built_by: Caldera Digital
  built_by_url: https://www.calderadigital.com/
  featured: false
- title: Keycodes
  url: https://www.keycodes.dev
  main_url: https://www.keycodes.dev
  source_url: https://github.com/justinjunodev/keycodes.dev
  description: >
    A developer resource for getting keyboard key codes.
  categories:
    - Programming
    - Productivity
    - Open Source
    - Web Development
  built_by: Justin Juno
  built_by_url: https://www.justinjuno.dev
  featured: false
- title: Utah Pumpkins
  url: https://www.utahpumpkins.com/
  main_url: https://www.utahpumpkins.com/
  source_url: https://github.com/cadekynaston/utah-pumpkins
  description: >
    An awesome pumpkin gallery built using Gatsby and Contentful.
  categories:
    - Gallery
    - Blog
    - Photography
  built_by: Cade Kynaston
  built_by_url: https://cade.codes
- title: diff001a's blog
  main_url: https://diff001a.netlify.com/
  url: https://diff001a.netlify.com/
  description: >
    This is diff001a's blog which contains blogs related to programming.
  categories:
    - Blog
  built_by: diff001a
- title: Rockwong Blog
  main_url: http://rockwong.com/blog/
  url: http://rockwong.com/blog/
  description: >
    Rockwong is a technical blog containing content related to various web technologies.
  categories:
    - Technology
    - Education
    - Blog
- title: RegexGuide
  main_url: https://regex.guide
  url: https://regex.guide/playground
  source_url: https://github.com/pacdiv/regex.guide
  description: >
    The easiest way to learn regular expressions! The RegexGuide is a playground helping developers to discover regular expressions. Trying it is adopting regular expressions!
  categories:
    - App
    - Education
    - JavaScript
    - Nonprofit
    - Open Source
    - Programming
    - Technology
    - Web Development
  built_by: Loïc J.
  built_by_url: https://growthnotes.dev
- title: re:store
  url: https://www.visitrestore.com
  main_url: https://www.visitrestore.com
  description: >
    This is your chance to discover, connect, and shop beyond your feed and get to know the who, how, and why behind your favorite products.
  categories:
    - Marketing
  built_by: The Couch
  built_by_url: https://thecouch.nyc
  featured: false
- title: MyPrograming Steps
  main_url: https://mysteps.netlify.com/
  url: https://mysteps.netlify.com/
  description: >
    FrontEnd Tutorial Information
  featured: false
  categories:
    - Blog
    - Portfolio
  source_url: https://github.com/IoT-Arduino/Gatsby-MySteps
  built_by: Maruo
  built_by_url: https://twitter.com/DengenT
- title: Brent Runs Marathons
  main_url: https://www.brentrunsmarathons.com/
  url: https://www.brentrunsmarathons.com/
  description: >
    Brent Runs Marathons is about the training and race experience for the Comrades Ultra Marathon
  categories:
    - Blog
  built_by: Brent Ingram
  built_by_url: https://www.brentjingram.com/
  featured: false
- title: Pedro LaTorre
  main_url: https://www.pedrolatorre.com/
  url: https://www.pedrolatorre.com/
  source_url: https://github.com/bingr001/pedro-latorre-site
  description: >
    A really awesome website built for the motivational speaker Pedro LaTorre
  categories:
    - Blog
  built_by: Brent Ingram
  built_by_url: https://www.brentjingram.com/
  featured: false
- title: Veryben
  main_url: https://veryben.com/
  url: https://veryben.com/
  description: >
    be water my friend
  categories:
    - Blog
  built_by: anikijiang
  built_by_url: https://twitter.com/anikijiang
  featured: false
- title: kentarom's portfolio
  main_url: https://kentarom.com/
  url: https://kentarom.com/
  source_url: https://github.com/kentaro-m/portfolio-gatsby
  description: >
    The portfolio of kentarom, frontend developer. This site shows recent activities about him.
  categories:
    - Portfolio
    - Technology
    - Web Development
  built_by: kentarom
  built_by_url: https://twitter.com/_kentaro_m
  featured: false
- title: MotionThat
  main_url: https://motionthat.com.au
  url: https://motionthat.com.au
  description: >
    MotionThat was created to fill a void in Tabletop Product shooting, whereby the need for consistency, repetition and flexibility was required to eliminate the many variables and inaccuracies that slow the filming process down.
  categories:
    - Entertainment
    - Food
    - Media
    - Gallery
  built_by: Handsome Creative
  built_by_url: https://www.hellohandsome.com.au
  featured: false
- title: TEN ALPHAS
  main_url: https://tenalphas.com.au
  url: https://tenalphas.com.au
  description: >
    TEN ALPHAS is a content production company based in Sydney and Wollongong, telling stories through moving image and beautiful design.
  categories:
    - Media
    - Entertainment
    - Video
  built_by: Handsome Creative
  built_by_url: https://www.hellohandsome.com.au
  featured: false
- title: SalesGP
  main_url: https://salesgp.io
  url: https://salesgp.io
  description: >
    SalesGP is a specialist Sales and Operations partner offering expert skill-sets and decades of experience to companies entering the Australia, NZ (ANZ) and South East Asian (SEA) markets.
  categories:
    - Business
    - Marketing
    - Consulting
  built_by: Handsome Creative
  built_by_url: https://www.hellohandsome.com.au
  featured: false
- title: Source Separation Systems
  main_url: https://sourceseparationsystems.com.au
  url: https://sourceseparationsystems.com.au
  description: >
    Innovative waste diversion products, designed to connect Australians to a more sustainable world.
  categories:
    - Business
  built_by: Handsome Creative
  built_by_url: https://www.hellohandsome.com.au
- title: Fuzzy String Matching
  main_url: https://fuzzy-string-matching.netlify.com
  url: https://fuzzy-string-matching.netlify.com
  source_url: https://github.com/jdemieville/fuzzyStringMatching
  description: >
    This site is built to assess the performance of various approximate string matching algorithms aka fuzzy string searching.
  categories:
    - JavaScript
    - Learning
    - Programming
  built_by: Jennifer Demieville
  built_by_url: https://demieville-codes.herokuapp.com/portfolio
  featured: false
- title: Open Techiz
  main_url: https://www.opentechiz.com/
  url: https://www.opentechiz.com/
  featured: false
  description: >
    An agile software development company in Vietnam, providing wide range service from e-commerce development, mobile development, automation testing and cloud deployment with kubernets
  categories:
    - Web Development
    - Mobile Development
    - Technology
  built_by: Open Techiz
  built_by_url: https://www.opentechiz.com/
- title: Leave Me Alone
  url: https://leavemealone.app
  main_url: https://leavemealone.app
  description: >
    Leave Me Alone helps you unsubscribe from unwanted emails easily. It's built with Gatsby v2.
  categories:
    - Landing Page
    - Productivity
  built_by: James Ivings
  built_by_url: https://squarecat.io
  featured: false
- title: Oberion
  main_url: https://oberion.io
  url: https://oberion.io
  description: >
    Oberion analyzes your gaming library and gives you personal recommendations based on what you play
  categories:
    - Entertainment
    - Media
  built_by: Thomas Uta
  built_by_url: https://twitter.com/ThomasJanUta
  featured: false
- title: Yoseph.tech
  main_url: https://www.yoseph.tech
  url: https://www.yoseph.tech/compilers
  source_url: https://github.com/radding/yoseph.tech_gatsby
  description: >
    Yoseph.tech is a personal blog centered around technology and software engineering
  categories:
    - Technology
    - Web Development
    - Open Source
  built_by: Yoseph Radding
  built_by_url: https://github.com/radding
  featured: false
- title: Really Fast Sites
  url: https://reallyfastsites.com
  main_url: https://reallyfastsites.com
  description: >
    Really Fast Sites showcases websites that have a speed score of 85 or higher on Google's Page Speed Insights for both mobile and desktop, along with some of the platforms and technologies those sites use.
  categories:
    - Web Development
    - Programming
  built_by: Peter Brady
  built_by_url: https://www.peterbrady.co.uk
  featured: false
- title: Mieke Frouws
  url: https://www.miekefrouws.nl
  main_url: https://www.miekefrouws.nl
  description: >
    Mieke Frouws is a freelance primary and secondary school theatre teacher based in the Netherlands.
  categories:
    - Freelance
    - Education
  built_by: Laurens Kling
  built_by_url: https://www.goedideemedia.nl
  featured: false
- title: Paul de Vries
  url: https://pauldevries1972.nl
  main_url: https://pauldevries1972.nl
  description: >
    Paul de Vries is founder of #DCDW and Spokesperson for Marktplaats Automotive (eBay) - Making the online automotive better!
  categories:
    - Blog
    - Business
    - Consulting
  built_by: Laurens Kling
  built_by_url: https://www.goedideemedia.nl
  featured: false
- title: The Fabulous Lifestyles 不藏私旅行煮藝
  url: https://thefabulouslifestyles.com/
  main_url: https://thefabulouslifestyles.com/
  description: >
    The Fabulous Lifestyles features content about travel and food. It offers practical travel advice that covers trip planning, logistics, and reviews on destination, resort & hotel...etc. Besides travelling, there are step-by-step homemade gourmet recipes that will appeal to everyone's taste buds.
  categories:
    - Blog
    - Food
    - Travel
  built_by: Kevin C Chen
  built_by_url: https://www.linkedin.com/in/kevincychen/
- title: Salexa - Estetica Venezolana
  url: https://peluqueriavenezolana.cl/
  main_url: https://peluqueriavenezolana.cl/
  source_url: https://github.com/enbonnet/salexa-front
  description: >
    Venezuelan beauty and hairdressing salon in Chile
  categories:
    - Marketing
    - Business
  built_by: Ender Bonnet
  built_by_url: https://enbonnet.me/
- title: Akshay Thakur's Portfolio
  main_url: https://akshaythakur.me
  url: https://akshaythakur.me
  categories:
    - Portfolio
    - Web Development
  built_by: Akshay Thakur
  built_by_url: https://akshaythakur.me
- title: Binaria
  description: >
    Digital product connecting technics & creativity.
  main_url: https://binaria.com/en/
  url: https://binaria.com/en/
  categories:
    - Web Development
    - Agency
    - Technology
    - App
    - Consulting
    - User Experience
  built_by: Binaria
  built_by_url: https://binaria.com/
- title: Quema Labs
  url: https://quemalabs.com/
  main_url: https://quemalabs.com/
  description: >
    WordPress themes for these modern times
  categories:
    - Blog
    - Web Development
    - WordPress
    - Portfolio
  built_by: Nico Andrade
  built_by_url: https://nicoandrade.com/
- title: Century 21 Financial
  url: https://century21financial.co.nz/
  main_url: https://century21financial.co.nz/
  description: Website for Century 21's mortgage broker and insurance broker business in New Zealand.
  categories:
    - Real Estate
    - Finance
    - Business
  built_by: Shannon Smith
  built_by_url: https://www.powerboard.co.nz/clients
  featured: false
- title: Base Backpackers
  url: https://www.stayatbase.com/
  main_url: https://www.stayatbase.com/
  description: Base Backpackers is one of Australasia's biggest youth adventure tourism brands. They are super stoked to have one of the fastest websites in the tourism industry.
  categories:
    - Travel
    - Business
  built_by: Shannon Smith
  built_by_url: https://www.powerboard.co.nz/clients
  featured: false
- title: Wealthsimple
  url: https://www.wealthsimple.com/
  main_url: https://www.wealthsimple.com/en-us/
  description: >
    The simple way to grow your money like the world's most sophisticated investors. Zero-maintenance portfolios, expert advisors and low fees.
  categories:
    - App
    - Business
    - Finance
  featured: false
- title: To Be Created
  description: >
    tbc is a London based styling agency that champions a modernised minimal aesthetic for both personal clients and brands.
  main_url: https://to-be-created.com
  url: https://to-be-created.com
  categories:
    - Web Development
    - Agency
    - Portfolio
    - Freelance
  built_by: Sam Goddard
  built_by_url: https://samgoddard.dev/
- title: Kosmos Platform
  main_url: https://kosmosplatform.com
  url: https://kosmosplatform.com
  description: >
    Explore the Kosmos - A new world is here, where every clinician now has the ability to improve cardiothoracic and abdominal assessment, in just a few minutes.
  categories:
    - Marketing
    - Science
    - Video
    - Landing Page
    - Healthcare
    - Technology
  built_by: Bryce Benson via Turnstyle Studio
  built_by_url: https://github.com/brycebenson
- title: B-Engaged
  url: https://b-engaged.se/
  main_url: https://b-engaged.se/
  description: >
    B-Engaged gives a clear picture of the organization and helps you implement the measures that makes difference for the employees. The results of our employee surveys are easily transformed into concrete improvement measures using AI technology.
  categories:
    - Business
    - Human Resources
  featured: false
- title: Rollbar
  url: https://rollbar.com/
  main_url: https://rollbar.com/
  description: >
    Rollbar automates error monitoring and triaging, so developers can fix errors that matter within minutes, and build software quickly and painlessly.
  categories:
    - Programming
    - Web Development
  featured: false
- title: EQX
  url: https://digitalexperience.equinox.com/
  main_url: https://digitalexperience.equinox.com/
  description: >
    The Equinox app, personalized to unlock your full potential.
  categories:
    - Sports
    - App
  featured: false
- title: WagWalking
  url: https://wagwalking.com/
  main_url: https://wagwalking.com/
  description: >
    Paws on the move
  categories:
    - App
  featured: false
- title: FirstBorn
  url: https://www.firstborn.com/
  main_url: https://www.firstborn.com/
  description: >
    We shape modern brands for a connected future.
  categories:
    - Agency
    - Design
- title: Pix4D
  url: https://www.pix4d.com
  main_url: https://www.pix4d.com
  description: >
    A unique suite of photogrammetry software for drone mapping. Capture images with our app, process on desktop or cloud and create maps and 3D models.
  categories:
    - Business
    - Productivity
    - Technology
  featured: false
- title: Bakken & Bæck
  url: https://bakkenbaeck.com
  main_url: https://bakkenbaeck.com
  description: >
    We’re Bakken & Bæck, a digital studio based in Oslo, Bonn and Amsterdam. Ambitious companies call us when they need an experienced team that can transform interesting ideas into powerful products.
  categories:
    - Agency
    - Design
    - Technology
  featured: false
- title: Figma Config
  url: https://config.figma.com/
  main_url: https://config.figma.com/
  description: A one-day conference where Figma users come together to learn from each other.
  categories:
    - Conference
    - Design
    - Event
    - Community
    - Learning
  built_by: Corey Ward
  built_by_url: http://www.coreyward.me/
  featured: false
- title: Anurag Hazra's Portfolio
  url: https://anuraghazra.github.io/
  main_url: https://anuraghazra.github.io/
  source_url: https://github.com/anuraghazra/anuraghazra.github.io
  description: >
    Anurag Hazra's portfolio & personal blog, Creative FrontEnd web developer from india.
  categories:
    - Portfolio
    - Blog
    - Open Source
    - JavaScript
  built_by: Anurag Hazra
  built_by_url: https://github.com/anuraghazra
- title: VeganWorks
  url: https://veganworks.com/
  main_url: https://veganworks.com/
  description: We make delicious vegan snack boxes.
  categories:
    - Food
- title: codesundar
  url: https://codesundar.com
  main_url: https://codesundar.com
  description: >
    Learn PhoneGap, Ionic, Flutter
  categories:
    - Education
    - Technology
    - Web Development
    - Blog
  built_by: codesundar
  built_by_url: https://codesundar.com
  featured: false
- title: Nordic Microfinance Initiative
  url: https://www.nmimicro.no/
  main_url: https://www.nmimicro.no/
  description: Nordic Microfinance Initiative's (NMI) vision is to contribute to the empowerment of poor people in developing countries and to the creation of jobs and wealth on a sustainable basis.
  featured: false
  categories:
    - Finance
    - Business
  built_by: Othermachines
  built_by_url: https://othermachines.com
- title: Subscribe Pro Documentation
  url: https://docs.subscribepro.com/
  main_url: https://docs.subscribepro.com/
  description: >
    Subscribe Pro is a subscription commerce solution that enables brands to quickly add subscription commerce models such as box, subscribe-and-save, autoship and similar to their existing e-commerce websites.
  categories:
    - Documentation
    - E-commerce
    - API
    - Technology
    - Web Development
  built_by: Subscribe Pro
  built_by_url: https://www.subscribepro.com/
- title: Software.com
  main_url: https://www.software.com
  url: https://www.software.com
  description: Our data platform helps developers learn from their data, increase productivity, and code smarter.
  categories:
    - Data
    - Productivity
    - Programming
  built_by: Brett Stevens, Joshua Cheng, Geoff Stevens
  built_by_url: https://github.com/swdotcom/
  featured: false
- title: WTL Studio Website Builder
  main_url: https://wtlstudio.com/
  url: https://wtlstudio.com/
  description: >
    Cloud-based, SEO focused website builder - helping local businesses and startups reach audiences faster.
  featured: false
  categories:
    - E-commerce
    - SEO
    - Business
- title: ToolsDB
  main_url: https://toolsdb.dev
  url: https://toolsdb.dev
  description: List of tools for better software development.
  featured: false
  categories:
    - Technology
    - Web Development
    - Programming
    - Productivity
- title: Eastman Strings
  url: https://www.eastmanstrings.com
  main_url: https://www.eastmanstrings.com
  description: >
    Site was built using GatsbyJS, Cosmic CMS, and Netlify.
  categories:
    - Business
    - Music
  built_by: Tekhaus
  built_by_url: https://www.tekha.us
  featured: false
- title: Lesley Lai
  main_url: https://lesleylai.info
  url: https://lesleylai.info
  source_url: https://github.com/LesleyLai/blog
  description: >
    lesleylai.info is the personal website of Lesley Lai, where he talks mainly about C++ and Computer Graphics.
  categories:
    - Blog
    - Open Source
    - Portfolio
    - Programming
    - Technology
  built_by: Lesley Lai
  built_by_url: https://github.com/LesleyLai
  featured: false
- title: Whipstitch Webwork
  url: https://www.whipstitchwebwork.com
  main_url: https://www.whipstitchwebwork.com
  description: >
    Websites for smart people.
  categories:
    - Agency
    - Web Development
  built_by: Matthew Russell
  featured: false
- title: Vandré Leal
  main_url: https://vandreleal.github.io
  url: https://vandreleal.github.io
  source_url: https://github.com/vandreleal/vandreleal.github.io
  description: >
    Portfolio of Vandré Leal.
  categories:
    - Portfolio
    - Web Development
  built_by: Vandré Leal
  built_by_url: https://vandreleal.github.io
  featured: false
- title: Tarokenlog
  url: https://taroken.dev/
  main_url: https://taroken.dev/
  description: >
    Blog and Gallery
  categories:
    - Blog
    - Portfolio
    - Web Development
    - Photography
  built_by: Kentaro Koga
  built_by_url: https://twitter.com/kentaro_koga
  featured: false
- title: OwlyPixel Blog
  main_url: https://owlypixel.com
  url: https://owlypixel.com
  description: >
    Notes and tutorials on coding, web development, design and other stuff.
  categories:
    - Web Development
    - Blog
    - Education
  built_by: Owlypixel
  built_by_url: https://twitter.com/owlypixel
  featured: false
- title: talkoverflow
  main_url: https://talkoverflow.com
  url: https://talkoverflow.com
  description: Blog on software engineering built with Gatsby themes and theme-ui
  categories:
    - Blog
    - Web Development
    - Technology
  built_by: Patryk Jeziorowski
  built_by_url: https://twitter.com/pjeziorowski
- title: HISTORYTalks
  main_url: https://www.history-talks.com/
  url: https://www.history-talks.com/
  description: Built using Gatsby, JSS and Contentful
  categories:
    - Conference
    - Media
  built_by: A+E Networks
  built_by_url: https://www.aenetworks.com/
- title: HISTORYCon
  main_url: https://www.historycon.com/
  url: https://www.historycon.com/
  description: Built using Gatsby, JSS and Contentful
  categories:
    - Conference
    - Media
  built_by: A+E Networks
  built_by_url: https://www.aenetworks.com/
- title: Kölliker Immobilien
  url: https://koelliker-immobilien.ch/
  main_url: https://koelliker-immobilien.ch/
  description: >
    Built using Gatsby, Netlify and Contentful
  categories:
    - Real Estate
    - Marketing
  built_by: Matthias Gemperli
  built_by_url: https://matthiasgemperli.ch
- title: Lessmess Agency website
  url: https://lessmess.agency/
  main_url: https://lessmess.agency/
  description: >
    Website of Lessmess Agency
  categories:
    - Agency
    - Web Development
  built_by: Ilya Lesik
  built_by_url: https://github.com/ilyalesik
- title: Ezekiel Ekunola Portfolio
  main_url: http://ezekielekunola.com/
  url: http://ezekielekunola.com/
  description: Built using Gatsby, Styled-Components
  categories:
    - Web Development
    - Portfolio
  built_by: Ezekiel Ekunola
  built_by_url: https://github.com/easybuoy/
  featured: false
- title: Gearbox Development
  main_url: https://gearboxbuilt.com
  url: https://gearboxbuilt.com/?no-load-in
  description: >
    Gearbox is a performance website development & optimization company based out of Canada. Built using Gatsby/WordPress.
  categories:
    - Agency
    - Web Development
    - WordPress
    - Portfolio
    - Programming
    - Technology
    - Business
  built_by: Gearbox Development
  built_by_url: https://gearboxbuilt.com
  featured: false
- title: UXWorks
  main_url: https://uxworks.org
  url: https://uxworks.org
  description: Built with Gatsby, Netlify and Markdown
  categories:
    - Web Development
    - Blog
  built_by: Amrish Kushwaha
  built_by_url: https://github.com/isamrish
  featured: false
- title: Jarod Peachey
  main_url: https://jarodpeachey.netlify.com
  url: https://jarodpeachey.netlify.com
  source_url: https://github.com/jarodpeachey/portfolio
  description: >
    Jarod Peachey is a front-end developer focused on building modern and fast websites for everyone.
  categories:
    - Blog
    - JavaScript
    - Mobile Development
    - Portfolio
  built_by: Jarod Peachey
  built_by_url: https://github.com/jarodpeachey
  featured: false
- title: Thomas Maximini
  main_url: https://www.thomasmaximini.com/
  url: https://www.thomasmaximini.com/
  source_url: https://github.com/tmaximini/maxi.io
  description: >
    Thomas Maximini is a full stack web developer from Germany
  categories:
    - Blog
    - JavaScript
    - Photography
    - Portfolio
    - Web Development
  built_by: Thomas Maximini
  built_by_url: https://github.com/tmaximini
  featured: false
- title: Aretha Iskandar
  main_url: https://arethaiskandar.com/
  url: https://arethaiskandar.com/
  source_url: https://github.com/tmaximini/arethaiskandar.com
  description: >
    Aretha Iskandar is a Jazz and Soul Singer / Songwriter from Paris
  categories:
    - Music
  built_by: Thomas Maximini
  built_by_url: https://github.com/tmaximini
  featured: false
- title: Harshil Shah
  url: https://harshil.net
  main_url: https://harshil.net
  description: >
    Harshil Shah is an iOS engineer from Mumbai, India
  categories:
    - Blog
    - Mobile Development
  built_by: Harshil Shah
  built_by_url: https://twitter.com/_HarshilShah
  featured: false
- title: Code Examples
  url: https://codeexamples.dev/
  main_url: https://codeexamples.dev/
  description: >
    Examples about various programming languages like JavaScript, Python, Rust, Angular, React, Vue.js etc.
  categories:
    - Blog
    - Education
    - Programming
    - Web Development
  built_by: Sai gowtham
  built_by_url: https://twitter.com/saigowthamr
  featured: false
- title: Samir Mujanovic
  main_url: https://www.samirmujanovic.com/
  url: https://www.samirmujanovic.com/
  description: >
    I'm a Frontend Developer with 3 years of experience. I describe myself as a developer who loves coding, open-source and web platform.
  categories:
    - Portfolio
    - Web Development
    - Design
  built_by: Samir Mujanovic
  built_by_url: https://github.com/sameerrM
- title: Yearlyglot - Fluent Every Year
  url: https://www.yearlyglot.com/blog
  main_url: https://www.yearlyglot.com
  description: >
    A popular blog on languages, second language acquisition and polyglottery.
  categories:
    - Blog
    - Education
    - Learning
    - Travel
  built_by: Donovan Nagel
  built_by_url: https://www.donovannagel.com
  featured: false
- title: 8fit.com
  url: https://8fit.com/
  main_url: https://8fit.com/
  description: >
    Get personalized workouts, custom meal plans, and nutrition guidance, right in the palm of your hand. Prioritize progress over perfection with the 8fit app!
  categories:
    - App
    - Food
    - Sports
  featured: false
- title: Dispel - Remote Access for Industrial Control Systems
  url: https://dispel.io
  main_url: https://dispel.io
  description: >
    Dispel provides secure, moving target defense networks through which your teams can remotely access industrial control systems in seconds, replacing static-defense products that take 5 to 15 minutes to work through.
  categories:
    - Business
    - Technology
    - Security
  built_by: Anton Aberg
  built_by_url: https://github.com/aaaberg
  featured: false
- title: Geothermal Heat Pump DIY Project
  url: https://diyheatpump.net/
  main_url: https://diyheatpump.net/
  description: Personal project by Yuriy Logvin that demonstrates how you can switch to heating with electricity at a minimal cost. The goal here is to show that everyone can build a geothermal heat pump and start saving money.
  categories:
    - Blog
    - Education
    - Technology
  built_by: Yuriy Logvin
  built_by_url: https://powerwatcher.net
- title: Catalyst Network - Cryptocurrency
  url: https://www.cryptocatalyst.net/
  main_url: https://www.cryptocatalyst.net/
  source_url: https://github.com/n8tb1t/gatsby-starter-cryptocurrency
  description: >
    An All-in-One solution for Modern Transactions.
  categories:
    - Business
    - Technology
  built_by: n8tb1t
  built_by_url: https://github.com/n8tb1t/
  featured: false
- title: SaoBear's-Blog
  main_url: https://saobear.xyz/
  url: https://saobear.xyz/
  source_url: https://github.com/PiccoloYu/SaoBear-is-Blog
  featured: false
  categories:
    - Blog
    - Web Development
- title: Rumaan Khalander - Portfolio
  url: https://www.rumaan.me/
  main_url: https://www.rumaan.me/
  description: >
    Rumaan Khalander is a Full-Stack Dev from Bengaluru who loves to develop for mobile and web.
  categories:
    - Portfolio
  built_by: rumaan
  built_by_url: https://github.com/rumaan/
  featured: false
- title: DigiGov
  main_url: https://digigov.grnet.gr/
  url: https://digigov.grnet.gr/
  description: >
    DigiGov is an initiative for the Digital Transformation of the Greek Public Sector
  categories:
    - Government
  built_by: GRNET
  built_by_url: https://grnet.gr/
  featured: false
- title: Zeek Interactive
  main_url: https://zeek.com
  url: https://zeek.com
  description: >
    Business site for Zeek Interactive. Using WordPress as a data store via the WPGraphQL plugin.
  categories:
    - Blog
    - Web Development
    - Mobile Development
    - WordPress
    - Agency
    - Business
  built_by: Zeek Interactive
  built_by_url: https://zeek.com
  featured: false
- title: Bare Advertising & Communications
  url: https://bare.ca/
  main_url: https://bare.ca/
  description: >
    Bare is a full-service branding and production agency in Vancouver BC with deep experience in digital/traditional communications and strategy. We specialize in building headless WordPress sites with Gatsby.
  categories:
    - WordPress
    - Agency
    - Business
  built_by: Bare Advertising & Communications
  built_by_url: https://www.bare.ca/
  featured: false
- title: The Decking Superstore
  url: https://www.thedeckingsuperstore.com/
  main_url: https://www.thedeckingsuperstore.com/
  description: >
    One of Northern California's largest outdoor decking and siding providers.
  categories:
    - WordPress
    - Business
  built_by: Bare Advertising & Communications
  built_by_url: https://www.bare.ca/
  featured: false
- title: Precision Cedar Products
  url: https://www.precisioncedar.com/
  main_url: https://www.precisioncedar.com/
  description: >
    Western Red Cedar Distributor in Vancouver Canada.
  categories:
    - WordPress
    - Business
  built_by: Bare Advertising & Communications
  built_by_url: https://www.bare.ca/
  featured: false
- title: Circle Restoration
  url: https://www.circlerestoration.com/
  main_url: https://www.circlerestoration.com/
  description: >
    Restoration Services Provider in Vancouver Canada.
  categories:
    - WordPress
    - Business
  built_by: Bare Advertising & Communications
  built_by_url: https://www.bare.ca/
  featured: false
- title: ALS Rally
  url: https://www.alsrally.com/
  main_url: https://www.alsrally.com/
  description: >
    Non profit fundraiser for ALS Research.
  categories:
    - WordPress
    - Nonprofit
    - Event
  built_by: Bare Advertising & Communications
  built_by_url: https://www.bare.ca/
  featured: false
- title: Vancouver Welsh Men's Choir
  url: https://vancouverchoir.ca/
  main_url: https://vancouverchoir.ca/
  description: >
    Vancouver Welsh Men's Choir website for upcoming shows, ticket purchases and online merchandise.
  categories:
    - WordPress
    - Entertainment
    - Event
    - E-commerce
  built_by: Bare Advertising & Communications
  built_by_url: https://www.bare.ca/
  featured: false
- title: Paul Scanlon - Blog
  main_url: https://paulie.dev/
  url: https://paulie.dev/
  source_url: https://github.com/PaulieScanlon/paulie-dev-2019
  description: >
    I'm a React UI developer / UX Engineer. React, GatsbyJs, JavaScript, TypeScript/Flow, StyledComponents, Storybook, TDD (Jest/Enzyme) and a tiny bit of Node.js.
  categories:
    - Blog
    - Web Development
  built_by: Paul Scanlon
  built_by_url: http://www.pauliescanlon.io
  featured: false
- title: EF Design
  main_url: https://ef.design
  url: https://ef.design
  description: >
    Home of everything creative, digital and brand at EF.
  featured: false
  categories:
    - Marketing
    - Design
  built_by: João Matos (Global Creative Studio - Education First)
- title: Codica
  main_url: https://www.codica.com/
  url: https://www.codica.com/
  description: >
    We help startups and established brands with JAMStack, Progressive Web Apps and Marketplaces development.
  categories:
    - Agency
    - Web Development
  built_by: Codica
  built_by_url: https://www.codica.com/
- title: Bhavani Ravi's Portfolio
  url: https://bhavaniravi.com
  main_url: https://bhavaniravi.com
  description: >
    Showcase of Bhavani Ravi's skillset and blogs
  categories:
    - Blog
    - Portfolio
  built_by: Bhavani Ravi
  built_by_url: https://twitter.com/geeky_bhavani
- title: Kotoriyama
  main_url: https://kotoriyama.com/
  url: https://kotoriyama.com/
  description: >
    Japanese Indie Game Creator.
  featured: false
  categories:
    - App
    - Entertainment
    - Mobile Development
  built_by: Motoyoshi Shiine (Kotoriyama)
- title: PWA Shields
  url: https://www.pwa-shields.com
  main_url: https://www.pwa-shields.com
  source_url: https://github.com/richardtaylordawson/pwa-shields
  description: >
    Personalize your app's README with custom, fun, PWA shields in SVG
  categories:
    - Documentation
    - App
    - API
  built_by: Richard Taylor Dawson
  built_by_url: https://richardtaylordawson.com
- title: Zatsuzen
  url: https://zatsuzen.com
  main_url: https://zatsuzen.com
  description: >
    Web developer's portfolio
  categories:
    - Portfolio
  built_by: Akane
  built_by_url: https://twitter.com/akanewz
  featured: false
- title: Reeemoter
  description: >-
    Join thousands of developers from everywhere and access to job
    offers from hundreds of companies worldwide right
    at your inbox for free.
  main_url: https://reeemoter.com/
  url: https://reeemoter.com/
  featured: false
  categories:
    - Technology
    - Web Development
  built_by: Ramón Chancay
  built_by_url: https://ramonchancay.me/
- title: Ananya Neogi
  main_url: https://ananyaneogi.com
  url: https://ananyaneogi.com
  description: >
    Showcases Ananya's work as a frontend developer and comprises of a collection of written articles on web development, programming and, user experience.
  categories:
    - Portfolio
    - Blog
  built_by: Ananya Neogi
  built_by_url: https://ananyaneogi.com
- title: webman.pro
  main_url: https://webman.pro/
  url: https://webman.pro/
  description: >
    webman.pro is an awesome portfolio and technical blog where
    professional Front End engineer Dmytro Chumak shares his thoughts
    and experience to inspire other developers.
  featured: false
  categories:
    - Blog
    - Web Development
    - JavaScript
  built_by: Dmytro Chumak
  built_by_url: https://github.com/wwwebman
- title: borderless
  url: https://junhobaik.github.io
  main_url: https://junhobaik.github.io
  source_url: https://github.com/junhobaik/junhobaik.github.io/tree/develop
  description: >
    Junho Baik's Development Blog
  categories:
    - Blog
    - Web Development
  built_by: Junho Baik
  built_by_url: https://github.com/junhobaik
  featured: false
- title: React Resume Generator
  main_url: https://nimahkh.github.io/nima_habibkhoda
  url: https://nimahkh.github.io/nima_habibkhoda
  source_url: https://github.com/nimahkh/resume_generator
  description: >
    The resume generator is a project to create your own resume web page easily with Gatsby.
  categories:
    - Portfolio
  built_by: Nima Habibkhoda
  featured: false
- title: Thomas Wang's Blog
  main_url: https://www.thomaswang.io
  url: https://www.thomaswang.io
  description: >-
    Technical blog by Thomas Wang
  built_by: Thomas Wang
  built_by_url: https://github.com/thomaswang
  featured: false
  categories:
    - Blog
    - Web Development
- title: The Rebigulator
  main_url: https://www.rebigulator.org/
  source_url: https://github.com/Me4502/Rebigulator/
  url: https://rebigulator.org/
  description: A quote-based via game powered by Frinkiac
  built_by: Matthew Miller
  built_by_url: https://matthewmiller.dev/
  featured: false
  categories:
    - Open Source
    - Entertainment
    - App
- title: madewithlove
  main_url: https://madewithlove.com
  url: https://madewithlove.com
  description: >-
    We build digital products and create the teams around them. We can help with software engineering, product management, managing technical teams, audits and technical consulting.
  built_by: madewithlove
  built_by_url: https://madewithlove.com
  featured: false
  categories:
    - Web Development
    - Blog
    - Agency
    - Business
- title: Sprucehill
  url: https://sprucehill.ca/
  main_url: https://sprucehill.ca/
  description: >
    Sprucehill is a North Vancouver based custom home builder and renovator.
  categories:
    - WordPress
    - Business
  built_by: Bare Advertising & Communications
  built_by_url: https://www.bare.ca/
  featured: false
- title: Nathaniel Ryan Mathew
  url: https://nathanielmathew.me
  main_url: https://nathanielmathew.me
  source_url: https://github.com/nathanielmathew/MyPortfolio
  description: >
    A personal online Portfolio built using GatsbyJS, that showcases Achievements, Projects and Additional information.
  categories:
    - Portfolio
    - Open Source
    - Blog
  built_by: Nathaniel Ryan Mathew
  built_by_url: https://github.com/nathanielmathew
  featured: false
- title: Kanazawa.js Community Page
  main_url: https://kanazawajs.now.sh/
  url: https://kanazawajs.now.sh/
  source_url: https://github.com/kanazawa-js/community-page
  description: >
    Kanazawa.js is a local community for the JSer around Kanazawa to share knowledge about JavaScript.
  categories:
    - Community
    - Programming
    - Web Development
  built_by: Kanazawa.js
  built_by_url: https://twitter.com/knzw_js
  featured: false
- title: monica*dev
  url: https://www.aboutmonica.com/
  main_url: https://www.aboutmonica.com/
  description: >
    Personal site for Monica Powell, a software engineer who is passionate about making open-source more accessible and building community, online & offline.
  categories:
    - Web Development
    - Blog
    - Programming
    - Portfolio
  built_by: Monica Powell
  built_by_url: https://www.aboutmonica.com/
  featured: false
- title: Shivam Sinha
  url: https://www.helloshivam.com/
  main_url: https://www.helloshivam.com/
  description: >
    Portfolio of Shivam Sinha, Graphic Designer and Creative Coder based in New York.
  categories:
    - Portfolio
  built_by: Shivam Sinha
  built_by_url: https://www.helloshivam.com/
  featured: false
- title: Brianna Sharpe - Writer
  main_url: https://www.briannasharpe.com/
  url: https://www.briannasharpe.com/
  source_url: https://github.com/ehowey/briannasharpe
  description: >
    Brianna Sharpe is an Alberta, Canada based freelance writer and journalist focused on health, LGBTQ2S+, parenting, and the environment.
  categories:
    - Portfolio
    - Media
  built_by: Eric Howey
  built_by_url: https://www.erichowey.dev/
  featured: false
- title: Eric Howey Web Development
  main_url: https://www.erichowey.dev/
  url: https://www.erichowey.dev/
  source_url: https://github.com/ehowey/erichoweydev
  description: >
    Personal website and blog for Eric Howey. I am a freelance web developer based in Alberta, Canada specializing in Gatsby, React, WordPress and Theme-UI.
  categories:
    - Portfolio
    - Web Development
    - Freelance
    - Blog
  built_by: Eric Howey
  built_by_url: https://www.erichowey.dev/
- title: Solfej Chord Search
  url: https://www.solfej.io/chords
  main_url: https://www.solfej.io/chords
  description: >
    Solfej Chord Search helps you master every chord imaginable. It shows you notes, intervals, guitar and piano fingerings for 1000s of chords.
  categories:
    - Education
    - Music
  built_by: Shayan Javadi
  built_by_url: https://www.instagram.com/shawnjavadi/
- title: a+ Saúde
  url: https://www.amaissaude.com.br/sp/
  main_url: https://www.amaissaude.com.br/sp/
  description: >
    An even better experience in using health services.
  categories:
    - Healthcare
    - Marketing
    - Blog
  built_by: Grupo Fleury
  built_by_url: http://www.grupofleury.com.br/
  featured: false
- title: Mallikarjun Katakol Photography
  main_url: https://mallik.in
  url: https://mallik.in
  built_by: Arvind Kumar
  built_by_url: https://arvind.io/
  description: >
    Mallikarjun Katakol is an Advertising, Architecture, Editorial, Fashion and Lifestyle Photographer based in Bangalore, India.
    Shoots Corporate & Business headshots, Portfolios for Models and Actors, Documents Projects for Architects, Fashion & Interior Designers
  featured: false
  categories:
    - Gallery
    - Photography
    - Portfolio
- title: gatsby-animate-blog
  url: https://gatsby-animate-blog.luffyzh.now.sh/
  main_url: https://gatsby-animate-blog.luffyzh.now.sh/home
  source_url: https://github.com/luffyZh/gatsby-animate-blog
  description: >
    A simple && cool blog site starter kit by Gatsby.
  categories:
    - Blog
    - Open Source
    - Web Development
  built_by: luffyZh
  built_by_url: https://github.com/luffyZh
  featured: false
- title: LBI Financial
  main_url: https://lbifinancial.com/
  url: https://lbifinancial.com/
  description: >
    We help individuals and businesses with life insurance, disability, long-term care and annuities.
  categories:
    - Business
    - Consulting
    - Finance
  built_by: Pagepro
  built_by_url: https://pagepro.co
  featured: false
- title: GIS-Netzwerk
  url: https://www.gis-netzwerk.com/
  main_url: https://www.gis-netzwerk.com/
  description: >
    Multilingual (i18n) Blog with different URLs for categories, tags and posts depending on the language.
  categories:
    - Blog
    - Data
    - Technology
  built_by: Max Dietrich
  built_by_url: https://www.gis-netzwerk.com/
  featured: false
- title: Krishna Gopinath
  main_url: https://krishnagopinath.me
  url: https://krishnagopinath.me
  source_url: https://github.com/krishnagopinath/website
  description: >
    Website of Krishna Gopinath, software engineer and budding teacher.
  categories:
    - Portfolio
  built_by: Krishna Gopinath
  built_by_url: https://twitter.com/krishwader
  featured: false
- title: Curology
  main_url: https://curology.com
  url: https://curology.com
  description: >
    Curology's mission is to make effective skincare accessible to everyone. We provide customized prescription skincare for our acne and anti-aging patients.
  categories:
    - Healthcare
    - Community
    - Landing Page
  built_by: Curology
  built_by_url: https://curology.com
- title: labelmake.jp
  main_url: https://labelmake.jp/
  url: https://labelmake.jp/
  description: >
    Web Application of Variable Data Printing and Blog.
  categories:
    - App
    - Data
    - Blog
  built_by: hand-dot
  built_by_url: https://twitter.com/hand_dot
  featured: false
- title: Personal website of Maarten Afink
  main_url: https://www.maarten.im/
  url: https://www.maarten.im/
  source_url: https://github.com/maartenafink/personal-website
  description: >
    Personal website of Maarten Afink, digital product designer.
  categories:
    - Portfolio
    - Open Source
    - Blog
    - Music
    - Design
- title: Adam Bowen
  main_url: https://adamcbowen.com/
  url: https://adamcbowen.com/
  source_url: https://github.com/bowenac/my-website
  description: >
    Personal website for Adam Bowen. I am a freelance web developer based in Tacoma, WA specializing in WordPress, Craft CMS, plus a lot more and recently fell in love with Gatsby.
  categories:
    - Portfolio
    - Web Development
    - Freelance
  built_by: Adam Bowen
  built_by_url: https://adamcbowen.com
  featured: false
- title: tqCoders
  main_url: https://tqcoders.com
  url: https://tqcoders.com
  description: >
    tqCoders is a software development company that focuses on the development of the most advanced websites and mobile apps. We use the most advanced technologies to make websites blazing fast, SEO-friendly and responsive for each screen resolution.
  categories:
    - Web Development
    - Mobile Development
    - SEO
    - Design
    - Programming
    - Technology
    - Business
  built_by: tqCoders
  built_by_url: https://tqcoders.com
  featured: false
- title: ErudiCAT
  main_url: https://www.erudicat.com
  url: https://www.erudicat.com
  description: >
    ErudiCAT is an educational platform created to help PMP certification candidates to prepare for the exam. There are 1k+ sample questions and PMP Exam Simulator. Upon completion, there are statistics and performance chart available. Performance reports are saved in users' accounts and may be used later to review questions. The PMP Exam Simulator has a unique feature of Time Acceleration. It makes the Mock Exam even tougher and makes training even more advanced.
  categories:
    - Education
    - Web Development
    - Learning
  built_by: tqCoders
  built_by_url: https://tqcoders.com
  featured: false
- title: Qri.io Website and Docs
  main_url: https://qri.io
  url: https://qri.io/docs
  source_url: https://github.com/qri-io/website
  description: >
    Website and Documentation for Qri, an open source version control system for datasets
  categories:
    - Open Source
    - Community
    - Data
    - Technology
  built_by: Qri, Inc.
  built_by_url: https://qri.io
  featured: false
- title: Jellypepper
  main_url: https://jellypepper.com/
  url: https://jellypepper.com/
  description: >
    Award-winning creative studio for disrupters. We design and build beautiful brands, apps, websites and videos for startups and tech companies.
  categories:
    - Portfolio
    - Agency
  built_by: Jellypepper
  built_by_url: https://jellypepper.com/
- title: Miyamado Jinja
  main_url: https://www.miyamadojinja.com
  url: https://www.miyamadojinja.com
  source_url: https://github.com/mnishiguchi/miyamadojinja
  description: >
    Miyamado Jinja is a Japanese Shinto Shrine in Yokkaichi, Mie, Japan.
  categories:
    - Nonprofit
    - Travel
  built_by: mnishiguchi
  built_by_url: https://mnishiguchi.com
  featured: false
- title: Hear This Idea
  main_url: https://hearthisidea.com
  url: https://hearthisidea.com/episodes/victoria
  source_url: https://github.com/finmoorhouse/podcast
  description: >
    A podcast showcasing new thinking from top academics.
  categories:
    - Podcast
    - Open Source
  built_by: Fin Moorhouse
  built_by_url: https://finmoorhouse.com
  featured: false
- title: Calisthenics Skills
  main_url: https://www.calisthenicsskills.com
  url: https://www.calisthenicsskills.com
  description: >
    A beautiful fitness progress tracker built on Gatsby.
  categories:
    - Sports
  built_by: Andrico Karoulla
  built_by_url: https://andri.co
  featured: false
- title: AutoloadIT
  main_url: https://autoloadit.com/
  url: https://autoloadit.com/
  description: >
    The world's leading Enterprise Automotive imaging solution
  categories:
    - Business
    - Landing Page
  built_by: Pagepro
  built_by_url: https://pagepro.co
  featured: false
- title: Tools of Golf
  main_url: https://thetoolsofgolf.com/
  url: https://thetoolsofgolf.com//titleist-915-d2-driver
  description: >
    Tools of Golf is a community dedicated to golf nerds and gear heads.
  categories:
    - Sports
    - Data
    - Documentation
  built_by: Peter Hironaka
  built_by_url: https://peterhironaka.com
  featured: false
- title: sung.codes
  main_url: https://sung.codes/
  source_url: https://github.com/dance2die/sung.codes
  url: https://sung.codes/
  description: >
    Blog by Sung M. Kim (a.k.a. dance2die)
  categories:
    - Blog
    - Landing Page
  built_by: Sung M. Kim
  built_by_url: https://github.com/dance2die
  featured: false
- title: Choose Tap
  main_url: https://www.choosetap.com.au/
  url: https://www.choosetap.com.au/
  featured: false
  description: >
    Choose Tap aims to improve the health and wellbeing of communities and the environment by promoting tap water as the best choice of hydration for all Australians.
  built_by: Hardhat
  built_by_url: https://www.hardhat.com.au
  categories:
    - Nonprofit
    - Community
- title: Akash Rajpurohit
  main_url: https://akashwho.codes/
  url: https://akashwho.codes/
  description: >
    Personal portfolio website of Akash Rajpurohit made using Gatsby v2, where I  write short blogs related to software development and share my experiences.
  categories:
    - Portfolio
    - Blog
  built_by: Akash Rajpurohit
  built_by_url: https://github.com/AkashRajpurohit
  featured: false
- title: See Kids Dream
  url: https://seekidsdream.org/
  main_url: https://seekidsdream.org/
  description: >
    A not-for-profit organization dedicated to empower youth with the skills, motivation and confidence.
  categories:
    - Nonprofit
    - Education
    - Learning
  built_by: CapTech Consulting
  built_by_url: https://www.captechconsulting.com/
  featured: false
- title: Locale Central
  url: https://localecentral.io/
  main_url: https://localecentral.io/
  description: >
    Locale Central is a web & mobile data collection app that makes it easy to record accurate data out on the field.
  categories:
    - Technology
  built_by: KiwiSprout
  built_by_url: https://kiwisprout.nz/
  featured: false
- title: Cathy O'Shea
  url: https://cathyoshea.co.nz/
  main_url: https://cathyoshea.co.nz/
  categories:
    - Portfolio
    - Real Estate
  built_by: KiwiSprout
  built_by_url: https://kiwisprout.nz/
  featured: false
- title: DG Recruit
  url: https://dgrecruit.com
  main_url: https://dgrecruit.com
  description: >
    DG Recruit is a NYC recruitment agency
  categories:
    - Agency
    - WordPress
  built_by: Waverly Lab
  built_by_url: https://waverlylab.com
  featured: false
- title: Smile
  url: https://reasontosmile.com
  main_url: https://reasontosmile.com
  description: >
    Smile is an online store for buying CBD products that keep you balanced and happy
  categories:
    - E-commerce
    - WordPress
  built_by: Waverly Lab
  built_by_url: https://waverlylab.com
- title: Bold Oak Design
  url: https://boldoak.design/
  main_url: https://boldoak.design/
  description: >
    A Milwaukee-based web design and development studio.
  categories:
    - Blog
    - Business
    - Freelance
    - Portfolio
    - Programming
    - Technology
    - Web Development
  featured: false
- title: Lydia Rose Eiche
  url: https://lydiaroseeiche.com/
  main_url: https://lydiaroseeiche.com/
  description: >
    Lydia Rose Eiche is a soprano, opera singer, and actress based in Milwaukee.
  categories:
    - Music
    - Portfolio
  built_by: Bold Oak Design
  built_by_url: https://boldoak.design/
  featured: false
- title: Chris Otto
  url: https://chrisotto.dev/
  main_url: https://chrisotto.dev/
  source_url: https://github.com/chrisotto6/chrisottodev
  description: >
    Blog, portfolio and website for Chris Otto.
  categories:
    - Blog
    - JavaScript
    - Landing Page
    - Portfolio
    - Programming
    - Technology
    - Web Development
  built_by: Chris Otto
  built_by_url: https://github.com/chrisotto6
  featured: false
- title: Roboto Studio
  url: https://roboto.studio
  main_url: https://roboto.studio
  description: >
    Faster than a speeding bullet Website Development based in sunny old Nottingham
  categories:
    - Agency
    - Blog
    - Business
    - Design
    - Featured
    - Freelance
    - Web Development
  featured: true
- title: Viraj Chavan | Full Stack Software Engineer
  url: http://virajc.tech
  main_url: http://virajc.tech
  source_url: https://github.com/virajvchavan/portfolio
  description: >
    Portfolio and blog of a full stack software engineer from India
  categories:
    - Portfolio
    - Blog
    - Web Development
  built_by: Viraj V Chavan
  built_by_url: https://twitter.com/VirajVChavan
  featured: false
- title: Nexweave
  url: https://www.nexweave.com
  main_url: https://www.nexweave.com
  description: >
    Nexweave is a SaaS platform built by a team of experienced product, design & technology professionals in India. Nexweave allows brands to create personalized & interactive video experiences at scale. We would love for our site to be featured at the gatsby showcase since we have long been appreciating the flexibility and speed of the sites we have created using the same.
  categories:
    - Video
    - API
    - User Experience
    - Marketing
    - Design
    - Data
    - Technology
    - Media
    - Consulting
  built_by: Kashaf S
  built_by_url: https://www.linkedin.com/in/kashaf-shaikh-925117178
  featured: false
- title: Daniel Balloch
  url: https://danielballoch.com
  main_url: https://danielballoch.com
  source_url: https://github.com/danielballoch/danielballoch
  description: >
    Hey, I'm Daniel and this is my portfolio site. Made with Gatsby, React, GraphQL, Styled Emotion & Netlify. Install & local host instructions: 1. git clone https://github.com/danielballoch/danielballoch.git 2. npm install. 3. gatsby develop. Keep in mind I'm still learning myself, so these may not be best practises. If anyone's curious as to how something works flick me a message or if you have advice for me I'd love to hear it, otherwise happy coding!
  categories:
    - Portfolio
    - Business
    - Design
    - Freelance
    - Web Development
  built_by: Daniel Balloch
  built_by_url: https://danielballoch.com
- title: The Rift Metz
  url: http://theriftmetz.com/
  main_url: http://theriftmetz.com/
  description: >
    The Rift is a gaming bar based in Metz (France).
  categories:
    - Landing Page
    - Entertainment
    - Design
    - Blog
    - Food
  built_by: Hugo Torzuoli
  built_by_url: https://github.com/HZooly
  featured: false
- title: Built with Workers
  url: https://workers.cloudflare.com/built-with/
  main_url: https://workers.cloudflare.com/built-with/
  description: >
    Showcasing websites & projects built with Cloudflare Workers
  categories:
    - Portfolio
    - JavaScript
    - Web Development
  built_by: Workers who work at Cloudflare
  built_by_url: https://github.com/cloudflare/built-with-workers/graphs/contributors
- title: WebAnaya Solutions
  url: https://www.webanaya.com
  main_url: https://www.webanaya.com
  description: >
    Full Stack Web Solutions Provider.
  categories:
    - Agency
    - Web Development
    - API
    - Blog
  built_by: Durgesh Gupta
  built_by_url: https://durgeshgupta.com
  featured: false
- title: Artem Sapegin’s Blog
  description: >
    Blog of a Berlin based coffee first frontend engineer who works at Omio, makes photos and hangs out with his dogs.
  main_url: https://blog.sapegin.me/
  url: https://blog.sapegin.me/
  source_url: https://github.com/sapegin/blog.sapegin.me
  categories:
    - Blog
    - Open Source
    - Web Development
    - JavaScript
    - Programming
    - Technology
  built_by: Artem Sapegin
  built_by_url: https://github.com/sapegin
- title: adam.ai
  url: https://adam.ai/
  main_url: https://adam.ai/
  description: >
    Are you ready to make your meetings more productive? Our intelligent meeting management tool can help!
  categories:
    - Business
    - Landing Page
    - Productivity
    - Technology
  built_by: Hazem Osama
  built_by_url: https://github.com/hazem3500
  featured: false
- title: Indra Kusuma Profile Page
  url: https://indrakusuma.web.id/me/
  main_url: https://indrakusuma.web.id/me/
  description: >
    Hi! I'm Indra Kusuma. I am an optimistic and type of person of learn by doing who have an interest in Software Engineering, specifically about Web Development.
  categories:
    - Landing Page
    - Blog
  built_by: Indra Kusuma
  built_by_url: https://github.com/idindrakusuma/me
  featured: false
- title: Lukas Horak
  main_url: https://lukashorak.com
  url: https://lukashorak.com
  description: >
    Lukas Horak's personal website. Full stack JavaScript Developer, working in React on front end and Node.js on back end.
  categories:
    - Blog
    - Portfolio
    - Web Development
  built_by: Lukas Horak
  built_by_url: https://github.com/lhorak
  featured: false
- title: Alexandra Thomas
  main_url: https://alexandracthomas.com/
  url: https://alexandracthomas.com/
  description: >
    A portfolio site for Alexandra Thomas, a front-end developer with creative super powers based in Charlotte, NC.
  categories:
    - Portfolio
    - Blog
    - Web Development
  featured: false
- title: Storto Productions
  main_url: https://www.storto-productions.com/
  url: https://www.storto-productions.com/about/
  featured: false
  description: >
    A portfolio site for a video production company based out of Phoenix, AZ.
  categories:
    - Video
    - Blog
    - Portfolio
    - Business
  built_by: Alexandra Thomas
  built_by_url: https://alexandracthomas.com/
- title: Zatsuzen Blog
  url: https://blog.zatsuzen.com
  main_url: https://blog.zatsuzen.com
  description: >
    Web developer's tech blog
  categories:
    - Blog
  built_by: Akane
  built_by_url: https://twitter.com/akanewz
- title: Matthew Mesa
  url: https://matthewmesa.com
  main_url: https://matthewmesa.com
  description: >
    Portfolio website for freelance digital specialist Matthew Mesa.
  categories:
    - Portfolio
  built_by: Matthew Mesa
  built_by_url: https://matthewmesa.com
- title: Taskade
  main_url: https://taskade.com
  url: https://taskade.com
  description: >
    Taskade is the unified workspace for distributed teams. Collaborate and organize in real-time to get things done, faster and smarter.
  categories:
    - App
    - Business
    - Productivity
  built_by: Taskade
  built_by_url: https://github.com/taskade
  featured: false
- title: PWD
  url: https://pwd.com.au
  main_url: https://pwd.com.au
  description: >
    PWD is a full service web marketing, design, and development agency in Perth, Western Australia.
  categories:
    - Blog
    - Portfolio
    - WordPress
    - Business
  built_by: Alex Moon
  built_by_url: https://moonmeister.net
  featured: false
- title: ramonak.io
  url: https://ramonak.io/
  main_url: https://ramonak.io/
  source_url: https://github.com/KaterinaLupacheva/ramonak.io
  description: >
    Tech blog and portfolio site of a full stack web developer Katsiaryna (Kate) Lupachova
  categories:
    - Blog
    - Portfolio
  built_by: Katsiaryna Lupachova
  built_by_url: https://ramonak.io/
  featured: false
- title: React JS Developer
  main_url: https://reacter.dev/
  url: https://reacter.dev/
  featured: false
  categories:
    - App
    - Web Development
    - Web Development
    - Agency
  built_by: App Design
  built_by_url: https://appdesign.dev/
- title: Guillermo Gómez-Peña
  url: https://www.guillermogomezpena.com/
  main_url: https://www.guillermogomezpena.com/
  description: >
    Personal website for the work of Guillermo Gómez-Peña: performance artist, writer, activist, radical pedagogue and artistic director of the performance troupe La Pocha Nostra. Recipient of the MacArthur Fellow, USA Artists Fellow, and a winner of the Bessie, Guggenheim, and American Book awards.
  categories:
    - Portfolio
    - Gallery
  built_by: Aveling Ray
  built_by_url: https://avelingray.com/
  featured: false
- title: Clinka
  url: https://www.clinka.com.au/
  main_url: https://www.clinka.com.au/
  description: >
    B2B website for an Australian manufacturer of environmentally friendly construction materials.
  categories:
    - Business
  built_by: Aveling Ray
  built_by_url: https://avelingray.com/
- title: Chris Vogt's Blog
  main_url: https://www.chrisvogt.me
  url: https://www.chrisvogt.me
  source_url: https://github.com/chrisvogt/gatsby-theme-private-sphere
  description: >-
    Personal blog of Chris Vogt, a software developer in San Francisco. Showcases
    my latest activity on Instagram, Goodreads, and Spotify using original widgets.
  categories:
    - Blog
    - Open Source
    - Photography
    - Portfolio
  built_by: Chris Vogt
  built_by_url: https://github.com/chrisvogt
- title: Trolley Travel
  main_url: http://trolleytravel.org/
  url: http://trolleytravel.org/
  description: >
    Travel blog website to give tips and informations for many destinations, built with Novella theme
  categories:
    - Blog
    - Travel
  built_by: Pierre Beard
  built_by_url: https://github.com/PBRT
  featured: false
- title: Playlist Detective
  main_url: https://www.playlistdetective.com/
  url: https://www.playlistdetective.com/
  source_url: https://github.com/bobylito/playlistFinder
  description: >
    Playlist Detective is an attempt to ease music discovery with playlists. Back in the days, people were sharing mixtapes - some songs we knew and others we didn't, therefore expanding our musical horizons.

    Playlists are the same, and playlist detective lets you search for songs or artists you like in order to stumble on your new favorite songs.

    It uses Algolia for the search.
  categories:
    - Media
    - Music
  built_by: Alexandre Valsamou-Stanislawski
  built_by_url: https://www.noima.xyz
- title: ProjectManager.tools
  main_url: https://projectmanager.tools/
  url: https://projectmanager.tools/
  featured: false
  categories:
    - App
    - Web Development
    - Design
    - Agency
  built_by: App Design
  built_by_url: https://appdesign.dev/
- title: 1902 Software
  url: https://1902software.com/
  main_url: https://1902software.com/
  description: >
    We are an IT company that specializes in e-commerce and website development on different platforms such as Magento, WordPress, and Umbraco. We are also known for custom software development, web design and mobile app solutions for iOS and Android.
  categories:
    - E-commerce
    - Web Development
    - Programming
    - Mobile Development
    - WordPress
    - Design
    - Business
    - Agency
  built_by: 1902 Software Development Corporation
  built_by_url: https://1902software.com/
  featured: false
- title: Codeful
  url: https://www.codeful.fi/
  main_url: https://www.codeful.fi/
  categories:
    - Agency
    - Consulting
  featured: false
- title: Noima
  url: https://www.noima.xyz
  main_url: https://www.noima.xyz
  categories:
    - Agency
    - Consulting
    - Blog
  featured: false
  built_by: Alexandre Valsamou-Stanislawski
  built_by_url: https://www.noima.xyz
- title: Talent Point
  url: https://talentpoint.co
  main_url: https://talentpoint.co
  description: >
    Talent Point provide the tools that companies need to scale quickly and effectively, bridging the gap between employer brand, HR, and hiring to build teams from within.
  categories:
    - Business
    - Technology
    - Blog
    - Consulting
    - Human Resources
  built_by: Talent Point
  built_by_url: https://talentpoint.co
  featured: false
- title: Marathon Oil
  main_url: https://www.marathonoil.com/
  url: https://www.marathonoil.com/
  featured: false
  categories:
    - Business
    - Marketing
  built_by: Corey Ward
  built_by_url: http://www.coreyward.me/
- title: Gene
  url: https://www.geneglobal.com/work
  main_url: https://www.geneglobal.com
  description: >
    We’re an experience design agency, focused on the future of health
  categories:
    - Agency
    - Technology
    - Healthcare
    - Consulting
    - User Experience
  featured: false
- title: medignition – healthcare innovations
  url: https://medignition.com/
  main_url: https://medignition.com/
  description: >
    medignition builds digital innovations in healthcare.
  categories:
    - Healthcare
    - Education
    - Technology
    - Design
    - Business
    - Portfolio
    - Entrepreneurship
    - Agency
  built_by: medignition
  built_by_url: https://medignition.com/
- title: Dynobase
  url: https://dynobase.dev/
  main_url: https://dynobase.dev/
  description: >
    Professional GUI Client for DynamoDB.
  categories:
    - Data
    - Programming
    - Web Development
  built_by: Rafal Wilinski
  built_by_url: https://rwilinski.me/
  featured: false
- title: Vaktija.eu
  url: https://vaktija.eu
  main_url: https://vaktija.eu
  description: >
    Vaktija.eu gives information about prayer times in germany. (Built with GatsbyJS. Fast in every way that matters.)
  categories:
    - App
    - Community
    - Nonprofit
    - SEO
    - Web Development
  built_by: Rašid Redžić
  built_by_url: https://rasidre.com/
  featured: false
- title: Creative code daily
  main_url: https://www.bobylito.dev/
  url: https://www.bobylito.dev/
  source_url: https://github.com/bobylito/sketches
  description: >
    Creative code daily (CCD) is a personal project for which I build a new animation made out of code every day.
  categories:
    - Blog
    - Programming
    - Gallery
    - Portfolio
  built_by: Alexandre Valsamou-Stanislawski
  built_by_url: https://www.noima.xyz
- title: Messi vs Ronaldo
  description: >
    The biggest debate in football - but who is the best, Messi or Ronaldo? This website provides all the goals and stats to help you reach your own conclusion.
  main_url: https://www.messivsronaldo.app/
  url: https://www.messivsronaldo.app/
  categories:
    - Sports
    - Data
    - App
  built_by: Stephen Greig
  built_by_url: http://ste.digital/
- title: Em Em Recipes
  url: https://ememrecipes.com
  main_url: https://ememrecipes.com
  description: >
    Finally, a recipe website that gets straight to the point.
  categories:
    - Blog
    - Food
  built_by: Matthew Mesa
  built_by_url: https://matthewmesa.com
- title: Yuuniworks Portfolio / Blog
  main_url: https://www.yuuniworks.com/
  url: https://www.yuuniworks.com/
  source_url: https://github.com/junkboy0315/gatsby-portfolio-blog
  featured: false
  categories:
    - Portfolio
    - Web Development
    - Blog
- title: Jun Chen Portfolio
  url: https://www.junchenjun.me
  main_url: https://www.junchenjun.me
  source_url: https://github.com/junchenjun/junchenjun.me
  description: >
    Get to know Jun.
  categories:
    - Portfolio
    - Blog
    - Web Development
  built_by: Jun Chen
  built_by_url: https://www.junchenjun.me
- title: Xavier Mirabelli-Montan
  url: https://xavie.mirmon.co.uk
  main_url: https://xavie.mirmon.co.uk
  source_url: https://github.com/xaviemirmon/xavier-developer-site
  description: >
    The developer portfolio and blog for Xavier Mirabelli-Montan.  Built using TinaCMS Grande hosted on Gatsby Cloud.
  categories:
    - Blog
    - Portfolio
    - Programming
  featured: false
- title: MPG Calculator
  url: https://www.mpg-calculator.co.uk
  main_url: https://www.mpg-calculator.co.uk
  description: >
    A website which allows you to calculate the MPG of your vehicle.
  categories:
    - SEO
    - Accessibility
    - Blog
  built_by: PJ
  built_by_url: https://pjsachdev.me
- title: Softblues
  main_url: https://softblues.io
  url: https://softblues.io
  description: >
    We optimize your project costs and deliver outstanding results by applying relevant technology. Plus, we create our own effective products for businesses and developers all over the world.
  categories:
    - WordPress
    - Portfolio
    - Agency
  built_by: Softblues
  built_by_url: https://softblues.io
- title: Clipchamp
  main_url: https://clipchamp.com/
  url: https://clipchamp.com/en/
  description: >
    Clipchamp is an online video editor, compressor, and converter. The Clipchamp website and blog are powered by Gatsby, Contentful, and Smartling.
  categories:
    - App
    - Blog
    - Landing Page
    - Marketing
    - Video
  featured: false
- title: Mob HQ
  main_url: https://hq.yt-mob.com/
  url: https://hq.yt-mob.com/
  description: >
    Mob HQ is the Headquarters for the World Cup winning Downhill Mountain Bike Race Team, and also a full-time Ride Center for YT bikes.
  categories:
    - Sports
    - Travel
  built_by: Built by Rebels Ltd.
  built_by_url: https://builtbyrebels.com/
  featured: false
- title: OCIUS
  url: https://www.ocius.com.au/
  main_url: https://www.ocius.com.au/
  source_url: https://github.com/ocius/website
  description: >
    Ocius Technology Ltd (formerly Solar Sailor Holdings Ltd) is an Australian public unlisted company with Research and Development facilities at the University of NSW.
  categories:
    - Business
    - Technology
    - Science
  built_by: Sergey Monin
  built_by_url: https://build-in-saratov.com/
- title: Kosmos & Kaos
  main_url: https://www.kosmosogkaos.is/
  url: https://www.kosmosogkaos.is/
  description: >
    A carefully designed user experience is good business.
  categories:
    - Design
    - Consulting
    - Agency
    - Web Development
    - JavaScript
  built_by: Kosmos & Kaos
  built_by_url: https://www.kosmosogkaos.is/
  featured: false
- title: Design Portfolio of Richard Bruskowski
  main_url: https://bruskowski.design/
  url: https://bruskowski.design/
  description: >
    My freelance design portfolio: Visual design, digital products, interactive prototypes, design systems, brand design. Uses MDX, Styled Components, Framer Motion. Started with Gatsby Starter Emilia by LekoArts.
  categories:
    - Design
    - Portfolio
    - User Experience
    - Freelance
    - Photography
  built_by: Richard Bruskowski
  built_by_url: https://github.com/richardbruskowski
- title: Kelvin DeCosta's Website
  url: https://kelvindecosta.com
  main_url: https://kelvindecosta.com
  categories:
    - Blog
    - Portfolio
  built_by: Kelvin DeCosta
  built_by_url: https://github.com/kelvindecosta
  featured: false
- title: Coronavirus (COVID-19) Tracker
  url: https://coronavirus.traction.one/
  main_url: https://coronavirus.traction.one/
  description: >
    This application shows the near real-time status based on data from JHU CSSE.
  categories:
    - Data
    - Directory
  built_by: Sankarsan Kampa
  built_by_url: https://traction.one
  featured: false
- title: Coronavirus COVID-19 Statistics Worldwide
  url: https://maxmaxinechen.github.io/COVID19-Worldwide-Stats/
  main_url: https://maxmaxinechen.github.io/COVID19-Worldwide-Stats/
  source_url: https://github.com/maxMaxineChen/COVID19-Worldwide-Stats
  description: >
    A Coronavirus COVID-19 global data statistics application built by Gatsby + Material UI + Recharts
  categories:
    - Data
    - Open Source
  built_by: Maxine Chen
  built_by_url: https://github.com/maxMaxineChen
  featured: false
- title: Folding@Home Stats
  url: https://folding.traction.one/team?id=246252
  main_url: https://folding.traction.one
  description: >
    Folding@Home Stats Report for Teams.
  categories:
    - Data
    - Science
    - Directory
  built_by: Sankarsan Kampa
  built_by_url: https://traction.one
  featured: false
- title: COVID-19 Tracking and Projections
  url: https://flattenthecurve.co.nz/
  main_url: https://flattenthecurve.co.nz/
  source_url: https://github.com/carlaiau/flatten-the-curve
  description: >
    Allowing non technical users to compare their country with other situations around the world. We present configurable cumulative graph curves. We compare your countries current status with other countries who have already been at your level and show you where they’ve ended up. Data via JHU. Further functionality added daily.
  categories:
    - Data
    - Open Source
  built_by: Carl Aiau
  built_by_url: https://github.com/carlaiau
  featured: false
- title: Takeout Tracker
  main_url: https://www.takeouttracker.com/
  url: https://www.takeouttracker.com/
  featured: false
  categories:
    - Data
    - Open Source
    - Food
    - Directory
    - Nonprofit
  built_by: Corey Ward
  built_by_url: http://www.coreyward.me/
- title: Illustration Hunt
  main_url: https://illustrationhunt.com/
  url: https://illustrationhunt.com/
  featured: false
  categories:
    - Data
    - Design
    - Entertainment
    - Productivity
    - User Experience
    - Programming
    - Gallery
    - Human Resources
    - Library
  built_by: Gilbish Kosma
  built_by_url: https://www.gil20.me/
- title: Monolit
  url: https://monolit.hr
  main_url: https://monolit.hr
  description: >
    Standard business website with sliders and contact form.
  categories:
    - Business
  built_by: Devnet
  built_by_url: https://devnet.hr
  featured: false
- title: Andrew Zeller
  main_url: https://zeller.io
  source_url: https://github.com/ajzeller/zellerio_gatsby
  url: https://zeller.io
  featured: false
  categories:
    - Portfolio
    - Blog
    - Web Development
  built_by: Andrew Zeller
  built_by_url: https://zeller.io
- title: Crushing WFH
  url: https://crushingwfh.com/
  main_url: https://crushingwfh.com/
  source_url: https://github.com/tiagofsanchez/wfh-tools
  description: >
    A directory of tools to help anyone to work from home in a productive manner
  categories:
    - Directory
    - Open Source
  built_by: Tiago Sanchez
  built_by_url: https://www.tiagofsanchez.com/
  featured: false
- title: Martin Container
  main_url: https://www.container.com/
  url: https://www.container.com/
  featured: false
  categories:
    - Business
  built_by: Vincit California
  built_by_url: https://www.vincit.com/
- title: Urban Armor Gear
  main_url: https://www.urbanarmorgear.com/
  url: https://www.urbanarmorgear.com/
  featured: false
  categories:
    - E-commerce
  built_by: Vincit California
  built_by_url: https://www.vincit.com/
- title: Jason Zheng's Portfolio
  main_url: https://jasonzy.com
  url: https://jasonzy.com
  source_url: https://github.com/bilafish/portfolio-site
  description: >
    Hey there, I'm Jason! I'm a front-end web developer from the sunny island
    of Singapore. This is my first Gatsby site developed using Gatsby and
    Netlify CMS. Feel free to get in touch if you're interested to collaborate
    or engage me on any projects. If you just want to say hello, that's cool
    too.
  featured: false
  categories:
    - Portfolio
    - Web Development
  built_by: Jason Zheng
  built_by_url: https://github.com/bilafish
- title: Fluiditype
  url: https://www.fluiditype.com/
  main_url: https://www.fluiditype.com/
  description: >
    Fluditype is small CSS library focusing on pure typographic fluidity. Recommend to be used for blogs, portfolios, documentation & and simplistic text websites.
  categories:
    - Open Source
    - Design
  built_by: Boris Kirov
  built_by_url: https://www.boriskirov.com
  featured: false
- title: Bonsaiilabs
  main_url: https://bonsaiilabs.com/
  url: https://bonsaiilabs.com/
  description: >
    We are a team of two, creating software for startups and enabling learners with our visualize, break, and solve approach.
  featured: false
  categories:
    - Education
    - Consulting
  built_by: Bonsaiilabs Team
  built_by_url: https://bonsaiilabs.com/team
- title: Tyson
  main_url: https://www.tyson.com
  url: https://www.tyson.com
  featured: false
  categories:
    - Food
    - Marketing
  built_by: Tyson Foods, Inc.
- title: Hillshire Farm
  main_url: https://www.hillshirefarm.com
  url: https://www.hillshirefarm.com
  featured: false
  categories:
    - Food
    - Marketing
  built_by: Tyson Foods, Inc.
- title: Hillshire Snacking
  main_url: https://www.hillshiresnacking.com
  url: https://www.hillshiresnacking.com
  featured: false
  categories:
    - Food
    - Marketing
  built_by: Tyson Foods, Inc.
- title: Jimmy Dean
  main_url: https://www.jimmydean.com
  url: https://www.jimmydean.com
  featured: false
  categories:
    - Food
    - Marketing
  built_by: Tyson Foods, Inc.
- title: Aidells
  main_url: https://www.aidells.com
  url: https://www.aidells.com
  featured: false
  categories:
    - Food
    - Marketing
  built_by: Tyson Foods, Inc.
- title: State Fair
  main_url: https://www.corndogs.com
  url: https://www.corndogs.com
  featured: false
  categories:
    - Food
    - Marketing
  built_by: Tyson Foods, Inc.
- title: Nudges
  main_url: https://www.nudgesdogtreats.com
  url: https://www.nudgesdogtreats.com
  featured: false
  categories:
    - Food
    - Marketing
  built_by: Tyson Foods, Inc.
- title: Tyson Ingredient Solutions
  main_url: https://www.tysoningredientsolutions.com
  url: https://www.tysoningredientsolutions.com
  featured: false
  categories:
    - Food
    - Marketing
  built_by: Tyson Foods, Inc.
- title: Wright Brand
  main_url: https://www.wrightbrand.com
  url: https://www.wrightbrand.com
  featured: false
  categories:
    - Food
    - Marketing
  built_by: Tyson Foods, Inc.
- title: TSUKUTTEMITA LAB
  main_url: https://create.kayac.com/
  url: https://create.kayac.com/
  description: KAYAC private works
  featured: false
  categories:
    - Portfolio
    - Technology
    - Entertainment
  built_by: KAYAC inc.
- title: Brad Garropy
  url: https://bradgarropy.com
  main_url: https://bradgarropy.com
  source_url: https://github.com/bradgarropy/bradgarropy.com
  categories:
    - Blog
    - Education
    - Entertainment
    - JavaScript
    - Open Source
    - Portfolio
    - Programming
    - SEO
    - Technology
    - Web Development
  built_by: Brad Garropy
  built_by_url: https://twitter.com/bradgarropy
- title: mrkaluzny
  main_url: https://mrkaluzny.com
  url: https://mrkaluzny.com
  description: >
    Web designer and web developer specializing in providing services for SME sector.
  featured: false
  categories:
    - Web Development
    - Programming
    - Business
    - Portfolio
    - Freelance
  built_by: Wojciech Kaluzny
- title: The COVID Tracking Project
  url: https://covidtracking.com/
  main_url: https://covidtracking.com/
  source_url: https://github.com/COVID19Tracking/website
  description: >
    The COVID Tracking Project collects and publishes the most complete testing data available for US states and territories.
  categories:
    - Media
    - Healthcare
  built_by: The COVID Tracking Project Web Team
  built_by_url: https://github.com/COVID19Tracking/website/graphs/contributors
- title: The Gauntlet Coverage of COVID-19 in Canada
  url: https://covid19.thegauntlet.ca
  main_url: https://covid19.thegauntlet.ca
  description: >
    Tracking The Spread of Coronavirus in Canada
  categories:
    - Media
    - Education
  built_by: Masoud Karimi
  built_by_url: https://github.com/masoudkarimif
- title: Zestard Technologies
  main_url: https://www.zestard.com
  url: https://www.zestard.com
  description: >
    Zestard Technologies is an eCommerce Specialist company focusing on Magento & Shopify as a core expertise.
  categories:
    - Web Development
    - WordPress
    - Technology
    - Agency
    - E-commerce
  built_by: Zestard Technologies
  built_by_url: https://www.zestard.com
- title: Kostas Vrouvas
  main_url: https://kosvrouvas.com
  url: https://kosvrouvas.com
  featured: false
  categories:
    - Blog
    - Portfolio
  built_by: Kostas Vrouvas
- title: Hanare Cafe in Toshijima, Toba, Japan
  main_url: https://hanarecafe.com
  url: https://hanarecafe.com
  source_url: https://github.com/mnishiguchi/hanarecafe-gatsby
  description: >
    A website for a cafe/bakery located in Toshijima, a beautiful sightseeing spot just a 20-minutes ferry ride from downtown Toba, Japan.
  categories:
    - Food
    - Travel
  built_by: Masatoshi Nishiguchi
  built_by_url: https://mnishiguchi.com
  featured: false
- title: WhileNext
  url: https://whilenext.com
  main_url: https://whilenext.com
  description: >
    A Blog on Software Development
  categories:
    - Blog
    - Learning
    - Programming
    - Web Development
  built_by: Masoud Karimi
  built_by_url: https://github.com/masoudkarimif
- title: Jamify.me
  description: >
    We build websites & PWAs with JAMstack. Delivering faster, more secure web.
  main_url: https://jamify.me
  url: https://jamify.me
  categories:
    - Agency
    - Web Development
  featured: false
- title: Shrey Sachdeva
  url: https://www.shreysachdeva.tech/
  main_url: https://www.shreysachdeva.tech/
  source_url: https://github.com/shrey-sachdeva2000/Shrey-Sachdeva
  description: >
    Personal website for Shrey Sachdeva. An abstract thinker who writes code and designs pixel-perfect user-interfaces with industry experience.
  categories:
    - Portfolio
    - Web Development
  built_by: Shrey Sachdeva
  built_by_url: https://www.shreysachdeva.tech/
- title: The Cares Family
  main_url: https://thecaresfamily.org.uk/home
  url: https://thecaresfamily.org.uk/home
  description: >
    The Cares Family helps people find connection and community in a disconnected age. They relaunched their website in Gatsby during the COVID-19 outbreak of 2020 to help connect neighbours.
  categories:
    - Nonprofit
    - Blog
    - Community
  built_by: Mutual
  built_by_url: https://www.madebymutual.com
- title: "Due to COVID-19: Documenting the Signs of the Pandemic"
  url: https://duetocovid19.com
  main_url: https://duetocovid19.com
  description: >
    A project to document all the signs that have gone up on the storefronts of our cities in response to the coronavirus pandemic.
  categories:
    - Photography
    - Community
  built_by: Andrew Louis
  built_by_url: https://hyfen.net
  featured: false
- title: "Besoegsvenner - Visiting Friends for the Elderly"
  main_url: https://www.xn--besgsvenner-igb.dk
  url: https://www.xn--besgsvenner-igb.dk/ruths-historie
  description: >
    50.000 elderly people in Denmark feel lonely. This project seeks to inform people to become visitor friends ("Besøgsven" in Danish) to help fight loneliness and bring new friendships in to the world.
  categories:
    - Marketing
    - Nonprofit
    - Landing Page
  built_by: Hello Great Works
  built_by_url: https://hellogreatworks.com
- title: Interficie Internet Services
  main_url: https://www.interficie.com
  url: https://www.interficie.com/our-work/
  description: >
    Located in Barcelona, we develop innovative websites, ecommerce solutions and software platforms for global brands, startups and organizations.
  categories:
    - E-commerce
    - Web Development
    - Consulting
    - JavaScript
    - Agency
    - Business
  built_by: Interficie Internet Services
  built_by_url: https://github.com/InterficieIS
- title: SofaScore Corporate
  url: https://corporate.sofascore.com
  main_url: https://corporate.sofascore.com
  description: >
    SofaScore is a leading provider of advanced sports insights and content with global coverage of 20+ sports.
  categories:
    - App
    - Data
    - Sports
    - Technology
  built_by: SofaScore
  built_by_url: https://www.sofascore.com
- title: "#compraaospequenos: buy local during Covid-19"
  url: https://compraaospequenos.pt/
  main_url: https://compraaospequenos.pt/
  source_url: https://github.com/marzeelabs/compraaospequenos
  description: >
    Helping local stores survive and thrive during the Covid-19 crisis (Portugal).
  categories:
    - Community
    - Food
    - Data
    - Directory
  built_by: Marzee Labs
  built_by_url: https://marzeelabs.org
  featured: false
- title: Inventia
  main_url: https://inventia.life/
  url: https://inventia.life/
  description: >
    We have developed unique digital bioprinting technology and unleashed it in a complete platform designed to make complex 3D cell biology simple.
  categories:
    - Business
    - Science
  built_by: Jellypepper
  built_by_url: https://jellypepper.com/
- title: Hasura
  url: https://hasura.io
  main_url: https://hasura.io
  description: >
    Hasura is an open source engine that connects to your databases & microservices and auto-generates a production-ready GraphQL backend.
  categories:
    - API
    - Web Development
    - Technology
    - Open Source
  featured: false
- title: Jimdo.com
  description: >
    Jimdo is an international tech company and one of the world's leading providers of online services for small and medium businesses (SMBs). The company empowers entrepreneurs to create their own website or store without coding and to digitize their business ideas.
  main_url: https://www.jimdo.com/
  url: https://www.jimdo.com/
  categories:
    - Marketing
    - Technology
    - E-commerce
    - Web Development
    - Business
  built_by: Jimdo GmbH
- title: Resume on the Web
  main_url: https://amruthpillai.com
  url: https://amruthpillai.com
  source_url: https://github.com/AmruthPillai/ResumeOnTheWeb-Gatsby
  description: >
    Everyone needs their own little spot on the interwebs, and this is mine. Welcome to my resume, on the web!
  categories:
    - Blog
    - Design
    - Freelance
    - Gallery
    - JavaScript
    - Landing Page
    - Mobile Development
    - Open Source
    - Photography
    - Portfolio
    - Technology
    - Web Development
  built_by: Amruth Pillai
  built_by_url: https://amruthpillai.com
  featured: false
- title: Landmarks.ro
  main_url: https://landmarks.ro/
  url: https://landmarks.ro/
  description: >
    Lead generation technology for real estate developers
  categories:
    - Real Estate
    - Marketing
    - Technology
    - Web Development
    - Landing Page
  built_by: Horia Miron
  built_by_url: https://github.com/ancashoria
  featured: false
- title: GeneOS
  url: https://geneos.me/
  main_url: https://geneos.me/
  description: >
    GeneOS is a privacy-preserving data monetization protocol for genetic, activity, and medical data.
  categories:
    - Landing Page
    - Business
  built_by: GeneOS Team
- title: COVID KPI
  url: https://covidkpi.com/
  main_url: https://covidkpi.com/
  description: >
    COVID KPI aggregates COVID-19 data from numerous official sources then displays the Key Performance Indicators.
  categories:
    - Data
    - Media
    - Healthcare
  built_by: Albert Chen
  built_by_url: https://github.com/mralbertchen
- title: Most Recommended Books
  url: http://mostrecommendedbooks.com/
  main_url: http://mostrecommendedbooks.com/
  description: >
    Discover credibly powerful books recommendations by billionaires, icons, and world-class performers.
  categories:
    - Blog
    - Entrepreneurship
    - Books
- title: theAnubhav.com
  main_url: https://theanubhav.com/
  url: https://theanubhav.com/
  categories:
    - Web Development
    - Blog
    - Portfolio
  built_by: Anubhav Srivastava
  built_by_url: https://theanubhav.com
- title: WatchKeeper
  url: https://www.watchkeeperintl.com
  main_url: https://www.watchkeeperintl.com
  description: >
    WatchKeeper helps organisations to manage global security risks such as natural disasters, extreme weather and violent incidents.
  categories:
    - Data
    - Business
    - Technology
    - Consulting
    - Security
  built_by: WatchKeeper Engineering
  built_by_url: https://twitter.com/watchkeeper
  featured: false
- title: Sztuka Programowania
  built_by: Piotr Fedorczyk
  built_by_url: https://piotrf.pl
  categories:
    - Event
    - Learning
    - Web Development
  description: >
    Landing page of a series of web development workshops held in Gdańsk, Poland.
  featured: false
  main_url: https://sztuka-programowania.pl/
  url: https://sztuka-programowania.pl/
- title: Rivers Casino
  built_by: WILDLIFE.LA
  built_by_url: https://www.wildlife.la
  categories:
    - Entertainment
    - Food
    - Blog
    - Travel
  description: >
    Rivers Casino offers the very best in casinos, hotels, restaurants, concerts, and entertainment. Visit us in Des Plaines, IL, Philadelphia, PA, Pittsburgh, PA and Schenectady, NY.
  featured: false
  main_url: https://www.riverscasino.com/desplaines/
  url: https://www.riverscasino.com/desplaines/
- title: Mishal Shah
  built_by: Mishal Shah
  built_by_url: https://mishal23.github.io
  categories:
    - Blog
    - Portfolio
    - Open Source
    - Web Development
  description: >
    Hey, I'm Mishal Shah, a passionate developer with interests in Networks, Databases and Web Security. This website is my personal portfolio and blog with the Fresh theme. I love reading engineering articles, contributing to open-source and interacting with communities. Feel free to get in touch if you have an interesting project that you want to collaborate on.
  featured: false
  main_url: https://mishal23.github.io/
  url: https://mishal23.github.io/
- title: Chris Nager
  main_url: https://chrisnager.com
  url: https://chrisnager.com
  source_url: https://github.com/chrisnager/chrisnager-dot-com
  description: >
    Developer and designer in Brooklyn, NY passionate about performance, accessibility, and systematic design.
  categories:
    - Accessibility
    - Blog
    - Design
    - Portfolio
    - User Experience
    - Web Development
  built_by: Chris Nager
  built_by_url: https://twitter.com/chrisnager
- title: Resistbot
  url: https://resist.bot
  main_url: https://resist.bot
  description: >
    A chatbot that helps you contact your representatives, and be an informed citizen.
  categories:
    - Blog
    - Government
    - Nonprofit
- title: SVG to PNG
  url: https://www.svgtopng.me/
  main_url: https://www.svgtopng.me/
  description: >
    Online SVG to PNG batch converter. Upload and convert your SVG files to PNG with the desired size and background color for free, fast and secure.
  categories:
    - App
    - Technology
    - Productivity
    - Design
    - Web Development
  built_by: Illia Achour
  built_by_url: https://github.com/dummyco
- title: St. Jude Cloud
  url: https://www.stjude.cloud
  main_url: https://www.stjude.cloud
  description: >
    Pediatric cancer data sharing ecosystem by St. Jude Children's Research Hospital.
  categories:
    - Science
    - Technology
    - Nonprofit
    - Data
    - Healthcare
  featured: false
- title: Philip Domingo
  url: https://www.prtdomingo.com
  main_url: https://www.prtdomingo.com
  description: >
    Personal website built on top of GatsbyJS, Ghost, and Azure.
  categories:
    - Technology
    - Blog
  featured: false
- title: Vinicius Dias
  built_by: Vinicius Dias
  built_by_url: https://viniciusdias.works/
  categories:
    - Blog
    - Portfolio
    - Open Source
    - Web Development
  description: >
    Hi, I'm Vinicius Dias, a Front-End developer with focus on performance and UX. This is my personal portfolio developed with Gatsby. I'm always learning different things and I consider myself a very curious guy. I feel that it keeps me motivated and creative to solve problems.
  featured: false
  main_url: https://viniciusdias.works/
  url: https://viniciusdias.works/
- title: Cognifide Tech
  url: https://tech.cognifide.com/
  main_url: https://tech.cognifide.com/
  description: >
    Technology HUB that provides useful and specialized technical knowledge created for fellow engineers by engineers from Cognifide.
  categories:
    - Blog
    - Programming
    - Technology
  built_by: Cognifide
  built_by_url: https://www.cognifide.com/
- title: Chandraveena by S Balachander
  url: https://www.chandraveena.com
  main_url: https://www.chandraveena.com
  description: >
    Chandraveena is a contemporary Indian string instrument designed from the traditional Saraswati Veena.
    S Balachander, an Indian classical musician, is the creator and performing artist of Chandraveena.
    Chandraveena has been designed to support a systematic and contemplative exploration of Indian Ragas.
    It is endowed with a deep sustain and a rich sound allowing the artist to create elaborate musical phrases
    and subtle intonations. Visit the website to listen and learn more!
  categories:
    - Music
    - Portfolio
    - Blog
  built_by: Sadharani Music Works
  built_by_url: https://www.sadharani.com
  featured: false
- title: Anong Network
  main_url: https://anong.network
  url: https://anong.network
  description: >
    An app used to quickly identify a network provider in Philippines
  categories:
    - App
    - Directory
  built_by: Jan Harold Diaz
  built_by_url: https://janharold.com
  featured: false
- title: PayMongo
  main_url: https://paymongo.com
  url: https://paymongo.com
  description: >
    The official website of PayMongo Philippines
  categories:
    - Marketing
    - Finance
  built_by: PayMongo
  built_by_url: https://paymongo.com
- title: Zona Digital
  url: https://zonadigital.pt
  main_url: https://zonadigital.pt
  description: >
    We work with startups and small businesses building effective strategies through digital platforms. Based in Porto, Portugal.
  categories:
    - Web Development
    - Programming
    - Technology
    - Design
    - Business
  built_by: Zona Digital
  built_by_url: https://zonadigital.pt
  featured: false
- title: Ofri Lifshitz Design
  url: https://www.ofrilifshitz.com
  main_url: https://www.ofrilifshitz.com
  categories:
    - Portfolio
    - Design
  built_by: Raz Lifshitz
  built_by_url: https://www.linkedin.com/in/raz-lifshitz
- title: Runly
  url: https://www.runly.io/
  main_url: https://www.runly.io/
  description: >
    The easiest way to run background jobs with .NET Core. It's more than background jobs —
    it's an all-in-one platform to create great user experiences.
  categories:
    - API
    - App
    - Landing Page
    - Technology
    - Programming
  built_by: Chad Lee
  built_by_url: https://github.com/chadly
  featured: false
- title: Ajith's blog
  url: https://ajith.blog
  main_url: https://ajith.blog
  source_url: https://github.com/ajithrnayak/ajith_blog
  description: >
    I build apps and sometimes write about the observations and frustrations at work here.
  categories:
    - Blog
    - Mobile Development
    - Open Source
    - Programming
    - Technology
  built_by: Ajith R Nayak
  built_by_url: https://ajith.xyz
- title: I Love You Infinity
  url: https://iloveyouinfinity.com
  main_url: https://iloveyouinfinity.com
  description: >
    An infinite sound experiment to help raise awareness about autism and love.
  categories:
    - Nonprofit
    - Healthcare
  built_by: Good Praxis
  built_by_url: https://goodpraxis.coop
  featured: false
- title: KAIGO in JAPAN
  main_url: https://kaigo-in-japan.jp
  url: https://kaigo-in-japan.jp
  description: >
    KAIGO in JAPAN is a website for those who are planning to work in the care work field in Japan. We built a multilingual site on Gatsby. One of them is a special language called Easy-Japanese with various ruby tags.
  categories:
    - Healthcare
    - Nonprofit
    - Web Development
    - Programming
  built_by: hgw
  built_by_url: https://shunyahagiwara.com/
- title: Dondoko Susumu Website
  url: https://xn--28jma5da5l6e.com/en/
  main_url: https://xn--28jma5da5l6e.com/en/
  source_url: https://github.com/dondoko-susumu/website-v2
  description: >
    The Web site of Dondoko Susumu, a Japanese cartoonist. His cartoons have been posted. It is internationalized into 12 languages.
  categories:
    - Blog
    - Entertainment
    - Gallery
    - Landing Page
  built_by: Dondoko Susumu
  built_by_url: https://xn--28jma5da5l6e.com/en/
- title: Raymond Ware
  url: https://www.raymondware.com
  main_url: https://www.raymondware.com
  description: >
    Seattle web developer portfolio site.
  categories:
    - Portfolio
    - Design
    - Freelance
    - Web Development
  built_by: Raymond Ware
  built_by_url: https://github.com/raymondware
  featured: false
- title: Formula One Gym
  url: https://www.formulaonegym.co.uk/
  main_url: https://www.formulaonegym.co.uk/
  source_url: https://github.com/Zellement/formula1gym
  description: A UK based fitness gym in the heart of Nottingham, built with Gatsby v2
  categories:
    - Sports
  built_by: Dan Farrow
  built_by_url: https://github.com/Zellement
  featured: false
- title: Blog - Thanawat Gulati
  main_url: https://testing.thanawatgulati.com
  url: https://testing.thanawatgulati.com
  source_url: https://github.com/thanawatgulati/thanawatgulati-blog
  description: >
    Thanawat Gulati - Blog , Work experience portfolio and more.
  categories:
    - Blog
  built_by: Thanawat Gulati
  built_by_url: https://twitter.com/mjamesvevo
  featured: false
- title: Effico Ltd
  main_url: https://www.effico.ltd
  url: https://www.effico.ltd
  source_url: https://github.com/Zellement/effico
  description: >
    Commercial and domestic electrical contractors.
  categories:
    - Business
  built_by: Dan Farrow
  built_by_url: https://www.zellement.com
  featured: false
- title: Sheringham Flooring
  main_url: https://www.sheringhamflooring.com
  url: https://www.sheringhamflooring.com
  source_url: https://github.com/Zellement/sheringham-flooring-2019
  description: >
    Sheringham Flooring - commercial and domestic flooring solutions
  categories:
    - Business
  built_by: Dan Farrow
  built_by_url: https://www.zellement.com
  featured: false
- title: Que Jamear
  description: >-
    A directory with a map of food delivery services 
    to be used during the health emergency caused by covid 19.
  main_url: https://quejamear.com/encebollados
  url: https://quejamear.com/encebollados
  featured: false
  categories:
    - Food
  built_by: Ramón Chancay
  built_by_url: https://ramonchancay.me/
- title: Mox Bank
  main_url: https://mox.com/
  url: https://mox.com/
  description: >
    Mox is the new virtual bank backed by Standard Chartered in partnership with HKT, PCCW and Trip.com; created to deliver a new banking experience in Hong Kong.
  categories:
    - Business
    - Design
    - Technology
    - Finance
    - User Experience
  built_by: Mox Bank
  built_by_url: https://mox.com/
- title: Pittica
  url: https://pittica.com
  main_url: https://pittica.com
  source_url: https://github.com/pittica/site
  description: >
    Digital agency site.
  categories:
    - Design
    - Web Development
    - Agency
  built_by: Lucio Benini
  built_by_url: https://pittica.com
  featured: false
- title: MyHumus
  url: https://myhumus.com
  main_url: https://myhumus.com
  source_url: https://github.com/my-humus/site
  description: >
    Digital agency site.
  categories:
    - Blog
    - Food
  built_by: Lucio Benini
  built_by_url: https://pittica.com
- title: Wanaboat.fr
  main_url: https://www.wanaboat.fr
  url: https://www.wanaboat.fr
  description: >
    This a boating classifieds website. It presents dinghys, catamarans and anything that floats or goes on the water and is for sale in France and Europe.
  categories:
    - Directory
  built_by: Olivier L. Developer
  built_by_url: https://www.olivierlivet.net/
- title: maxemitchell.com
  url: https://www.maxemitchell.com/
  main_url: https://www.maxemitchell.com/
  source_url: https://github.com/maxemitchell/portfolio
  description: >
    This is a personal portfolio website to highlight my photography, videography, coding projects, and work/education experience.
  categories:
    - Portfolio
    - Gallery
    - Portfolio
    - Open Source
    - Design
  built_by: Max Mitchell
  built_by_url: https://github.com/maxemitchell
- title: Nick Offerman
  url: https://nickofferman.co/
  main_url: https://nickofferman.co/
  description: >
    The official website of Nick Offerman: Actor, Author, Humorist, & Woodworker.
  categories:
    - E-commerce
    - Entertainment
    - Video
  built_by: Aveling Ray
  built_by_url: https://avelingray.com/
- title: Rudra Narayan
  url: https://rudra.dev
  main_url: https://rudra.dev
  source_url: https://github.com/mrprofessor/rudra.dev
  description: >
    Rudra Narayan | Thoughts, obsessions and rants
  categories:
    - Blog
    - Portfolio
    - SEO
    - Programming
    - Landing Page
    - Technology
  built_by: Rudra Narayan
  built_by_url: https://github.com/mrprofessor
  featured: false
- title: Stackrole
  main_url: https://stackrole.com
  url: https://stackrole.com
  description: >
    We help Startups and Individuals launch their blazing fast JAMstack website with GatsbyJS and Netlify CMS, Deployed on Netlify
  categories:
    - Agency
    - Blog
    - User Experience
    - Web Development
    - Portfolio
    - JavaScript
  built_by: Stackrole
  built_by_url: https://stackrole.com
  featured: false
- title: Aparna Joshi
  url: https://aparnajoshi.netlify.app/
  main_url: https://aparnajoshi.netlify.app/
  description: >
    Hi, I`m a Software Engineer working in Citrix, Bangalore. I spend my free time learning stuff that interests me. I write articles that educates me.
  categories:
    - Blog
    - Science
    - Technology
    - Programming
  built_by: Aparna Joshi
  built_by_url: https://github.com/AparnaJoshi007/explained/
  featured: false
- title: Headless WordPress Blog and Portfolio by Simon Halimonov
  url: https://simonhalimonov.com/
  main_url: https://simonhalimonov.com/
  description: >
    An open source portfolio about UI/UX design and development. This is my personal website that I use to promote my work. It uses TypeScript and a headless WordPress CMS. Supports i18n and Gutenberg. I open source this site to help everyone make a nice WordPress site faster.
  categories:
    - Blog
    - Portfolio
    - Programming
    - Open Source
    - Design
    - Freelance
    - Web Development
    - WordPress
  built_by: Simon Halimonov
  built_by_url: https://simonhalimonov.com/
  featured: false
<<<<<<< HEAD
- title: Personal Website of Suganthan Mohanadasan
  main_url: https://suganthan.com/
  description: >
    Suganthan is  digital marketing consultant who works with medium and large businesses. This Gatsby site uses Contentful as the CMS and TailwindCSS for the styling. It also uses i18n plugins to provide a site for Suganthan's Norwegian visitors.
  categories:
    - Blog
    - Business
    - Consutling
    - Entrepreneurship
    - Portfolio
    - SEO
  built_by: Shane Jones
  built_by_url: https://shanejones.co.uk/
=======
- title: Nagarjun Palavalli
  main_url: https://nagarjun.co/
  url: https://nagarjun.co/
  description: >
    My personal website built with Gatsby. I am a full-stack web developer and designer based in Bangalore, India.
  categories:
    - Portfolio
    - Blog
  built_by: Nagarjun Palavalli
  built_by_url: https://twitter.com/palavalli
>>>>>>> dd32aec6
  featured: false<|MERGE_RESOLUTION|>--- conflicted
+++ resolved
@@ -10920,7 +10920,6 @@
   built_by: Simon Halimonov
   built_by_url: https://simonhalimonov.com/
   featured: false
-<<<<<<< HEAD
 - title: Personal Website of Suganthan Mohanadasan
   main_url: https://suganthan.com/
   description: >
@@ -10934,7 +10933,6 @@
     - SEO
   built_by: Shane Jones
   built_by_url: https://shanejones.co.uk/
-=======
 - title: Nagarjun Palavalli
   main_url: https://nagarjun.co/
   url: https://nagarjun.co/
@@ -10945,5 +10943,4 @@
     - Blog
   built_by: Nagarjun Palavalli
   built_by_url: https://twitter.com/palavalli
->>>>>>> dd32aec6
   featured: false