--- conflicted
+++ resolved
@@ -7640,7 +7640,6 @@
   built_by: Peter Hironaka
   built_by_url: "https://peterhironaka.com"
   featured: false
-<<<<<<< HEAD
 - title: Up Your A11y
   url: https://www.upyoura11y.com/
   main_url: https://www.upyoura11y.com/
@@ -7657,7 +7656,6 @@
   built_by: Suzanne Aitchison
   built_by_url: https://twitter.com/s_aitchison
   featured: false
-=======
 - title: Roman Kravets
   description: >
     Portfolio of Roman Kravets. Web Developer, HTML & CSS Coder.
@@ -8734,5 +8732,4 @@
     - Web Development
     - Technology
   built_by: Patryk Jeziorowski
-  built_by_url: https://twitter.com/pjeziorowski
->>>>>>> 8786712c
+  built_by_url: https://twitter.com/pjeziorowski