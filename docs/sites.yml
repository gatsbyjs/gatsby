- title: ReactJS
  main_url: "https://reactjs.org/"
  url: "https://reactjs.org/"
  source_url: "https://github.com/reactjs/reactjs.org"
  featured: true
  categories:
    - Web Development
    - Featured
- title: Flamingo
  main_url: https://www.shopflamingo.com/
  url: https://www.shopflamingo.com/
  description: >
    Online shop for women's body care and hair removal products.
  categories:
    - eCommerce
    - Featured
  featured: true
- title: IDEO
  url: https://www.ideo.com
  main_url: https://www.ideo.com/
  description: >
    A Global design company committed to creating positive impact.
  categories:
    - Agency
    - Technology
    - Featured
    - Consulting
    - User Experience
  featured: true
- title: Airbnb Engineering & Data Science
  description: >
    Creative engineers and data scientists building a world where you can belong
    anywhere
  main_url: "https://airbnb.io/"
  url: "https://airbnb.io/"
  categories:
    - Blog
    - Gallery
    - Featured
  featured: true
- title: Impossible Foods
  main_url: "https://impossiblefoods.com/"
  url: "https://impossiblefoods.com/"
  categories:
    - Food
    - Featured
  featured: true
- title: Braun
  description: >
    Braun offers high performance hair removal and hair care products, including dryers, straighteners, shavers, and more.
  main_url: "https://ca.braun.com/en-ca"
  url: "https://ca.braun.com/en-ca"
  categories:
    - eCommerce
    - Featured
  featured: true
- title: NYC Pride 2019 | WorldPride NYC | Stonewall50
  main_url: "https://2019-worldpride-stonewall50.nycpride.org/"
  url: "https://2019-worldpride-stonewall50.nycpride.org/"
  featured: true
  description: >-
    Join us in 2019 for NYC Pride, as we welcome WorldPride and mark the 50th
    Anniversary of the Stonewall Uprising and a half-century of LGBTQ+
    liberation.
  categories:
    - Education
    - Marketing
    - Nonprofit
    - Featured
  built_by: Canvas United
  built_by_url: "https://www.canvasunited.com/"
- title: The State of European Tech
  main_url: "https://2017.stateofeuropeantech.com/"
  url: "https://2017.stateofeuropeantech.com/"
  featured: true
  categories:
    - Technology
    - Featured
  built_by: Studio Lovelock
  built_by_url: "http://www.studiolovelock.com/"
- title: Hopper
  main_url: "https://www.hopper.com/"
  url: "https://www.hopper.com/"
  built_by: Narative
  built_by_url: "https://www.narative.co/"
  featured: true
  categories:
    - Technology
    - App
    - Featured
- title: GM Capital One
  description: |
    Introducing the new online experience for your GM Rewards Credit Card
  main_url: "https://gm.capitalone.com/"
  url: "https://gm.capitalone.com/"
  categories:
    - Featured
  featured: true
- title: Life Without Barriers | Foster Care
  main_url: "https://www.lwb.org.au/foster-care"
  url: "https://www.lwb.org.au/foster-care"
  featured: true
  description: >-
    We are urgently seeking foster carers all across Australia. Can you open
    your heart and your home to a child in need? There are different types of
    foster care that can suit you. We offer training and 24/7 support.
  categories:
    - Nonprofit
    - Education
    - Documentation
    - Marketing
    - Featured
  built_by: LWB Digital Team
  built_by_url: "https://twitter.com/LWBAustralia"
- title: Figma
  main_url: "https://www.figma.com/"
  url: "https://www.figma.com/"
  featured: true
  categories:
    - Marketing
    - Design
    - Featured
  built_by: Corey Ward
  built_by_url: "http://www.coreyward.me/"
- title: Bejamas - JAM Experts for hire
  main_url: "https://bejamas.io/"
  url: "https://bejamas.io/"
  featured: true
  description: >-
    We help agencies and companies with JAMStack tools. This includes web
    development using Static Site Generators, Headless CMS, CI / CD and CDN
    setup.
  categories:
    - Technology
    - Web Development
    - Agency
    - Marketing
    - Featured
  built_by: Bejamas
  built_by_url: "https://bejamas.io/"
- title: The State of JavaScript
  description: >
    Data from over 20,000 developers, asking them questions on topics ranging
    from frontend frameworks and state management, to build tools and testing
    libraries.
  main_url: "https://stateofjs.com/"
  url: "https://stateofjs.com/"
  source_url: "https://github.com/StateOfJS/StateOfJS"
  categories:
    - Data
    - JavaScript
    - Featured
  built_by: StateOfJS
  built_by_url: "https://github.com/StateOfJS/StateOfJS/graphs/contributors"
  featured: true
- title: DesignSystems.com
  main_url: "https://www.designsystems.com/"
  url: "https://www.designsystems.com/"
  description: |
    A resource for learning, creating and evangelizing design systems.
  categories:
    - Design
    - Blog
    - Technology
    - Featured
  built_by: Corey Ward
  built_by_url: "http://www.coreyward.me/"
  featured: true
- title: Timely
  main_url: "https://timelyapp.com/"
  url: "https://timelyapp.com/"
  description: |
    Fully automatic time tracking. For those who trade in time.
  categories:
    - Productivity
    - Featured
  built_by: Timm Stokke
  built_by_url: "https://timm.stokke.me"
  featured: true
- title: Snap Kit
  main_url: "https://kit.snapchat.com/"
  url: "https://kit.snapchat.com/"
  description: >
    Snap Kit lets developers integrate some of Snapchat’s best features across
    platforms.
  categories:
    - Technology
    - Documentation
    - Featured
  featured: true
- title: SendGrid
  main_url: "https://sendgrid.com/docs/"
  url: "https://sendgrid.com/docs/"
  description: >
    SendGrid delivers your transactional and marketing emails through the
    world's largest cloud-based email delivery platform.
  categories:
    - API
    - Technology
    - Documentation
    - Featured
  featured: true
- title: Kirsten Noelle
  main_url: "https://www.kirstennoelle.com/"
  url: "https://www.kirstennoelle.com/"
  featured: true
  description: >
    Digital portfolio for San Francisco Bay Area photographer Kirsten Noelle Wiemer.
  categories:
    - Photography
    - Portfolio
    - Featured
  built_by: Ryan Wiemer
  built_by_url: "https://www.ryanwiemer.com/"
- title: Cajun Bowfishing
  main_url: "https://cajunbowfishing.com/"
  url: "https://cajunbowfishing.com/"
  featured: false
  categories:
    - eCommerce
    - Sports
  built_by: Escalade Sports
  built_by_url: "https://www.escaladesports.com/"
- title: NEON
  main_url: "http://neonrated.com/"
  url: "http://neonrated.com/"
  featured: false
  categories:
    - Gallery
- title: GraphCMS
  main_url: "https://graphcms.com/"
  url: "https://graphcms.com/"
  featured: false
  categories:
    - Marketing
    - Technology
- title: Bottender Docs
  main_url: "https://bottender.js.org/"
  url: "https://bottender.js.org/"
  source_url: "https://github.com/bottenderjs/bottenderjs.github.io"
  featured: false
  categories:
    - Documentation
    - Web Development
    - Open Source
- title: Ghost Documentation
  main_url: https://docs.ghost.org/
  url: https://docs.ghost.org/
  source_url: "https://github.com/tryghost/docs"
  featured: false
  description: >-
    Ghost is an open source, professional publishing platform built on a modern Node.js technology stack — designed for teams who need power, flexibility and performance.
  categories:
    - Technology
    - Documentation
    - Open Source
  built_by: Ghost Foundation
  built_by_url: https://ghost.org/
- title: Nike - Just Do It
  main_url: "https://justdoit.nike.com/"
  url: "https://justdoit.nike.com/"
  featured: true
  categories:
    - eCommerce
    - Featured
- title: AirBnB Cereal
  main_url: "https://airbnb.design/cereal"
  url: "https://airbnb.design/cereal"
  featured: false
  categories:
    - Marketing
    - Design
- title: Cardiogram
  main_url: "https://cardiogr.am/"
  url: "https://cardiogr.am/"
  featured: false
  categories:
    - Marketing
    - Technology
- title: Hack Club
  main_url: "https://hackclub.com/"
  url: "https://hackclub.com/"
  source_url: "https://github.com/hackclub/site"
  featured: false
  categories:
    - Education
    - Web Development
- title: Matthias Jordan Portfolio
  main_url: "https://iammatthias.com/"
  url: "https://iammatthias.com/"
  source_url: "https://github.com/iammatthias/net"
  description: >-
    Photography portfolio and blog built using Contentful + Netlify + Gatsby V2.
  built_by: Matthias Jordan
  built_by_url: https://github.com/iammatthias
  featured: false
  categories:
    - Photography
    - Portfolio
- title: Investment Calculator
  main_url: "https://investmentcalculator.io/"
  url: "https://investmentcalculator.io/"
  featured: false
  categories:
    - Education
    - Finance
- title: CSS Grid Playground by MozillaDev
  main_url: "https://mozilladevelopers.github.io/playground/"
  url: "https://mozilladevelopers.github.io/playground/"
  source_url: "https://github.com/MozillaDevelopers/playground"
  featured: false
  categories:
    - Education
    - Web Development
- title: Piotr Fedorczyk Portfolio
  built_by: Piotr Fedorczyk
  built_by_url: "https://piotrf.pl"
  categories:
    - Portfolio
    - Web Development
  description: >-
    Portfolio of Piotr Fedorczyk, a digital product designer and full-stack developer specializing in shaping, designing and building news and tools for news.
  featured: false
  main_url: "https://piotrf.pl/"
  url: "https://piotrf.pl/"
- title: unrealcpp
  main_url: "https://unrealcpp.com/"
  url: "https://unrealcpp.com/"
  source_url: "https://github.com/Harrison1/unrealcpp-com"
  featured: false
  categories:
    - Blog
    - Web Development
- title: Andy Slezak
  main_url: "https://www.aslezak.com/"
  url: "https://www.aslezak.com/"
  source_url: "https://github.com/amslezak"
  featured: false
  categories:
    - Web Development
    - Portfolio
- title: Deliveroo.Design
  main_url: "https://www.deliveroo.design/"
  url: "https://www.deliveroo.design/"
  featured: false
  categories:
    - Food
    - Marketing
- title: Dona Rita
  main_url: "https://www.donarita.co.uk/"
  url: "https://www.donarita.co.uk/"
  source_url: "https://github.com/peduarte/dona-rita-website"
  featured: false
  categories:
    - Food
    - Marketing
- title: Fröhlich ∧ Frei
  main_url: "https://www.froehlichundfrei.de/"
  url: "https://www.froehlichundfrei.de/"
  featured: false
  categories:
    - Web Development
    - Blog
    - Open Source
- title: How to GraphQL
  main_url: "https://www.howtographql.com/"
  url: "https://www.howtographql.com/"
  source_url: "https://github.com/howtographql/howtographql"
  featured: false
  categories:
    - Documentation
    - Web Development
    - Open Source
- title: OnCallogy
  main_url: "https://www.oncallogy.com/"
  url: "https://www.oncallogy.com/"
  featured: false
  categories:
    - Marketing
    - Healthcare
- title: Ryan Wiemer's Portfolio
  main_url: "https://www.ryanwiemer.com/"
  url: "https://www.ryanwiemer.com/knw-photography/"
  source_url: "https://github.com/ryanwiemer/rw"
  featured: false
  description: >
    Digital portfolio for Oakland, CA based account manager Ryan Wiemer.
  categories:
    - Portfolio
    - Web Development
    - Design
  built_by: Ryan Wiemer
  built_by_url: "https://www.ryanwiemer.com/"
- title: Ventura Digitalagentur Köln
  main_url: "https://www.ventura-digital.de/"
  url: "https://www.ventura-digital.de/"
  featured: false
  built_by: Ventura Digitalagentur
  categories:
    - Agency
    - Marketing
    - Featured
- title: Azer Koçulu
  main_url: "https://kodfabrik.com/"
  url: "https://kodfabrik.com/photography/"
  featured: false
  categories:
    - Portfolio
    - Photography
    - Web Development
- title: Damir.io
  main_url: "http://damir.io/"
  url: "http://damir.io/"
  source_url: "https://github.com/dvzrd/gatsby-sfiction"
  featured: false
  categories:
    - Blog
- title: Digital Psychology
  main_url: "http://digitalpsychology.io/"
  url: "http://digitalpsychology.io/"
  source_url: "https://github.com/danistefanovic/digitalpsychology.io"
  featured: false
  categories:
    - Education
    - Library
- title: Théâtres Parisiens
  main_url: "http://theatres-parisiens.fr/"
  url: "http://theatres-parisiens.fr/"
  source_url: "https://github.com/phacks/theatres-parisiens"
  featured: false
  categories:
    - Education
    - Entertainment
# - title: William Owen UK Portfolio / Blog
#   main_url: "http://william-owen.co.uk/"
#   url: "http://william-owen.co.uk/"
#   featured: false
#   description: >-
#     Over 20 years experience delivering customer-facing websites, internet-based
#     solutions and creative visual design for a wide range of companies and
#     organisations.
#   categories:
#     - Portfolio
#     - Blog
#   built_by: William Owen
#   built_by_url: "https://twitter.com/twilowen"
- title: A4 纸网
  main_url: "http://www.a4z.cn/"
  url: "http://www.a4z.cn/price"
  source_url: "https://github.com/hiooyUI/hiooyui.github.io"
  featured: false
  categories:
    - eCommerce
- title: Steve Meredith's Portfolio
  main_url: "http://www.stevemeredith.com/"
  url: "http://www.stevemeredith.com/"
  featured: false
  categories:
    - Portfolio
- title: API Platform
  main_url: "https://api-platform.com/"
  url: "https://api-platform.com/"
  source_url: "https://github.com/api-platform/website"
  featured: false
  categories:
    - Documentation
    - Web Development
    - Open Source
    - Library
- title: Artivest
  main_url: "https://artivest.co/"
  url: "https://artivest.co/what-we-do/for-advisors-and-investors/"
  featured: false
  categories:
    - Marketing
    - Blog
    - Documentation
    - Finance
- title: The Audacious Project
  main_url: "https://audaciousproject.org/"
  url: "https://audaciousproject.org/"
  featured: false
  categories:
    - Nonprofit
- title: Dustin Schau's Blog
  main_url: "https://blog.dustinschau.com/"
  url: "https://blog.dustinschau.com/"
  source_url: "https://github.com/dschau/blog"
  featured: false
  categories:
    - Blog
    - Web Development
- title: iContract Blog
  main_url: "https://blog.icontract.co.uk/"
  url: "http://blog.icontract.co.uk/"
  featured: false
  categories:
    - Blog
- title: BRIIM
  main_url: "https://bri.im/"
  url: "https://bri.im/"
  featured: false
  description: >-
    BRIIM is a movement to enable JavaScript enthusiasts and web developers in
    machine learning. Learn about artificial intelligence and data science, two
    fields which are governed by machine learning, in JavaScript. Take it right
    to your browser with WebGL.
  categories:
    - Education
    - Web Development
    - Technology
- title: Calpa's Blog
  main_url: "https://calpa.me/"
  url: "https://calpa.me/"
  source_url: "https://github.com/calpa/blog"
  featured: false
  categories:
    - Blog
    - Web Development
- title: Code Bushi
  main_url: "https://codebushi.com/"
  url: "https://codebushi.com/"
  featured: false
  description: >-
    Web development resources, trends, & techniques to elevate your coding
    journey.
  categories:
    - Web Development
    - Open Source
    - Blog
  built_by: Hunter Chang
  built_by_url: "https://hunterchang.com/"
- title: Daniel Hollcraft
  main_url: "https://danielhollcraft.com/"
  url: "https://danielhollcraft.com/"
  source_url: "https://github.com/danielbh/danielhollcraft.com"
  featured: false
  categories:
    - Web Development
    - Blog
    - Portfolio
- title: Darren Britton's Portfolio
  main_url: "https://darrenbritton.com/"
  url: "https://darrenbritton.com/"
  source_url: "https://github.com/darrenbritton/darrenbritton.github.io"
  featured: false
  categories:
    - Web Development
    - Portfolio
- title: Dave Lindberg Marketing & Design
  url: "https://davelindberg.com/"
  main_url: "https://davelindberg.com/"
  source_url: "https://github.com/Dave-Lindberg/dl-gatsby"
  featured: false
  description: >-
    My work revolves around solving problems for people in business, using
    integrated design and marketing strategies to improve sales, increase brand
    engagement, generate leads and achieve goals.
  categories:
    - Design
    - Marketing
    - Portfolio
- title: Design Systems Weekly
  main_url: "https://designsystems.email/"
  url: "https://designsystems.email/"
  featured: false
  categories:
    - Education
    - Web Development
- title: Dalbinaco's Website
  main_url: "https://dlbn.co/en/"
  url: "https://dlbn.co/en/"
  source_url: "https://github.com/dalbinaco/dlbn.co"
  featured: false
  categories:
    - Portfolio
    - Web Development
- title: mParticle's Documentation
  main_url: "https://docs.mparticle.com/"
  url: "https://docs.mparticle.com/"
  featured: false
  categories:
    - Web Development
    - Documentation
- title: Doopoll
  main_url: "https://doopoll.co/"
  url: "https://doopoll.co/"
  featured: false
  categories:
    - Marketing
    - Technology
- title: ERC dEX
  main_url: "https://ercdex.com/"
  url: "https://ercdex.com/aqueduct"
  featured: false
  categories:
    - Marketing
- title: Fabian Schultz' Portfolio
  main_url: "https://fabianschultz.com/"
  url: "https://fabianschultz.com/"
  source_url: "https://github.com/fabe/site"
  featured: false
  description: >-
    Hello, I’m Fabian — a product designer and developer based in Potsdam,
    Germany. I’ve been working both as a product designer and frontend developer
    for over 5 years now. I particularly enjoy working with companies that try
    to meet broad and unique user needs.
  categories:
    - Portfolio
    - Web Development
  built_by: Fabian Schultz
  built_by_url: "https://fabianschultz.com/"
- title: CalState House Manager
  description: >
    Home service membership that offers proactive and on-demand maintenance for
    homeowners
  main_url: "https://housemanager.calstate.aaa.com/"
  url: "https://housemanager.calstate.aaa.com/"
  categories:
    - Marketing
- title: The freeCodeCamp Guide
  main_url: "https://guide.freecodecamp.org/"
  url: "https://guide.freecodecamp.org/"
  source_url: "https://github.com/freeCodeCamp/guide"
  featured: false
  categories:
    - Web Development
    - Documentation
- title: High School Hackathons
  main_url: "https://hackathons.hackclub.com/"
  url: "https://hackathons.hackclub.com/"
  source_url: "https://github.com/hackclub/hackathons"
  featured: false
  categories:
    - Education
    - Web Development
- title: Hapticmedia
  main_url: "https://hapticmedia.fr/en/"
  url: "https://hapticmedia.fr/en/"
  featured: false
  categories:
    - Agency
- title: heml.io
  main_url: "https://heml.io/"
  url: "https://heml.io/"
  source_url: "https://github.com/SparkPost/heml.io"
  featured: false
  categories:
    - Documentation
    - Web Development
    - Open Source
- title: Juliette Pretot's Portfolio
  main_url: "https://juliette.sh/"
  url: "https://juliette.sh/"
  featured: false
  categories:
    - Web Development
    - Portfolio
    - Blog
- title: Kris Hedstrom's Portfolio
  main_url: "https://k-create.com/"
  url: "https://k-create.com/portfolio/"
  source_url: "https://github.com/kristofferh/kristoffer"
  featured: false
  description: >-
    Hey. I’m Kris. I’m an interactive designer / developer. I grew up in Umeå,
    in northern Sweden, but I now live in Brooklyn, NY. I am currently enjoying
    a hybrid Art Director + Lead Product Engineer role at a small startup called
    Nomad Health. Before that, I was a Product (Engineering) Manager at Tumblr.
    Before that, I worked at agencies. Before that, I was a baby. I like to
    design things, and then I like to build those things. I occasionally take on
    freelance projects. Feel free to get in touch if you have an interesting
    project that you want to collaborate on. Or if you just want to say hello,
    that’s cool too.
  categories:
    - Portfolio
  built_by: Kris Hedstrom
  built_by_url: "https://k-create.com/"
- title: knpw.rs
  main_url: "https://knpw.rs/"
  url: "https://knpw.rs/"
  source_url: "https://github.com/knpwrs/knpw.rs"
  featured: false
  categories:
    - Blog
    - Web Development
- title: Kostas Bariotis' Blog
  main_url: "https://kostasbariotis.com/"
  url: "https://kostasbariotis.com/"
  source_url: "https://github.com/kbariotis/kostasbariotis.com"
  featured: false
  categories:
    - Blog
    - Portfolio
    - Web Development
- title: LaserTime Clinic
  main_url: "https://lasertime.ru/"
  url: "https://lasertime.ru/"
  source_url: "https://github.com/oleglegun/lasertime"
  featured: false
  categories:
    - Marketing
- title: Jason Lengstorf
  main_url: "https://lengstorf.com"
  url: "https://lengstorf.com"
  source_url: "https://github.com/jlengstorf/lengstorf.com"
  featured: false
  categories:
    - Blog
  built_by: Jason Lengstorf
  built_by_url: "https://github.com/jlengstorf"
- title: Mannequin.io
  main_url: "https://mannequin.io/"
  url: "https://mannequin.io/"
  source_url: "https://github.com/LastCallMedia/Mannequin/tree/master/site"
  featured: false
  categories:
    - Open Source
    - Web Development
    - Documentation
- title: manu.ninja
  main_url: "https://manu.ninja/"
  url: "https://manu.ninja/"
  source_url: "https://github.com/Lorti/manu.ninja"
  featured: false
  description: >-
    manu.ninja is the personal blog of Manuel Wieser, where he talks about
    frontend development, games and digital art
  categories:
    - Blog
    - Technology
    - Web Development
- title: Fabric
  main_url: "https://meetfabric.com/"
  url: "https://meetfabric.com/"
  featured: false
  categories:
    - Marketing
- title: Nexit
  main_url: "https://nexit.sk/"
  url: "https://nexit.sk/references"
  featured: false
  categories:
    - Web Development
- title: Open FDA
  description: >
    Provides APIs and raw download access to a number of high-value, high
    priority and scalable structured datasets, including adverse events, drug
    product labeling, and recall enforcement reports.
  main_url: "https://open.fda.gov/"
  url: "https://open.fda.gov/"
  source_url: "https://github.com/FDA/open.fda.gov"
  featured: false
  categories:
    - Government
    - Open Source
    - Web Development
    - API
    - Data
- title: NYC Planning Labs (New York City Department of City Planning)
  main_url: "https://planninglabs.nyc/"
  url: "https://planninglabs.nyc/about/"
  source_url: "https://github.com/NYCPlanning/"
  featured: false
  description: >-
    We work with New York City's Urban Planners to deliver impactful, modern
    technology tools.
  categories:
    - Open Source
    - Government
- title: Pravdomil
  main_url: "https://pravdomil.com/"
  url: "https://pravdomil.com/"
  source_url: "https://github.com/pravdomil/pravdomil.com"
  featured: false
  description: >-
    I’ve been working both as a product designer and frontend developer for over
    5 years now. I particularly enjoy working with companies that try to meet
    broad and unique user needs.
  categories:
    - Portfolio
- title: Preston Richey Portfolio / Blog
  main_url: "https://prestonrichey.com/"
  url: "https://prestonrichey.com/"
  source_url: "https://github.com/prichey/prestonrichey.com"
  featured: false
  categories:
    - Web Development
    - Portfolio
    - Blog
- title: Landing page of Put.io
  main_url: "https://put.io/"
  url: "https://put.io/"
  featured: false
  categories:
    - eCommerce
    - Technology
- title: The Rick and Morty API
  main_url: "https://rickandmortyapi.com/"
  url: "https://rickandmortyapi.com/"
  built_by: Axel Fuhrmann
  built_by_url: "https://axelfuhrmann.com/"
  featured: false
  categories:
    - Web Development
    - Entertainment
    - Documentation
    - Open Source
    - API
- title: Santa Compañía Creativa
  main_url: "https://santacc.es/"
  url: "https://santacc.es/"
  source_url: "https://github.com/DesarrolloWebSantaCC/santacc-web"
  featured: false
  categories:
    - Agency
- title: Sean Coker's Blog
  main_url: "https://sean.is/"
  url: "https://sean.is/"
  featured: false
  categories:
    - Blog
    - Portfolio
    - Web Development
- title: Several Levels
  main_url: "https://severallevels.io/"
  url: "https://severallevels.io/"
  source_url: "https://github.com/Harrison1/several-levels"
  featured: false
  categories:
    - Agency
    - Web Development
- title: Simply
  main_url: "https://simply.co.za/"
  url: "https://simply.co.za/"
  featured: false
  categories:
    - Marketing
- title: Storybook
  main_url: "https://storybook.js.org/"
  url: "https://storybook.js.org/"
  source_url: "https://github.com/storybooks/storybook"
  featured: false
  categories:
    - Web Development
    - Open Source
- title: Vibert Thio's Portfolio
  main_url: "https://vibertthio.com/portfolio/"
  url: "https://vibertthio.com/portfolio/projects/"
  source_url: "https://github.com/vibertthio/portfolio"
  featured: false
  categories:
    - Portfolio
    - Web Development
- title: VisitGemer
  main_url: "https://visitgemer.sk/"
  url: "https://visitgemer.sk/"
  featured: false
  categories:
    - Marketing
- title: Bricolage.io
  main_url: "https://www.bricolage.io/"
  url: "https://www.bricolage.io/"
  source_url: "https://github.com/KyleAMathews/blog"
  featured: false
  categories:
    - Blog
- title: Charles Pinnix Website
  main_url: "https://www.charlespinnix.com/"
  url: "https://www.charlespinnix.com/"
  featured: false
  description: >-
    I’m a senior frontend engineer with 8 years of experience building websites
    and web applications. I’m interested in leading creative, multidisciplinary
    engineering teams. I’m a creative technologist, merging photography, art,
    and design into engineering and visa versa. I take a pragmatic,
    product-oriented approach to development, allowing me to see the big picture
    and ensuring quality products are completed on time. I have a passion for
    modern frontend JavaScript frameworks such as React and Vue, and I have
    substantial experience on the backend with an interest in Node and
    container based deployment with Docker and AWS.
  categories:
    - Portfolio
    - Web Development
- title: Charlie Harrington's Blog
  main_url: "https://www.charlieharrington.com/"
  url: "https://www.charlieharrington.com/"
  source_url: "https://github.com/whatrocks/blog"
  featured: false
  categories:
    - Blog
    - Web Development
    - Music
- title: Gabriel Adorf's Portfolio
  main_url: "https://www.gabrieladorf.com/"
  url: "https://www.gabrieladorf.com/"
  source_url: "https://github.com/gabdorf/gabriel-adorf-portfolio"
  featured: false
  categories:
    - Portfolio
    - Web Development
- title: greglobinski.com
  main_url: "https://www.greglobinski.com/"
  url: "https://www.greglobinski.com/"
  source_url: "https://github.com/greglobinski/www.greglobinski.com"
  featured: false
  categories:
    - Portfolio
    - Web Development
- title: I am Putra
  main_url: "https://www.iamputra.com/"
  url: "https://www.iamputra.com/"
  featured: false
  categories:
    - Portfolio
    - Web Development
    - Blog
- title: In Sowerby Bridge
  main_url: "https://www.insowerbybridge.co.uk/"
  url: "https://www.insowerbybridge.co.uk/"
  featured: false
  categories:
    - Marketing
    - Government
- title: JavaScript Stuff
  main_url: "https://www.javascriptstuff.com/"
  url: "https://www.javascriptstuff.com/"
  featured: false
  categories:
    - Education
    - Web Development
    - Library
- title: Ledgy
  main_url: "https://www.ledgy.com/"
  url: "https://github.com/morloy/ledgy.com"
  featured: false
  categories:
    - Marketing
    - Finance
- title: Alec Lomas's Portfolio / Blog
  main_url: "https://www.lowmess.com/"
  url: "https://www.lowmess.com/"
  source_url: "https://github.com/lowmess/lowmess"
  featured: false
  categories:
    - Web Development
    - Blog
    - Portfolio
- title: Michele Mazzucco's Portfolio
  main_url: "https://www.michelemazzucco.it/"
  url: "https://www.michelemazzucco.it/"
  source_url: "https://github.com/michelemazzucco/michelemazzucco.it"
  featured: false
  categories:
    - Portfolio
- title: Orbit FM Podcasts
  main_url: "https://www.orbit.fm/"
  url: "https://www.orbit.fm/"
  source_url: "https://github.com/agarrharr/orbit.fm"
  featured: false
  categories:
    - Podcast
- title: Prosecco Springs
  main_url: "https://www.proseccosprings.com/"
  url: "https://www.proseccosprings.com/"
  featured: false
  categories:
    - Food
    - Blog
    - Marketing
- title: Verious
  main_url: "https://www.verious.io/"
  url: "https://www.verious.io/"
  source_url: "https://github.com/cpinnix/verious"
  featured: false
  categories:
    - Web Development
- title: Yisela
  main_url: "https://www.yisela.com/"
  url: "https://www.yisela.com/tetris-against-trauma-gaming-as-therapy/"
  featured: false
  categories:
    - Blog
- title: YouFoundRon.com
  main_url: "https://www.youfoundron.com/"
  url: "https://www.youfoundron.com/"
  source_url: "https://github.com/rongierlach/yfr-dot-com"
  featured: false
  categories:
    - Portfolio
    - Web Development
    - Blog
- title: yerevancoder
  main_url: "https://yerevancoder.com/"
  url: "https://forum.yerevancoder.com/categories"
  source_url: "https://github.com/yerevancoder/yerevancoder.github.io"
  featured: false
  categories:
    - Blog
    - Web Development
- title: Ease
  main_url: "https://www.ease.com/"
  url: "https://www.ease.com/"
  featured: false
  categories:
    - Marketing
    - Healthcare
- title: Policygenius
  main_url: "https://www.policygenius.com/"
  url: "https://www.policygenius.com/"
  featured: false
  categories:
    - Marketing
    - Healthcare
- title: Moteefe
  main_url: "http://www.moteefe.com/"
  url: "http://www.moteefe.com/"
  featured: false
  categories:
    - Marketing
    - Agency
    - Technology
- title: Athelas
  main_url: "http://www.athelas.com/"
  url: "http://www.athelas.com/"
  featured: false
  categories:
    - Marketing
    - Healthcare
- title: Pathwright
  main_url: "http://www.pathwright.com/"
  url: "http://www.pathwright.com/"
  featured: false
  categories:
    - Marketing
    - Education
- title: Lucid
  main_url: "https://www.golucid.co/"
  url: "https://www.golucid.co/"
  featured: false
  categories:
    - Marketing
    - Technology
- title: Bench
  main_url: "http://www.bench.co/"
  url: "http://www.bench.co/"
  featured: false
  categories:
    - Marketing
- title: Union Plus Credit Card
  main_url: "http://www.unionpluscard.com"
  url: "https://unionplus.capitalone.com/"
  featured: false
  categories:
    - Marketing
    - Finance
- title: Gin Lane
  main_url: "http://www.ginlane.com/"
  url: "https://www.ginlane.com/"
  featured: false
  categories:
    - Web Development
    - Agency
- title: Marmelab
  main_url: "https://marmelab.com/en/"
  url: "https://marmelab.com/en/"
  featured: false
  categories:
    - Web Development
    - Agency
- title: Fusion Media Group
  main_url: "http://thefmg.com/"
  url: "http://thefmg.com/"
  featured: false
  categories:
    - Entertainment
- title: Dovetail
  main_url: "https://dovetailapp.com/"
  url: "https://dovetailapp.com/"
  featured: false
  categories:
    - Marketing
    - Technology
- title: Yuuniworks Portfolio / Blog
  main_url: "https://www.yuuniworks.com/"
  url: "https://www.yuuniworks.com/"
  source_url: "https://github.com/junkboy0315/yuuni-web"
  featured: false
  categories:
    - Portfolio
    - Web Development
    - Blog
- title: The Bastion Bot
  main_url: "https://bastionbot.org/"
  url: "https://bastionbot.org/"
  source_url: "https://github.com/TheBastionBot/Bastion-Website"
  description: Give awesome perks to your Discord server!
  featured: false
  categories:
    - Open Source
    - Technology
    - Documentation
    - Community
  built_by: Sankarsan Kampa
  built_by_url: "https://sankarsankampa.com"
- title: Smakosh
  main_url: "https://smakosh.com/"
  url: "https://smakosh.com/"
  source_url: "https://github.com/smakosh/smakosh.com"
  featured: false
  categories:
    - Portfolio
    - Web Development
# - title: Philipp Czernitzki - Blog/Website
#   main_url: "http://philippczernitzki.me/"
#   url: "http://philippczernitzki.me/"
#   featured: false
#   categories:
#     - Portfolio
#     - Web Development
#     - Blog
- title: WebGazer
  main_url: "https://www.webgazer.io/"
  url: "https://www.webgazer.io/"
  featured: false
  categories:
    - Marketing
    - Web Development
    - Technology
- title: Joe Seifi's Blog
  main_url: "http://seifi.org/"
  url: "http://seifi.org/"
  featured: false
  categories:
    - Portfolio
    - Web Development
    - Blog
- title: LekoArts — Graphic Designer & Front-End Developer
  main_url: "https://www.lekoarts.de"
  url: "https://www.lekoarts.de"
  source_url: "https://github.com/LekoArts/portfolio"
  featured: false
  built_by: LekoArts
  built_by_url: "https://github.com/LekoArts"
  description: >-
    Hi, I'm Lennart — a self-taught and passionate graphic/web designer &
    frontend developer based in Darmstadt, Germany. I love it to realize complex
    projects in a creative manner and face new challenges. Since 6 years I do
    graphic design, my love for frontend development came up 3 years ago. I
    enjoy acquiring new skills and cementing this knowledge by writing blogposts
    and creating tutorials.
  categories:
    - Portfolio
    - Blog
    - Design
    - Web Development
    - Freelance
    - Open Source
- title: 杨二小的博客
  main_url: "https://blog.yangerxiao.com/"
  url: "https://blog.yangerxiao.com/"
  source_url: "https://github.com/zerosoul/blog.yangerxiao.com"
  featured: false
  categories:
    - Blog
    - Portfolio
- title: MOTTO x MOTTO
  main_url: "https://mottox2.com"
  url: "https://mottox2.com"
  source_url: "https://github.com/mottox2/website"
  description: Web developer / UI Designer in Tokyo Japan.
  featured: false
  categories:
    - Blog
    - Portfolio
  built_by: mottox2
  built_by_url: "https://mottox2.com"
- title: Pride of the Meadows
  main_url: "https://www.prideofthemeadows.com/"
  url: "https://www.prideofthemeadows.com/"
  featured: false
  categories:
    - eCommerce
    - Food
    - Blog
- title: Michael Uloth
  main_url: "https://www.michaeluloth.com"
  url: "https://www.michaeluloth.com"
  featured: false
  description: Michael Uloth is a web developer, opera singer, and the creator of Up and Running Tutorials.
  categories:
    - Portfolio
    - Web Development
    - Music
  built_by: Michael Uloth
  built_by_url: "https://www.michaeluloth.com"
- title: Spacetime
  main_url: "https://www.heyspacetime.com/"
  url: "https://www.heyspacetime.com/"
  featured: false
  description: >-
    Spacetime is a Dallas-based digital experience agency specializing in web,
    app, startup, and digital experience creation.
  categories:
    - Marketing
    - Portfolio
    - Agency
  built_by: Spacetime
  built_by_url: "https://www.heyspacetime.com/"
- title: Eric Jinks
  main_url: "https://ericjinks.com/"
  url: "https://ericjinks.com/"
  featured: false
  description: "Software engineer / web developer from the Gold Coast, Australia."
  categories:
    - Portfolio
    - Blog
    - Web Development
    - Technology
  built_by: Eric Jinks
  built_by_url: "https://ericjinks.com/"
- title: GaiAma - We are wildlife
  main_url: "https://www.gaiama.org/"
  url: "https://www.gaiama.org/"
  featured: false
  description: >-
    We founded the GaiAma conservation organization to protect wildlife in Perú
    and to create an example of a permaculture neighborhood, living
    symbiotically with the forest - because reforestation is just the beginning
  categories:
    - Nonprofit
    - Marketing
    - Blog
  source_url: "https://github.com/GaiAma/gaiama.org"
  built_by: GaiAma
  built_by_url: "https://www.gaiama.org/"
- title: Healthcare Logic
  main_url: "https://www.healthcarelogic.com/"
  url: "https://www.healthcarelogic.com/"
  featured: false
  description: >-
    Revolutionary technology that empowers clinical and managerial leaders to
    collaborate with clarity.
  categories:
    - Marketing
    - Healthcare
    - Technology
  built_by: Thrive
  built_by_url: "https://thriveweb.com.au/"
- title: Evergov
  main_url: "https://evergov.com/"
  url: "https://evergov.com/"
  featured: false
  description: Finding local government services made easier.
  categories:
    - Directory
    - Government
    - Technology
  source_url: "https://github.com/WeOpenly/localgov.fyi"
  built_by: Evergov
  built_by_url: "https://evergov.com/about/"
- title: Kata.ai Documentation
  main_url: "https://docs.kata.ai/"
  url: "https://docs.kata.ai/"
  source_url: "https://github.com/kata-ai/kata-platform-docs"
  featured: false
  description: >-
    Documentation website for the Kata Platform, an all-in-one platform for
    building chatbots using AI technologies.
  categories:
    - Documentation
    - Technology
- title: goalgetters
  main_url: "https://goalgetters.space/"
  url: "https://goalgetters.space/"
  featured: false
  description: >-
    goalgetters is a source of inspiration for people who want to change their
    career. We offer articles, success stories and expert interviews on how to
    find a new passion and how to implement change.
  categories:
    - Blog
    - Education
  built_by: "Stephanie Langers (content), Adrian Wenke (development)"
  built_by_url: "https://twitter.com/AdrianWenke"
- title: Zensum
  main_url: "https://zensum.se/"
  url: "https://zensum.se/"
  featured: false
  description: >-
    Borrow money quickly and safely through Zensum. We compare Sweden's leading
    banks and credit institutions. Choose from multiple offers and lower your
    monthly cost. [Translated from Swedish]
  categories:
    - Technology
    - Finance
    - Marketing
  built_by: Bejamas
  built_by_url: "https://bejamas.io/"
- title: StatusHub - Easy to use Hosted Status Page Service
  main_url: "https://statushub.com/"
  url: "https://statushub.com/"
  featured: false
  description: >-
    Set up your very own service status page in minutes with StatusHub. Allow
    customers to subscribe to be updated automatically.
  categories:
    - Technology
    - Marketing
  built_by: Bejamas
  built_by_url: "https://bejamas.io/"
- title: Matthias Kretschmann Portfolio
  main_url: "https://matthiaskretschmann.com/"
  url: "https://matthiaskretschmann.com/"
  source_url: "https://github.com/kremalicious/portfolio"
  featured: false
  description: Portfolio of designer & developer Matthias Kretschmann.
  categories:
    - Portfolio
    - Web Development
  built_by: Matthias Kretschmann
  built_by_url: "https://matthiaskretschmann.com/"
- title: Iron Cove Solutions
  main_url: "https://ironcovesolutions.com/"
  url: "https://ironcovesolutions.com/"
  description: >-
    Iron Cove Solutions is a cloud based consulting firm. We help companies
    deliver a return on cloud usage by applying best practices
  categories:
    - Technology
    - Web Development
  built_by: Iron Cove Solutions
  built_by_url: "https://ironcovesolutions.com/"
  featured: false
- title: Moetez Chaabene Portfolio / Blog
  main_url: "https://moetez.me/"
  url: "https://moetez.me/"
  source_url: "https://github.com/moetezch/moetez.me"
  featured: false
  description: Portfolio of Moetez Chaabene
  categories:
    - Portfolio
    - Web Development
    - Blog
  built_by: Moetez Chaabene
  built_by_url: "https://twitter.com/moetezch"
- title: Nikita
  description: >-
    Automation of system deployments in Node.js for applications and
    infrastructures.
  main_url: "https://nikita.js.org/"
  url: "https://nikita.js.org/"
  source_url: "https://github.com/adaltas/node-nikita"
  categories:
    - Documentation
    - Open Source
    - Technology
  built_by: David Worms
  built_by_url: "http://www.adaltas.com"
  featured: false
- title: Gourav Sood Blog & Portfolio
  main_url: "https://www.gouravsood.com/"
  url: "https://www.gouravsood.com/"
  featured: false
  categories:
    - Blog
    - Portfolio
  built_by: Gourav Sood
  built_by_url: "https://www.gouravsood.com/"
- title: Jonas Tebbe Portfolio
  description: |
    Hey, I’m Jonas and I create digital products.
  main_url: "https://jonastebbe.com"
  url: "https://jonastebbe.com"
  categories:
    - Portfolio
  built_by: Jonas Tebbe
  built_by_url: "http://twitter.com/jonastebbe"
  featured: false
- title: Parker Sarsfield Portfolio
  description: |
    I'm Parker, a software engineer and sneakerhead.
  main_url: "https://parkersarsfield.com"
  url: "https://parkersarsfield.com"
  categories:
    - Blog
    - Portfolio
  built_by: Parker Sarsfield
  built_by_url: "https://parkersarsfield.com"
- title: Frontend web development with Greg
  description: |
    JavaScript, GatsbyJS, ReactJS, CSS in JS... Let's learn some stuff together.
  main_url: "https://dev.greglobinski.com"
  url: "https://dev.greglobinski.com"
  categories:
    - Blog
    - Web Development
  built_by: Greg Lobinski
  built_by_url: "https://github.com/greglobinski"
- title: Insomnia
  description: |
    Desktop HTTP and GraphQL client for developers
  main_url: "https://insomnia.rest/"
  url: "https://insomnia.rest/"
  categories:
    - Blog
  built_by: Gregory Schier
  built_by_url: "https://schier.co"
  featured: false
- title: Timeline Theme Portfolio
  description: |
    I'm Aman Mittal, a software developer.
  main_url: "https://amanhimself.dev/"
  url: "https://amanhimself.dev/"
  categories:
    - Web Development
    - Portfolio
  built_by: Aman Mittal
  built_by_url: "https://amanhimself.dev/"
- title: Ocean artUp
  description: >
    Science outreach site built using styled-components and Contentful. It
    presents the research project "Ocean artUp" funded by an Advanced Grant of
    the European Research Council to explore the possible benefits of artificial
    uplift of nutrient-rich deep water to the ocean’s sunlit surface layer.
  main_url: "https://ocean-artup.eu"
  url: "https://ocean-artup.eu"
  source_url: "https://github.com/janosh/ocean-artup"
  categories:
    - Science
    - Education
    - Blog
  built_by: Janosh Riebesell
  built_by_url: "https://janosh.io"
  featured: false
- title: Ryan Fitzgerald
  description: |
    Personal portfolio and blog for Ryan Fitzgerald
  main_url: "https://ryanfitzgerald.ca/"
  url: "https://ryanfitzgerald.ca/"
  categories:
    - Web Development
    - Portfolio
  built_by: Ryan Fitzgerald
  built_by_url: "https://github.com/RyanFitzgerald"
  featured: false
- title: Kaizen
  description: |
    Content Marketing, PR & SEO Agency in London
  main_url: "https://www.kaizen.co.uk/"
  url: "https://www.kaizen.co.uk/"
  categories:
    - Agency
    - Blog
    - Design
    - Web Development
    - SEO
  built_by: Bogdan Stanciu
  built_by_url: "https://github.com/b0gd4n"
  featured: false
- title: HackerOne Platform Documentation
  description: |
    HackerOne's Product Documentation Center!
  url: "https://docs.hackerone.com/"
  main_url: "https://docs.hackerone.com/"
  categories:
    - Documentation
    - Security
  featured: false
- title: Mux Video
  description: |
    API to video hosting and streaming
  main_url: "https://mux.com/"
  url: "https://mux.com/"
  categories:
    - Video
    - API
  featured: false
- title: Swapcard
  description: >
    The easiest way for event organizers to instantly connect people, build a
    community of attendees and exhibitors, and increase revenue over time
  main_url: "https://www.swapcard.com/"
  url: "https://www.swapcard.com/"
  categories:
    - Event
    - Community
    - Marketing
  built_by: Swapcard
  built_by_url: "https://www.swapcard.com/"
  featured: false
- title: Kalix
  description: >
    Kalix is perfect for healthcare professionals starting out in private
    practice, to those with an established clinic.
  main_url: "https://www.kalixhealth.com/"
  url: "https://www.kalixhealth.com/"
  categories:
    - Healthcare
  featured: false
- title: Hubba
  description: |
    Buy wholesale products from thousands of independent, verified Brands.
  main_url: "https://join.hubba.com/"
  url: "https://join.hubba.com/"
  categories:
    - eCommerce
  featured: false
- title: HyperPlay
  description: |
    In Asean's 1st Ever LOL Esports X Music Festival
  main_url: "https://hyperplay.leagueoflegends.com/"
  url: "https://hyperplay.leagueoflegends.com/"
  categories:
    - Music
  featured: false
- title: Bad Credit Loans
  description: |
    Get the funds you need, from $250-$5,000
  main_url: "https://www.creditloan.com/"
  url: "https://www.creditloan.com/"
  categories:
    - Finance
  featured: false
- title: Financial Center
  description: >
    Member-owned, not-for-profit, co-operative whose members receive financial
    benefits in the form of lower loan rates, higher savings rates, and lower
    fees than banks.
  main_url: "https://fcfcu.com/"
  url: "https://fcfcu.com/"
  categories:
    - Finance
    - Nonprofit
    - Business
    - Education
  built_by: "https://fcfcu.com/"
  built_by_url: "https://fcfcu.com/"
  featured: false
- title: Office of Institutional Research and Assessment
  description: |
    Good Data, Good Decisions
  main_url: "http://oira.ua.edu/"
  url: "http://oira.ua.edu/"
  categories:
    - Data
  featured: false
- title: The Telegraph Premium
  description: |
    Exclusive stories from award-winning journalists
  main_url: "https://premium.telegraph.co.uk/"
  url: "https://premium.telegraph.co.uk/"
  categories:
    - Media
  featured: false
- title: html2canvas
  description: |
    Screenshots with JavaScript
  main_url: "http://html2canvas.hertzen.com/"
  url: "http://html2canvas.hertzen.com/"
  source_url: "https://github.com/niklasvh/html2canvas/tree/master/www"
  categories:
    - JavaScript
    - Documentation
  built_by: Niklas von Hertzen
  built_by_url: "http://hertzen.com/"
  featured: false
- title: Dato CMS
  description: |
    The API-based CMS your editors will love
  main_url: "https://www.datocms.com/"
  url: "https://www.datocms.com/"
  categories:
    - API
  featured: false
- title: Half Electronics
  description: |
    Personal website
  main_url: "https://www.halfelectronic.com/"
  url: "https://www.halfelectronic.com/"
  categories:
    - Blog
  built_by: Fernando Poumian
  built_by_url: "https://github.com/fpoumian/halfelectronic.com"
  featured: false
- title: Frithir Software Development
  main_url: "https://frithir.com/"
  url: "https://frithir.com/"
  featured: false
  description: "I DRINK COFFEE, WRITE CODE AND IMPROVE MY DEVELOPMENT SKILLS EVERY DAY."
  categories:
    - Design
    - Web Development
  built_by: Frithir
  built_by_url: "https://Frithir.com/"
- title: Unow
  main_url: "https://www.unow.fr/"
  url: "https://www.unow.fr/"
  categories:
    - Education
    - Marketing
  featured: false
- title: Peter Hironaka
  description: |
    Freelance Web Developer based in Los Angeles.
  main_url: "https://peterhironaka.com/"
  url: "https://peterhironaka.com/"
  categories:
    - Portfolio
    - Web Development
  built_by: Peter Hironaka
  built_by_url: "https://github.com/PHironaka"
  featured: false
- title: Michael McQuade
  description: |
    Personal website and blog for Michael McQuade
  main_url: "https://giraffesyo.io"
  url: "https://giraffesyo.io"
  categories:
    - Blog
  built_by: Michael McQuade
  built_by_url: "https://github.com/giraffesyo"
  featured: false
- title: Haacht Brewery
  description: |
    Corporate website for Haacht Brewery. Designed and Developed by Gafas.
  main_url: "https://haacht.com/en/"
  url: "https://haacht.com"
  categories:
    - Marketing
  built_by: Gafas
  built_by_url: "https://gafas.be"
  featured: false
- title: StoutLabs
  description: |
    Portfolio of Daniel Stout, freelance developer in East Tennessee.
  main_url: "https://www.stoutlabs.com/"
  url: "https://www.stoutlabs.com/"
  categories:
    - Web Development
    - Portfolio
  built_by: Daniel Stout
  built_by_url: "https://github.com/stoutlabs"
  featured: false
- title: Chicago Ticket Outcomes By Neighborhood
  description: |
    ProPublica data visualization of traffic ticket court outcomes
  categories:
    - Media
    - Nonprofit
  url: >-
    https://projects.propublica.org/graphics/il/il-city-sticker-tickets-maps/ticket-status/?initialWidth=782
  main_url: >-
    https://projects.propublica.org/graphics/il/il-city-sticker-tickets-maps/ticket-status/?initialWidth=782
  built_by: David Eads
  built_by_url: "https://github.com/eads"
  featured: false
- title: Chicago South Side Traffic Ticketing rates
  description: |
    ProPublica data visualization of traffic ticket rates by community
  main_url: >-
    https://projects.propublica.org/graphics/il/il-city-sticker-tickets-maps/ticket-rate/?initialWidth=782
  url: >-
    https://projects.propublica.org/graphics/il/il-city-sticker-tickets-maps/ticket-rate/?initialWidth=782
  categories:
    - Media
    - Nonprofit
  built_by: David Eads
  built_by_url: "https://github.com/eads"
  featured: false
- title: Otsimo
  description: >
    Otsimo is a special education application for children with autism, down
    syndrome and other developmental disabilities.
  main_url: "https://otsimo.com/en/"
  url: "https://otsimo.com/en/"
  categories:
    - Blog
    - Education
  featured: false
- title: Matt Bagni Portfolio 2018
  description: >
    Mostly the result of playing with Gatsby and learning about react and
    graphql. Using the screenshot plugin to showcase the work done for my
    company in the last 2 years, and a good amount of other experiments.
  main_url: "https://mattbag.github.io"
  url: "https://mattbag.github.io"
  categories:
    - Portfolio
  featured: false
- title: Lisa Ye's Blog
  description: |
    Simple blog/portofolio for a fashion designer. Gatsby_v2 + Netlify cms
  main_url: "https://lisaye.netlify.com/"
  url: "https://lisaye.netlify.com/"
  categories:
    - Blog
    - Portfolio
  featured: false
- title: Artem Sapegin
  description: >
    Little homepage of Artem Sapegin, a frontend developer, passionate
    photographer, coffee drinker and crazy dogs’ owner.
  main_url: "https://sapegin.me/"
  url: "https://sapegin.me/"
  categories:
    - Portfolio
    - Open Source
    - Web Development
  built_by: Artem Sapegin
  built_by_url: "https://github.com/sapegin"
  featured: false
- title: SparkPost Developers
  main_url: "https://developers.sparkpost.com/"
  url: "https://developers.sparkpost.com/"
  source_url: "https://github.com/SparkPost/developers.sparkpost.com"
  categories:
    - Documentation
    - API
  featured: false
- title: Malik Browne Portfolio 2018
  description: >
    The portfolio blog of Malik Browne, a full-stack engineer, foodie, and avid
    blogger/YouTuber.
  main_url: "https://www.malikbrowne.com/about"
  url: "https://www.malikbrowne.com"
  categories:
    - Blog
    - Portfolio
  built_by: Malik Browne
  built_by_url: "https://twitter.com/milkstarz"
  featured: false
- title: Novatics
  description: |
    Digital products that inspire and make a difference
  main_url: "https://www.novatics.com.br"
  url: "https://www.novatics.com.br"
  categories:
    - Portfolio
    - Technology
    - Web Development
  built_by: Novatics
  built_by_url: "https://github.com/Novatics"
  featured: false
- title: Max McKinney
  description: >
    I’m a developer and designer with a focus in web technologies. I build cars
    on the side.
  main_url: "https://maxmckinney.com/"
  url: "https://maxmckinney.com/"
  categories:
    - Portfolio
    - Web Development
    - Design
  built_by: Max McKinney
  featured: false
- title: Stickyard
  description: |
    Make your React component sticky the easy way
  main_url: "https://nihgwu.github.io/stickyard/"
  url: "https://nihgwu.github.io/stickyard/"
  source_url: "https://github.com/nihgwu/stickyard/tree/master/website"
  categories:
    - Web Development
  built_by: Neo Nie
  featured: false
- title: Agata Milik
  description: |
    Website of a Polish psychologist/psychotherapist based in Gdańsk, Poland.
  main_url: "https://agatamilik.pl"
  url: "https://agatamilik.pl"
  categories:
    - Marketing
    - Healthcare
  built_by: Piotr Fedorczyk
  built_by_url: "https://piotrf.pl"
  featured: false
- title: WebPurple
  main_url: "https://www.webpurple.net/"
  url: "https://www.webpurple.net/"
  source_url: "https://github.com/WebPurple/site"
  description: >-
    Site of local (Russia, Ryazan) frontend community. Main purpose is to show
    info about meetups and keep blog.
  categories:
    - Nonprofit
    - Web Development
    - Community
    - Blog
    - Open Source
  built_by: Nikita Kirsanov
  built_by_url: "https://twitter.com/kitos_kirsanov"
  featured: false
- title: Papertrail.io
  description: |
    Inspection Management for the 21st Century
  main_url: "https://www.papertrail.io/"
  url: "https://www.papertrail.io/"
  categories:
    - Marketing
    - Technology
  built_by: Papertrail.io
  built_by_url: "https://www.papertrail.io"
  featured: false
- title: Matt Ferderer
  main_url: "https://mattferderer.com"
  url: "https://mattferderer.com"
  source_url: "https://github.com/mattferderer/gatsbyblog"
  description: >
    {titleofthesite} is a blog built with Gatsby that discusses web related tech
    such as JavaScript, .NET, Blazor & security.
  categories:
    - Blog
    - Web Development
  built_by: Matt Ferderer
  built_by_url: "https://twitter.com/mattferderer"
  featured: false
- title: Sahyadri Open Source Community
  main_url: "https://sosc.org.in"
  url: "https://sosc.org.in"
  source_url: "https://github.com/haxzie/sosc-website"
  description: >
    Official website of Sahyadri Open Source Community for community blog, event
    details and members info.
  categories:
    - Blog
    - Community
    - Open Source
  built_by: Musthaq Ahamad
  built_by_url: "https://github.com/haxzie"
  featured: false
- title: Tech Confessions
  main_url: "https://confessions.tech"
  url: "https://confessions.tech"
  source_url: "https://github.com/JonathanSpeek/tech-confessions"
  description: "A guilt-free place for us to confess our tech sins \U0001F64F\n"
  categories:
    - Community
    - Open Source
  built_by: Jonathan Speek
  built_by_url: "https://speek.design"
  featured: false
- title: Thibault Maekelbergh
  main_url: "https://thibmaek.com"
  url: "https://thibmaek.com"
  source_url: "https://github.com/thibmaek/thibmaek.github.io"
  description: |
    A nice blog about development, Raspberry Pi, plants and probably records.
  categories:
    - Blog
    - Open Source
  built_by: Thibault Maekelbergh
  built_by_url: "https://twitter.com/thibmaek"
  featured: false
- title: LearnReact.design
  main_url: "https://learnreact.design"
  url: "https://learnreact.design"
  description: >
    React Essentials For Designers: A React course tailored for product
    designers, ux designers, ui designers.
  categories:
    - Blog
  built_by: Linton Ye
  built_by_url: "https://twitter.com/lintonye"
- title: Mega House Creative
  main_url: "https://www.megahousecreative.com/"
  url: "https://www.megahousecreative.com/"
  description: >
    Mega House Creative is a digital agency that provides unique goal-oriented
    web marketing solutions.
  categories:
    - Marketing
    - Agency
  built_by: Daniel Robinson
  featured: false
- title: Tobie Marier Robitaille - csc
  main_url: "https://tobiemarierrobitaille.com/"
  url: "https://tobiemarierrobitaille.com/en/"
  description: |
    Portfolio site for director of photography Tobie Marier Robitaille
  categories:
    - Portfolio
    - Gallery
  built_by: Mill3 Studio
  built_by_url: "https://mill3.studio/en/"
  featured: false
- title: Bestvideogame.deals
  main_url: "https://bestvideogame.deals/"
  url: "https://bestvideogame.deals/"
  description: |
    Video game comparison website for the UK, build with GatsbyJS.
  categories:
    - eCommerce
  built_by: Koen Kamphuis
  built_by_url: "https://koenkamphuis.com/"
  featured: false
- title: Mahipat's Portfolio
  main_url: "https://mojaave.com/"
  url: "https://mojaave.com"
  source_url: "https://github.com/mhjadav/mojaave"
  description: >
    mojaave.com is Mahipat's portfolio, I have developed it using Gatsby v2 and
    Bootstrap, To get in touch with people looking for full-stack developer.
  categories:
    - Portfolio
    - Web Development
  built_by: Mahipat Jadav
  built_by_url: "https://mojaave.com/"
  featured: false
- title: Insights
  main_url: "https://justaskusers.com/"
  url: "https://justaskusers.com/"
  description: >
    Insights helps user experience (UX) researchers conduct their research and
    make sense of the findings.
  categories:
    - User Experience
    - Design
  built_by: Just Ask Users
  built_by_url: "https://justaskusers.com/"
  featured: false
- title: Tensiq
  main_url: "https://tensiq.com"
  url: "https://tensiq.com"
  source_url: "https://github.com/Tensiq/tensiq-site"
  description: >
    Tensiq is an e-Residency startup, that provides development in cutting-edge
    technology while delivering secure, resilient, performant solutions.
  categories:
    - Web Development
    - Mobile Development
    - Agency
    - Open Source
  built_by: Jens
  built_by_url: "https://github.com/arrkiin"
  featured: false
- title: Mintfort
  main_url: "https://mintfort.com/"
  url: "https://mintfort.com/"
  source_url: "https://github.com/MintFort/mintfort.com"
  description: >
    Mintfort, the first crypto-friendly bank account. Store and manage assets on
    the blockchain.
  categories:
    - Technology
    - Finance
  built_by: Axel Fuhrmann
  built_by_url: "https://axelfuhrmann.com/"
  featured: false
- title: React Native Explorer
  main_url: "https://react-native-explorer.firebaseapp.com"
  url: "https://react-native-explorer.firebaseapp.com"
  description: |
    Explorer React Native packages and examples effortlessly.
  categories:
    - Education
  featured: false
- title: 500Tech
  main_url: "https://500tech.com/"
  url: "https://500tech.com/"
  featured: false
  categories:
    - Web Development
    - Agency
    - Open Source
- title: eworld
  main_url: "http://eworld.herokuapp.com/"
  url: "http://eworld.herokuapp.com/"
  featured: false
  categories:
    - eCommerce
    - Technology
- title: It's a Date
  description: >
    It's a Date is a dating app that actually involves dating.
  main_url: "https://www.itsadate.app/"
  url: "https://www.itsadate.app/"
  featured: false
  categories:
    - App
    - Blog
- title: Node.js HBase
  description: >
    Asynchronous HBase client for NodeJs using REST.
  main_url: https://hbase.js.org/
  url: https://hbase.js.org/
  source_url: "https://github.com/adaltas/node-hbase"
  categories:
    - Documentation
    - Open Source
    - Technology
  built_by: David Worms
  built_by_url: http://www.adaltas.com
  featured: false
- title: Peter Kroyer - Web Design / Web Development
  main_url: https://www.peterkroyer.at/en/
  url: https://www.peterkroyer.at/en/
  description: >
    Freelance web designer / web developer based in Vienna, Austria (Wien, Österreich).
  categories:
    - Agency
    - Web Development
    - Design
    - Portfolio
    - Freelance
  built_by: Peter Kroyer
  built_by_url: https://www.peterkroyer.at/
  featured: false
- title: Geddski
  main_url: https://gedd.ski
  url: https://gedd.ski
  description: >
    frontend mastery blog - level up your UI game.
  categories:
    - Web Development
    - Education
    - Productivity
    - User Experience
  built_by: Dave Geddes
  built_by_url: https://twitter.com/geddski
  featured: false
- title: Rung
  main_url: "https://rung.com.br/"
  url: "https://rung.com.br/"
  description: >
    Rung alerts you about the exceptionalities of your personal and professional life.
  categories:
    - API
    - Technology
    - Travel
  featured: false
- title: Mokkapps
  main_url: "https://www.mokkapps.de/"
  url: "https://www.mokkapps.de/"
  source_url: "https://github.com/mokkapps/website"
  description: >
    Portfolio website from Michael Hoffmann. Passionate software developer with focus on web-based technologies.
  categories:
    - Blog
    - Portfolio
    - Web Development
    - Mobile Development
  featured: false
- title: Premier Octet
  main_url: "https://www.premieroctet.com/"
  url: "https://www.premieroctet.com/"
  description: >
    Premier Octet is a React-based agency
  categories:
    - Agency
    - Web Development
    - Mobile Development
  featured: false
- title: Thorium
  main_url: "https://www.thoriumsim.com/"
  url: "https://www.thoriumsim.com/"
  source_url: "https://github.com/thorium-sim/thoriumsim.com"
  description: >
    Thorium - Open-source Starship Simulator Controls for Live Action Role Play
  built_by: Alex Anderson
  built_by_url: https://twitter.com/ralex1993
  categories:
    - Blog
    - Portfolio
    - Documentation
    - Marketing
    - Education
    - Entertainment
    - Open Source
    - Web Development
  featured: false
- title: Cameron Maske
  main_url: "https://www.cameronmaske.com/"
  url: "https://www.cameronmaske.com/courses/introduction-to-pytest/"
  source_url: "https://github.com/cameronmaske/cameronmaske.com-v2"
  description: >
    The homepage of Cameron Maske, a freelance full-stack developer, who is currently working on a free pytest video course
  categories:
    - Education
    - Video
    - Portfolio
    - Freelance
  featured: false
- title: Studenten bilden Schüler
  description: >
    Studenten bilden Schüler e.V. is a German student-run nonprofit initiative that aims to
    contribute to more equal educational opportunities by providing free tutoring to refugees
    and children from underprivileged families. The site is built on Gatsby v2, styled-components
    and Contentful. It supports Google Analytics, fluid typography and Algolia search.
  main_url: "https://studenten-bilden-schueler.de"
  url: "https://studenten-bilden-schueler.de"
  source_url: "https://github.com/StudentenBildenSchueler/homepage"
  categories:
    - Education
    - Nonprofit
    - Blog
  built_by: Janosh Riebesell
  built_by_url: "https://janosh.io"
  featured: false
- title: Mike's Remote List
  main_url: "https://www.mikesremotelist.com"
  url: "https://www.mikesremotelist.com"
  description: >
    A list of remote jobs, updated throughout the day. Built on Gatsby v1 and powered by Contentful, Google Sheets, string and sticky tape.
  categories:
    - Marketing
  featured: false
- title: Madvoid
  main_url: "https://madvoid.com/"
  url: "https://madvoid.com/screenshot/"
  featured: false
  description: >
    Madvoid is a team of expert developers dedicated to creating simple, clear, usable and blazing fast web and mobile apps.
    We are coders that help companies and agencies to create social & interactive experiences.
    This includes full-stack development using React, WebGL, Static Site Generators, Ruby On Rails, Phoenix, GraphQL, Chatbots, CI / CD, Docker and more!
  categories:
    - Portfolio
    - Technology
    - Web Development
    - Agency
    - Marketing
  built_by: Jean-Paul Bonnetouche
  built_by_url: https://twitter.com/_jpb
- title: MOMNOTEBOOK.COM
  description: >
    Sharing knowledge and experiences that make childhood and motherhood rich, vibrant and healthy.
  main_url: "https://momnotebook.com/"
  url: "https://momnotebook.com/"
  featured: false
  built_by: Aleksander Hansson
  built_by_url: https://www.linkedin.com/in/aleksanderhansson/
  categories:
    - Blog
- title: Pirate Studios
  description: >
    Reinventing music studios with 24/7 self service rehearsal, DJ & production rooms available around the world.
  main_url: "https://www.piratestudios.co"
  url: "https://www.piratestudios.co"
  featured: false
  built_by: The Pirate Studios team
  built_by_url: https://github.com/piratestudios/
  categories:
    - Music
- title: Aurora EOS
  main_url: "https://www.auroraeos.com/"
  url: "https://www.auroraeos.com/"
  featured: false
  categories:
    - Finance
    - Marketing
    - Blog
  built_by: Corey Ward
  built_by_url: "http://www.coreyward.me/"
- title: MadeComfy
  main_url: "https://madecomfy.com.au/"
  url: "https://madecomfy.com.au/"
  description: >
    Short term rental management startup, using Contentful + Gatsby + CicleCI
  featured: false
  categories:
    - Travel
  built_by: Lucas Vilela
  built_by_url: "https://madecomfy.com.au/"
- title: How To Book Cheap Flights
  description: >
    A travel blog built with Gatsby and adopting the AMP technology.
  main_url: "https://howtobookcheapflights.com"
  url: "https://howtobookcheapflights.com"
  source_url: "https://github.com/flaviolivolsi/howtobookcheapflights"
  featured: false
  categories:
    - Travel
    - Blog
  built_by: Flavio Li Volsi
  built_by_url: "http://github.com/flaviolivolsi"
- title: Tiger Facility Services
  description: >
    Tiger Facility Services combines facility management expertise with state of the art software to offer a sustainable and customer oriented cleaning and facility service.
  main_url: https://www.tigerfacilityservices.com/de-en/
  url: https://www.tigerfacilityservices.com/de-en/
  featured: false
  categories:
    - Marketing
- title: "Luciano Mammino's blog"
  description: >
    Tech & programming blog of Luciano Mammino a.k.a. "loige", Full-Stack Web Developer and International Speaker
  main_url: https://loige.co
  url: https://loige.co
  featured: false
  categories:
    - Blog
    - Web Development
  built_by: Luciano Mammino
  built_by_url: https://loige.co
- title: Wire • Secure collaboration platform
  description: >
    Corporate website of Wire, an open source, end-to-end encrypted collaboration platform
  main_url: "https://wire.com"
  url: "https://wire.com"
  featured: false
  categories:
    - Open Source
    - Productivity
    - Technology
    - Blog
    - App
  built_by: Wire team
  built_by_url: "https://github.com/orgs/wireapp/people"
- title: J. Patrick Raftery
  main_url: "https://www.jpatrickraftery.com"
  url: "https://www.jpatrickraftery.com"
  description: J. Patrick Raftery is an opera singer and voice teacher based in Vancouver, BC.
  categories:
    - Portfolio
    - Music
  built_by: Michael Uloth
  built_by_url: "https://www.michaeluloth.com"
  featured: false
- title: Aria Umezawa
  main_url: "https://www.ariaumezawa.com"
  url: "https://www.ariaumezawa.com"
  description: Aria Umezawa is a director, producer, and writer currently based in San Francisco. Site designed by Stephen Bell.
  categories:
    - Portfolio
    - Music
    - Entertainment
  built_by: Michael Uloth
  built_by_url: "https://www.michaeluloth.com"
  featured: false
- title: Pomegranate Opera
  main_url: "https://www.pomegranateopera.com"
  url: "https://www.pomegranateopera.com"
  description: Pomegranate Opera is a lesbian opera written by Amanda Hale & Kye Marshall. Site designed by Stephen Bell.
  categories:
    - Gallery
    - Music
  built_by: Michael Uloth
  built_by_url: "https://www.michaeluloth.com"
  featured: false
- title: Daniel Cabena
  main_url: "https://www.danielcabena.com"
  url: "https://www.danielcabena.com"
  description: Daniel Cabena is a Canadian countertenor highly regarded in both Canada and Europe for prize-winning performances ranging from baroque to contemporary repertoire. Site designed by Stephen Bell.
  categories:
    - Portfolio
    - Music
  built_by: Michael Uloth
  built_by_url: "https://www.michaeluloth.com"
  featured: false
- title: Artist.Center
  main_url: "https://artistcenter.netlify.com"
  url: "https://artistcenter.netlify.com"
  description: The marketing page for Artist.Center, a soon-to-launch platform designed to connect opera singers to opera companies. Site designed by Stephen Bell.
  categories:
    - Music
  built_by: Michael Uloth
  built_by_url: "https://www.michaeluloth.com"
  featured: false
- title: DG Volo & Company
  main_url: "https://www.dgvolo.com"
  url: "https://www.dgvolo.com"
  description: DG Volo & Company is a Toronto-based investment consultancy. Site designed by Stephen Bell.
  categories:
    - Finance
  built_by: Michael Uloth
  built_by_url: "https://www.michaeluloth.com"
  featured: false
- title: Shawna Lucey
  main_url: "https://www.shawnalucey.com"
  url: "https://www.shawnalucey.com"
  description: Shawna Lucey is an American theater and opera director based in New York City. Site designed by Stephen Bell.
  categories:
    - Portfolio
    - Music
    - Entertainment
  built_by: Michael Uloth
  built_by_url: "https://www.michaeluloth.com"
  featured: false
- title: Leyan Lo
  main_url: https://www.leyanlo.com
  url: https://www.leyanlo.com
  description: >
    Leyan Lo’s personal website
  categories:
    - Portfolio
  built_by: Leyan Lo
  built_by_url: https://www.leyanlo.com
  featured: false
- title: Hawaii National Bank
  url: https://hawaiinational.bank
  main_url: https://hawaiinational.bank
  description: Hawaii National Bank's highly personalized service has helped loyal customers & locally owned businesses achieve their financial dreams for over 50 years.
  categories:
    - Finance
  built_by: Wall-to-Wall Studios
  built_by_url: https://walltowall.com
  featured: false
- title: Coletiv
  url: https://coletiv.com
  main_url: https://coletiv.com
  description: Coletiv teams up with companies of all sizes to design, develop & launch digital products for iOS, Android & the Web.
  categories:
    - Technology
    - Agency
    - Web Development
  built_by: Coletiv
  built_by_url: https://coletiv.com
  featured: false
- title: janosh.io
  description: >
    Personal blog and portfolio of Janosh Riebesell. The site is built with Gatsby v2 and designed
    entirely with styled-components v4. Much of the layout was achieved with CSS grid. It supports
    Google Analytics, fluid typography and Algolia search.
  main_url: "https://janosh.io"
  url: "https://janosh.io"
  source_url: "https://github.com/janosh/janosh.io"
  categories:
    - Portfolio
    - Blog
    - Science
    - Photography
    - Travel
  built_by: Janosh Riebesell
  built_by_url: "https://janosh.io"
  featured: false
- title: Gatsby Manor
  description: >
    We build themes for gatsby. We have themes for all projects including personal,
    portfolio, ecommerce, landing pages and more. We also run an in-house
    web dev and design studio. If you cannot find what you want, we can build it for you!
    Email us at gatsbymanor@gmail.com with questions.
  main_url: "https://www.gatsbymanor.com"
  url: "https://www.gatsbymanor.com"
  source_url: "https://github.com/gatsbymanor"
  categories:
    - Web Development
    - Agency
    - Technology
    - Freelance
  built_by: Steven Natera
  built_by_url: "https://stevennatera.com"
- title: Ema Suriano's Portfolio
  main_url: https://emasuriano.com/
  url: https://emasuriano.com/
  source_url: https://github.com/EmaSuriano/emasuriano.github.io
  description: >
    Ema Suriano's portfolio to display information about him, his projects and what he's writing about.
  categories:
    - Portfolio
    - Technology
    - Web Development
  built_by: Ema Suriano
  built_by_url: https://emasuriano.com/
  featured: false
- title: Luan Orlandi
  main_url: https://luanorlandi.github.io
  url: https://luanorlandi.github.io
  source_url: https://github.com/luanorlandi/luanorlandi.github.io
  description: >
    Luan Orlandi's personal website. Brazilian web developer, enthusiast in React and Gatsby.
  categories:
    - Blog
    - Portfolio
    - Web Development
  built_by: Luan Orlandi
  built_by_url: https://github.com/luanorlandi
- title: Mobius Labs
  main_url: https://mobius.ml
  url: https://mobius.ml
  description: >
    Mobius Labs landing page, a Start-up working on Computer Vision
  categories:
    - Landing Page
    - Marketing
    - Technology
  built_by: sktt
  built_by_url: https://github.com/sktt
- title: EZAgrar
  main_url: https://www.ezagrar.at/en/
  url: https://www.ezagrar.at/en/
  description: >
    EZAgrar.at is the homepage of the biggest agricultural machinery dealership in Austria. In total 8 pages will be built for this client reusing a lot of components between them.
  categories:
    - eCommerce
    - Marketing
  built_by: MangoART
  built_by_url: https://www.mangoart.at
  featured: false
- title: OAsome blog
  main_url: https://oasome.blog/
  url: https://oasome.blog/
  source_url: https://github.com/oorestisime/oasome
  description: >
    Paris-based Cypriot adventurers. A and O. Lovers of life and travel. Want to get a glimpse of the OAsome world?
  categories:
    - Blog
    - Photography
    - Travel
  built_by: Orestis Ioannou
  featured: false
- title: Brittany Chiang
  main_url: https://brittanychiang.com/
  url: https://brittanychiang.com/
  source_url: https://github.com/bchiang7/v4
  description: >
    Personal website and portfolio of Brittany Chiang built with Gatsby v2
  categories:
    - Portfolio
  built_by: Brittany Chiang
  built_by_url: https://github.com/bchiang7
  featured: false
- title: Fitekran
  description: >
    One of the most visited Turkish blogs about health, sports and healthy lifestyle, that has been rebuilt with Gatsby v2 using Wordpress.
  main_url: "https://www.fitekran.com"
  url: "https://www.fitekran.com"
  categories:
    - Science
    - Healthcare
    - Blog
  built_by: Burak Tokak
  built_by_url: "https://www.buraktokak.com"
- title: Serverless
  main_url: https://serverless.com
  url: https://serverless.com
  source_url: https://github.com/serverless/site
  description: >
    Serverless.com – Build web, mobile and IoT applications with serverless architectures using AWS Lambda, Azure Functions, Google CloudFunctions & more!
  categories:
    - Technology
    - Web Development
  built_by: Codebrahma
  built_by_url: https://codebrahma.com
  featured: false
- title: Dive Bell
  main_url: https://divebell.band/
  url: https://divebell.band/
  description: >
    Simple site for a band to list shows dates and videos (499 on lighthouse)
  categories:
    - Music
  built_by: Matt Bagni
  built_by_url: https://mattbag.github.io
  featured: false
- title: Mayer Media Co.
  main_url: https://mayermediaco.com/
  url: https://mayermediaco.com/
  description: >
    Freelance Web Development and Digital Marketing
  categories:
    - Web Development
    - Marketing
    - Blog
  source_url: https://github.com/MayerMediaCo/MayerMediaCo2.0
  built_by: Danny Mayer
  built_by_url: https://twitter.com/mayermediaco
  featured: false
- title: Jan Czizikow Portfolio
  main_url: https://www.janczizikow.com/
  url: https://www.janczizikow.com/
  source_url: https://github.com/janczizikow/janczizikow-portfolio
  description: >
    Simple personal portfolio site built with Gatsby
  categories:
    - Portfolio
    - Freelance
    - Web Development
  built_by: Jan Czizikow
  built_by_url: https://github.com/janczizikow
- title: Carbon Design Systems
  main_url: http://www.carbondesignsystem.com/
  url: http://www.carbondesignsystem.com/
  description: >
    The Carbon Design System is integrating the new IBM Design Ethos and Language. It represents a completely fresh approach to the design of all things at IBM.
  categories:
    - Design System
    - Documentation
  built_by: IBM
  built_by_url: https://www.ibm.com/
  featured: false
- title: Mozilla Mixed Reality
  main_url: https://mixedreality.mozilla.org/
  url: https://mixedreality.mozilla.org/
  description: >
    Virtual Reality for the free and open Web.
  categories:
    - Open Source
  built_by: Mozilla
  built_by_url: https://www.mozilla.org/
  featured: false
- title: Uniform Hudl Design System
  main_url: http://uniform.hudl.com/
  url: http://uniform.hudl.com/
  description: >
    A single design system to ensure every interface feels like Hudl. From the colors we use to the size of our buttons and what those buttons say, Uniform has you covered. Check the guidelines, copy the code and get to building.
  categories:
    - Design System
    - Open Source
    - Design
  built_by: Hudl
  built_by_url: https://www.hudl.com/
- title: Subtle UI
  main_url: "https://subtle-ui.netlify.com/"
  url: "https://subtle-ui.netlify.com/"
  source_url: "https://github.com/ryanwiemer/subtle-ui"
  description: >
    A collection of clever yet understated user interactions found on the web.
  categories:
    - Web Development
    - Open Source
    - User Experience
  built_by: Ryan Wiemer
  built_by_url: "https://www.ryanwiemer.com/"
  featured: false
- title: developer.bitcoin.com
  main_url: "https://developer.bitcoin.com/"
  url: "https://developer.bitcoin.com/"
  description: >
    Bitbox based bitcoin.com developer platform and resources.
  categories:
    - Finance
  featured: false
- title: Barmej
  main_url: "https://app.barmej.com/"
  url: "https://app.barmej.com/"
  description: >
    An interactive platform to learn different programming languages in Arabic for FREE
  categories:
    - Education
    - Programming
    - Learning
  built_by: Obytes
  built_by_url: "https://www.obytes.com/"
  featured: false
- title: Vote Save America
  main_url: "https://votesaveamerica.com"
  url: "https://votesaveamerica.com"
  description: >
    Be a voter. Save America.
  categories:
    - Education
    - Government
  featured: false
  built_by: Jeremy E. Miller
  built_by_url: "https://jeremyemiller.com/"
- title: Emergence
  main_url: https://emcap.com/
  url: https://emcap.com/
  description: >
    Emergence is a top enterprise cloud venture capital firm. We fund early stage ventures focusing on enterprise & SaaS applications. Emergence is one of the top VC firms in Silicon Valley.
  categories:
    - Marketing
    - Blog
  built_by: Upstatement
  built_by_url: https://www.upstatement.com/
  featured: false
- title: FPVtips
  main_url: https://fpvtips.com
  url: https://fpvtips.com
  source_url: https://github.com/jumpalottahigh/fpvtips
  description: >
    FPVtips is all about bringing racing drone pilots closer together, and getting more people into the hobby!
  categories:
    - Community
    - Education
  built_by: Georgi Yanev
  built_by_url: https://twitter.com/jumpalottahigh
  featured: false
- title: Georgi Yanev
  main_url: https://blog.georgi-yanev.com/
  url: https://blog.georgi-yanev.com/
  source_url: https://github.com/jumpalottahigh/blog.georgi-yanev.com
  description: >
    I write articles about FPV quads (building and flying), web development, smart home automation, life-long learning and other topics from my personal experience.
  categories:
    - Blog
  built_by: Georgi Yanev
  built_by_url: https://twitter.com/jumpalottahigh
  featured: false
- title: Bear Archery
  main_url: "https://beararchery.com/"
  url: "https://beararchery.com/"
  categories:
    - eCommerce
    - Sports
  built_by: Escalade Sports
  built_by_url: "https://www.escaladesports.com/"
  featured: false
- title: "attn:"
  main_url: "https://www.attn.com/"
  url: "https://www.attn.com/"
  categories:
    - Media
    - Entertainment
  built_by: "attn:"
  built_by_url: "https://www.attn.com/"
  featured: false
- title: Mirror Conf
  description: >
    Mirror Conf is a conference designed to empower designers and frontend developers who have a thirst for knowledge and want to broaden their horizons.
  main_url: "https://www.mirrorconf.com/"
  url: "https://www.mirrorconf.com/"
  categories:
    - Conference
    - Design
    - Web Development
  featured: false
- title: Startarium
  main_url: https://www.startarium.ro
  url: https://www.startarium.ro
  description: >
    Free entrepreneurship educational portal with more than 20000 users, hundreds of resources, crowdfunding, mentoring and investor pitching events facilitated.
  categories:
    - Education
    - Nonprofit
    - Entrepreneurship
  built_by: Cezar Neaga
  built_by_url: https://twitter.com/cezarneaga
  featured: false
- title: Microlink
  main_url: https://microlink.io/
  url: https://microlink.io/
  description: >
    Extract structured data from any website.
  categories:
    - Web Development
    - API
  built_by: Kiko Beats
  built_by_url: https://kikobeats.com/
  featured: false
- title: Markets.com
  main_url: "https://www.markets.com/"
  url: "https://www.markets.com/"
  featured: false
  categories:
    - Finance
- title: Kevin Legrand
  url: "https://k-legrand.com"
  main_url: "https://k-legrand.com"
  source_url: "https://github.com/Manoz/k-legrand.com"
  description: >
    Personal website and blog built with love with Gatsby v2
  categories:
    - Blog
    - Portfolio
    - Web Development
  built_by: Kevin Legrand
  built_by_url: https://k-legrand.com
  featured: false
- title: David James Portfolio
  main_url: https://dfjames.com/
  url: https://dfjames.com/
  source_url: https://github.com/daviddeejjames/dfjames-gatsby
  description: >
    Portfolio Site using GatsbyJS and headless WordPress
  categories:
    - WordPress
    - Portfolio
    - Blog
  built_by: David James
  built_by_url: https://twitter.com/daviddeejjames
- title: Hypertext Candy
  url: https://www.hypertextcandy.com/
  main_url: https://www.hypertextcandy.com/
  description: >
    Blog about web development. Laravel, Vue.js, etc.
  categories:
    - Blog
    - Web Development
  built_by: Masahiro Harada
  built_by_url: https://twitter.com/_Masahiro_H_
  featured: false
- title: "Maxence Poutord's blog"
  description: >
    Tech & programming blog of Maxence Poutord, Software Engineer, Serial Traveler and Public Speaker
  main_url: https://www.maxpou.fr
  url: https://www.maxpou.fr
  featured: false
  categories:
    - Blog
    - Web Development
  built_by: Maxence Poutord
  built_by_url: https://www.maxpou.fr
- title: "The Noted Project"
  url: https://thenotedproject.org
  main_url: https://thenotedproject.org
  source_url: https://github.com/ianbusko/the-noted-project
  description: >
    Website to showcase the ethnomusicology research for The Noted Project.
  categories:
    - Portfolio
    - Education
    - Gallery
  built_by: Ian Busko
  built_by_url: https://github.com/ianbusko
  featured: false
- title: Got Milk
  main_url: "https://www.gotmilk.com/"
  url: "https://www.gotmilk.com/"
  featured: false
  categories:
    - Food
- title: People For Bikes
  url: "https://2017.peopleforbikes.org/"
  main_url: "https://2017.peopleforbikes.org/"
  categories:
    - Community
    - Sports
    - Gallery
    - Nonprofit
  built_by: PeopleForBikes
  built_by_url: "https://peopleforbikes.org/about-us/who-we-are/staff/"
  featured: false
- title: Wide Eye
  description: >
    Creative agency specializing in interactive design, web development, and digital communications.
  url: https://wideeye.co/
  main_url: https://wideeye.co/
  categories:
    - Design
    - Web Development
  built_by: Wide Eye
  built_by_url: https://wideeye.co/about-us/
  featured: false
- title: CodeSandbox
  description: >
    CodeSandbox is an online editor that helps you create web applications, from prototype to deployment.
  url: https://codesandbox.io/
  main_url: https://codesandbox.io/
  categories:
    - Web Development
  featured: false
- title: Marvel
  description: >
    The all-in-one platform powering design.
  url: https://marvelapp.com/
  main_url: https://marvelapp.com/
  categories:
    - Design
  featured: false
- title: Designcode.io
  description: >
    Learn to design and code React apps.
  url: https://designcode.io
  main_url: https://designcode.io
  categories:
    - Learning
  featured: false
- title: Happy Design
  description: >
    The Brand and Product Team Behind Happy Money
  url: https://design.happymoney.com/
  main_url: https://design.happymoney.com/
  categories:
    - Design
    - Finance
- title: Weihnachtsmarkt.ms
  description: >
    Explore the christmas market in Münster (Westf).
  url: https://weihnachtsmarkt.ms/
  main_url: https://weihnachtsmarkt.ms/
  source_url: https://github.com/codeformuenster/weihnachtsmarkt
  categories:
    - Gallery
    - Food
  built_by: "Code for Münster during #MSHACK18"
  featured: false
- title: Code Championship
  description: >
    Competitive coding competitions for students from 3rd to 8th grade. Code is Sport.
  url: https://www.codechampionship.com
  main_url: https://www.codechampionship.com
  categories:
    - Learning
    - Education
    - Sports
  built_by: Abamath LLC
  built_by_url: https://www.abamath.com
  featured: false
- title: Wieden+Kennedy
  description: >
    Wieden+Kennedy is an independent, global creative company.
  categories:
    - Technology
    - Web Development
    - Agency
    - Marketing
  url: https://www.wk.com
  main_url: https://www.wk.com
  built_by: Wieden Kennedy
  built_by_url: https://www.wk.com/about/
  featured: false
- title: Testing JavaScript
  description: >
    This course will teach you the fundamentals of testing your JavaScript applications using eslint, Flow, Jest, and Cypress.
  url: https://testingjavascript.com/
  main_url: https://testingjavascript.com/
  categories:
    - Learning
    - Education
    - JavaScript
  built_by: Kent C. Dodds
  built_by_url: https://kentcdodds.com/
  featured: false
- title: Use Hooks
  description: >
    One new React Hook recipe every day.
  url: https://usehooks.com/
  main_url: https://usehooks.com/
  categories:
    - Learning
  built_by: Gabe Ragland
  built_by_url: https://twitter.com/gabe_ragland
  featured: false
- title: Disrupting Nate
  description: >
    Ketogenic Diet, Podcasts, and Blockchain.
  url: https://www.disruptingnate.com/
  main_url: https://www.disruptingnate.com/
  categories:
    - Technology
    - Podcast
  built_by: Nathan Olmstead
  built_by_url: https://twitter.com/disruptingnate
  featured: false
- title: Ambassador
  url: https://www.getambassador.io
  main_url: https://www.getambassador.io
  description: >
    Open source, Kubernetes-native API Gateway for microservices built on Envoy.
  categories:
    - Open Source
    - Documentation
    - Technology
  built_by: Datawire
  built_by_url: https://www.datawire.io
  featured: false
- title: Clubhouse
  main_url: https://clubhouse.io
  url: https://clubhouse.io
  description: >
    The intuitive and powerful project management platform loved by software teams of all sizes. Built with Gatsby v2 and Prismic
  categories:
    - Technology
    - Blog
    - Productivity
    - Community
    - Design
    - Open Source
  built_by: Ueno.
  built_by_url: https://ueno.co
  featured: false
- title: Asian Art Collection
  url: http://artmuseum.princeton.edu/asian-art/
  main_url: http://artmuseum.princeton.edu/asian-art/
  description: >
    Princeton University has a branch dealing with state of art.They have showcased ore than 6,000 works of Asian art are presented alongside ongoing curatorial and scholarly research
  categories:
    - Marketing
  featured: false
- title: QHacks
  url: https://qhacks.io
  main_url: https://qhacks.io
  source_url: https://github.com/qhacks/qhacks-website
  description: >
    QHacks is Queen’s University’s annual hackathon! QHacks was founded in 2016 with a mission to advocate and incubate the tech community at Queen’s University and throughout Canada.
  categories:
    - Education
    - Technology
    - Podcast
  featured: false
- title: Tyler McGinnis
  url: https://tylermcginnis.com/
  main_url: https://tylermcginnis.com/
  description: >
    The linear, course based approach to learning web technologies.
  categories:
    - Education
    - Technology
    - Podcast
    - Web Development
  featured: false
- title: a11y with Lindsey
  url: https://www.a11ywithlindsey.com/
  main_url: https://www.a11ywithlindsey.com/
  source_url: https://github.com/lkopacz/a11y-with-lindsey
  description: >
    To help developers navigate accessibility jargon, write better code, and to empower them to make their Internet, Everyone's Internet.
  categories:
    - Education
    - Blog
    - Technology
  built_by: Lindsey Kopacz
  built_by_url: https://twitter.com/littlekope0903
  featured: false
- title: DEKEMA
  url: https://www.dekema.com/
  main_url: https://www.dekema.com/
  description: >
    Worldclass crafting: Furnace, fervor, fulfillment. Delivering highest demand for future craftsmanship. Built using Gatsby v2 and Prismic.
  categories:
    - Healthcare
    - Science
    - Technology
  built_by: Crisp Studio
  built_by_url: https://crisp.studio
  featured: false
- title: FOX Circus
  main_url: "https://www.foxcircus.it/"
  url: "https://www.foxcircus.it/"
  categories:
    - Event
    - Conference
    - Entertainment
  built_by: Kframe Interactive SA
  built_by_url: http://kframeinteractive.com
  featured: false
- title: Ramón Chancay
  description: >-
    Front-end / Back-end Developer in Guayaquil Ecuador.
    Currently at Everymundo, previously at El Universo.
    I enjoy teaching and sharing what I know.
    I give professional advice to developers and companies.
    My wife and my children are everything in my life.
  main_url: "https://ramonchancay.me/"
  url: "https://ramonchancay.me/"
  source_url: "https://github.com/devrchancay/personal-site"
  featured: false
  categories:
    - Blog
    - Technology
    - Web Development
  built_by: Ramón Chancay
  built_by_url: "https://ramonchancay.me/"
- title: BELLHOPS
  main_url: https://www.getbellhops.com/
  url: https://www.getbellhops.com/
  description: >-
    Whether you’re moving someplace new or just want to complete a few projects around your current home, BellHops can arrange the moving services you need—at simple, straightforward rates.
  categories:
    - Business
  built_by: Bellhops, Inc.
  built_by_url: https://www.getbellhops.com/
  featured: false
- title: Acclimate Consulting
  main_url: https://www.acclimate.io/
  url: https://www.acclimate.io/
  description: >-
    Acclimate is a consulting firm that puts organizations back in control with data-driven strategies and full-stack applications.
  categories:
    - Technology
    - Consulting
  built_by: Andrew Wilson
  built_by_url: https://github.com/andwilson
  featured: false
- title: Flyright
  url: https://flyright.co/
  main_url: https://flyright.co/
  description: >-
    Flyright curates everything you need for international travel in one tidy place 💜
  categories:
    - Technology
    - App
  built_by: Ty Hopp
  built_by_url: https://github.com/tyhopp
  featured: false
- title: Vets Who Code
  url: https://vetswhocode.io/
  main_url: https://vetswhocode.io/
  description: >-
    VetsWhoCode is a non-profit organization dedicated to training military veterans & giving them the skills they need transition into tech careers.
  categories:
    - Technology
    - Nonprofit
  featured: false
- title: Patreon Blog
  url: https://blog.patreon.com/
  main_url: https://blog.patreon.com/
  description: >-
    Official blog of Patreon.com
  categories:
    - Blog
  featured: false
- title: Full Beaker
  url: https://fullbeaker.com/
  main_url: https://fullbeaker.com/
  description: >-
    Full Beaker provides independent advice online about careers and home ownership, and connect anyone who asks with companies that can help them.
  categories:
    - Consulting
  featured: false
- title: Citywide Holdup
  url: https://citywideholdup.org/
  main_url: https://citywideholdup.org/
  source_url: https://github.com/killakam3084/citywide-site
  description: >-
    Citywide Holdup is an annual fundraising event held around early November in the city of Austin, TX hosted by the Texas Wranglers benefitting Easter Seals of Central Texas, a non-profit organization that provides exceptional services, education, outreach and advocacy so that people with disabilities can live, learn, work and play in our communities.
  categories:
    - Nonprofit
    - Event
  built_by: Cameron Rison
  built_by_url: https://github.com/killakam3084
  featured: false
- title: Dawn Labs
  url: https://dawnlabs.io
  main_url: https://dawnlabs.io
  description: >-
    Thoughtful products for inspired teams. With a holistic approach to engineering and design, we partner with startups and enterprises to build for the digital era.
  categories:
    - Technology
    - Agency
    - Web Development
  featured: false
- title: COOP by Ryder
  url: https://coop.com/
  main_url: https://coop.com/
  description: >
    COOP is a platform that connects fleet managers that have idle vehicles to businesses that are looking to rent vehicles. COOP simplifies the process and paperwork required to safely share vehicles between business owners.
  categories:
    - Marketing
  built_by: Crispin Porter Bogusky
  built_by_url: http://www.cpbgroup.com/
  featured: false
- title: Domino's Paving for Pizza
  url: https://www.pavingforpizza.com/
  main_url: https://www.pavingforpizza.com/
  description: >
    Nominate your town for a chance to have your rough drive home from Domino's fixed to pizza perfection.
  categories:
    - Marketing
  built_by: Crispin Porter Bogusky
  built_by_url: http://www.cpbgroup.com/
  featured: false
- title: Propapanda
  url: https://propapanda.eu/
  main_url: https://propapanda.eu/
  description: >
    Is a creative production house based in Tallinn, Estonia. We produce music videos, commercials, films and campaigns – from scratch to finish.
  categories:
    - Video
    - Portfolio
    - Agency
    - Media
  built_by: Henry Kehlmann
  built_by_url: https://github.com/madhenry/
  featured: false
- title: JAMstack.paris
  url: https://jamstack.paris/
  main_url: https://jamstack.paris/
  source_url: https://github.com/JAMstack-paris/jamstack.paris
  description: >
    JAMstack-focused, bi-monthly meetup in Paris
  categories:
    - Web Development
  built_by: Matthieu Auger & Nicolas Goutay
  built_by_url: https://github.com/JAMstack-paris
  featured: false
- title: DexWallet - The only Wallet you need by Dexlab
  main_url: "https://www.dexwallet.io/"
  url: "https://www.dexwallet.io/"
  source_url: "https://github.com/dexlab-io/DexWallet-website"
  featured: false
  description: >-
    DexWallet is a secure, multi-chain, mobile wallet with an upcoming one-click exchange for mobile.
  categories:
    - App
    - Open Source
  built_by: DexLab
  built_by_url: "https://github.com/dexlab-io"
- title: Kings Valley Paving
  url: https://kingsvalleypaving.com
  main_url: https://kingsvalleypaving.com
  description: >
    Kings Valley Paving is an asphalt, paving and concrete company serving the commercial, residential and industrial sectors in the Greater Toronto Area. Site designed by Stephen Bell.
  categories:
    - Marketing
  built_by: Michael Uloth
  built_by_url: https://www.michaeluloth.com
  featured: false
- title: Peter Barrett
  url: https://www.peterbarrett.ca
  main_url: https://www.peterbarrett.ca
  description: >
    Peter Barrett is a Canadian baritone from Newfoundland and Labrador who performs opera and concert repertoire in Canada, the U.S. and around the world. Site designed by Stephen Bell.
  categories:
    - Portfolio
    - Music
  built_by: Michael Uloth
  built_by_url: https://www.michaeluloth.com
  featured: false
- title: NARCAN
  main_url: https://www.narcan.com
  url: https://www.narcan.com
  description: >
    NARCAN Nasal Spray is the first and only FDA-approved nasal form of naloxone for the emergency treatment of a known or suspected opioid overdose.
  categories:
    - Healthcare
  built_by: NARCAN
  built_by_url: https://www.narcan.com
  featured: false
- title: Ritual
  main_url: https://ritual.com
  url: https://ritual.com
  description: >
    Ritual started with a simple question, what exactly is in women's multivitamins? This is the story of what happened when our founder Kat started searching for answers — the story of Ritual.
  categories:
    - Healthcare
  built_by: Ritual
  built_by_url: https://ritual.com
  featured: false
- title: Truebill
  main_url: https://www.truebill.com
  url: https://www.truebill.com
  description: >
    Truebill empowers you to take control of your money.
  categories:
    - Finance
  built_by: Truebill
  built_by_url: https://www.truebill.com
  featured: false
- title: Smartling
  main_url: https://www.smartling.com
  url: https://www.smartling.com
  description: >
    Smartling enables you to automate, manage, and professionally translate content so that you can do more with less.
  categories:
    - Marketing
  built_by: Smartling
  built_by_url: https://www.smartling.com
  featured: false
- title: Clear
  main_url: https://www.clearme.com
  url: https://www.clearme.com
  description: >
    At clear, we’re working toward a future where you are your ID, enabling you to lead an unstoppable life.
  categories:
    - Security
  built_by: Clear
  built_by_url: https://www.clearme.com
  featured: false
- title: VS Code Rocks
  main_url: "https://vscode.rocks"
  url: "https://vscode.rocks"
  source_url: "https://github.com/lannonbr/vscode-rocks"
  featured: false
  description: >
    VS Code Rocks is a place for weekly news on the newest features and updates to Visual Studio Code as well as trending extensions and neat tricks to continually improve your VS Code skills.
  categories:
    - Open Source
    - Blog
    - Web Development
  built_by: Benjamin Lannon
  built_by_url: "https://github.com/lannonbr"
- title: Particle
  main_url: "https://www.particle.io"
  url: "https://www.particle.io"
  featured: false
  description: Particle is a fully-integrated IoT platform that offers everything you need to deploy an IoT product.
  categories:
    - Marketing
- title: freeCodeCamp curriculum
  main_url: "https://learn.freecodecamp.org"
  url: "https://learn.freecodecamp.org"
  featured: false
  description: Learn to code with free online courses, programming projects, and interview preparation for developer jobs.
  categories:
    - Web Development
    - Learning
- title: Tandem
  main_url: "https://www.tandem.co.uk"
  url: "https://www.tandem.co.uk"
  description: >
    We're on a mission to free you of money misery. Our app, card and savings account are designed to help you spend less time worrying about money and more time enjoying life.
  categories:
    - Finance
    - App
  built_by: Tandem
  built_by_url: https://github.com/tandembank
  featured: false
- title: Monbanquet.fr
  main_url: "https://monbanquet.fr"
  url: "https://monbanquet.fr"
  description: >
    Give your corporate events the food and quality it deserves, thanks to the know-how of the best local artisans.
  categories:
    - eCommerce
    - Food
    - Event
  built_by: Monbanquet.fr
  built_by_url: https://github.com/monbanquet
  featured: false
- title: The Leaky Cauldron Blog
  url: https://theleakycauldronblog.com
  main_url: https://theleakycauldronblog.com
  source_url: https://github.com/v4iv/theleakycauldronblog
  description: >
    A Brew of Awesomeness with a Pinch of Magic...
  categories:
    - Blog
  built_by: Vaibhav Sharma
  built_by_url: https://github.com/v4iv
  featured: false
- title: Wild Drop Surf Camp
  main_url: "https://wilddropsurfcamp.com"
  url: "https://wilddropsurfcamp.com"
  description: >
    Welcome to Portugal's best kept secret and be amazed with our nature. Here you can explore, surf, taste the world's best gastronomy and wine, feel the North Canyon's power with the biggest waves in the world and so many other amazing things. Find us, discover yourself!
  categories:
    - Travel
  built_by: Samuel Fialho
  built_by_url: https://samuelfialho.com
  featured: false
- title: JoinUp HR chatbot
  url: https://www.joinup.io
  main_url: https://www.joinup.io
  description: Custom HR chatbot for better candidate experience
  categories:
    - App
    - Technology
  featured: false
- title: JDCastro Web Design & Development
  main_url: https://jacobdcastro.com
  url: https://jacobdcastro.com
  source_url: https://github.com/jacobdcastro/personal-site
  featured: false
  description: >
    A small business site for freelance web designer and developer Jacob D. Castro. Includes professional blog, contact forms, and soon-to-come portfolio of sites for clients. Need a new website or an extra developer to share the workload? Feel free to check out the website!
  categories:
    - Blog
    - Portfolio
    - Business
    - Freelance
  built_by: Jacob D. Castro
  built_by_url: https://twitter.com/jacobdcastro
- title: Gatsby Tutorials
  main_url: https://www.gatsbytutorials.com
  url: https://www.gatsbytutorials.com
  source_url: https://github.com/ooloth/gatsby-tutorials
  featured: false
  description: >
    Gatsby Tutorials is a community-updated list of video, audio and written tutorials to help you learn GatsbyJS.
  categories:
    - Web Development
    - Education
    - Open Source
  built_by: Michael Uloth
  built_by_url: "https://www.michaeluloth.com"
- title: Up & Running Tutorials
  main_url: https://www.upandrunningtutorials.com
  url: https://www.upandrunningtutorials.com
  featured: false
  description: >
    Free coding tutorials for web developers. Get your web development career up and running by learning to build better, faster websites.
  categories:
    - Web Development
    - Education
  built_by: Michael Uloth
  built_by_url: "https://www.michaeluloth.com"
- title: Grooovinger
  url: https://www.grooovinger.com
  main_url: https://www.grooovinger.com
  description: >
    Martin Grubinger, a web developer from Austria
  categories:
    - Portfolio
    - Web Development
  built_by: Martin Grubinger
  built_by_url: https://www.grooovinger.com
  featured: false
- title: LXDX - the Crypto Derivatives Exchange
  main_url: https://www.lxdx.co/
  url: https://www.lxdx.co/
  description: >
    LXDX is the world's fastest crypto exchange. Our mission is to bring innovative financial products to retail crypto investors, providing access to the same speed and scalability that institutional investors already depend on us to deliver each and every day.
  categories:
    - Marketing
    - Finance
  built_by: Corey Ward
  built_by_url: http://www.coreyward.me/
  featured: false
- title: Kyle McDonald
  url: https://kylemcd.com
  main_url: https://kylemcd.com
  source_url: https://github.com/kylemcd/personal-site-react
  description: >
    Personal site + blog for Kyle McDonald
  categories:
    - Blog
  built_by: Kyle McDonald
  built_by_url: https://kylemcd.com
  featured: false
- title: VSCode Power User Course
  main_url: https://VSCode.pro
  url: https://VSCode.pro
  description: >
    After 10 years with Sublime, I switched to VSCode. Love it. Spent 1000+ hours building a premium video course to help you switch today. 200+ power user tips & tricks turn you into a VSCode.pro
  categories:
    - Education
    - Learning
    - eCommerce
    - Marketing
    - Technology
    - Web Development
  built_by: Ahmad Awais
  built_by_url: https://twitter.com/MrAhmadAwais/
  featured: false
- title: Thijs Koerselman Portfolio
  main_url: https://www.vauxlab.com
  url: https://www.vauxlab.com
  featured: false
  description: >
    Portfolio of Thijs Koerselman. A freelance software engineer, full-stack web developer and sound designer.
  categories:
    - Portfolio
    - Business
    - Freelance
    - Technology
    - Web Development
    - Music
- title: Ad Hoc Homework
  main_url: https://homework.adhoc.team
  url: https://homework.adhoc.team
  description: >
    Ad Hoc builds government digital services that are fast, efficient, and usable by everyone. Ad Hoc Homework is a collection of coding and design challenges for candidates applying to our open positions.
  categories:
    - Web Development
    - Government
    - Healthcare
    - Programming
  built_by_url: https://adhoc.team
  featured: false
- title: BetterDocs | Discord Themes & Plugins
  main_url: https://betterdocs.us
  url: https://betterdocs.us
  description: >
    All Discord enhancement projects in 1! Free quality Themes and Plugins for Discord and easy installation instructions for BetterDiscord and more!
  categories:
    - Web Development
    - Programming
    - Open Source
  built_by: Christopher R. | Owner
  built_by_url: https://github.com/MrRobotjs/
  featured: false
- title: Birra Napoli
  main_url: http://www.birranapoli.it
  url: http://www.birranapoli.it
  built_by: Ribrain
  built_by_url: https://www.ribrainstudio.com
  featured: false
  description: >
    Birra Napoli official site
  categories:
    - Landing Page
    - Business
    - Food
- title: Satispay
  url: https://www.satispay.com
  main_url: https://www.satispay.com
  categories:
    - Business
    - Finance
    - Technology
  built_by: Satispay
  built_by_url: https://www.satispay.com
  featured: false
- title: The Movie Database - Gatsby
  url: https://tmdb.lekoarts.de
  main_url: https://tmdb.lekoarts.de
  source_url: https://github.com/LekoArts/gatsby-source-tmdb-example
  categories:
    - Open Source
    - Entertainment
    - Gallery
  featured: false
  built_by: LekoArts
  built_by_url: "https://github.com/LekoArts"
  description: >
    Source from The Movie Database (TMDb) API (v3) in Gatsby. This example is built with react-spring, React hooks and react-tabs and showcases the gatsby-source-tmdb plugin. It also has some client-only paths and uses gatsby-image.
- title: LANDR - Creative Tools for Musicians
  url: https://www.landr.com/
  main_url: https://www.landr.com/en/
  categories:
    - Music
    - Technology
    - Business
    - Entrepreneurship
    - Freelance
    - Marketing
    - Media
  featured: false
  built_by: LANDR
  built_by_url: https://twitter.com/landr_music
  description: >
    Marketing website built for LANDR. LANDR is a web application that provides tools for musicians to master their music (using artificial intelligence), collaborate with other musicians, and distribute their music to multiple platforms.
- title: ClinicJS
  url: https://clinicjs.org/
  main_url: https://clinicjs.org/
  categories:
    - Technology
    - Documentation
  featured: false
  built_by: NearForm
  built_by_url: "https://www.nearform.com/"
  description: >
    Tools to help diagnose and pinpoint Node.js performance issues.
- title: KOBIT
  main_url: "https://kobit.in"
  url: "https://kobit.in"
  description: Automated Google Analytics Report with everything you need and more
  featured: false
  categories:
    - Marketing
    - Blog
  built_by: mottox2
  built_by_url: "https://mottox2.com"
- title: Aleksander Hansson
  main_url: https://ahansson.com
  url: https://ahansson.com
  featured: false
  description: >
    Portfolio website for Aleksander Hansson
  categories:
    - Portfolio
    - Business
    - Freelance
    - Technology
    - Web Development
    - Consulting
  built_by: Aleksander Hansson
  built_by_url: https://www.linkedin.com/in/aleksanderhansson/
- title: Surfing Nosara
  main_url: "https://www.surfingnosara.com"
  url: "https://www.surfingnosara.com"
  description: Real estate, vacation, and surf report hub for Nosara, Costa Rica
  featured: false
  categories:
    - Business
    - Blog
    - Gallery
    - Marketing
  built_by: Desarol
  built_by_url: "https://www.desarol.com"
- title: Crispin Porter Bogusky
  url: https://cpbgroup.com/
  main_url: https://cpbgroup.com/
  description: >
    We solve the world’s toughest communications problems with the most quantifiably potent creative assets.
  categories:
    - Agency
    - Design
    - Marketing
  built_by: Crispin Porter Bogusky
  built_by_url: https://cpbgroup.com/
  featured: false
- title: graphene-python
  url: https://graphene-python.org
  main_url: https://graphene-python.org
  description: Graphene is a collaboratively funded project.Graphene-Python is a library for building GraphQL APIs in Python easily.
  categories:
    - Library
    - API
    - Documentation
  featured: false
- title: Engel & Völkers Ibiza Holiday Rentals
  main_url: "https://www.ev-ibiza.com/"
  url: "https://www.ev-ibiza.com/"
  featured: false
  built_by: Ventura Digitalagentur
  description: >
    Engel & Völkers, one of the most successful real estate agencies in the world, offers luxury holiday villas to rent in Ibiza.
  categories:
    - Travel
- title: Sylvain Hamann's personal website
  url: "https://shamann.fr"
  main_url: "https://shamann.fr"
  source_url: "https://github.com/sylvhama/shamann-gatsby/"
  description: >
    Sylvain Hamann, web developer from France
  categories:
    - Portfolio
    - Web Development
  built_by: Sylvain Hamann
  built_by_url: "https://twitter.com/sylvhama"
  featured: false
- title: Luca Crea's portfolio
  main_url: https://lcrea.github.io
  url: https://lcrea.github.io
  description: >
    Portfolio and personal website of Luca Crea, an Italian software engineer.
  categories:
    - Portfolio
  built_by: Luca Crea
  built_by_url: https://github.com/lcrea
  featured: false
- title: Escalade Sports
  main_url: "https://www.escaladesports.com/"
  url: "https://www.escaladesports.com/"
  categories:
    - eCommerce
    - Sports
  built_by: Escalade Sports
  built_by_url: "https://www.escaladesports.com/"
  featured: false
- title: Exposify
  main_url: "https://www.exposify.de/"
  url: "https://www.exposify.de/"
  description: >
    This is our German website built with Gatsby 2.0, Emotion and styled-system.
    Exposify is a proptech startup and builds technology for real estate businesses.
    We provide our customers with an elegant agent software in combination
    with beautifully designed and fast websites.
  categories:
    - Web Development
    - Real Estate
    - Agency
    - Marketing
  built_by: Exposify
  built_by_url: "https://www.exposify.de/"
  featured: false
- title: Steak Point
  main_url: https://www.steakpoint.at/
  url: https://www.steakpoint.at/
  description: >
    Steak Restaurant in Vienna, Austria (Wien, Österreich).
  categories:
    - Food
  built_by: Peter Kroyer
  built_by_url: https://www.peterkroyer.at/
  featured: false
- title: Takumon blog
  main_url: "https://takumon.com"
  url: "https://takumon.com"
  source_url: "https://github.com/Takumon/blog"
  description: Java Engineer's tech blog.
  featured: false
  categories:
    - Blog
  built_by: Takumon
  built_by_url: "https://twitter.com/inouetakumon"
- title: DayThirty
  main_url: "https://daythirty.com"
  url: "https://daythirty.com"
  description: DayThirty - ideas for the new year.
  featured: false
  categories:
    - Marketing
  built_by: Jack Oliver
  built_by_url: "https://twitter.com/mrjackolai"
- title: TheAgencyProject
  main_url: "https://theagencyproject.co"
  url: "https://theagencyproject.co"
  description: Agency model, without agency overhead.
  categories:
    - Agency
  built_by: JV-LA
  built_by_url: https://jv-la.com
- title: Karen Hou's portfolio
  main_url: https://www.karenhou.com/
  url: https://www.karenhou.com/
  categories:
    - Portfolio
  built_by: Karen H. Developer
  built_by_url: https://github.com/karenhou
  featured: false
- title: Jean Luc Ponty
  main_url: "https://ponty.com"
  url: "https://ponty.com"
  description: Official site for Jean Luc Ponty, French virtuoso violinist and jazz composer.
  featured: false
  categories:
    - Music
    - Entertainment
  built_by: Othermachines
  built_by_url: "https://othermachines.com"
- title: Rosewood Family Advisors
  main_url: "https://www.rfallp.com/"
  url: "https://www.rfallp.com/"
  description: Rosewood Family Advisors LLP (Palo Alto) provides a diverse range of family office services customized for ultra high net worth individuals.
  featured: false
  categories:
    - Finance
    - Business
  built_by: Othermachines
  built_by_url: "https://othermachines.com"
- title: Cole Walker's Portfolio
  main_url: "https://www.walkermakes.com"
  url: "https://www.walkermakes.com"
  source_url: "https://github.com/ColeWalker/portfolio"
  description: The portfolio of web developer Cole Walker, built with the help of Gatsby v2, React-Spring, and SASS.
  featured: false
  categories:
    - Portfolio
    - Web Development
  built_by: Cole Walker
  built_by_url: "https://www.walkermakes.com"
- title: Standing By Company
  main_url: "https://standingby.company"
  url: "https://standingby.company"
  description: A brand experience design company led by Scott Mackenzie and Trent Barton.
  featured: false
  categories:
    - Design
    - Web Development
  built_by: Standing By Company
  built_by_url: "https://standingby.company"
- title: Ashley Thouret
  main_url: "https://www.ashleythouret.com"
  url: "https://www.ashleythouret.com"
  description: Official website of Canadian soprano Ashley Thouret. Site designed by Stephen Bell.
  categories:
    - Portfolio
    - Music
  built_by: Michael Uloth
  built_by_url: "https://www.michaeluloth.com"
  featured: false
- title: The AZOOR Society
  main_url: "https://www.theazoorsociety.org"
  url: "https://www.theazoorsociety.org"
  description: The AZOOR Society is a UK-based charity committed to promoting awareness of Acute Zonal Occult Outer Retinopathy and assisting further research. Site designed by Stephen Bell.
  categories:
    - Community
    - Nonprofit
  built_by: Michael Uloth
  built_by_url: "https://www.michaeluloth.com"
  featured: false
- title: Gábor Fűzy pianist
  main_url: "https://pianobar.hu"
  url: "https://pianobar.hu"
  description: Gábor Fűzy pianist's official website built with Gatsby v2.
  categories:
    - Music
  built_by: Zoltán Bedi
  built_by_url: "https://github.com/B3zo0"
  featured: false
- title: Logicwind
  main_url: "https://logicwind.com"
  url: "https://logicwind.com"
  description: Website of Logicwind - JavaScript experts, Technology development agency & consulting.
  featured: false
  categories:
    - Portfolio
    - Agency
    - Web Development
    - Consulting
  built_by: Logicwind
  built_by_url: "https://www.logicwind.com"
- title: ContactBook.app
  main_url: "https://contactbook.app"
  url: "https://contactbook.app"
  description: Seamlessly share Contacts with G Suite team members
  featured: false
  categories:
    - Landing Page
    - Blog
  built_by: Logicwind
  built_by_url: "https://www.logicwind.com"
- title: npm-bookmarks
  url: https://npm-bookmarks.netlify.com
  main_url: https://npm-bookmarks.netlify.com
  source_url: https://github.com/crstnio/npm-bookmarks
  description: >
    A site to collect personal favorites of NPM packages – sorted by downloads count with a tags filter and search by title. Fork it and bookmark your favorite packages!
  categories:
    - Directory
    - JavaScript
    - Library
    - Open Source
    - Programming
    - Web Development
  built_by: crstnio
  built_by_url: https://github.com/crstnio/
  featured: false
- title: Waterscapes
  main_url: "https://waterscap.es"
  url: "https://waterscap.es/lake-monteynard/"
  source_url: "https://github.com/gaelbillon/Waterscapes-Gatsby-site"
  description: Waterscap.es is a directory of bodies of water (creeks, ponds, waterfalls, lakes, etc) with information about each place such as how to get there, hike time, activities and photos and a map displayed with the Mapbox GL SJ npm package. It was developed with the goal of learning Gatsby. This website is based on the gatsby-contentful-starter and uses Contentful as CMS. It is hosted on Netlify. Hooks are setup with Bitbucket and Contentful to trigger a new build upon code or content changes. The data on Waterscap.es is a mix of original content and informations from the internets gathered and put together.
  categories:
    - Directory
    - Photography
    - Travel
  built_by: Gaël Billon
  built_by_url: "https://gaelbillon.com"
  featured: false
- title: Packrs
  url: "https://www.packrs.co/"
  main_url: "https://www.packrs.co/"
  description: >
    Packrs is a local delivery platform, one spot for all your daily requirements. On a single tap get everything you need at your doorstep.
  categories:
    - Marketing
    - Landing Page
    - Entrepreneurship
  built_by: Vipin Kumar Rawat
  built_by_url: "https://github.com/aesthytik"
  featured: false
- title: HyakuninIsshu
  main_url: "https://hyakuninanki.net"
  url: "https://hyakuninanki.net"
  source_url: "https://github.com/rei-m/web_hyakuninisshu"
  description: >
    HyakuninIsshu is a traditional Japanese card game.
  categories:
    - Education
    - Gallery
    - Entertainment
  built_by: Rei Matsushita
  built_by_url: "https://github.com/rei-m/"
  featured: false
- title: WQU Partners
  main_url: "https://partners.wqu.org/"
  url: "https://partners.wqu.org/"
  featured: false
  categories:
    - Marketing
    - Education
    - Landing Page
  built_by: Corey Ward
  built_by_url: "http://www.coreyward.me/"
- title: Federico Giacone
  url: "https://federico.giac.one/"
  main_url: "https://federico.giac.one"
  source_url: "https://github.com/leopuleo/federico.giac.one"
  description: >
    Digital portfolio for Italian Architect Federico Giacone.
  categories:
    - Portfolio
    - Gallery
  built_by: Leonardo Giacone
  built_by_url: "https://github.com/leopuleo"
  featured: false
- title: Station
  url: "https://getstation.com/"
  main_url: "https://getstation.com/"
  description: Station is the first smart browser for busy people. A single place for all of your web applications.
  categories:
    - Technology
    - Web Development
    - Productivity
  featured: false
- title: Vyron Vasileiadis
  url: "https://fedonman.com/"
  main_url: "https://fedonman.com"
  source_url: "https://github.com/fedonman/fedonman-website"
  description: Personal space of Vyron Vasileiadis aka fedonman, a Web & IoT Developer, Educator and Entrepreneur based in Athens, Greece.
  categories:
    - Portfolio
    - Technology
    - Web Development
    - Education
  built_by: Vyron Vasileiadis
  built_by_url: "https://github.com/fedonman"
- title: Fabien Champigny
  url: "https://www.champigny.name/"
  main_url: "https://www.champigny.name/"
  built_by_url: "https://www.champigny.name/"
  description: Fabien Champigny's personal blog. Entrepreneur, hacker and loves street photo.
  categories:
    - Blog
    - Gallery
    - Photography
    - Productivity
    - Entrepreneurship
  featured: false
- title: Alex Xie - Portfolio
  url: https://alexieyizhe.me/
  main_url: https://alexieyizhe.me/
  source_url: https://github.com/alexieyizhe/alexieyizhe.github.io
  description: >
    Personal website of Alex Yizhe Xie, a University of Waterloo Computer Science student and coding enthusiast.
  categories:
    - Blog
    - Portfolio
    - Web Development
  featured: false
- title: Equithon
  url: https://equithon.org/
  main_url: https://equithon.org/
  source_url: https://github.com/equithon/site-main/
  built_by: Alex Xie
  built_by_url: https://alexieyizhe.me/
  description: >
    Equithon is the largest social innovation hackathon in Waterloo, Canada. It was founded in 2016 to tackle social equity issues and create change.
  categories:
    - Education
    - Event
    - Learning
    - Open Source
    - Nonprofit
    - Technology
  featured: false
- title: Dale Blackburn - Portfolio
  url: https://dakebl.co.uk/
  main_url: https://dakebl.co.uk/
  source_url: https://github.com/dakebl/dakebl.co.uk
  description: >
    Dale Blackburn's personal website and blog.
  categories:
    - Blog
    - Portfolio
    - Web Development
  featured: false
- title: Portfolio of Anthony Wiktor
  url: https://www.anthonydesigner.com/
  main_url: https://www.anthonydesigner.com/
  description: >
    Anthony Wiktor is a Webby Award-Winning Creative Director and Digital Designer twice named Hot 100 by WebDesigner Magazine. Anthony has over a decade of award-winning experience in design and has worked on projects across a diverse set of industries — from entertainment to consumer products to hospitality to technology. Anthony is a frequent lecturer at USC’s Annenberg School for Communication & Journalism and serves on the board of AIGA Los Angeles.
  categories:
    - Portfolio
    - Marketing
  built_by: Maciej Leszczyński
  built_by_url: http://twitter.com/_maciej
  featured: false
- title: Frame.io Workflow Guide
  main_url: https://workflow.frame.io
  url: https://workflow.frame.io
  description: >
    The web’s most comprehensive post-production resource, written by pro filmmakers, for pro filmmakers. Always expanding, always free.
  categories:
    - Education
  built_by: Frame.io
  built_by_url: https://frame.io
  featured: false
- title: MarcySutton.com
  main_url: https://marcysutton.com
  url: https://marcysutton.com
  description: >
    The personal website of web developer and accessibility advocate Marcy Sutton.
  categories:
    - Blog
    - Accessibility
    - Video
    - Photography
  built_by: Marcy Sutton
  built_by_url: https://marcysutton.com
  featured: true
- title: Kepinski.me
  main_url: https://kepinski.me
  url: https://kepinski.me
  description: >
    The personal site of Antoni Kepinski, Node.js Developer.
  categories:
    - Portfolio
    - Open Source
  built_by: Antoni Kepinski
  built_by_url: https://kepinski.me
  featured: false
- title: WPGraphQL Docs
  main_url: https://docs.wpgraphql.com
  url: https://docs.wpgraphql.com
  description: >
    Documentation for WPGraphQL, a free open-source WordPress plugin that provides an extendable GraphQL schema and API for any WordPress site.
  categories:
    - API
    - Documentation
    - Technology
    - Web Development
    - WordPress
  built_by: WPGraphQL
  built_by_url: https://wpgraphql.com
  featured: false
- title: Shine Lawyers
  main_url: https://www.shine.com.au
  url: https://www.shine.com.au
  description: >
    Shine Lawyers is an Australian legal services website built with Gatsby v2, Elasticsearch, Isso, and Geolocation services.
  categories:
    - Business
    - Blog
- title: Parallel Polis Kosice
  url: https://www.paralelnapoliskosice.sk/
  main_url: https://www.paralelnapoliskosice.sk/
  source_url: https://github.com/ParalelnaPolisKE/paralelnapoliskosice.sk
  description: >
    Parallel Polis is a collective of people who want to live in a more opened world. We look for possibilities and technologies (Bitcoin, the blockchain, reputation systems and decentralized technologies in general) that open new ways, make processes easier and remove unnecessary barriers. We want to create an environment that aims at education, discovering and creating better systems for everybody who is interested in freedom and independence.
  categories:
    - Blog
    - Education
    - Technology
  built_by: Roman Vesely
  built_by_url: https://romanvesely.
  featured: false
- title: Unda Solutions
  url: https://unda.com.au
  main_url: https://unda.com.au
  description: >
    A custom web application development company in Perth, WA
  categories:
    - Business
    - Freelance
    - Web Development
    - Technology
  featured: false
- title: BIGBrave
  main_url: https://bigbrave.digital
  url: https://bigbrave.digital
  description: >
    BIGBrave is a strategic design firm. We partner with our clients, big and small, to design & create human-centered brands, products, services and systems that are simple, beautiful and easy to use.
  categories:
    - Agency
    - Web Development
    - Marketing
    - Technology
    - WordPress
  built_by: Francois Brill
  built_by_url: https://bigbrave.digital
  featured: false
- title: KegTracker
  main_url: https://www.kegtracker.co.za
  url: https://www.kegtracker.co.za
  description: >
    Keg Tracker is part of the Beverage Insights family and its sole aim is to provide you with the right data about your kegs to make better decisions. In today’s business landscape having the right information at your finger tips is crucial to the agility of your business.
  categories:
    - Food
    - Business
    - Technology
  built_by: Francois Brill
  built_by_url: https://bigbrave.digital
  featured: false
- title: Mike Nichols
  url: https://www.mikenichols.me
  main_url: https://www.mikenichols.me
  description: >
    Portfolio site of Mike Nichols, a UX designer and product development lead.
  categories:
    - Portfolio
    - Technology
    - Web Development
  built_by: Mike Nichols
  featured: false
- title: Steve Haid
  url: https://www.stevehaid.com
  main_url: https://www.stevehaid.com
  description: >
    Steve Haid is a real estate agent and Professional Financial Planner (PFP) who has been helping clients achieve their investment goals since 2006. Site designed by Stephen Bell.
  categories:
    - Marketing
    - Real Estate
  built_by: Michael Uloth
  built_by_url: "https://www.michaeluloth.com"
- title: Incremental - Loyalty, Rewards and Incentive Programs
  main_url: https://www.incremental.com.au
  url: https://www.incremental.com.au
  description: >
    Sydney-based digital agency specialising in loyalty, rewards and incentive programs. WordPress backend; Cloudinary, YouTube and Hubspot form integration; query data displayed as animated SVG graphs; video background in the header.
  categories:
    - Agency
    - Portfolio
    - WordPress
  built_by: Incremental
  built_by_url: https://www.incremental.com.au
  featured: false
- title: Technica11y
  main_url: https://www.technica11y.org
  url: https://www.technica11y.org
  description: >
    Discussing challenges in technical accessibility.
  categories:
    - Accessibility
    - Education
    - Video
  built_by: Tenon.io
  built_by_url: https://tenon.io
  featured: false
- title: Tenon-UI Documentation
  main_url: https://www.tenon-ui.info
  url: https://www.tenon-ui.info
  description: >
    Documentation site for Tenon-UI: Tenon.io's accessible components library.
  categories:
    - Accessibility
    - Documentation
    - Library
    - Web Development
  built_by: Tenon.io
  built_by_url: https://tenon.io
  featured: false
- title: Matthew Secrist
  main_url: https://www.matthewsecrist.net
  url: https://www.matthewsecrist.net
  source_url: https://github.com/matthewsecrist/v3
  description: >
    Matthew Secrist's personal portfolio using Gatsby, Prismic and Styled-Components.
  categories:
    - Portfolio
    - Technology
    - Web Development
  built_by: Matthew Secrist
  built_by_url: https://www.matthewsecrist.net
  featured: false
- title: Node.js Dev
  main_url: https://nodejs.dev
  url: https://nodejs.dev
  source_url: https://github.com/nodejs/nodejs.dev
  description: >
    Node.js Foundation Website.
  categories:
    - Documentation
    - Web Development
  built_by: Node.js Website Redesign Working Group
  built_by_url: https://github.com/nodejs/website-redesign
  featured: false
- title: Sheffielders
  main_url: https://sheffielders.org
  url: https://sheffielders.org
  source_url: https://github.com/davemullenjnr/sheffielders
  description: >
    A collective of businesses, creatives, and projects based in Sheffield, UK.
  categories:
    - Directory
  built_by: Dave Mullen Jnr
  built_by_url: https://davemullenjnr.co.uk
  featured: false
- title: Stealth Labs
  url: https://stealthlabs.io
  main_url: https://stealthlabs.io
  description: >
    We design and develop for the web, mobile and desktop
  categories:
    - Portfolio
    - Web Development
  built_by: Edvins Antonovs
  built_by_url: https://edvins.io
  featured: false
- title: Constanzia Yurashko
  main_url: https://www.constanziayurashko.com
  url: https://www.constanziayurashko.com
  description: >
    Exclusive women's ready-to-wear fashion by designer Constanzia Yurashko.
  categories:
    - Portfolio
  built_by: Maxim Andries
  featured: false
- title: The Tenon.io blog
  main_url: https://blog.tenon.io/
  url: https://blog.tenon.io/
  description: >
    The Tenon.io blog features articles on accessibility written by some of the industry's leading lights and includes news, guidance, and education.
  categories:
    - Accessibility
    - Blog
    - Education
  built_by: Tenon.io
  built_by_url: https://tenon.io
  featured: false
- title: Algolia
  url: https://algolia.com
  main_url: https://algolia.com
  description: >
    Algolia helps businesses across industries quickly create relevant, scalable, and lightning fast search and discovery experiences.
  categories:
    - Web Development
    - Technology
    - Open Source
    - Featured
  built_by: Algolia
  featured: true
- title: GVD Renovations
  url: https://www.gvdrenovationsinc.com/
  main_url: https://www.gvdrenovationsinc.com/
  description: >
    GVD Renovations is a home improvement contractor with a well known reputation as a professional, quality contractor in California.
  categories:
    - Business
  built_by: David Krasniy
  built_by_url: http://dkrasniy.com
  featured: false
- title: Styled System
  url: https://styled-system.com/
  main_url: https://styled-system.com/
  source_url: https://github.com/styled-system/styled-system/tree/master/docs
  description: >
    Style props for rapid UI development.
  categories:
    - Design System
  built_by: Brent Jackson
  built_by_url: https://jxnblk.com/
- title: Timehacker
  url: https://timehacker.app
  main_url: https://timehacker.app
  description: >
    Procrastination killer, automatic time tracking app to skyrocket your productivity
  categories:
    - Productivity
    - App
    - Technology
    - Marketing
    - Landing Page
  built_by: timehackers
  featured: false
- title: Little & Big
  main_url: "https://www.littleandbig.com.au/"
  url: "https://www.littleandbig.com.au/"
  description: >
    Little & Big exists with the aim to create Websites, Apps, E-commerce stores
    that are consistently unique and thoughtfully crafted, every time.
  categories:
    - Agency
    - Design
    - Web Development
    - Portfolio
  built_by: Little & Big
  built_by_url: "https://www.littleandbig.com.au/"
  featured: false
- title: Cat Knows
  main_url: "https://catnose99.com/"
  url: "https://catnose99.com/"
  description: >
    Personal blog built with Gatsby v2.
  categories:
    - Blog
    - Web Development
  built_by: CatNose
  built_by_url: "https://twitter.com/catnose99"
  featured: false
- title: just some dev
  url: https://www.iamdeveloper.com
  main_url: https://www.iamdeveloper.com
  source_url: https://github.com/nickytonline/www.iamdeveloper.com
  description: >
    Just some software developer writing things ✏️
  categories:
    - Blog
  built_by: Nick Taylor
  built_by_url: https://www.iamdeveloper.com
  featured: false
- title: Keziah Moselle Blog
  url: https://blog.keziahmoselle.fr/
  main_url: https://blog.keziahmoselle.fr/
  source_url: https://github.com/KeziahMoselle/blog.keziahmoselle.fr
  description: >
    ✍️ A place to share my thoughts.
  categories:
    - Blog
  built_by: Keziah Moselle
  built_by_url: https://keziahmoselle.fr/
- title: xfuture's blog
  url: https://www.xfuture-blog.com/
  main_url: https://www.xfuture-blog.com/
  source_url: https://github.com/xFuture603/xfuture-blog
  description: >
    A blog about Devops, Web development, and my insights as a systems engineer.
  categories:
    - Blog
  built_by: Daniel Uhlmann
  built_by_url: https://www.xfuture-blog.com/
- title: Mayne's Blog
  main_url: "https://gine.me/"
  url: "https://gine.me/page/1"
  source_url: "https://github.com/mayneyao/gine-blog"
  featured: false
  categories:
    - Blog
    - Web Development
- title: Bakedbird
  url: https://bakedbird.com
  main_url: https://bakedbird.com
  description: >
    Eleftherios Psitopoulos - A frontend developer from Greece ☕
  categories:
    - Portfolio
    - Blog
  built_by: Eleftherios Psitopoulos
  built_by_url: https://bakedbird.com
- title: Benjamin Lannon
  url: https://lannonbr.com
  main_url: https://lannonbr.com
  source_url: https://github.com/lannonbr/Portfolio-gatsby
  description: >
    Personal portfolio of Benjamin Lannon
  categories:
    - Portfolio
    - Web Development
  built_by: Benjamin Lannon
  built_by_url: https://lannonbr.com
  featured: false
- title: Aravind Balla
  url: https://aravindballa.com
  main_url: https://aravindballa.com
  source_url: https://github.com/aravindballa/website2017
  description: >
    Personal portfolio of Aravind Balla
  categories:
    - Portfolio
    - Blog
    - Web Development
  built_by: Aravind Balla
  built_by_url: https://aravindballa.com
- title: Kaleb McKelvey
  url: https://kalebmckelvey.com
  main_url: https://kalebmckelvey.com
  source_url: https://github.com/avatar-kaleb/kalebmckelvey-site
  description: >
    Personal portfolio of Kaleb McKelvey!
  categories:
    - Blog
    - Portfolio
  built_by: Kaleb McKelvey
  built_by_url: https://kalebmckelvey.com
  featured: false
- title: Michal Czaplinski
  url: https://czaplinski.io
  main_url: https://czaplinski.io
  source_url: https://github.com/michalczaplinski/michalczaplinski.github.io
  description: >
    Michal Czaplinski is a full-stack developer 🚀
  categories:
    - Portfolio
    - Web Development
  built_by: Michal Czaplinski mmczaplinski@gmail.com
  built_by_url: https://czaplinski.io
  featured: false
- title: Interactive Investor (ii)
  url: https://www.ii.co.uk
  main_url: https://www.ii.co.uk
  description: >
    Hybrid (static/dynamic) Gatsby web app for ii's free research, news and analysis, discussion and product marketing site.
  categories:
    - Business
    - Finance
    - Technology
  built_by: Interactive Investor (ii)
  built_by_url: https://www.ii.co.uk
  featured: false
- title: Weingut Goeschl
  url: https://www.weingut-goeschl.at/
  main_url: https://www.weingut-goeschl.at/
  description: >
    Weingut Goeschl is a family winery located in Gols, Burgenland in Austria (Österreich)
  categories:
    - eCommerce
    - Business
  built_by: Peter Kroyer
  built_by_url: https://www.peterkroyer.at/
  featured: false
- title: Hash Tech Guru
  url: https://hashtech.guru
  main_url: https://hashtech.guru
  description: >
    Software Development Training School and Tech Blog
  categories:
    - Blog
    - Education
  built_by: Htet Wai Yan Soe
  built_by_url: https://github.com/johnreginald
- title: AquaGruppen Vattenfilter
  url: https://aquagruppen.se
  main_url: https://aquagruppen.se/
  description: >
    Water filter and water treatment products in Sweden
  categories:
    - Business
    - Technology
  built_by: Johan Eliasson
  built_by_url: https://github.com/elitan
  featured: false
- title: Josef Aidt
  url: https://josefaidt.dev
  main_url: https://josefaidt.dev
  source_url: https://github.com/josefaidt/josefaidt.github.io
  description: >
    Personal website, blog, portfolio for Josef Aidt
  categories:
    - Portfolio
    - Blog
    - Web Development
  built_by: Josef Aidt
  built_by_url: https://twitter.com/garlicbred
- title: How To egghead
  main_url: https://howtoegghead.com/
  url: https://howtoegghead.com/
  source_url: https://github.com/eggheadio/how-to-egghead
  featured: false
  built_by: egghead.io
  built_by_url: https://egghead.io
  description: >
    How to become an egghead instructor or reviewer
  categories:
    - Documentation
    - Education
- title: Sherpalo Ventures
  main_url: "https://www.sherpalo.com/"
  url: "https://www.sherpalo.com/"
  featured: false
  categories:
    - Finance
    - Business
    - Technology
  built_by: Othermachines
  built_by_url: "https://othermachines.com"
- title: WrapCode
  url: https://www.wrapcode.com
  main_url: https://www.wrapcode.com
  description: >
    A full stack blog on Microsoft Azure, JavaScript, DevOps, AI and Bots.
  categories:
    - Blog
    - Technology
    - Web Development
  built_by: Rahul P
  built_by_url: https://twitter.com/_rahulpp
  featured: false
- title: Kirankumar Ambati's Portfolio
  url: https://www.kirankumarambati.me
  main_url: https://www.kirankumarambati.me
  description: >
    Personal website, blog, portfolio of Kirankumar Ambati
  categories:
    - Blog
    - Portfolio
    - Web Development
  built_by: Kirankumar Ambati
  built_by_url: https://github.com/kirankumarambati
  featured: false
- title: Mixkit by Envato
  url: https://mixkit.co
  main_url: https://mixkit.co
  description: >
    Extraordinary free HD videos
  categories:
    - Video
    - Design
    - Gallery
    - Video
  built_by: Envato
  built_by_url: https://github.com/envato
  featured: false
- title: Rou Hun Fan's portfolio
  main_url: https://flowen.me
  url: https://flowen.me
  source_url: https://github.com/flowen/flowen.me/tree/master/2019/v3
  description: >
    Portfolio of creative developer Rou Hun Fan. Built with Gatsby v2 &amp; Greensock drawSVG.
  categories:
    - Portfolio
  built_by: Rou Hun Fan Developer
  built_by_url: https://flowen.me
  featured: false
- title: chadly.net
  url: https://www.chadly.net
  main_url: https://www.chadly.net
  source_url: https://github.com/chadly/chadly.net
  description: >
    Personal tech blog by Chad Lee.
  categories:
    - Blog
    - Technology
    - Web Development
  built_by: Chad Lee
  built_by_url: https://github.com/chadly
  featured: false
- title: CivicSource
  url: https://www.civicsource.com
  main_url: https://www.civicsource.com
  description: >
    Online auction site to purchase tax-distressed properties from local taxing authorities.
  categories:
    - Real Estate
    - Government
  featured: false
- title: SpotYou
  main_url: "https://spotyou.joshglazer.com"
  url: "https://spotyou.joshglazer.com"
  source_url: "https://github.com/joshglazer/spotyou"
  description: >
    SpotYou allows you to watch your favorite music videos on Youtube based on your Spotify Preferences
  categories:
    - Entertainment
    - Music
  built_by: Josh Glazer
  built_by_url: https://linkedin.com/in/joshglazer/
  featured: false
- title: Hesam Kaveh's blog
  description: >
    A blog with great seo that using gatsby-source-wordpress to fetch posts from backend
  main_url: "https://hesamkaveh.com/"
  url: "https://hesamkaveh.com/"
  source_url: "https://github.com/hesamkaveh/sansi"
  featured: false
  categories:
    - Blog
    - WordPress
- title: Oliver Gomes Portfolio
  main_url: https://oliver-gomes.github.io/v4/
  url: https://oliver-gomes.github.io/v4/
  description: >
    As an artist and a web designer/developer, I wanted to find a way to present these two portfolios in a way that made sense.  I felt with new found power of speed, Gatsby helped keep my creativity intact with amazing response and versatility. I felt my butter smooth transition felt much better in user perspective and super happy with the power of Gatsby.
  categories:
    - Portfolio
    - Web Development
    - Blog
  built_by: Oliver Gomes
  built_by_url: https://github.com/oliver-gomes
  featured: false
- title: Patrik Szewczyk
  url: https://www.szewczyk.cz/
  main_url: https://www.szewczyk.cz/
  description: >
    Patrik Szewczyk – JavaScript, TypeScript, React, Node.js developer, Redux, Reason
  categories:
    - Portfolio
  built_by: Patrik Szewczyk
  built_by_url: https://linkedin.com/in/thepatriczek/
  featured: false
- title: Patrik Arvidsson's portfolio
  url: https://www.patrikarvidsson.com
  main_url: https://www.patrikarvidsson.com
  source_url: https://github.com/patrikarvidsson/portfolio-gatsby-contentful
  description: >
    Personal portfolio site of Swedish interaction designer Patrik Arvidsson. Built with Gatsby, Tailwind CSS, Emotion JS and Contentful.
  categories:
    - Blog
    - Design
    - Portfolio
    - Web Development
    - Technology
  built_by: Patrik Arvidsson
  built_by_url: https://www.patrikarvidsson.com
  featured: false
- title: Jacob Cofman's Blog
  description: >
    Personal blog / portfolio about Jacob Cofman.
  main_url: "https://jcofman.de/"
  url: "https://jcofman.de/"
  source_url: "https://github.com/JCofman/jc-website"
  featured: false
  categories:
    - Blog
    - Portfolio
- title: re-geo
  description: >
    re-geo is react based geo cities style component.
  main_url: "https://re-geo.netlify.com/"
  url: "https://re-geo.netlify.com/"
  source_url: "https://github.com/sadnessOjisan/re-geo-lp"
  categories:
    - Open Source
  built_by: sadnessOjisan
  built_by_url: https://twitter.com/sadnessOjisan
  featured: false
- title: Luis Cestou Portfolio
  description: >
    Portfolio of graphic + interactive designer Luis Cestou.
  main_url: "https://luiscestou.com"
  url: "https://luiscestou.com"
  source_url: "https://github.com/lcestou/luiscestou.com"
  built_by: Luis Cestou contact@luiscestou.com
  built_by_url: https://luiscestou.com
  featured: false
  categories:
    - Portfolio
    - Web Development
- title: Data Hackers
  url: https://datahackers.com.br/
  main_url: https://datahackers.com.br/
  description: >
    Official website for the biggest portuguese-speaking data science community. Makes use of several data sources such as podcasts from Anchor, messages from Slack, newsletters from MailChimp and blog posts from Medium. The unique visual design also had its hurdles and was quite fun to develop!
  categories:
    - Blog
    - Education
    - Podcast
    - Technology
  built_by: Kaordica
  built_by_url: https://kaordica.design
  featured: false
- title: TROMAQ
  url: https://www.tromaq.com/
  main_url: https://www.tromaq.com/
  description: >
    TROMAQ executes earthmoving services and rents heavy machinery for construction work. Even with the lack of good photography, their new site managed to pass a solid and trustworthy feeling to visitors during testing and they're already seeing the improvement in brand awareness, being the sole player with a modern website in their industry.
  categories:
    - Marketing
  built_by: Kaordica
  built_by_url: https://kaordica.design
  featured: false
- title: Novida Consulting
  url: https://www.novidaconsultoria.com.br
  main_url: https://www.novidaconsultoria.com.br
  description: >
    Novida’s goal was to position itself as a solid, exclusive and trustworthy brand for families looking for a safe financial future… We created a narrative and visual design that highlight their exclusivity.
  categories:
    - Marketing
  built_by: Kaordica
  built_by_url: https://kaordica.design
  featured: false
- title: We Are Clarks
  url: "https://www.weareclarks.com"
  main_url: "https://www.weareclarks.com"
  source_url: "https://github.com/abeaclark/weareclarks"
  description: >
    A family travel blog.
  categories:
    - Blog
    - Travel
  built_by: Abe Clark
  built_by_url: https://www.linkedin.com/in/abrahamclark/
  featured: false
- title: Guillaume Briday's Blog
  main_url: "https://guillaumebriday.fr/"
  url: "https://guillaumebriday.fr/"
  source_url: "https://github.com/guillaumebriday/guillaumebriday.fr"
  description: >
    My personal blog built with Gatsby and Tailwind CSS.
  categories:
    - Blog
    - Web Development
    - Technology
  built_by: Guillaume Briday
  built_by_url: https://guillaumebriday.fr/
  featured: false
- title: SEOmonitor
  main_url: "https://www.seomonitor.com"
  url: "https://www.seomonitor.com"
  description: >
    SEOmonitor is a suite of SEO tools dedicated to agencies.
  categories:
    - Blog
    - Portfolio
    - Agency
  built_by: Bejamas
  built_by_url: https://bejamas.io/
  featured: false
- title: Jean Regisser's Portfolio
  main_url: "https://jeanregisser.com/"
  url: "https://jeanregisser.com/"
  source_url: "https://github.com/jeanregisser/jeanregisser.com"
  featured: false
  description: >
    Portfolio of software engineer Jean Regisser.
  categories:
    - Portfolio
    - Mobile Development
  built_by: Jean Regisser
  built_by_url: "https://jeanregisser.com/"
- title: Axcept - Visual Screenshot Testing
  url: https://axcept.io
  main_url: https://axcept.io
  description: >
    Visual Testing for everyone
  categories:
    - Documentation
    - Web Development
  built_by: d:code:it
  built_by_url: https://dcodeit.com
  featured: false
- title: Chase Ohlson
  url: https://chaseohlson.com
  main_url: https://chaseohlson.com
  description: >
    Portfolio of frontend engineer & web developer Chase Ohlson.
  categories:
    - Portfolio
    - Web Development
  built_by: Chase Ohlson
  built_by_url: https://chaseohlson.com
  featured: false
- title: Zach Schnackel
  url: https://zslabs.com
  main_url: https://zslabs.com
  source_url: "https://github.com/zslabs/zslabs.com"
  description: >
    Portfolio site for UI/Motion Developer, Zach Schnackel.
  categories:
    - Portfolio
    - Web Development
  built_by: Zach Schnackel
  built_by_url: "https://zslabs.com"
- title: Gremlin
  url: https://www.gremlin.com
  main_url: https://www.gremlin.com
  description: >
    Gremlin's Failure as a Service finds weaknesses in your system before they cause problems.
  categories:
    - Marketing
- title: Headless.page
  main_url: https://headless.page/
  url: https://headless.page/
  description: >
    Headless.page is a directory of eCommerce sites featuring headless architecture, PWA features and / or the latest JavaScript technology.
  categories:
    - Directory
    - eCommerce
  built_by: Pilon
  built_by_url: https://pilon.io/
  featured: false
- title: Ouracademy
  main_url: https://our-academy.org/
  url: https://our-academy.org/
  source_url: "https://github.com/ouracademy/website"
  description: >
    Ouracademy is an organization that promoves the education in software development through blog posts & videos smiley.
  categories:
    - Open Source
    - Blog
    - Education
  built_by: Ouracademy
  built_by_url: https://github.com/ouracademy
  featured: false
- title: Tenon.io
  main_url: https://tenon.io
  url: https://tenon.io
  description: >
    Tenon.io is an accessibility tooling, services and consulting company.
  categories:
    - API
    - Accessibility
    - Business
    - Consulting
    - Technology
  built_by: Tenon.io
  built_by_url: https://tenon.io
  featured: false
- title: Projectival
  url: https://www.projectival.de/
  main_url: https://www.projectival.de/
  description: >
    Freelancer Online Marketing & Web Development in Cologne, Germany
  categories:
    - Freelance
    - Marketing
    - Web Development
    - Blog
    - Consulting
    - SEO
    - Business
  built_by: Sascha Klapetz
  built_by_url: https://www.projectival.de/
  featured: false
- title: Herman Starikov
  url: https://starikov.dev
  main_url: https://starikov.dev
  source_url: https://github.com/Hermanya/hermanya.github.io
  description: >
    Web Developer specializing in React, Toronto Canada
  categories:
    - Portfolio
    - Web Development
    - Blog
  built_by: Herman Starikov
  built_by_url: https://github.com/Hermanya
  featured: false
- title: Hetzner Online Community
  main_url: https://community.hetzner.com
  url: https://community.hetzner.com
  description: >
    Hetzner Online Community provides a free collection of high-quality tutorials, which are based on free and open source software, on a variety of topics such as development, system administration, and other web technology.
  categories:
    - Web Development
    - Technology
    - Programming
    - Open Source
    - Community
  built_by: Hetzner Online GmbH
  built_by_url: https://www.hetzner.com/
  featured: false
- title: AGYNAMIX
  url: https://www.agynamix.de/
  main_url: https://www.agynamix.de/
  source_url: https://github.com/tuhlmann/agynamix.de
  description: >
    Full Stack Java, Scala, Clojure, TypeScript, React Developer in Thalheim, Germany
  categories:
    - Freelance
    - Web Development
    - Programming
    - Blog
    - Consulting
    - Portfolio
    - Business
  built_by: Torsten Uhlmann
  built_by_url: https://www.agynamix.de/
  featured: false
- title: syracuse.io
  url: https://syracuse.io
  main_url: https://syracuse.io
  source_url: https://github.com/syracuseio/syracuseio/
  description: >
    Landing page for Syracuse NY Software Development Meetup Groups
  categories:
    - Community
  built_by: Benjamin Lannon
  built_by_url: https://lannonbr.com
- title: Render Documentation
  main_url: https://render.com/docs
  url: https://render.com/docs
  description: >
    Render is the easiest place to host your sites and apps. We use Gatsby for everything on https://render.com, including our documentation. The site is deployed on Render as well! We also have a guide to deploying Gatsby apps on Render: https://render.com/docs/deploy-gatsby.
  categories:
    - Web Development
    - Programming
    - Documentation
    - Technology
  built_by: Render Developers
  built_by_url: https://render.com
  featured: false
- title: prima
  url: https://www.prima.co
  main_url: https://www.prima.co
  description: >
    Discover industry-defining wellness content and trusted organic hemp CBD products safely supporting wellness, stress, mood, skin health, and balance.
  categories:
    - Blog
    - eCommerce
    - Education
  built_by: The Couch
  built_by_url: https://thecouch.nyc
- title: Gatsby Guides
  url: https://gatsbyguides.com/
  main_url: https://gatsbyguides.com/
  description: >
    Free tutorial course about using Gatsby with a CMS.
  categories:
    - Education
    - Documentation
    - Web Development
  built_by: Osio Labs
  built_by_url: https://osiolabs.com/
  featured: false
- title: Architude
  url: https://architudedesign.com
  main_url: https://architudedesign.com
  description: >
    筑冶 Architude International Design Consultants
  categories:
    - Design
    - Landing Page
    - Gallery
  built_by: Neo Nie
  built_by_url: https://github.com/nihgwu
  featured: false
- title: Arctica
  url: https://arctica.io
  main_url: https://arctica.io
  description: >
    Arctica specialises in purpose-built web sites and progressive web applications with user optimal experiences, tailored to meet the objectives of your business.
  categories:
    - Portfolio
    - Agency
    - Design
    - Web Development
  built_by: Arctica
  built_by_url: https://arctica.io
  featured: false
- title: Shard Ventures
  url: https://shard.vc
  main_url: https://shard.vc
  description: >
    Shard is building new online companies from scratch, partnering with other like-minded founders to start and invest in technology companies.
  categories:
    - Finance
    - Technology
    - Portfolio
  built_by: Arctica
  built_by_url: https://arctica.io
  featured: false
- title: David Brookes
  url: https://davidbrookes.me
  main_url: https://davidbrookes.me
  description: >
    Specialising in crafting stylish, high performance websites and applications that get results, using the latest cutting edge web development technologies.
  categories:
    - Portfolio
    - Freelance
    - Web Development
  built_by: Arctica
  built_by_url: https://arctica.io
  featured: false
- title: Dennis Morello
  url: https://morello.dev
  main_url: https://morello.dev
  source_url: https://gitlab.com/dennismorello/dev-blog
  description: >
    morello.dev is a development and techology blog written by Dennis Morello.
  categories:
    - Blog
    - Education
    - Web Development
    - Open Source
    - Technology
  built_by: Dennis Morello
  built_by_url: https://twitter.com/dennismorello
  featured: false
- title: BaseTable
  url: https://autodesk.github.io/react-base-table/
  main_url: https://autodesk.github.io/react-base-table/
  source_url: https://github.com/Autodesk/react-base-table
  description: >
    BaseTable is a react table component to display large data set with high performance and flexibility.
  categories:
    - Web Development
    - Documentation
    - Open Source
  built_by: Neo Nie
  built_by_url: https://github.com/nihgwu
  featured: false
- title: herper.io
  url: https://herper.io
  main_url: https://herper.io
  description: >
    Portfolio website for Jacob Herper - a Front End Web Developer with a passion for all things digital. I have more than 10 years experience working in web development.
  categories:
    - Portfolio
    - Web Development
    - Freelance
    - Design
    - SEO
  built_by: Jacob Herper
  built_by_url: https://github.com/jakeherp
  featured: false
- title: Artem Sapegin Photography
  description: >
    Photography portfolio and blog of Artem Sapegin, an award-losing photographer living in Berlin, Germany. Landscapes, cityscapes and dogs.
  main_url: "https://morning.photos/"
  url: "https://morning.photos/"
  source_url: "https://github.com/sapegin/morning.photos"
  categories:
    - Portfolio
    - Photography
  built_by: Artem Sapegin
  built_by_url: "https://github.com/sapegin"
- title: Pattyrn
  main_url: https://pattyrn.com
  url: https://pattyrn.com
  # optional: short paragraph describing the content and/or purpose of the site that will appear in the modal detail view and permalink views for your site
  description: >
    Pattyrn uses advanced machine learning AI to analyze the platform’s your teams use, making it easy to solve performance problems, reduce bottlenecks, and monitor culture health to optimize your ROI and help boost performance without causing burn out.
  categories:
    - Marketing
    - Technology
  built_by: Pattyrn
  built_by_url: https://twitter.com/Pattyrn4
  featured: false
- title: Intranet Italia Day
  main_url: https://www.intranetitaliaday.it/en
  url: https://www.intranetitaliaday.it/en
  description: >
    The Italian event dedicated to the digital workplace that focuses on planning, governance and company intranet management
  categories:
    - Event
    - Conference
  built_by: Ariadne Digital
  built_by_url: https://www.ariadnedigital.it
  featured: false
- title: Textually Stylo
  main_url: https://www.textually.net
  url: https://www.textually.net
  description: >
    Stylo Markdown writing App marketing/documentation website by Textually Inc.
  categories:
    - Marketing
    - Technology
    - Blog
    - Documentation
  built_by: Sébastien Hamel
  built_by_url: https://www.textually.net
  featured: false
- title: OneDeck
  main_url: https://www.onedeck.co
  url: https://www.onedeck.co
  description: >
    OneDeck is a simple yet powerful tool for creating and sharing your one-page investment summary in under 10 minutes.
  categories:
    - Finance
    - Technology
  built_by: William Neill
  built_by_url: https://twitter.com/williamneill
  featured: false
- title: Assortment
  main_url: https://assortment.io
  url: https://assortment.io
  description: >
    Assortment aims to provide detailed tutorials (and more) for developers of all skill levels within the Web Development Industry. Attempting to cut out the fluff and arm you with the facts.
  categories:
    - Blog
    - Web Development
  built_by: Luke Whitehouse
  built_by_url: https://twitter.com/_lukewh
  featured: false
- title: Mission42
  main_url: https://mission42.zauberware.com
  url: https://mission42.zauberware.com
  description: >
    A landing page for the mobile app Mission42. Mission42 wants to help you learn new skills.
  categories:
    - App
    - Learning
    - Education
    - Landing Page
  built_by: Philipp Siegmund, zauberware
  built_by_url: https://www.zauberware.com
- title: Altstadtdomizil Idstein
  main_url: http://www.altstadtdomizil-idstein.de/
  url: http://www.altstadtdomizil-idstein.de/
  description: >
    A landing page for a holiday apartment in Idstein, Germany.
  categories:
    - Landing Page
    - Travel
    - Real Estate
  built_by: Simon Franzen, zauberware
  built_by_url: https://www.zauberware.com
- title: Gerald Martinez Dev
  main_url: https://gmartinez.dev/
  url: https://gmartinez.dev/
  description: >
    Personal web site for show my skills and my works.
  categories:
    - Web Development
    - Portfolio
  built_by: Gerald Martinez
  built_by_url: https://twitter.com/GeraldM_92
  featured: false
- title: Becreatives
  main_url: "https://becreatives.com"
  url: "https://becreatives.com"
  featured: false
  description: >
    Digital software house. Enlights ideas. Think smart execute harder.
  categories:
    - Technology
    - Web Development
    - Agency
    - Marketing
  built_by: Becreatives
  built_by_url: "https://becreatives.com"
- title: Paul Clifton Photography
  main_url: https://paulcliftonphotography.com
  url: https://paulcliftonphotography.com
  featured: false
  description: >
    A full migration from WordPress to GatsbyJS and DatoCMS. Includes custom cropping on images as viewport changes size and also an infinity scroll that doesn't preload all of the results.
  categories:
    - Blog
    - Portfolio
    - Gallery
    - Photography
  built_by: Little Wolf Studio
  built_by_url: https://littlewolfstudio.co.uk
- title: Atte Juvonen - Blog
  url: https://www.attejuvonen.fi/
  main_url: https://www.attejuvonen.fi/
  source_url: https://github.com/baobabKoodaa/blog
  description: >
    Tech-oriented personal blog covering topics like AI, data, voting, game theory, infosec and software development.
  categories:
    - Blog
    - Data
    - JavaScript
    - Programming
    - Science
    - Security
    - Technology
    - Web Development
  featured: false
- title: Kibuk Construction
  url: https://kibukconstruction.com/
  main_url: https://kibukconstruction.com/
  description: >
    Kibuk Construction is a fully licensed and insured contractor specializing in Siding, Decks, Windows & Doors!
  categories:
    - Business
  built_by: David Krasniy
  built_by_url: http://dkrasniy.com
- title: RedCarpetUp
  main_url: https://www.redcarpetup.com
  url: https://www.redcarpetup.com/
  description: >
    RedCarpetUp's home page for a predominantly mobile-only customer base in India with major constraints on bandwidth availability
  categories:
    - Finance
  built_by: RedCarpet Dev Team
  built_by_url: https://www.redcarpetup.com
  featured: false
- title: talita traveler
  url: https://talitatraveler.com/
  main_url: https://talitatraveler.com/
  source_url: https://github.com/afuh/talitatraveler
  description: >
    Talita Traveler's personal blog.
  categories:
    - Blog
  built_by: Axel Fuhrmann
  built_by_url: https://axelfuhrmann.com/
  featured: false
- title: Pastelería el Progreso
  url: https://pasteleriaelprogreso.com/
  main_url: https://pasteleriaelprogreso.com/
  source_url: https://github.com/afuh/elprogreso
  description: >
    Famous bakery in Buenos Aires.
  categories:
    - Food
    - Gallery
  built_by: Axel Fuhrmann
  built_by_url: https://axelfuhrmann.com/
  featured: false
- title: Maitrik's Portfolio
  url: https://www.maitrikpatel.com/
  main_url: https://www.maitrikpatel.com/
  source_url: https://github.com/maitrikjpatel/portfolio
  description: >
    Portfolio of a Front-End Developer / UX Designer who designs and develops pixel perfect user interface, experiences and web applications.
  categories:
    - Portfolio
    - Blog
    - Design
    - Web Development
  built_by: Maitrik Patel
  built_by_url: https://www.maitrikpatel.com/
  featured: false
- title: PicPick
  url: https://picpick.app/
  main_url: https://picpick.app/
  description: >
    All-in-one Graphic Design Tool, Screen Capture Software, Image Editor, Color Picker, Pixel Ruler and More
  categories:
    - Productivity
    - App
    - Technology
  built_by: NGWIN
  built_by_url: https://picpick.app/
  featured: false
- title: Ste O'Neill
  main_url: https://www.steoneill.dev
  url: https://www.steoneill.dev
  description: >
    MVP of a portfolio site for a full stack UK based developer.
  categories:
    - Blog
    - Portfolio
  built_by: Ste O'Neill
  built_by_url: https://steoneill.dev
  featured: false
- title: Filipe Santos Correa's Portfolio
  description: >
    Filipe's Personal About Me / Portfolio.
  main_url: "https://filipesantoscorrea.com/"
  url: "https://filipesantoscorrea.com/"
  source_url: "https://github.com/Safi1012/filipesantoscorrea.com"
  featured: false
  categories:
    - Portfolio
- title: Progressive Massachusetts Legislator Scorecard
  main_url: https://scorecard.progressivemass.com
  url: https://scorecard.progressivemass.com
  featured: false
  source_url: https://github.com/progressivemass/legislator-scorecard
  description: >
    Learn about MA state legislators' voting records through a progressive lens
  categories:
    - Government
    - Education
  built_by: Alex Holachek
  built_by_url: "https://alex.holachek.com/"
- title: Jeff Wolff – Portfolio
  main_url: https://www.jeffwolff.net
  url: https://www.jeffwolff.net
  featured: false
  description: >
    A guy from San Diego who makes websites.
  categories:
    - Blog
    - Portfolio
    - Web Development
- title: Jp Valery – Portfolio
  main_url: https://jpvalery.photo
  url: https://jpvalery.photo
  featured: false
  description: >
    Self-taught photographer documenting spaces and people
  categories:
    - Portfolio
    - Photography
- title: Pantene
  main_url: https://pantene.com
  url: https://pantene.com
  featured: false
  description: >
    Pantene is a Swiss-created American brand of hair care products owned by Procter & Gamble
  categories:
    - Business
- title: Prevue
  main_url: https://www.prevue.io
  url: https://www.prevue.io
  featured: false
  description: >
    All in One Prototyping Tool For Vue Developers
  categories:
    - Open Source
    - Web Development
- title: Gold Medal Flour
  main_url: https://www.goldmedalflour.com
  url: https://www.goldmedalflour.com
  description: >
    Gold Medal Four is a brand of flour products owned by General Mills. The new site was built using Gatsby v2 with data sources from Wordpress and an internal recipe API, and features multifaceted recipe filtering and a modified version of Gatsby Image to support art direction images.
  categories:
    - Food
  built_by: General Mills Branded Sites Dev Team
  built_by_url: https://www.generalmills.com
  featured: false
- title: Fifth Gait Technologies
  main_url: https://5thgait.com
  url: https://5thgait.com
  featured: false
  description: >
    Fifth Gait is a small business in the defense and space industry that is run and owned by physicists and engineers that have worked together for decades. The site was built using Gatsby V2.
  categories:
    - Government
    - Science
    - Technology
  built_by: Jonathan Z. Fisher
  built_by_url: "https://jonzfisher.com"
- title: Sal's Pals
  main_url: https://www.sals-pals.net
  url: https://www.sals-pals.net
  featured: false
  description: >
    Sal's Pals is a professional dog walking and pet sitting service based in Westfield, NJ. New site built with gatsby v2.
  categories:
    - Business
- title: Zuyet Awarmatrip
  main_url: https://www.zuyetawarmatrip.com
  url: https://www.zuyetawarmatrip.com
  featured: false
  description: >
    Zuyet Awarmatrip is a subsidiary identity within the personal ecosystem of Zuyet Awarmatik, focusing on travel and photography.
  categories:
    - Travel
    - Photography
  built_by: Zuyet Awarmatik
- title: manuvel.be
  url: https://www.manuvel.be
  main_url: https://www.manuvel.be
  source_url: https://github.com/riencoertjens/manuvelsite
  description: >
    Cycling themed café coming this april in Sint Niklaas, Belgium. One page with funky css-grid and gatsby-image trickery!
  categories:
    - Food
  built_by: WEBhart
  built_by_url: https://www.web-hart.com
  featured: false
- title: WEBhart
  url: https://www.web-hart.com
  main_url: https://www.web-hart.com
  description: >
    Hi, I'm Rien (pronounced Reen) from Belgium but based in Girona, Spain. I'm an autodidact, committed to learning until the end of time.
  categories:
    - Portfolio
    - Design
    - Web Development
    - Freelance
  built_by: WEBhart
  built_by_url: https://www.web-hart.com
  featured: false
- title: nicdougall.com
  url: https://nicdougall.netlify.com/
  main_url: https://nicdougall.netlify.com/
  source_url: https://github.com/riencoertjens/nicdougall.com
  description: >
    Athlete website with Netlify CMS for blog content.
  categories:
    - Blog
  built_by: WEBhart
  built_by_url: https://www.web-hart.com
  featured: false
- title: het Groeiatelier
  url: https://www.hetgroeiatelier.be/
  main_url: https://www.hetgroeiatelier.be/
  description: >
    Workspace for talent development and logopedics. One page site with basic info and small calendar CMS.
  categories:
    - Marketing
  built_by: WEBhart
  built_by_url: https://www.web-hart.com
  featured: false
- title: Lebuin D'Haese
  url: https://www.lebuindhaese.be/
  main_url: https://www.lebuindhaese.be/
  description: >
    Artist portfolio website. Powered by a super simple Netlify CMS to easily add blog posts or new art pieces.
  categories:
    - Portfolio
    - Blog
  built_by: WEBhart
  built_by_url: https://www.web-hart.com
  featured: false
- title: Iefke Molenstra
  url: https://www.iefke.be/
  main_url: https://www.iefke.be/
  description: >
    Artist portfolio website. Powered by a super simple Netlify CMS to easily add blog posts or new art pieces.
  categories:
    - Portfolio
    - Blog
  built_by: WEBhart
  built_by_url: https://www.web-hart.com
  featured: false
- title: The Broomwagon
  url: https://www.thebroomwagongirona.com/
  main_url: https://www.thebroomwagongirona.com/
  description: >
    foodtruck style coffee by pro cyclist Robert Gesink. The site has a webshop with merchandise and coffee beans.
  categories:
    - eCommerce
  built_by: WEBhart
  built_by_url: https://www.web-hart.com
- title: Pella Windows and Doors
  main_url: https://www.pella.com
  url: https://www.pella.com
  featured: false
  description: >
    The Pella Corporation is a privately held window and door manufacturing
  categories:
    - Business
- title: tinney.dev
  url: https://tinney.dev
  main_url: https://tinney.dev
  source_url: https://github.com/cdtinney/tinney.dev
  description: >
    Personal portfolio/blog of Colin Tinney
  categories:
    - Blog
    - Portfolio
    - Open Source
  built_by: Colin Tinney
  built_by_url: https://tinney.dev
  featured: false
- title: Monkeywrench Books
  main_url: https://monkeywrenchbooks.org
  url: https://monkeywrenchbooks.org
  description: >
    Monkeywrench Books is an all-volunteer, collectively-run bookstore and event space in Austin, TX
  categories:
    - Business
    - Community
    - Education
  built_by: Monkeywrench Books
  built_by_url: https://monkeywrenchbooks.org
- title: DeepMay.io
  main_url: https://deepmay.io
  url: https://deepmay.io
  description: >
    DeepMay is an experimental new tech bootcamp in the mountains of North Carolina.
  categories:
    - Event
    - Community
    - Technology
    - Marketing
  built_by: DeepMay
  built_by_url: https://twitter.com/deepmay_io
  featured: false
- title: Liferay.Design
  main_url: https://liferay.design
  url: https://liferay.design
  source_url: https://github.com/liferay-design/liferay.design
  description: >
    Liferay.Design is home to some of the freshest open-source designers who love to share articles and other resources for the Design Community.
  categories:
    - Blog
    - Community
    - Design
    - Marketing
    - Open Source
    - Technology
    - User Experience
  built_by: Liferay Designers
  built_by_url: https://twitter.com/liferaydesign
  featured: false
- title: Front End Remote Jobs
  main_url: https://frontendremotejobs.com
  url: https://frontendremotejobs.com
  source_url: https://github.com/benjamingrobertson/remotefrontend
  description: >
    Front End Remote Jobs features fully remote jobs for front end developers.
  categories:
    - WordPress
    - Web Development
  built_by: Ben Robertson
  built_by_url: https://benrobertson.io
  featured: false
- title: Penrose Grand Del Mar
  main_url: https://penroseatthegrand.com
  url: https://penroseatthegrand.com
  description: >
    Penrose Grand Del Mar is a luxury housing project coming soon.
  categories:
    - Real Estate
    - Design
  built_by: Chase Ohlson
  built_by_url: https://chaseohlson.com
- title: JustGraphQL
  url: https://www.justgraphql.com/
  main_url: https://www.justgraphql.com/
  source_url: https://github.com/Novvum/justgraphql
  description: >
    JustGraphQL helps developers quickly search and filter through GraphQL resources, tools, and articles.
  categories:
    - Open Source
    - Web Development
    - Technology
  built_by: Novvum
  built_by_url: https://www.novvum.io/
  featured: false
- title: Peter Macinkovic Personal Blog
  url: https://peter.macinkovic.id.au/
  main_url: https://peter.macinkovic.id.au/
  source_url: https://github.com/inkovic/peter-macinkovic-static-site
  description: >
    Personal Website and Blog of eCommerce SEO Specilaist and Digital Marketer Peter Macinkovic.
  categories:
    - SEO
    - Marketing
    - Blog
  featured: false
- title: NH Hydraulikzylinder
  main_url: https://nh-hydraulikzylinder.com
  url: https://nh-hydraulikzylinder.com
  description: >
    High quality & high performance hydraulic cylinders manufactured in Austria based on the clients requirements
  categories:
    - Business
  built_by: MangoART
  built_by_url: https://www.mangoart.at
  featured: false
- title: Frauennetzwerk Linz-Land
  main_url: https://frauennetzwerk-linzland.net
  url: https://frauennetzwerk-linzland.net
  description: >
    Homepage for the local women's association providing support to people in need offline and online (Livechat integration)
  categories:
    - Nonprofit
  built_by: MangoART
  built_by_url: https://www.mangoart.at
  featured: false
- title: Mein Traktor
  main_url: http://www.mein-traktor.at/
  url: http://www.mein-traktor.at/
  description: >
    Homepage of a the main importer of SAME and Lamborghini Tractors in Austria with customer support area
  categories:
    - Business
    - App
  built_by: MangoART
  built_by_url: https://www.mangoart.at
  featured: false
- title: Lamborghini Traktoren
  main_url: https://lamborghini-traktor.at
  url: https://lamborghini-traktor.at
  description: >
    Lamborghini Tractors - Landing page for the brand in Austria
  categories:
    - Business
  built_by: MangoART
  built_by_url: https://www.mangoart.at
  featured: false
- title: Holly Lodge Community Centre - Highgate, London
  main_url: https://www.hlcchl.org/
  url: https://www.hlcchl.org/
  source_url: https://github.com/eugelogic/hlcchl-gatsby
  description: >
    The Holly Lodge Community Centre - Highgate, London has a shiny new website built with Gatsby v2 that makes important contributions towards a faster, more secure and environmentally friendly web for everyone.
  categories:
    - Community
    - Event
    - Nonprofit
  built_by: Eugene Molari Developer
  built_by_url: https://twitter.com/EugeneMolari
  featured: false
- title: blackcater's blog
  url: https://www.blackcater.win
  main_url: https://www.blackcater.win
  source_url: https://github.com/blackcater/blog
  description: >
    Blog like Medium, for person and team.
  categories:
    - Blog
    - Web Development
  built_by: blackcater
  built_by_url: https://github.com/blackcater
  featured: false
- title: Kenneth Kwakye-Gyamfi Portfolio Site
  url: https://www.kwakye-gyamfi.com
  main_url: https://www.kwakye-gyamfi.com
  source_url: https://github.com/cr05s19xx/cross-site
  description: >
    Personal portfolio site for Kenneth Kwakye-Gyamfi, a mobile and web full stack applications developer currently based in Accra, Ghana.
  categories:
    - SEO
    - Web Development
    - Open Source
    - Portfolio
  featured: false
- title: Gareth Weaver
  url: https://www.garethweaver.com/
  main_url: https://www.garethweaver.com/
  source_url: https://github.com/garethweaver/public-site-react
  description: >
    A personal portofolio of a London based frontend developer built with Gatsby 2, Redux and Sass
  categories:
    - Portfolio
    - Web Development
  built_by: Gareth Weaver
  built_by_url: https://twitter.com/garethdweaver
  featured: false
- title: Mailjet
  url: https://dev.mailjet.com/
  main_url: https://dev.mailjet.com/
  description: >
    Mailjet is an easy-to-use all-in-one e-mail platform.
  categories:
    - API
    - Documentation
  featured: false
- title: Peintagone
  url: https://www.peintagone.be/
  main_url: https://www.peintagone.be/
  description: >
    Peintagone is a superior quality paint brand with Belgian tones.
  categories:
    - Portfolio
    - Gallery
  built_by: Sebastien Crepin
  built_by_url: https://github.com/opeah
  featured: false
- title: Let's Do Dish!
  url: https://letsdodish.com
  main_url: https://letsdodish.com
  description: >
    A new recipe site for people who enjoy cooking great food in their home kitchen. Find some great meal ideas! Let's do dish!
  categories:
    - Blog
    - Food
  built_by: Connerra
  featured: false
- title: AWS Amplify Community
  url: https://amplify.aws/community/
  main_url: https://amplify.aws/community/
  source_url: https://github.com/aws-amplify/community
  description: >
    Amplify Community is a hub for developers building fullstack serverless applications with Amplify to easily access content (such as events, blog posts, videos, sample projects, and tutorials) created by other members of the Amplify community.
  categories:
    - Blog
    - Directory
    - Education
    - Technology
  built_by: Nikhil Swaminathan
  built_by_url: https://github.com/swaminator
  featured: false
- title: Cal State Monterey Bay
  url: https://csumb.edu
  main_url: https://csumb.edu
  source_url: https://github.com/csumb/csumb-gatsby
  description: >
    A website for the entire campus of California State University, Monterey Bay.
  categories:
    - Education
    - Government
  built_by: CSUMB Web Team
  built_by_url: https://csumb.edu/web/team
  featured: false
- title: BestPricingPages.com
  url: https://bestpricingpages.com
  main_url: https://bestpricingpages.com
  source_url: https://github.com/jpvalery/pricingpages/
  description: >
    A repository of the best pricing pages by the best companies. Built in less than a week.
    Inspired by RGE and since pricingpages.xyz no longer exists, I felt such a resource was missing and could be helpful to many people.
  categories:
    - Business
    - Community
    - Entrepreneurship
    - Open Source
    - Technology
  built_by: Jp Valery
  built_by_url: https://jpvalery.me
  featured: false
- title: Lendo Austria
  url: https://lendo.at
  main_url: https://lendo.at
  description: >
    A Comparison site for best private loan offer from banks in Austria.
  categories:
    - Business
    - Finance
  built_by: Lendo developers
  featured: false
- title: Visual Cloud FX
  url: https://visualcloudfx.com
  main_url: https://visualcloudfx.com
  source_url: https://github.com/jjcav84/visualcloudfx
  description: >
    Basic static site built with MDBootstrap, React, and Gatsby
  categories:
    - Consulting
    - Portfolio
  built_by: Jacob Cavazos
  built_by_url: https://jacobcavazos.com
- title: Matthew Miller (Me4502)
  url: https://matthewmiller.dev
  main_url: https://matthewmiller.dev
  description: >
    The personal site, blog and portfolio of Matthew Miller (Me4502)
  categories:
    - Blog
    - Programming
    - Technology
    - Portfolio
  built_by: Matthew Miller
  featured: false
- title: Årets Kontor
  url: https://aretskontor.newst.se
  main_url: https://aretskontor.newst.se
  description: >
    A swedish competition for "office of the year" in sweden with a focus on design. Built with MDBootstrap and Gatsby.
  categories:
    - Real Estate
    - Marketing
  built_by: Victor Björklund
  built_by_url: https://victorbjorklund.com
  featured: false
- title: Kyma
  url: https://kyma-project.io
  main_url: https://kyma-project.io
  source_url: https://github.com/kyma-project/website
  description: >
    This website holds overview, blog and documentation for Kyma open source project that is a Kubernates based application extensibility framework.
  categories:
    - Documentation
    - Blog
    - Technology
    - Open Source
  built_by: Kyma developers
  built_by_url: https://twitter.com/kymaproject
  featured: false
- title: Verso
  main_url: https://verso.digital
  url: https://verso.digital
  description: >
    Verso is a creative technology studio based in Singapore. Site built with Gatsby and Netlify.
  categories:
    - Agency
    - Consulting
    - Design
    - Technology
  built_by: Verso
  built_by_url: https://verso.digital
  featured: false
- title: Camilo Holguin
  url: https://camiloholguin.me
  main_url: https://camiloholguin.me
  source_url: https://github.com/camiloholguin/gatsby-portfolio
  description: >
    Portfolio site using GatsbyJS and Wordpress REST API.
  categories:
    - WordPress
    - Portfolio
    - Web Development
  built_by: Camilo Holguin
  built_by_url: https://camiloholguin.me
  featured: false
- title: Bennett Hardwick
  url: https://bennetthardwick.com
  main_url: https://bennetthardwick.com
  description: >
    The personal website and blog of Bennett Hardwick, an Australian software developer and human being.
  categories:
    - Blog
    - Programming
    - Technology
  source_url: https://github.com/bennetthardwick/website
  built_by: Bennett Hardwick
  built_by_url: https://bennetthardwick.com
  featured: false
- title: Sindhuka
  url: https://sindhuka.org/
  main_url: https://sindhuka.org/
  description: >
    Official website of the Sindhuka initiative, a sustainable farmers' network in Nepal.
  categories:
    - Business
    - Community
    - Government
    - Marketing
  source_url: https://github.com/Polcius/sindhuka-serif
  built_by: Pol Milian
  built_by_url: https://github.com/Polcius/
  featured: false
- title: ERS HCL Open Source Portal
  url: https://ers-hcl.github.io/
  main_url: https://ers-hcl.github.io/
  description: >
    Official site for ERS-HCL GitHub organizational site. This is a hybrid app with static and dynamic content, providing a details of the open source projects, initiatives, innovation ideas within ERS-HCL. It pulls data from various data sources including GitHub APIs, MDX based blog posts, excel files. It also hosts an ideas app that is based on Firebase.
  categories:
    - Open Source
    - Blog
    - Technology
    - Web Development
    - Community
    - Documentation
  source_url: https://github.com/ERS-HCL/gatsby-ershcl-app
  built_by: Tarun Kumar Sukhu
  built_by_url: https://github.com/tsukhu
- title: Sandbox
  url: https://www.sandboxneu.com/
  main_url: https://www.sandboxneu.com/
  source_url: https://github.com/sandboxneu/sandboxneu.com
  description: >
    Official website of Sandbox, a Northeastern University student group that builds software for researchers.
  categories:
    - Marketing
  built_by: Sandbox at Northeastern
  built_by_url: https://github.com/sandboxneu/
  featured: false
- title: Accessible App
  main_url: https://accessible-app.com
  url: https://accessible-app.com
  source_url: https://github.com/accessible-app/accessible-app_com
  description: >
    Learn how to build inclusive web applications and Single Page Apps in modern JavaScript frameworks. This project collects strategies, links, patterns and plugins for React, Vue and Angular.
  categories:
    - Accessibility
    - Web Development
    - JavaScript
  built_by: Marcus Herrmann
  built_by_url: https://marcus.io
  featured: false
- title: PygmalionPolymorph
  url: https://pygmalionpolymorph.com
  main_url: https://pygmalionpolymorph.com
  source_url: https://github.com/PygmalionPolymorph/portfolio
  description: >
    Portfolio of artist, musician and developer PygmalionPolymorph.
  categories:
    - Portfolio
    - Gallery
    - Music
    - Photography
    - Web Development
  built_by: PygmalionPolymorph
  built_by_url: https://pygmalionpolymorph.com
  featured: false
- title: Gonzalo Nuñez Photographer
  main_url: https://www.gonzalonunez.com
  url: https://www.gonzalonunez.com
  description: >
    Website for Cancun based destination wedding photographer Gonzalo Nuñez. Site built with GatsbyJS, WordPress API and Netlify.
  categories:
    - Photography
    - Portfolio
    - WordPress
  built_by: Miguel Mayo
  built_by_url: https://www.miguelmayo.com
  featured: false
- title: Element 84
  main_url: https://www.element84.com
  url: https://www.element84.com
  description: >
    A software development firm that designs and builds ambitious software products engineered for high scalability.
  categories:
    - Agency
    - Blog
    - Consulting
    - Portfolio
    - Programming
    - Science
    - Technology
    - Web Development
- title: Measures for Justice
  main_url: https://www.measuresforjustice.org
  url: https://www.measuresforjustice.org
  description: >
    Measures for Justice gathers criminal justice data at the county level and makes it available on a free public Data Portal. Site rebuilt from scratch with GatsbyJS.
  categories:
    - Nonprofit
    - Marketing
  featured: false
- title: Raconteur Agency
  main_url: https://www.raconteur.net/agency
  url: https://www.raconteur.net/agency
  description: >
    Raconteur Agency is a London-based content marketing agency for B2B brands. We have rebuilt their site with Gatsby v2 using their existing WordPress backend as the data source. By switching from WordPress to GatsbyJS we have achieved a 200%+ improvement in page load times and went from a Lighthouse performance score of 49 to 100.
  categories:
    - Agency
    - Marketing
    - WordPress
  built_by: Jacob Herper
  built_by_url: https://herper.io
  featured: false
- title: GreenOrbit
  main_url: https://greenorbit.com/
  url: https://greenorbit.com/
  description: >
    Cloud-based intranet software. Get your people going with everything you need, built in.
  categories:
    - Business
    - App
    - Productivity
    - Technology
  built_by: Effective Digital
  built_by_url: https://effective.digital/
- title: Purple11
  main_url: https://purple11.com/
  url: https://purple11.com/
  description: >
    Purple11 is a site for photography and photo retouching tips and tricks.
  categories:
    - Blog
    - Photography
  built_by: Sébastien Noël
  built_by_url: https://blkfuel.com/
  featured: false
- title: PerfReviews
  main_url: https://perf.reviews/
  url: https://perf.reviews/
  source_url: https://github.com/PerfReviews/PerfReviews
  description: >
    The best content about web performance in spanish language.
  categories:
    - Web Development
  built_by: Joan León & José M. Pérez
  built_by_url: https://perf.reviews/nosotros/
  featured: false
- title: Un Backend - Blog
  main_url: https://www.unbackend.pro/
  url: https://www.unbackend.pro/
  description: >
    The personal website and blog of Camilo Ramírez, a backend developer :).
  categories:
    - Blog
    - Programming
    - Technology
  source_url: https://github.com/camilortte/camilortte.github.com
  built_by: Camilo Ramírez
  built_by_url: https://www.unbackend.pro/about
  featured: false
- title: Hitesh Vaghasiya
  main_url: https://hiteshvaghasiya.com/
  url: https://hiteshvaghasiya.com/
  description: >
    This is Hitesh Vaghasiya's blog. This blog is help you an E-Commerce like Magento, Shopify, and BigCommece.
  categories:
    - Blog
    - Programming
    - Technology
    - Web Development
  built_by: Hitesh Vaghasiya
  built_by_url: https://hiteshvaghasiya.com/
  featured: false
- title: Aditus
  main_url: https://www.aditus.io
  url: https://www.aditus.io
  description: >
    Aditus is the accessibility tool for your team. We help teams build accessible websites and products.
  categories:
    - Accessibility
    - Education
  built_by: Aditus
  built_by_url: https://www.aditus.io
  featured: false
- title: Ultra Config
  main_url: https://ultraconfig.com.au/
  url: https://ultraconfig.com.au/ultra-config-generator/
  description: >
    Ultra Config Generator is a software application for Network Engineers to efficiently manage their network infrastructure.
  categories:
    - Blog
    - Technology
  built_by: Ultra Config
  built_by_url: https://ultraconfig.com.au/
  featured: false
- title: Malice
  main_url: https://malice.fr/
  url: https://malice.fr/
  description: >
    Malice is a cyber-training  platform for learning, validating and improving security related skills through simulated scenarios and challenges.
  categories:
    - Security
    - Technology
  built_by: Sysdream
  built_by_url: https://sysdream.com/
  featured: false
- title: Nash
  main_url: https://nash.io/
  url: https://nash.io/
  description: >
    Nash is a decentralized platform for trading, payment and other financial services. Our goal is to bring distributed finance to everyone by making blockchain technology fast and easy to use. We employ an off-chain engine to match trades rapidly, but never take control of customers’ assets. Our intuitive interface offers easy access to a range of trading, payment and investment functions.
  categories:
    - Portfolio
    - Security
    - Technology
  built_by: Andrej Gajdos
  built_by_url: https://andrejgajdos.com/
  featured: false
- title: Axel Fuhrmann
  url: https://axelfuhrmann.com
  main_url: https://axelfuhrmann.com
  source_url: https://github.com/afuh/axelfuhrmann.com
  description: >
    Personal portfolio.
  categories:
    - Portfolio
    - Freelance
    - Web Development
  featured: false
- title: Alaina Viau
  url: https://www.alainaviau.com
  main_url: https://www.alainaviau.com
  description: >
    Official website of Canadian opera director, creator, and producer Alaina Viau. Site designed by Stephen Bell.
  categories:
    - Portfolio
    - Music
  built_by: Michael Uloth
  built_by_url: "https://www.michaeluloth.com"
- title: Alison Moritz
  url: https://www.alisonmoritz.com
  main_url: https://www.alisonmoritz.com
  description: >
    Official website of American stage director Alison Moritz. Site designed by Stephen Bell.
  categories:
    - Portfolio
    - Music
  built_by: Michael Uloth
  built_by_url: "https://www.michaeluloth.com"
- title: Luke Secomb Digital
  url: https://lukesecomb.digital
  main_url: https://lukesecomb.digital
  source_url: https://github.com/lukethacoder/luke-secomb-simple
  description: >
    A simple portfolio site built using TypeScript, Markdown and React Spring.
  categories:
    - Portfolio
    - Web Development
  built_by: Luke Secomb
  built_by_url: https://lukesecomb.digital
  featured: false
- title: We are Brew
  url: https://www.wearebrew.co.uk
  main_url: https://www.wearebrew.co.uk
  description: >
    Official website for Brew, a Birmingham based Digital Marketing Agency.
  categories:
    - Portfolio
    - Web Development
    - Agency
    - Marketing
  built_by: Brew Digital
  built_by_url: https://www.wearebrew.co.uk
- title: Global City Data
  main_url: https://globalcitydata.com
  url: https://globalcitydata.com
  source_url: https://github.com/globalcitydata/globalcitydata
  description: >
    Global City Data is an open, easily browsable platform to showcase peer-reviewed urban datasets and models created by different research groups.
  categories:
    - Education
    - Open Source
  built_by: Rafi Barash
  built_by_url: https://rafibarash.com
  featured: false
- title: Submittable
  url: https://www.submittable.com
  main_url: https://www.submittable.com
  description: >
    Submissions made simple. Submittalbe is a cloud-based submissions manager that lets you accept, review, and make decisions on any kind of digital content.
  categories:
    - Technology
    - Marketing
  built_by: Genevieve Crow
  built_by_url: https://github.com/g-crow
- title: Appmantle
  main_url: https://appmantle.com
  url: https://appmantle.com
  description: >
    Appmantle is a new way of creating apps. A complete modern app that you build yourself quickly & easily, without programming knowledge.
  categories:
    - App
    - Marketing
    - Landing Page
    - Mobile Development
    - Technology
  built_by: Appmantle
  built_by_url: https://appmantle.com
  featured: false
- title: Acto
  main_url: https://www.acto.dk/
  url: https://www.acto.dk/
  description: >
    Tomorrows solutions - today. Acto is an innovative software engineering company, providing your business with high-quality, scalable and maintainable software solutions, to make your business shine.
  categories:
    - Agency
    - Technology
    - Web Development
    - Mobile Development
  built_by: Acto
  built_by_url: https://www.acto.dk/
- title: Gatsby GitHub Stats
  url: https://gatsby-github-stats.netlify.com
  main_url: https://gatsby-github-stats.netlify.com
  source_url: https://github.com/lannonbr/gatsby-github-stats/
  description: >
    Statistics Dashboard for Gatsby GitHub repository
  categories:
    - Data
  built_by: Benjamin Lannon
  built_by_url: https://lannonbr.com
  featured: false
- title: Graphic Intuitions
  url: https://www.graphicintuitions.com/
  main_url: https://www.graphicintuitions.com/
  description: >
    Digital marketing agency located in Morris, Manitoba.
  categories:
    - Agency
    - Web Development
    - Marketing
  featured: false
- title: Smooper
  url: https://www.smooper.com/
  main_url: https://www.smooper.com/
  description: >
    We connect you with digital marketing experts for 1 on 1 consultation sessions
  categories:
    - Marketing
    - Directory
  featured: false
- title: Lesley Barber
  url: https://www.lesleybarber.com/
  main_url: https://www.lesleybarber.com/
  description: >
    Official website of Canadian film composer Lesley Barber.
  categories:
    - Portfolio
    - Music
  built_by: Michael Uloth
  built_by_url: https://www.michaeluloth.com
- title: Timeline of Terror
  main_url: https://timelineofterror.org/
  url: https://timelineofterror.org/
  source_url: https://github.com/Symbitic/timeline-of-terror
  description: >
    Complete guide to the events of September 11, 2001.
  categories:
    - Directory
    - Government
  built_by: Alex Shaw
  built_by_url: https://github.com/Symbitic/
  featured: false
- title: Pill Club
  url: https://thepillclub.com
  main_url: https://thepillclub.com
  description: >
    Zero Copay With Insurance + Free Shipping + Bonus Gifts + Online Delivery – Birth Control Delivery and Prescription
  categories:
    - Marketing
    - Healthcare
  built_by: Pill Club
  built_by_url: https://thepillclub.com
- title: myweekinjs
  url: https://www.myweekinjs.com/
  main_url: https://www.myweekinjs.com/
  source_url: https://github.com/myweekinjs/public-website
  description: >
    Challenge to create and/or learn something new in JavaScript each week.
  categories:
    - Blog
  built_by: Adriaan Janse van Rensburg
  built_by_url: https://github.com/HurricaneInteractive/
  featured: false
- title: The Edit Suite
  main_url: https://www.theeditsuite.com.au/
  url: https://www.theeditsuite.com.au/
  source_url: https://thriveweb.com.au/portfolio/the-edit-suite/
  description: >-
    The Edit Suite is an award winning video production and photography company based out of our Mermaid Beach studio on the Gold Coast of Australia but we also have the ability to work mobile from any location.
  categories:
    - Photography
    - Marketing
  built_by: Thrive Team - Gold Coast
  built_by_url: https://thriveweb.com.au/
  featured: false
- title: CarineRoitfeld
  main_url: https://www.carineroitfeld.com/
  url: https://www.carineroitfeld.com/
  description: >
    Online shop for Carine Roitfeld parfume
  categories:
    - eCommerce
  built_by: Ask Phill
  built_by_url: https://askphill.com
- title: EngineHub.org
  url: https://enginehub.org
  main_url: https://enginehub.org
  source_url: https://github.com/EngineHub/enginehub-website
  description: >
    The landing pages for EngineHub, the organisation behind WorldEdit, WorldGuard, CraftBook, and more
  categories:
    - Landing Page
    - Technology
    - Open Source
  built_by: Matthew Miller
  built_by_url: https://matthewmiller.dev
- title: Goulburn Physiotherapy
  url: https://www.goulburnphysiotherapy.com.au/
  main_url: https://www.goulburnphysiotherapy.com.au/
  description: >
    Goulburn Physiotherapy is a leader in injury prevention, individual and community health, and workplace health solutions across Central Victoria.
  categories:
    - Blog
    - Healthcare
  built_by: KiwiSprout
  built_by_url: https://kiwisprout.nz/
  featured: false
- title: TomTom Traffic Index
  main_url: https://www.tomtom.com/en_gb/traffic-index/
  url: https://www.tomtom.com/en_gb/traffic-index/
  description: >
    The TomTom Traffic Index provides drivers, city planners, auto manufacturers and policy makers with unbiased statistics and information about congestion levels in 403 cities across 56 countries on 6 continents.
  categories:
    - Travel
    - Data
  built_by: TomTom
  built_by_url: https://tomtom.com
  featured: false
- title: PrintAWorld | A 3D Printing and Fabrication Company
  main_url: https://prtwd.com/
  url: https://prtwd.com/
  description: >
    PrintAWorld is a NYC based fabrication and manufacturing company that specializes in 3D printing, 3D scanning, CAD Design,
    laser cutting, and rapid prototyping. We help artists, agencies and engineers turn their ideas into its physical form.
  categories:
    - Business
  featured: false
- title: Asjas
  main_url: https://asjas.co.za
  url: https://asjas.co.za/blog
  source_url: https://github.com/Asjas/Personal-Webpage
  description: >
    This is a website built with Gatsby v2 that uses Netlify CMS and Gatsby-MDX as a blog (incl. portfolio page).
  categories:
    - Web Development
    - Blog
    - Portfolio
  built_by: A-J Roos
  built_by_url: https://twitter.com/_asjas
  featured: false
- title: Glug-Infinite
  main_url: https://gluginfinite.github.io
  url: https://gluginfinite.github.io
  source_url: https://github.com/crstnmac/glug
  description: >
    This is a website built with Gatsby v2 that is deployed on GitHub using GitHub Pages and Netlify.
  categories:
    - Web Development
    - Blog
    - Portfolio
    - Agency
  built_by: Criston Macarenhas
  built_by_url: https://github.com/crstnmac
  featured: false
- title: The State of CSS Survey
  main_url: https://stateofcss.com/
  url: https://stateofcss.com/
  source_url: https://github.com/StateOfJS/state-of-css-2019
  description: >
    Annual CSS survey, brother of The State of JS Survey.
  categories:
    - Web Development
  built_by: Sacha Greif & Contribs
  built_by_url: https://github.com/StateOfJS
  featured: false
- title: Bytom Blockchain
  url: https://bytom.io/
  main_url: https://bytom.io/
  source_url: https://github.com/bytomlabs/bytom.io
  description: >
    Embrace the New Era of Bytom Blockchain
  categories:
    - Finance
    - Open Source
    - Technology
  built_by: Bytom Foundation
  built_by_url: https://bytom.io/
  featured: false
- title: Oerol Festival
  url: https://www.oerol.nl/nl/
  main_url: https://www.oerol.nl/en/
  description: >
    Oerol is a cultural festival on the island of Terschelling in the Netherlands that is held annually in June.
    The ten-day festival is focused on live, public theatre as well as music and visual arts.
  categories:
    - Event
    - Entertainment
  built_by: Oberon
  built_by_url: https://oberon.nl/
  featured: false
- title: Libra
  main_url: "https://libra.org/"
  url: "https://libra.org/"
  description: Libra's mission is to enable a simple global currency and financial infrastructure that empowers billions of people.
  featured: false
  categories:
    - Open Source
    - Technology
    - Finance
- title: Riffy Blog
  main_url: https://blog.rayriffy.com/
  url: https://blog.rayriffy.com/
  source_url: https://github.com/rayriffy/rayriffy-blog
  description: >
    Riffy Blog is async based beautiful highly maintainable site built by using Gatsby v2 with SEO optimized.
  categories:
    - Web Development
    - Blog
    - Open Source
    - Technology
    - Music
    - SEO
  built_by: Phumrapee Limpianchop
  built_by_url: https://rayriffy.com/
  featured: false
- title: The Coffee Collective
  url: https://coffeecollective.dk
  main_url: https://coffeecollective.dk
  description: >
    The Coffee Collective website is a JAM-stack based, multilingual, multi currency website/shop selling coffee, related products and subscriptions.
  categories:
    - eCommerce
    - Food
  built_by: Remotely (Anders Hallundbæk)
  built_by_url: https://remotely.dk
  featured: false
- title: Leadership Development International
  url: https://ldi.global
  main_url: https://ldi.global
  description: >
    A DatoCMS-backed site for an education and training company based in the US, China and the UAE.
  categories:
    - Education
    - Nonprofit
  built_by: Grant Holle
  built_by_url: https://grantholle.com
  featured: false
- title: Canvas 1839
  main_url: "https://www.canvas1839.com/"
  url: "https://www.canvas1839.com/"
  description: >-
    Online store for Canvas 1839 products, including pharmacological-grade CBD oil and relief cream.
  categories:
    - eCommerce
    - Marketing
  built_by: Corey Ward
  built_by_url: "http://www.coreyward.me/"
- title: Sparkle Stories
  main_url: "https://app.sparklestories.com/"
  url: "https://app.sparklestories.com/"
  description: >-
    Sparkle Stories is a streaming audio platform for children with over 1,200 original audio stories.
  categories:
    - App
    - Education
  built_by: Corey Ward
  built_by_url: "http://www.coreyward.me/"
- title: nehalist.io
  main_url: https://nehalist.io
  url: https://nehalist.io
  source_url: https://github.com/nehalist/nehalist.io
  description: >
    nehalist.io is a blog about software development, technology and all that kind of geeky stuff.
  categories:
    - Blog
    - Web Development
    - Open Source
  built_by: Kevin Hirczy
  built_by_url: https://nehalist.io
  featured: false
- title: March and Ash
  main_url: https://marchandash.com/
  url: https://marchandash.com/
  description: >-
    March and Ash is a customer-focused, licensed cannabis dispensary located in Mission Valley.
  categories:
    - eCommerce
    - Business
    - Blog
  built_by: Blueyellow
  built_by_url: https://blueyellow.io/
  featured: false
- title: T Two Industries
  description: >
    T Two Industries is a manufacturing company specializing in building custom truck decks, truck bodies, and trailers.
  main_url: https://www.ttwo.ca
  url: https://www.ttwo.ca
  categories:
    - Business
  built_by: https://www.t2.ca
  built_by_url: https://www.t2.ca
  featured: false
- title: Cali's Finest Landscaping
  url: https://www.calisfinestlandscaping.com/
  main_url: https://www.calisfinestlandscaping.com/
  description: >
    A team of hard-working, quality-obsessed landscaping professionals looking to take dreams and transform them into reality.
  categories:
    - Business
  built_by: David Krasniy
  built_by_url: http://dkrasniy.com
  featured: false
- title: Vazco
  url: https://www.vazco.eu
  main_url: https://www.vazco.eu
  description: >
    Vazco works for clients from all around the world in future-proof technologies and help them build better products.
  categories:
    - Agency
    - Web Development
    - Blog
    - Business
    - Technology
  built_by: Vazco
  built_by_url: https://www.vazco.eu
  featured: false
- title: Major League Eating
  main_url: https://majorleagueeating.com
  url: https://majorleagueeating.com
  description: >
    Major League Eating is the professional competitive eating organization that runs the Nathan’s Famous Coney Island Hot Dog eating contest on July 4th, among other eating events.
  categories:
    - Entertainment
    - Sports
  built_by: Carmen Cincotti
  built_by_url: https://github.com/ccincotti3
  featured: false
- title: APIs You Won't Hate
  url: https://apisyouwonthate.com/blog
  main_url: https://apisyouwonthate.com
  source_url: http://github.com/apisyouwonthate/apisyouwonthate.com
  description: >
    API development is a topic very close to our hearts. APIs You Won't Hate is a team and community dedicated to learning, writing, sharing ideas and bettering understanding of API practices. Together we can erradicate APIs we hate.
  categories:
    - Blog
    - Education
    - eCommerce
    - API
    - Community
    - Learning
    - Open Source
    - Technology
    - Web Development
  built_by: Mike Bifulco
  built_by_url: https://github.com/mbifulco
  featured: false
- title: Sankarsan Kampa
  main_url: "https://traction.one"
  url: "https://traction.one"
  description: Full time programmer, part time gamer, exploring the details of programmable systems and how to stretch their capabilities.
  featured: false
  categories:
    - Portfolio
    - Freelance
- title: AwesomeDocs
  main_url: "https://awesomedocs.traction.one/"
  url: "https://awesomedocs.traction.one/install"
  source_url: "https://github.com/AwesomeDocs/website"
  description: An awesome documentation website generator!
  featured: false
  categories:
    - Open Source
    - Web Development
    - Technology
    - Documentation
  built_by: Sankarsan Kampa
  built_by_url: "https://traction.one"
- title: Prism Programming Language
  main_url: "https://prism.traction.one/"
  url: "https://prism.traction.one/"
  source_url: "https://github.com/PrismLang/website"
  description: Interpreted, high-level, programming language.
  featured: false
  categories:
    - Programming
    - Open Source
    - Technology
    - Documentation
  built_by: Sankarsan Kampa
  built_by_url: "https://traction.one"
- title: Arnondora
  main_url: "https://arnondora.in.th/"
  url: "https://arnondora.in.th/"
  source_url: "https://github.com/arnondora/arnondoraBlog"
  description: Arnondora is a personal blog by Arnon Puitrakul
  categories:
    - Blog
    - Programming
    - Technology
  built_by: Arnon Puitrakul
  built_by_url: "https://arnondora.in.th/"
  featured: false
- title: KingsDesign
  url: "https://www.kingsdesign.com.au/"
  main_url: "https://www.kingsdesign.com.au/"
  description: KingsDesign is a Hobart based web design and development company. KingsDesign creates, designs, measures and improves web based solutions for businesses and organisations across Australia.
  categories:
    - Agency
    - Technology
    - Portfolio
    - Consulting
    - User Experience
  built_by: KingsDesign
  built_by_url: "https://www.kingsdesign.com.au"
- title: EasyFloh | Easy Flows for all
  url: "https://www.easyfloh.com"
  main_url: "https://www.easyfloh.com"
  description: >
    EasyFloh is for creating simple flows for your organisation. An organisation
    can design own flows with own stages.
  categories:
    - Business
    - Landing Page
  built_by: Vikram Aroskar
  built_by_url: "https://medium.com/@vikramaroskar"
  featured: false
- title: Home Alarm Report
  url: https://homealarmreport.com/
  main_url: https://homealarmreport.com/
  description: >
    Home Alarm Report is dedicated to helping consumers make informed decisions
    about home security solutions. The site was easily migrated from a legacy WordPress
    installation and the dev team chose Gatsby for its site speed and SEO capabilities.
  categories:
    - Blog
    - Business
    - SEO
    - Technology
  built_by: Centerfield Media
  built_by_url: https://www.centerfield.com
- title: Just | FX for treasurers
  url: "https://www.gojust.com"
  main_url: "https://www.gojust.com"
  description: >
    Just provides a single centralized view of FX for corporate treasurers. See interbank market prices, and access transaction cost analysis.
  categories:
    - Finance
    - Technology
  built_by: Bejamas
  built_by_url: "https://bejamas.io/"
  featured: false
- title: Bureau for Good | Nonprofit branding, web and print communications
  url: "https://www.bureauforgood.com"
  main_url: "https://www.bureauforgood.com"
  description: >
    Bureau for Good helps nonprofits explain why they matter across digital & print media. Bureau for Good crafts purpose-driven identities, websites & print materials for changemakers.
  categories:
    - Nonprofit
    - Agency
    - Design
  built_by: Bejamas
  built_by_url: "https://bejamas.io/"
  featured: false
- title: Atelier Cartier Blumen
  url: "https://www.ateliercartier.ch"
  main_url: "https://www.ateliercartier.ch"
  description: >
    Im schönen Kreis 6 in Zürich kreiert Nicole Cartier Blumenkompositionen anhand Charaktereigenschaften oder Geschichten zur Person an. Für wen ist Dein Blumenstrauss gedacht? Einzigartige Floristik Blumensträusse, Blumenabos, Events, Shootings. Site designed by https://www.stolfo.co
  categories:
    - eCommerce
    - Design
  built_by: Bejamas
  built_by_url: "https://bejamas.io/"
  featured: false
- title: Veronym – Cloud Security Service Provider
  url: "https://www.veronym.com"
  main_url: "https://www.veronym.com"
  description: >
    Veronym is securing your digital transformation. A comprehensive Internet security solution for business. Stay safe no matter how, where and when you connect.
  categories:
    - Security
    - Technology
    - Business
  built_by: Bejamas
  built_by_url: "https://bejamas.io/"
  featured: false
- title: Devahoy
  url: "https://devahoy.com/"
  main_url: "https://devahoy.com/"
  description: >
    Devahoy is a personal blog written in Thai about software development.
  categories:
    - Blog
    - Programming
  built_by: Chai Phonbopit
  built_by_url: "https://github.com/phonbopit"
  featured: false
- title: Venus Lover
  url: https://venuslover.com
  main_url: https://venuslover.com
  description: >
    Venus Lover is a mobile app for iOS and Android so you can read your daily horoscope and have your natal chart, including the interpretation of the ascendant, planets, houses and aspects.
  categories:
    - App
    - Consulting
    - Education
    - Landing Page
- title: Write/Speak/Code
  url: https://www.writespeakcode.com/
  main_url: https://www.writespeakcode.com/
  description: >
    Write/Speak/Code is a non-profit on a mission to promote the visibility and leadership of technologists with marginalized genders through peer-led professional development.
  categories:
    - Community
    - Nonprofit
    - Open Source
    - Conference
  built_by: Nicola B.
  built_by_url: https://www.linkedin.com/in/nicola-b/
  featured: false
- title: Daniel Spajic
  url: https://danieljs.tech/
  main_url: https://danieljs.tech/
  source_url: https://github.com/dspacejs/portfolio
  description: >
    Passionate front-end developer with a deep, yet diverse skillset.
  categories:
    - Portfolio
    - Programming
    - Freelance
  built_by: Daniel Spajic
  featured: false
- title: Cosmotory
  url: https://cosmotory.netlify.com/
  main_url: https://cosmotory.netlify.com/
  description: >
    This is the educational blog containing various courses,learning materials from various authors from all over the world.
  categories:
    - Blog
    - Community
    - Nonprofit
    - Open Source
    - Education
  built_by: Hanishraj B Rao.
  built_by_url: https://hanishrao.netlify.com/
  featured: false
- title: Armorblox | Security Powered by Understanding
  url: https://www.armorblox.com
  main_url: https://www.armorblox.com
  description: >
    Armorblox is a venture-backed stealth cybersecurity startup, on a mission to build a game-changing enterprise security platform.
  categories:
    - Security
    - Technology
    - Business
  built_by: Bejamas
  built_by_url: https://bejamas.io
  featured: false
- title: Mojo
  url: https://www.mojo.is
  main_url: https://www.mojo.is/
  description: >
    We help companies create beautiful digital experiences
  categories:
    - Agency
    - Technology
    - Consulting
    - User Experience
    - Web Development
  featured: false
- title: Marcel Hauri
  url: https://marcelhauri.ch/
  main_url: https://marcelhauri.ch/
  description: >
    Marcel Hauri is an award-winning Magento developer and e-commerce specialist.
  categories:
    - Portfolio
    - Blog
    - Programming
    - Community
    - Open Source
    - eCommerce
  built_by: Marcel Hauri
  built_by_url: https://marcelhauri.ch
  featured: false
- title: Projektmanagementblog
  url: https://www.projektmanagementblog.de
  main_url: https://www.projektmanagementblog.de/
  source_url: https://github.com/StephanWeinhold/pmblog
  description: >
    Thoughts about modern project management. Built with Gatsby and Tachyons, based on Advanced Starter.
  categories:
    - Blog
  built_by: Stephan Weinhold
  built_by_url: https://stephanweinhold.com/
  featured: false
- title: Anthony Boyd Graphics
  url: https://www.anthonyboyd.graphics/
  main_url: https://www.anthonyboyd.graphics/
  description: >
    Free Graphic Design Resources by Anthony Boyd
  categories:
    - Portfolio
  built_by: Anthony Boyd
  built_by_url: https://www.anthonyboyd.com/
  featured: false
- title: Relocation Hero
  url: https://relocationhero.com
  main_url: https://relocationhero.com
  description: >
    Blog with FAQs related to Germany relocation. Built with Gatsby.
  categories:
    - Blog
    - Consulting
    - Community
  featured: false
- title: Zoe Rodriguez
  url: https://zoerodrgz.com
  main_url: https://zoerodrgz.com
  description: >
    Portfolio for Los Angeles-based designer Zoe Rodriguez. Built with Gatsby.
  categories:
    - Portfolio
    - Design
  built_by: Chase Ohlson
  built_by_url: https://chaseohlson.com
  featured: false
- title: TriActive USA
  url: https://triactiveusa.com
  main_url: https://triactiveusa.com
  description: >
    Website and blog for TriActive USA. Built with Gatsby.
  categories:
    - Landing Page
    - Business
  built_by: Chase Ohlson
  built_by_url: https://chaseohlson.com
- title: LaunchDarkly
  url: https://launchdarkly.com/
  main_url: https://launchdarkly.com/
  description: >
    LaunchDarkly is the feature management platform that software teams use to build better software, faster.
  categories:
    - Technology
    - Marketing
  built_by: LaunchDarkly
  built_by_url: https://launchdarkly.com/
  featured: false
- title: Arpit Goyal
  url: https://arpitgoyal.com
  main_url: https://arpitgoyal.com
  source_url: https://github.com/92arpitgoyal/ag-blog
  description: >
    Blog and portfolio website of a Front-end Developer turned Product Manager.
  categories:
    - Blog
    - Portfolio
    - Technology
    - User Experience
  built_by: Arpit Goyal
  built_by_url: https://twitter.com/_arpitgoyal
  featured: false
- title: Portfolio of Cole Townsend
  url: https://twnsnd.co
  main_url: https://twnsnd.co
  description: Portfolio of Cole Townsend, Product Designer
  categories:
    - Portfolio
    - User Experience
    - Web Development
    - Design
  built_by: Cole Townsend
  built_by_url: https://twitter.com/twnsndco
- title: Jana Desomer
  url: https://www.janadesomer.be/
  main_url: https://www.janadesomer.be/
  description: >
    I'm Jana, a digital product designer with coding skills, based in Belgium
  categories:
    - Portfolio
  built_by: Jana Desomer Designer/Developer
  built_by_url: https://www.janadesomer.be/
  featured: false
- title: Carbon8 Regenerative Agriculture
  url: https://www.carbon8.org.au/
  main_url: https://www.carbon8.org.au/
  description: >
    Carbon8 is a Not for Profit charity that supports Aussie farmers to transition to regenerative agriculture practices and rebuild the carbon (organic matter) in their soil from 1% to 8%.
  categories:
    - Nonprofit
    - eCommerce
  built_by: Little & Big
  built_by_url: "https://www.littleandbig.com.au/"
  featured: false
- title: Reactgo blog
  url: https://reactgo.com/
  main_url: https://reactgo.com/
  description: >
    It provides tutorials & articles about modern open source web technologies such as react,vuejs and gatsby.
  categories:
    - Blog
    - Education
    - Programming
    - Web Development
  built_by: Sai gowtham
  built_by_url: "https://twitter.com/saigowthamr"
  featured: false
- title: City Springs
  url: https://citysprings.com/
  main_url: https://citysprings.com/
  description: >
    Sandy Springs is a city built on creative thinking and determination. They captured a bold vision for a unified platform to bring together new and existing information systems. To get there, the Sandy Springs communications team partnered with Mediacurrent on a new Drupal 8 decoupled platform architecture with a Gatsbyjs front end to power both the City Springs website and its digital signage network. Now, the Sandy Springs team can create content once and publish it everywhere.
  categories:
    - Community
    - Government
  built_by: Mediacurrent
  built_by_url: https://www.mediacurrent.com
  featured: false
- title: Behalf
  url: https://www.behalf.no/
  main_url: https://www.behalf.no/
  description: >
    Behalf is Norwegian based digital design agency.
  categories:
    - Agency
    - Portfolio
    - Business
    - Consulting
    - Design
    - Design System
    - Marketing
    - Web Development
    - User Experience
  built_by: Behalf
  built_by_url: https://www.behalf.no/
  featured: false
- title: Saxenhammer & Co.
  url: https://saxenhammer-co.com/
  main_url: https://saxenhammer-co.com/
  description: >
    Saxenhammer & Co. is a leading boutique investment bank in Continental Europe. The firm’s strong track record is comprised of the execution of 200 successful transactions across all major industries.
  categories:
    - Consulting
    - Finance
    - Business
  built_by: Axel Fuhrmann
  built_by_url: https://axelfuhrmann.com/
  featured: false
- title: UltronEle
  url: http://ultronele.com
  main_url: https://runbytech.github.io/ueofcweb/
  source_url: https://github.com/runbytech/ueofcweb
  description: >
    UltronEle is a light, fast, simple yet interesting serverless e-learning CMS based on GatsbyJS. It aims to provide a easy-use product for tutors, teachers, instructors from all kinks of fields with near-zero efforts to setup their own authoring tool and content publish website.
  categories:
    - Education
    - Consulting
    - Landing Page
    - Web Development
    - Open Source
    - Learning
  built_by: RunbyTech
  built_by_url: http://runbytech.co
  featured: false
- title: Nick Selvaggio
  url: https://nickgs.com/
  main_url: https://nickgs.com/
  description: >
    The personal website of Nick Selvaggio. Long Island based web developer, teacher, and technologist.
  categories:
    - Consulting
    - Programming
    - Web Development
  featured: false
- title: Free & Open Source Gatsby Themes by LekoArts
  main_url: "https://themes.lekoarts.de"
  url: "https://themes.lekoarts.de"
  source_url: "https://github.com/LekoArts/gatsby-themes/tree/master/www"
  built_by: LekoArts
  built_by_url: "https://github.com/LekoArts"
  description: >-
    Get high-quality and customizable Gatsby themes to quickly bootstrap your website! Choose from many professionally created and impressive designs with a wide variety of features and customization options. Use Gatsby Themes to take your project to the next level and let you and your customers take advantage of the many benefits Gatsby has to offer.
  categories:
    - Open Source
    - Directory
    - Marketing
    - Landing Page
  featured: false
- title: Lars Roettig
  url: https://larsroettig.dev/
  main_url: https://larsroettig.dev/
  description: >
    Lars Roettig is a Magento Maintainer and e-commerce specialist. On his Blog, he writes Software Architecture and Magento Development.
  categories:
    - Portfolio
    - Blog
    - Programming
    - Community
    - Open Source
    - eCommerce
  built_by: Lars Roettig
  built_by_url: https://larsroettig.dev/
  featured: false
- title: Cade Kynaston
  url: https://cade.codes
  main_url: https://cade.codes
  source_url: https://github.com/cadekynaston/gatsby-portfolio
  description: >
    Cade Kynaston's Portfolio
  categories:
    - Portfolio
  built_by: Cade Kynaston
  built_by_url: https://github.com/cadekynaston
  featured: false
- title: Growable Meetups
  url: https://www.growable.io/
  main_url: https://www.growable.io/
  description: >
    Growable - Events to Accelerate your career in Tech. Made with <3 with Gatsby, React & Netlify by Talent Point in London.
  categories:
    - Event
    - Technology
    - Education
    - Community
    - Conference
  built_by: Talent Point
  built_by_url: https://github.com/talent-point/
  featured: false
- title: Fantastic Metropolis
  main_url: https://fantasticmetropolis.com
  url: https://fantasticmetropolis.com
  description: >
    Fantastic Metropolis ran between 2001 and 2006, highlighting the potential of literary science fiction and fantasy.
  categories:
    - Entertainment
  built_by: Luis Rodrigues
  built_by_url: https://goblindegook.com
  featured: false
- title: Simon Koelewijn
  main_url: https://simonkoelewijn.nl
  url: https://simonkoelewijn.nl
  description: >
    Personal blog of Simon Koelewijn, where he blogs about UX, analytics and web development (in Dutch). Made awesome and fast by using Gatsby 2.x (naturally) and gratefully using Netlify and Netlify CMS.
  categories:
    - Freelance
    - Blog
    - Web Development
    - User Experience
  built_by: Simon Koelewijn
  built_by_url: https://simonkoelewijn.nl
  featured: false
- title: Raconteur Careers
  main_url: https://careers.raconteur.net
  url: https://careers.raconteur.net
  description: >
    Raconteur is a London-based publishing house and content marketing agency. We have built this careers portal Gatsby v2 with TypeScript, Styled-Components, React-Spring and Contentful.
  categories:
    - Media
    - Marketing
    - Landing Page
  built_by: Jacob Herper
  built_by_url: https://herper.io
  featured: false
- title: Frankly Steve
  url: https://www.franklysteve.com/
  main_url: https://www.franklysteve.com/
  description: >
    Wedding photography with all the hugs, tears, kisses, smiles, laughter, banter, kids up trees, friends in hedges.
  categories:
    - Photography
    - Portfolio
  built_by: Little & Big
  built_by_url: "https://www.littleandbig.com.au/"
  featured: false
- title: Eventos orellana
  description: >-
    We are a company dedicated to providing personalized and professional advice
    for the elaboration and coordination of social and business events.
  main_url: "https://eventosorellana.com/"
  url: "https://eventosorellana.com/"
  featured: false
  categories:
    - Gallery
  built_by: Ramón Chancay
  built_by_url: "https://ramonchancay.me/"
- title: DIA Supermercados
  main_url: https://dia.com.br
  url: https://dia.com.br
  description: >-
    Brazilian retailer subsidiary, with more than 1,100 stores in Brazil, focusing on low prices and exclusive DIA Products.
  categories:
    - Business
  built_by: CloudDog
  built_by_url: https://clouddog.com.br
  featured: false
- title: AntdSite
  main_url: https://antdsite.yvescoding.org
  url: https://antdsite.yvescoding.org
  description: >-
    A static docs generator based on Ant Design and GatsbyJs.
  categories:
    - Documentation
  built_by: Yves Wang
  built_by_url: https://antdsite.yvescoding.org
- title: Fourpost
  url: https://www.fourpost.com
  main_url: https://www.fourpost.com
  description: >
    Fourpost is a shopping destination for today’s family that combines the best brands and experiences under one roof.
  categories:
    - Retail
    - Marketing
  built_by: Fourpost
  built_by_url: https://github.com/fourpost
  featured: false
- title: ReactStudy Blog
  url: https://elated-lewin-51cf0d.netlify.com
  main_url: https://elated-lewin-51cf0d.netlify.com
  description: >
    Belong to your own blog by gatsby
  categories:
    - Blog
  built_by: 97thjingba
  built_by_url: https://github.com/97thjingba
  featured: false
- title: George
  main_url: https://kind-mestorf-5a2bc0.netlify.com
  url: https://kind-mestorf-5a2bc0.netlify.com
  description: >
    shiny new web built with Gatsby
  categories:
    - Blog
    - Portfolio
    - Gallery
    - Landing Page
    - Design
    - Web Development
    - Open Source
    - Science
  built_by: George Davituri
  featured: false

- title: CEO amp
  main_url: https://www.ceoamp.com
  url: https://www.ceoamp.com
  description: >
    CEO amp is an executive training programme to amplify a CEO's voice in the media. This site was built with Gatsby v2, Styled-Components, TypeScript and React Spring.
  categories:
    - Consulting
    - Entrepreneurship
    - Marketing
    - Landing Page
  built_by: Jacob Herper
  built_by_url: https://herper.io
  featured: false
- title: QuantumBlack
  main_url: https://www.quantumblack.com/
  url: https://www.quantumblack.com/
  description: >
    We help companies use data to make distinctive, sustainable and significant improvements to their performance.
  categories:
    - Technology
    - Consulting
    - Data
    - Design
  built_by: Richard Westenra
  built_by_url: https://www.richardwestenra.com/
  featured: false
- title: Coffeeshop Creative
  url: https://www.coffeeshopcreative.ca
  main_url: https://www.coffeeshopcreative.ca
  description: >
    Marketing site for a Toronto web design and videography studio.
  categories:
    - Marketing
    - Agency
    - Design
    - Video
    - Web Development
  built_by: Michael Uloth
  built_by_url: https://www.michaeluloth.com
  featured: false
- title: Daily Hacker News
  url: https://dailyhn.com
  main_url: https://dailyhn.com
  description: >
    Daily Hacker News presents the top five stories from Hacker News daily.
  categories:
    - Entertainment
    - Design
    - Web Development
    - Technology
    - Science
  built_by: Joeri Smits
  built_by_url: https://joeri.dev
  featured: false
- title: Grüne Dresden
  main_url: https://ltw19dresden.de
  url: https://ltw19dresden.de
  description: >
    This site was built for the Green Party in Germany (Bündnis 90/Die Grünen) for their local election in Dresden, Saxony. The site was built with Gatsby v2 and Styled-Components.
  categories:
    - Government
    - Nonprofit
  built_by: Jacob Herper
  built_by_url: https://herper.io
- title: Gratsy
  url: https://gratsy.com/
  main_url: https://gratsy.com/
  description: >
    Gratsy: Feedback To Give Back
  categories:
    - Agency
    - Marketing
    - Landing Page
  built_by: Whalar
  built_by_url: https://whalar.com/
  featured: false
- title: deepThreads
  main_url: https://deepthreads.com
  url: https://deepthreads.com/
  description: >
    deepThreads is a shiny new website built with Gatsby v2.  We make art using deep learning along with print on demand providers to create some cool stuff!
  categories:
    - eCommerce
  built_by: Kyle Kitlinski
  built_by_url: http://github.com/k-kit
  featured: false
- title: Smoopit
  main_url: https://smoopit.com
  url: https://smoopit.com/
  description: >
    Smoopit helps you schedule meetings without the extra effort of checking your availability or back-and-forth emails.
  categories:
    - Business
    - Productivity
  built_by: Chandra Bhushan
  built_by_url: https://github.com/chandu2304
  featured: false
- title: Mill3 Studio
  main_url: https://mill3.studio/en/
  url: https://mill3.studio/en/
  description: >
    Our agency specializes in the analysis, strategy and development of digital products.
  categories:
    - Agency
    - Portfolio
  built_by: Mill3
  built_by_url: https://mill3.studio/en/
  featured: false
- title: Zellement
  main_url: https://www.zellement.com
  url: https://www.zellement.com
  description: >
    Online portfolio of Dan Farrow from Nottingham, UK.
  categories:
    - Portfolio
  built_by: Zellement
  built_by_url: https://www.zellement.com
  featured: false
- title: Fullstack HQ
  url: https://fullstackhq.com/
  main_url: https://fullstackhq.com/
  description: >
    Get immediate access to a battle-tested team of designers and developers on a pay-as-you-go monthly subscription.
  categories:
    - Agency
    - Consulting
    - Freelance
    - Marketing
    - Portfolio
    - Web Development
    - App
    - Business
    - Design
    - JavaScript
    - Technology
    - User Experience
    - Web Development
    - eCommerce
    - WordPress
  built_by: Fullstack HQ
  built_by_url: https://fullstackhq.com/
  featured: false
- title: Cantas
  main_url: https://www.cantas.co.jp
  url: https://www.cantas.co.jp
  description: >
    Cantas is digital marketing company in Japan.
  categories:
    - Business
    - Agency
  built_by: Cantas
  built_by_url: https://www.cantas.co.jp
  featured: false
- title: Sheringham Shantymen
  main_url: https://www.shantymen.com/
  url: https://www.shantymen.com/
  description: >
    The Sheringham Shantymen are a sea shanty singing group that raise money for the RNLI in the UK.
  categories:
    - Music
    - Community
    - Entertainment
    - Nonprofit
  built_by: Zellement
  built_by_url: https://www.zellement.com/
  featured: false
- title: WP Spark
  main_url: https://wpspark.io/
  url: https://wpspark.io/
  description: >
    Create blazing fast website with WordPress and our Gatsby themes.
  categories:
    - Agency
    - Community
    - Blog
    - WordPress
  built_by: wpspark
  built_by_url: https://wpspark.io/
- title: Ronald Langeveld
  description: >
    Ronald Langeveld's blog and Web Development portfolio website.
  main_url: "https://www.ronaldlangeveld.com"
  url: "https://www.ronaldlangeveld.com"
  categories:
    - Blog
    - Web Development
    - Freelance
    - Portfolio
    - Consulting
  featured: false
- title: Golfonaut
  description: >
    Golfonaut - Golf application for Apple Watch
  main_url: https://golfonaut.io
  url: https://golfonaut.io
  categories:
    - App
    - Sports
  featured: false
- title: Anton Sten - UX Lead/Design
  url: https://www.antonsten.com
  main_url: https://www.antonsten.com
  description: Anton Sten leads UX for design-driven companies.
  categories:
    - User Experience
    - Blog
    - Freelance
    - Portfolio
    - Consulting
    - Agency
    - Design
  featured: false
- title: Rashmi AP - Front-end Developer
  main_url: http://rashmiap.me
  url: http://rashmiap.me
  featured: false
  description: >
    Rashmi AP's Personal Portfolio Website
  source_url: https://github.com/rashmiap/personal-website-react
  categories:
    - Portfolio
    - Open Source
  built_by: Rashmi AP
  built_by_url: http://rashmiap.me
- title: OpenSourceRepos - Blogs for open source repositories
  main_url: https://opensourcerepos.com
  url: https://opensourcerepos.com
  featured: false
  description: >
    Open Source Repos is a blog site for explaining the architecture, code-walkthrough and key takeways for the github repository. Out main aim to is to help more developers contribute to open source projects.
  source_url: https://github.com/opensourcerepos/blogs
  categories:
    - Open Source
    - Design
    - Design System
    - Blog
  built_by: OpenSourceRepos Team
  built_by_url: https://opensourcerepos.com
- title: Sheelah Brennan - Front-End/UX Engineer
  main_url: https://sheelahb.com
  url: https://sheelahb.com
  featured: false
  description: >
    Sheelah Brennan's web development blog
  categories:
    - Blog
    - Web Development
    - Design
    - Freelance
    - Portfolio
  built_by: Sheelah Brennan
- title: Delinx.Digital - Web and Mobile Development Agency based in Sofia, Bulgaria
  main_url: https://delinx.digital
  url: https://delinx.digital/solutions
  description: >
    Delinx.digital is a software development oriented digital agency based in Sofia, Bulgaria. We develop bespoke software solutions using  WordPress, WooCommerce, Shopify, eCommerce, React.js, Node.js, PHP, Laravel and many other technologies.
  categories:
    - Agency
    - Web Development
    - Design
    - eCommerce
    - WordPress
  featured: false
- title: Cameron Nuckols - Articles, Book Notes, and More
  main_url: https://nucks.co
  url: https://nucks.co
  description: >
    This site hosts all of Cameron Nuckols's writing on entrepreneurship, startups, money, fitness, self-education, and self-improvement.
  categories:
    - Blog
    - Entrepreneurship
    - Business
    - Productivity
    - Technology
    - Marketing
  featured: false
- title: Hayato KAJIYAMA - Portfolio
  main_url: "https://hyakt.dev"
  url: "https://hyakt.dev"
  source_url: "https://github.com/hyakt/hyakt.github.io"
  featured: false
  categories:
    - Portfolio
- title: Skirtcraft - Unisex Skirts with Large Pockets
  main_url: https://skirtcraft.com
  url: https://skirtcraft.com/products
  source_url: https://github.com/jqrn/skirtcraft-web
  description: >
    Skirtcraft sells unisex skirts with large pockets, made in the USA. Site built with Typescript and styled-components, with Tumblr-sourced blog posts.
  categories:
    - eCommerce
    - Blog
  built_by: Joe Quarion
  built_by_url: https://github.com/jqrn
  featured: false
- title: Vermarc Sport
  main_url: https://www.vermarcsport.com/
  url: https://www.vermarcsport.com/
  description: >
    Vermarc Sport offers a wide range of cycle clothing, cycling jerseys, bib shorts, rain gear and accessories, as well for the summer, the mid-season (autumn / spring) and the winter.
  categories:
    - eCommerce
  built_by: BrikL
  built_by_url: https://github.com/Brikl
- title: Cole Ruche
  main_url: https://coleruche.com
  url: https://coleruche.com
  source_url: https://github.com/kingingcole/myblog
  description: >
    The personal website and blog for Emeruche "Cole" Ikenna, front-end web developer from Nigeria.
  categories:
    - Blog
    - Portfolio
  built_by: Emeruche "Cole" Ikenna
  built_by_url: https://twitter.com/cole_ruche
  featured: false
- title: Abhith Rajan - Coder, Blogger, Biker, Full Stack Developer
  main_url: https://www.abhith.net/
  url: https://www.abhith.net/
  source_url: https://github.com/Abhith/abhith.net
  description: >
    abhith.net is a portfolio website of Abhith Rajan, a full stack developer. Sharing blog posts, recommended videos, developer stories and services with the world through this site.
  categories:
    - Portfolio
    - Blog
    - Programming
    - Open Source
    - Technology
  built_by: Abhith Rajan
  built_by_url: https://github.com/Abhith
  featured: false
- title: Mr & Mrs Wilkinson
  url: https://thewilkinsons.netlify.com/
  main_url: https://thewilkinsons.netlify.com/
  source_url: https://github.com/davemullenjnr/the-wilkinsons
  description: >
    A one-page wedding photography showcase using Gatsby Image and featuring a lovely hero and intro section.
  categories:
    - Photography
  built_by: Dave Mullen Jnr
  built_by_url: https://davemullenjnr.co.uk
  featured: false
- title: Gopesh Gopinath - Full Stack Javascript Developer
  url: https://www.gopeshgopinath.com
  main_url: https://www.gopeshgopinath.com
  source_url: https://github.com/GopeshMedayil/gopeshgopinath.com
  description: >
    Gopesh Gopinath's Personal Portfolio Website
  categories:
    - Portfolio
    - Open Source
  built_by: Gopesh Gopinath
  built_by_url: https://www.gopeshgopinath.com
  featured: false
- title: Misael Taveras - FrontEnd Developer
  url: https://taverasmisael.com
  main_url: https://taverasmisael.com
  source_url: https://github.com/taverasmisael/taverasmisael
  description: >
    Personal site and bloging about learning FrontEnd web development in spanish.
  categories:
    - Portfolio
    - Open Source
    - Blog
    - JavaScript
    - Web Development
  built_by: Misael Taveras
  built_by_url: https://taverasmisael.com
  featured: false
- title: Le Reacteur
  url: https://www.lereacteur.io/
  main_url: https://www.lereacteur.io/
  description: >
    Le Reacteur is the first coding bootcamp dedicated to web and mobile apps development (iOS/Android). We offer intensive sessions to train students in a short time (10 weeks). Our goal is to pass on to our students in less than 3 months what they would have learned in 2 years. To achieve this ambitious challenge, our training is based on learning JavaScript (Node.js, Express, ReactJS, React Native).
  categories:
    - JavaScript
    - Learning
    - Mobile Development
    - Web Development
  built_by: Farid Safi
  built_by_url: https://twitter.com/FaridSafi
  featured: false
- title: Cinch
  url: https://www.cinch.co.uk
  main_url: https://www.cinch.co.uk
  description: >
    Cinch is a hub for car supermarkets and dealers to show off their stock. The site only lists second-hand cars that are seven years old or younger, with less than 70,000 miles on the clock.
  categories:
    - Entrepreneurship
    - Business
  built_by: Somo
  built_by_url: https://www.somoglobal.com
  featured: false
<<<<<<< HEAD
- title: NuBrakes
  url: https://nubrakes.com/
  main_url: https://nubrakes.com/
  description: >
    NuBrakes is the mobile brake repair company that comes to you! We perform brake pad, caliper, and rotor replacement at your office, apartment or home!
  categories:
    - Business
    - Entrepreneurship
=======
- title: Third and Grove
  url: https://www.thirdandgrove.com
  main_url: https://www.thirdandgrove.com
  source_url: https://github.com/thirdandgrove/tagd8_gatsby
  description: >
    A digital agency slaying the mundane one pixel at a time.
  categories:
    - Agency
    - Marketing
    - Open Source
    - Technology
  built_by: Third and Grove
  built_by_url: https://www.thirdandgrove.com
>>>>>>> 4be9c4df
  featured: false<|MERGE_RESOLUTION|>--- conflicted
+++ resolved
@@ -7229,7 +7229,6 @@
   built_by: Somo
   built_by_url: https://www.somoglobal.com
   featured: false
-<<<<<<< HEAD
 - title: NuBrakes
   url: https://nubrakes.com/
   main_url: https://nubrakes.com/
@@ -7238,7 +7237,7 @@
   categories:
     - Business
     - Entrepreneurship
-=======
+  featured: false
 - title: Third and Grove
   url: https://www.thirdandgrove.com
   main_url: https://www.thirdandgrove.com
@@ -7252,5 +7251,4 @@
     - Technology
   built_by: Third and Grove
   built_by_url: https://www.thirdandgrove.com
->>>>>>> 4be9c4df
   featured: false