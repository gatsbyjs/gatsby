--- conflicted
+++ resolved
@@ -7392,7 +7392,6 @@
   built_by: Mutual
   built_by_url: https://twitter.com/madebymutual
   featured: false
-<<<<<<< HEAD
 - title: Adaltas
   main_url: https://www.adaltas.com
   url: https://www.adaltas.com
@@ -7406,7 +7405,6 @@
     - Learning
   built_by: Adaltas
   built_by_url: https://www.adaltas.com
-=======
 - title: Runlet
   main_url: https://runlet.app
   url: https://runlet.app
@@ -7420,5 +7418,4 @@
     - Technology
   built_by: Vandre Leal
   built_by_url: https://vandreleal.github.io
->>>>>>> 67333f4d
   featured: false