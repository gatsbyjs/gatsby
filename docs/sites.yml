- title: ReactJS
  main_url: "https://reactjs.org/"
  url: "https://reactjs.org/"
  source_url: "https://github.com/reactjs/reactjs.org"
  featured: true
  categories:
    - Web Development
    - Featured
    - Documentation
- title: Flamingo
  main_url: https://www.shopflamingo.com/
  url: https://www.shopflamingo.com/
  description: >
    Online shop for women's body care and hair removal products.
  categories:
    - eCommerce
    - Featured
  featured: true
- title: IDEO
  url: https://www.ideo.com
  main_url: https://www.ideo.com/
  description: >
    A Global design company committed to creating positive impact.
  categories:
    - Agency
    - Technology
    - Featured
    - Consulting
    - User Experience
  featured: true
- title: Airbnb Engineering & Data Science
  description: >
    Creative engineers and data scientists building a world where you can belong
    anywhere
  main_url: "https://airbnb.io/"
  url: "https://airbnb.io/"
  categories:
    - Blog
    - Gallery
    - Featured
  featured: true
- title: Impossible Foods
  main_url: "https://impossiblefoods.com/"
  url: "https://impossiblefoods.com/"
  categories:
    - Food
    - Featured
  featured: true
- title: Braun
  description: >
    Braun offers high performance hair removal and hair care products, including dryers, straighteners, shavers, and more.
  main_url: "https://ca.braun.com/en-ca"
  url: "https://ca.braun.com/en-ca"
  categories:
    - eCommerce
    - Featured
  featured: true
- title: NYC Pride 2019 | WorldPride NYC | Stonewall50
  main_url: "https://2019-worldpride-stonewall50.nycpride.org/"
  url: "https://2019-worldpride-stonewall50.nycpride.org/"
  featured: true
  description: >-
    Join us in 2019 for NYC Pride, as we welcome WorldPride and mark the 50th
    Anniversary of the Stonewall Uprising and a half-century of LGBTQ+
    liberation.
  categories:
    - Education
    - Marketing
    - Nonprofit
    - Featured
  built_by: Canvas United
  built_by_url: "https://www.canvasunited.com/"
- title: The State of European Tech
  main_url: "https://2017.stateofeuropeantech.com/"
  url: "https://2017.stateofeuropeantech.com/"
  featured: true
  categories:
    - Technology
    - Featured
  built_by: Studio Lovelock
  built_by_url: "http://www.studiolovelock.com/"
- title: Hopper
  main_url: "https://www.hopper.com/"
  url: "https://www.hopper.com/"
  built_by: Narative
  built_by_url: "https://www.narative.co/"
  featured: true
  categories:
    - Technology
    - App
    - Featured
- title: GM Capital One
  description: |
    Introducing the new online experience for your GM Rewards Credit Card
  main_url: "https://gm.capitalone.com/"
  url: "https://gm.capitalone.com/"
  categories:
    - Featured
  featured: true
- title: Theodora Warre
  main_url: "https://theodorawarre.eu"
  url: "https://theodorawarre.eu"
  description: >-
    E-commerce site for jewellery designer Theodora Warre, built using Gatsby + Shopify + Prismic + Matter.js
  categories:
    - eCommerce
    - Marketing
  built_by: Pierre Nel
  built_by_url: "https://pierre.io"
  featured: false
- title: Life Without Barriers | Foster Care
  main_url: "https://www.lwb.org.au/foster-care"
  url: "https://www.lwb.org.au/foster-care"
  featured: true
  description: >-
    We are urgently seeking foster carers all across Australia. Can you open
    your heart and your home to a child in need? There are different types of
    foster care that can suit you. We offer training and 24/7 support.
  categories:
    - Nonprofit
    - Education
    - Documentation
    - Marketing
    - Featured
  built_by: LWB Digital Team
  built_by_url: "https://twitter.com/LWBAustralia"
- title: Figma
  main_url: "https://www.figma.com/"
  url: "https://www.figma.com/"
  featured: true
  categories:
    - Marketing
    - Design
    - Featured
  built_by: Corey Ward
  built_by_url: "http://www.coreyward.me/"
- title: Bejamas - JAM Experts for hire
  main_url: "https://bejamas.io/"
  url: "https://bejamas.io/"
  featured: true
  description: >-
    We help agencies and companies with JAMStack tools. This includes web
    development using Static Site Generators, Headless CMS, CI / CD and CDN
    setup.
  categories:
    - Technology
    - Web Development
    - Agency
    - Marketing
    - Featured
  built_by: Bejamas
  built_by_url: "https://bejamas.io/"
- title: The State of JavaScript
  description: >
    Data from over 20,000 developers, asking them questions on topics ranging
    from frontend frameworks and state management, to build tools and testing
    libraries.
  main_url: "https://stateofjs.com/"
  url: "https://stateofjs.com/"
  source_url: "https://github.com/StateOfJS/StateOfJS"
  categories:
    - Data
    - JavaScript
    - Featured
  built_by: StateOfJS
  built_by_url: "https://github.com/StateOfJS/StateOfJS/graphs/contributors"
  featured: true
- title: DesignSystems.com
  main_url: "https://www.designsystems.com/"
  url: "https://www.designsystems.com/"
  description: |
    A resource for learning, creating and evangelizing design systems.
  categories:
    - Design
    - Blog
    - Technology
    - Featured
  built_by: Corey Ward
  built_by_url: "http://www.coreyward.me/"
  featured: true
- title: Snap Kit
  main_url: "https://kit.snapchat.com/"
  url: "https://kit.snapchat.com/"
  description: >
    Snap Kit lets developers integrate some of Snapchat’s best features across
    platforms.
  categories:
    - Technology
    - Documentation
    - Featured
  featured: true
- title: SendGrid
  main_url: "https://sendgrid.com/docs/"
  url: "https://sendgrid.com/docs/"
  description: >
    SendGrid delivers your transactional and marketing emails through the
    world's largest cloud-based email delivery platform.
  categories:
    - API
    - Technology
    - Documentation
    - Featured
  featured: true
- title: Kirsten Noelle
  main_url: "https://www.kirstennoelle.com/"
  url: "https://www.kirstennoelle.com/"
  featured: true
  description: >
    Digital portfolio for San Francisco Bay Area photographer Kirsten Noelle Wiemer.
  categories:
    - Photography
    - Portfolio
    - Featured
  built_by: Ryan Wiemer
  built_by_url: "https://www.ryanwiemer.com/"
- title: Cajun Bowfishing
  main_url: "https://cajunbowfishing.com/"
  url: "https://cajunbowfishing.com/"
  featured: false
  categories:
    - eCommerce
    - Sports
  built_by: Escalade Sports
  built_by_url: "https://www.escaladesports.com/"
- title: NEON
  main_url: "http://neonrated.com/"
  url: "http://neonrated.com/"
  featured: false
  categories:
    - Gallery
- title: GraphCMS
  main_url: "https://graphcms.com/"
  url: "https://graphcms.com/"
  featured: false
  categories:
    - Marketing
    - Technology
- title: Ghost Documentation
  main_url: https://docs.ghost.org/
  url: https://docs.ghost.org/
  source_url: "https://github.com/tryghost/docs"
  featured: false
  description: >-
    Ghost is an open source, professional publishing platform built on a modern Node.js technology stack — designed for teams who need power, flexibility and performance.
  categories:
    - Technology
    - Documentation
    - Open Source
  built_by: Ghost Foundation
  built_by_url: https://ghost.org/
- title: Nike - Just Do It
  main_url: "https://justdoit.nike.com/"
  url: "https://justdoit.nike.com/"
  featured: true
  categories:
    - eCommerce
    - Featured
- title: AirBnB Cereal
  main_url: "https://airbnb.design/cereal"
  url: "https://airbnb.design/cereal"
  featured: false
  categories:
    - Marketing
    - Design
- title: Cardiogram
  main_url: "https://cardiogr.am/"
  url: "https://cardiogr.am/"
  featured: false
  categories:
    - Marketing
    - Technology
- title: Hack Club
  main_url: "https://hackclub.com/"
  url: "https://hackclub.com/"
  source_url: "https://github.com/hackclub/site"
  featured: false
  categories:
    - Education
    - Web Development
- title: Matthias Jordan Portfolio
  main_url: "https://iammatthias.com/"
  url: "https://iammatthias.com/"
  source_url: "https://github.com/iammatthias/.com"
  description: >-
    Photography portfolio of content creator and digital marketer Matthias Jordan
  built_by: Matthias Jordan
  built_by_url: https://github.com/iammatthias
  featured: false
  categories:
    - Photography
    - Portfolio
    - Blog
    - Gallery
- title: Investment Calculator
  main_url: "https://investmentcalculator.io/"
  url: "https://investmentcalculator.io/"
  featured: false
  categories:
    - Education
    - Finance
- title: CSS Grid Playground by MozillaDev
  main_url: "https://mozilladevelopers.github.io/playground/"
  url: "https://mozilladevelopers.github.io/playground/"
  source_url: "https://github.com/MozillaDevelopers/playground"
  featured: false
  categories:
    - Education
    - Web Development
- title: Piotr Fedorczyk Portfolio
  built_by: Piotr Fedorczyk
  built_by_url: "https://piotrf.pl"
  categories:
    - Portfolio
    - Web Development
  description: >-
    Portfolio of Piotr Fedorczyk, a digital product designer and full-stack developer specializing in shaping, designing and building news and tools for news.
  featured: false
  main_url: "https://piotrf.pl/"
  url: "https://piotrf.pl/"
- title: unrealcpp
  main_url: "https://unrealcpp.com/"
  url: "https://unrealcpp.com/"
  source_url: "https://github.com/Harrison1/unrealcpp-com"
  featured: false
  categories:
    - Blog
    - Web Development
- title: Andy Slezak
  main_url: "https://www.aslezak.com/"
  url: "https://www.aslezak.com/"
  source_url: "https://github.com/amslezak"
  featured: false
  categories:
    - Web Development
    - Portfolio
- title: Deliveroo.Design
  main_url: "https://www.deliveroo.design/"
  url: "https://www.deliveroo.design/"
  featured: false
  categories:
    - Food
    - Marketing
- title: Dona Rita
  main_url: "https://www.donarita.co.uk/"
  url: "https://www.donarita.co.uk/"
  source_url: "https://github.com/peduarte/dona-rita-website"
  featured: false
  categories:
    - Food
    - Marketing
- title: Fröhlich ∧ Frei
  main_url: "https://www.froehlichundfrei.de/"
  url: "https://www.froehlichundfrei.de/"
  featured: false
  categories:
    - Web Development
    - Blog
    - Open Source
- title: How to GraphQL
  main_url: "https://www.howtographql.com/"
  url: "https://www.howtographql.com/"
  source_url: "https://github.com/howtographql/howtographql"
  featured: false
  categories:
    - Documentation
    - Web Development
    - Open Source
- title: OnCallogy
  main_url: "https://www.oncallogy.com/"
  url: "https://www.oncallogy.com/"
  featured: false
  categories:
    - Marketing
    - Healthcare
- title: Ryan Wiemer's Portfolio
  main_url: "https://www.ryanwiemer.com/"
  url: "https://www.ryanwiemer.com/knw-photography/"
  source_url: "https://github.com/ryanwiemer/rw"
  featured: false
  description: >
    Digital portfolio for Oakland, CA based account manager Ryan Wiemer.
  categories:
    - Portfolio
    - Web Development
    - Design
  built_by: Ryan Wiemer
  built_by_url: "https://www.ryanwiemer.com/"
- title: Ventura Digitalagentur Köln
  main_url: "https://www.ventura-digital.de/"
  url: "https://www.ventura-digital.de/"
  featured: false
  built_by: Ventura Digitalagentur
  categories:
    - Agency
    - Marketing
    - Featured
- title: Azer Koçulu
  main_url: "https://kodfabrik.com/"
  url: "https://kodfabrik.com/photography/"
  featured: false
  categories:
    - Portfolio
    - Photography
    - Web Development
- title: Damir.io
  main_url: "http://damir.io/"
  url: "http://damir.io/"
  source_url: "https://github.com/dvzrd/gatsby-sfiction"
  featured: false
  categories:
    - Blog
- title: Digital Psychology
  main_url: "http://digitalpsychology.io/"
  url: "http://digitalpsychology.io/"
  source_url: "https://github.com/danistefanovic/digitalpsychology.io"
  featured: false
  categories:
    - Education
    - Library
- title: Théâtres Parisiens
  main_url: "http://theatres-parisiens.fr/"
  url: "http://theatres-parisiens.fr/"
  source_url: "https://github.com/phacks/theatres-parisiens"
  featured: false
  categories:
    - Education
    - Entertainment
- title: William Owen UK Portfolio / Blog
  main_url: "http://william-owen.co.uk/"
  url: "http://william-owen.co.uk/"
  featured: false
  description: >-
    Over 20 years experience delivering customer-facing websites, internet-based
    solutions and creative visual design for a wide range of companies and
    organisations.
  categories:
    - Portfolio
    - Blog
  built_by: William Owen
  built_by_url: "https://twitter.com/twilowen"
- title: A4 纸网
  main_url: "http://www.a4z.cn/"
  url: "http://www.a4z.cn/price"
  source_url: "https://github.com/hiooyUI/hiooyui.github.io"
  featured: false
  categories:
    - eCommerce
- title: Steve Meredith's Portfolio
  main_url: "http://www.stevemeredith.com/"
  url: "http://www.stevemeredith.com/"
  featured: false
  categories:
    - Portfolio
- title: API Platform
  main_url: "https://api-platform.com/"
  url: "https://api-platform.com/"
  source_url: "https://github.com/api-platform/website"
  featured: false
  categories:
    - Documentation
    - Web Development
    - Open Source
    - Library
- title: The Audacious Project
  main_url: "https://audaciousproject.org/"
  url: "https://audaciousproject.org/"
  featured: false
  categories:
    - Nonprofit
- title: Dustin Schau's Blog
  main_url: "https://blog.dustinschau.com/"
  url: "https://blog.dustinschau.com/"
  source_url: "https://github.com/dschau/blog"
  featured: false
  categories:
    - Blog
    - Web Development
- title: iContract Blog
  main_url: "https://blog.icontract.co.uk/"
  url: "http://blog.icontract.co.uk/"
  featured: false
  categories:
    - Blog
- title: BRIIM
  main_url: "https://bri.im/"
  url: "https://bri.im/"
  featured: false
  description: >-
    BRIIM is a movement to enable JavaScript enthusiasts and web developers in
    machine learning. Learn about artificial intelligence and data science, two
    fields which are governed by machine learning, in JavaScript. Take it right
    to your browser with WebGL.
  categories:
    - Education
    - Web Development
    - Technology
- title: Calpa's Blog
  main_url: "https://calpa.me/"
  url: "https://calpa.me/"
  source_url: "https://github.com/calpa/blog"
  featured: false
  categories:
    - Blog
    - Web Development
- title: Code Bushi
  main_url: "https://codebushi.com/"
  url: "https://codebushi.com/"
  featured: false
  description: >-
    Web development resources, trends, & techniques to elevate your coding
    journey.
  categories:
    - Web Development
    - Open Source
    - Blog
  built_by: Hunter Chang
  built_by_url: "https://hunterchang.com/"
- title: Daniel Hollcraft
  main_url: "https://danielhollcraft.com/"
  url: "https://danielhollcraft.com/"
  source_url: "https://github.com/danielbh/danielhollcraft.com"
  featured: false
  categories:
    - Web Development
    - Blog
    - Portfolio
- title: Darren Britton's Portfolio
  main_url: "https://darrenbritton.com/"
  url: "https://darrenbritton.com/"
  source_url: "https://github.com/darrenbritton/darrenbritton.github.io"
  featured: false
  categories:
    - Web Development
    - Portfolio
- title: Dave Lindberg Marketing & Design
  url: "https://davelindberg.com/"
  main_url: "https://davelindberg.com/"
  source_url: "https://github.com/Dave-Lindberg/dl-gatsby"
  featured: false
  description: >-
    My work revolves around solving problems for people in business, using
    integrated design and marketing strategies to improve sales, increase brand
    engagement, generate leads and achieve goals.
  categories:
    - Design
    - Marketing
    - Portfolio
- title: Dalbinaco's Website
  main_url: "https://dlbn.co/en/"
  url: "https://dlbn.co/en/"
  source_url: "https://github.com/dalbinaco/dlbn.co"
  featured: false
  categories:
    - Portfolio
    - Web Development
- title: mParticle's Documentation
  main_url: "https://docs.mparticle.com/"
  url: "https://docs.mparticle.com/"
  featured: false
  categories:
    - Web Development
    - Documentation
- title: Doopoll
  main_url: "https://doopoll.co/"
  url: "https://doopoll.co/"
  featured: false
  categories:
    - Marketing
    - Technology
- title: ERC dEX
  main_url: "https://ercdex.com/"
  url: "https://ercdex.com/aqueduct"
  featured: false
  categories:
    - Marketing
- title: Fabian Schultz' Portfolio
  main_url: "https://fabianschultz.com/"
  url: "https://fabianschultz.com/"
  source_url: "https://github.com/fabe/site"
  featured: false
  description: >-
    Hello, I’m Fabian — a product designer and developer based in Potsdam,
    Germany. I’ve been working both as a product designer and frontend developer
    for over 5 years now. I particularly enjoy working with companies that try
    to meet broad and unique user needs.
  categories:
    - Portfolio
    - Web Development
  built_by: Fabian Schultz
  built_by_url: "https://fabianschultz.com/"
- title: CalState House Manager
  description: >
    Home service membership that offers proactive and on-demand maintenance for
    homeowners
  main_url: "https://housemanager.calstate.aaa.com/"
  url: "https://housemanager.calstate.aaa.com/"
  categories:
    - Marketing
- title: The freeCodeCamp Guide
  main_url: "https://guide.freecodecamp.org/"
  url: "https://guide.freecodecamp.org/"
  source_url: "https://github.com/freeCodeCamp/guide"
  featured: false
  categories:
    - Web Development
    - Documentation
- title: Hapticmedia
  main_url: "https://hapticmedia.fr/en/"
  url: "https://hapticmedia.fr/en/"
  featured: false
  categories:
    - Agency
- title: heml.io
  main_url: "https://heml.io/"
  url: "https://heml.io/"
  source_url: "https://github.com/SparkPost/heml.io"
  featured: false
  categories:
    - Documentation
    - Web Development
    - Open Source
- title: Juliette Pretot's Portfolio
  main_url: "https://juliette.sh/"
  url: "https://juliette.sh/"
  featured: false
  categories:
    - Web Development
    - Portfolio
    - Blog
- title: Kris Hedstrom's Portfolio
  main_url: "https://k-create.com/"
  url: "https://k-create.com/portfolio/"
  source_url: "https://github.com/kristofferh/kristoffer"
  featured: false
  description: >-
    Hey. I’m Kris. I’m an interactive designer / developer. I grew up in Umeå,
    in northern Sweden, but I now live in Brooklyn, NY. I am currently enjoying
    a hybrid Art Director + Lead Product Engineer role at a small startup called
    Nomad Health. Before that, I was a Product (Engineering) Manager at Tumblr.
    Before that, I worked at agencies. Before that, I was a baby. I like to
    design things, and then I like to build those things. I occasionally take on
    freelance projects. Feel free to get in touch if you have an interesting
    project that you want to collaborate on. Or if you just want to say hello,
    that’s cool too.
  categories:
    - Portfolio
  built_by: Kris Hedstrom
  built_by_url: "https://k-create.com/"
- title: knpw.rs
  main_url: "https://knpw.rs/"
  url: "https://knpw.rs/"
  source_url: "https://github.com/knpwrs/knpw.rs"
  featured: false
  categories:
    - Blog
    - Web Development
- title: Kostas Bariotis' Blog
  main_url: "https://kostasbariotis.com/"
  url: "https://kostasbariotis.com/"
  source_url: "https://github.com/kbariotis/kostasbariotis.com"
  featured: false
  categories:
    - Blog
    - Portfolio
    - Web Development
- title: LaserTime Clinic
  main_url: "https://lasertime.ru/"
  url: "https://lasertime.ru/"
  source_url: "https://github.com/oleglegun/lasertime"
  featured: false
  categories:
    - Marketing
- title: Jason Lengstorf
  main_url: "https://lengstorf.com"
  url: "https://lengstorf.com"
  source_url: "https://github.com/jlengstorf/lengstorf.com"
  featured: false
  categories:
    - Blog
  built_by: Jason Lengstorf
  built_by_url: "https://github.com/jlengstorf"
- title: Mannequin.io
  main_url: "https://mannequin.io/"
  url: "https://mannequin.io/"
  source_url: "https://github.com/LastCallMedia/Mannequin/tree/master/site"
  featured: false
  categories:
    - Open Source
    - Web Development
    - Documentation
- title: manu.ninja
  main_url: "https://manu.ninja/"
  url: "https://manu.ninja/"
  source_url: "https://github.com/Lorti/manu.ninja"
  featured: false
  description: >-
    manu.ninja is the personal blog of Manuel Wieser, where he talks about
    frontend development, games and digital art
  categories:
    - Blog
    - Technology
    - Web Development
- title: Fabric
  main_url: "https://meetfabric.com/"
  url: "https://meetfabric.com/"
  featured: false
  categories:
    - Marketing
- title: Nexit
  main_url: "https://nexit.sk/"
  url: "https://nexit.sk/references"
  featured: false
  categories:
    - Web Development
- title: Open FDA
  description: >
    Provides APIs and raw download access to a number of high-value, high
    priority and scalable structured datasets, including adverse events, drug
    product labeling, and recall enforcement reports.
  main_url: "https://open.fda.gov/"
  url: "https://open.fda.gov/"
  source_url: "https://github.com/FDA/open.fda.gov"
  featured: false
  categories:
    - Government
    - Open Source
    - Web Development
    - API
    - Data
- title: NYC Planning Labs (New York City Department of City Planning)
  main_url: "https://planninglabs.nyc/"
  url: "https://planninglabs.nyc/about/"
  source_url: "https://github.com/NYCPlanning/"
  featured: false
  description: >-
    We work with New York City's Urban Planners to deliver impactful, modern
    technology tools.
  categories:
    - Open Source
    - Government
- title: Pravdomil
  main_url: "https://pravdomil.com/"
  url: "https://pravdomil.com/"
  source_url: "https://github.com/pravdomil/pravdomil.com"
  featured: false
  description: >-
    I’ve been working both as a product designer and frontend developer for over
    5 years now. I particularly enjoy working with companies that try to meet
    broad and unique user needs.
  categories:
    - Portfolio
- title: Preston Richey Portfolio / Blog
  main_url: "https://prestonrichey.com/"
  url: "https://prestonrichey.com/"
  source_url: "https://github.com/prichey/prestonrichey.com"
  featured: false
  categories:
    - Web Development
    - Portfolio
    - Blog
- title: Landing page of Put.io
  main_url: "https://put.io/"
  url: "https://put.io/"
  featured: false
  categories:
    - eCommerce
    - Technology
- title: The Rick and Morty API
  main_url: "https://rickandmortyapi.com/"
  url: "https://rickandmortyapi.com/"
  built_by: Axel Fuhrmann
  built_by_url: "https://axelfuhrmann.com/"
  featured: false
  categories:
    - Web Development
    - Entertainment
    - Documentation
    - Open Source
    - API
- title: Santa Compañía Creativa
  main_url: "https://santacc.es/"
  url: "https://santacc.es/"
  source_url: "https://github.com/DesarrolloWebSantaCC/santacc-web"
  featured: false
  categories:
    - Agency
- title: Sean Coker's Blog
  main_url: "https://sean.is/"
  url: "https://sean.is/"
  featured: false
  categories:
    - Blog
    - Portfolio
    - Web Development
- title: Several Levels
  main_url: "https://severallevels.io/"
  url: "https://severallevels.io/"
  source_url: "https://github.com/Harrison1/several-levels"
  featured: false
  categories:
    - Agency
    - Web Development
- title: Simply
  main_url: "https://simply.co.za/"
  url: "https://simply.co.za/"
  featured: false
  categories:
    - Marketing
- title: Storybook
  main_url: "https://storybook.js.org/"
  url: "https://storybook.js.org/"
  source_url: "https://github.com/storybooks/storybook"
  featured: false
  categories:
    - Web Development
    - Open Source
- title: Vibert Thio's Portfolio
  main_url: "https://vibertthio.com/portfolio/"
  url: "https://vibertthio.com/portfolio/projects/"
  source_url: "https://github.com/vibertthio/portfolio"
  featured: false
  categories:
    - Portfolio
    - Web Development
- title: VisitGemer
  main_url: "https://visitgemer.sk/"
  url: "https://visitgemer.sk/"
  featured: false
  categories:
    - Marketing
- title: Bricolage.io
  main_url: "https://www.bricolage.io/"
  url: "https://www.bricolage.io/"
  source_url: "https://github.com/KyleAMathews/blog"
  featured: false
  categories:
    - Blog
- title: Charles Pinnix Website
  main_url: "https://www.charlespinnix.com/"
  url: "https://www.charlespinnix.com/"
  featured: false
  description: >-
    I’m a senior frontend engineer with 8 years of experience building websites
    and web applications. I’m interested in leading creative, multidisciplinary
    engineering teams. I’m a creative technologist, merging photography, art,
    and design into engineering and visa versa. I take a pragmatic,
    product-oriented approach to development, allowing me to see the big picture
    and ensuring quality products are completed on time. I have a passion for
    modern frontend JavaScript frameworks such as React and Vue, and I have
    substantial experience on the backend with an interest in Node and
    container based deployment with Docker and AWS.
  categories:
    - Portfolio
    - Web Development
- title: Charlie Harrington's Blog
  main_url: "https://www.charlieharrington.com/"
  url: "https://www.charlieharrington.com/"
  source_url: "https://github.com/whatrocks/blog"
  featured: false
  categories:
    - Blog
    - Web Development
    - Music
- title: Gabriel Adorf's Portfolio
  main_url: "https://www.gabrieladorf.com/"
  url: "https://www.gabrieladorf.com/"
  source_url: "https://github.com/gabdorf/gabriel-adorf-portfolio"
  featured: false
  categories:
    - Portfolio
    - Web Development
- title: greglobinski.com
  main_url: "https://www.greglobinski.com/"
  url: "https://www.greglobinski.com/"
  source_url: "https://github.com/greglobinski/www.greglobinski.com"
  featured: false
  categories:
    - Portfolio
    - Web Development
- title: I am Putra
  main_url: "https://www.iamputra.com/"
  url: "https://www.iamputra.com/"
  featured: false
  categories:
    - Portfolio
    - Web Development
    - Blog
- title: In Sowerby Bridge
  main_url: "https://www.insowerbybridge.co.uk/"
  url: "https://www.insowerbybridge.co.uk/"
  featured: false
  categories:
    - Marketing
    - Government
- title: JavaScript Stuff
  main_url: "https://www.javascriptstuff.com/"
  url: "https://www.javascriptstuff.com/"
  featured: false
  categories:
    - Education
    - Web Development
    - Library
- title: Ledgy
  main_url: "https://www.ledgy.com/"
  url: "https://github.com/morloy/ledgy.com"
  featured: false
  categories:
    - Marketing
    - Finance
- title: Alec Lomas's Portfolio / Blog
  main_url: "https://www.lowmess.com/"
  url: "https://www.lowmess.com/"
  source_url: "https://github.com/lowmess/lowmess"
  featured: false
  categories:
    - Web Development
    - Blog
    - Portfolio
- title: Michele Mazzucco's Portfolio
  main_url: "https://www.michelemazzucco.it/"
  url: "https://www.michelemazzucco.it/"
  source_url: "https://github.com/michelemazzucco/michelemazzucco.it"
  featured: false
  categories:
    - Portfolio
- title: Orbit FM Podcasts
  main_url: "https://www.orbit.fm/"
  url: "https://www.orbit.fm/"
  source_url: "https://github.com/agarrharr/orbit.fm"
  featured: false
  categories:
    - Podcast
- title: Prosecco Springs
  main_url: "https://www.proseccosprings.com/"
  url: "https://www.proseccosprings.com/"
  featured: false
  categories:
    - Food
    - Blog
    - Marketing
- title: Verious
  main_url: "https://www.verious.io/"
  url: "https://www.verious.io/"
  source_url: "https://github.com/cpinnix/verious"
  featured: false
  categories:
    - Web Development
- title: Yisela
  main_url: "https://www.yisela.com/"
  url: "https://www.yisela.com/tetris-against-trauma-gaming-as-therapy/"
  featured: false
  categories:
    - Blog
- title: YouFoundRon.com
  main_url: "https://www.youfoundron.com/"
  url: "https://www.youfoundron.com/"
  source_url: "https://github.com/rongierlach/yfr-dot-com"
  featured: false
  categories:
    - Portfolio
    - Web Development
    - Blog
- title: yerevancoder
  main_url: "https://yerevancoder.com/"
  url: "https://forum.yerevancoder.com/categories"
  source_url: "https://github.com/yerevancoder/yerevancoder.github.io"
  featured: false
  categories:
    - Blog
    - Web Development
- title: Ease
  main_url: "https://www.ease.com/"
  url: "https://www.ease.com/"
  featured: false
  categories:
    - Marketing
    - Healthcare
- title: Policygenius
  main_url: "https://www.policygenius.com/"
  url: "https://www.policygenius.com/"
  featured: false
  categories:
    - Marketing
    - Healthcare
- title: Moteefe
  main_url: "https://www.moteefe.com/"
  url: "https://www.moteefe.com/"
  featured: false
  categories:
    - Marketing
    - Agency
    - Technology
- title: Athelas
  main_url: "http://www.athelas.com/"
  url: "http://www.athelas.com/"
  featured: false
  categories:
    - Marketing
    - Healthcare
- title: Pathwright
  main_url: "http://www.pathwright.com/"
  url: "http://www.pathwright.com/"
  featured: false
  categories:
    - Marketing
    - Education
- title: Lucid
  main_url: "https://www.golucid.co/"
  url: "https://www.golucid.co/"
  featured: false
  categories:
    - Marketing
    - Technology
- title: Bench
  main_url: "http://www.bench.co/"
  url: "http://www.bench.co/"
  featured: false
  categories:
    - Marketing
- title: Gin Lane
  main_url: "http://www.ginlane.com/"
  url: "https://www.ginlane.com/"
  featured: false
  categories:
    - Web Development
    - Agency
- title: Marmelab
  main_url: "https://marmelab.com/en/"
  url: "https://marmelab.com/en/"
  featured: false
  categories:
    - Web Development
    - Agency
- title: Dovetail
  main_url: "https://dovetailapp.com/"
  url: "https://dovetailapp.com/"
  featured: false
  categories:
    - Marketing
    - Technology
- title: The Bastion Bot
  main_url: "https://bastionbot.org/"
  url: "https://bastionbot.org/"
  source_url: "https://github.com/TheBastionBot/Bastion-Website"
  description: Give awesome perks to your Discord server!
  featured: false
  categories:
    - Open Source
    - Technology
    - Documentation
    - Community
  built_by: Sankarsan Kampa
  built_by_url: "https://traction.one"
- title: Smakosh
  main_url: "https://smakosh.com/"
  url: "https://smakosh.com/"
  source_url: "https://github.com/smakosh/smakosh.com"
  featured: false
  categories:
    - Portfolio
    - Web Development
- title: WebGazer
  main_url: "https://www.webgazer.io/"
  url: "https://www.webgazer.io/"
  featured: false
  categories:
    - Marketing
    - Web Development
    - Technology
- title: Joe Seifi's Blog
  main_url: "http://seifi.org/"
  url: "http://seifi.org/"
  featured: false
  categories:
    - Portfolio
    - Web Development
    - Blog
- title: LekoArts — Graphic Designer & Front-End Developer
  main_url: "https://www.lekoarts.de"
  url: "https://www.lekoarts.de"
  source_url: "https://github.com/LekoArts/portfolio"
  featured: false
  built_by: LekoArts
  built_by_url: "https://github.com/LekoArts"
  description: >-
    Hi, I'm Lennart — a self-taught and passionate graphic/web designer &
    frontend developer based in Darmstadt, Germany. I love it to realize complex
    projects in a creative manner and face new challenges. Since 6 years I do
    graphic design, my love for frontend development came up 3 years ago. I
    enjoy acquiring new skills and cementing this knowledge by writing blogposts
    and creating tutorials.
  categories:
    - Portfolio
    - Blog
    - Design
    - Web Development
    - Freelance
    - Open Source
- title: 杨二小的博客
  main_url: "https://blog.yangerxiao.com/"
  url: "https://blog.yangerxiao.com/"
  source_url: "https://github.com/zerosoul/blog.yangerxiao.com"
  featured: false
  categories:
    - Blog
    - Portfolio
- title: MOTTO x MOTTO
  main_url: "https://mottox2.com"
  url: "https://mottox2.com"
  source_url: "https://github.com/mottox2/website"
  description: Web developer / UI Designer in Tokyo Japan.
  featured: false
  categories:
    - Blog
    - Portfolio
  built_by: mottox2
  built_by_url: "https://mottox2.com"
- title: Pride of the Meadows
  main_url: "https://www.prideofthemeadows.com/"
  url: "https://www.prideofthemeadows.com/"
  featured: false
  categories:
    - eCommerce
    - Food
    - Blog
  built_by: Caldera Digital
  built_by_url: https://www.calderadigital.com/
- title: Michael Uloth
  main_url: "https://www.michaeluloth.com"
  url: "https://www.michaeluloth.com"
  featured: false
  description: Michael Uloth is a web developer, opera singer, and the creator of Up and Running Tutorials.
  categories:
    - Portfolio
    - Web Development
    - Music
  built_by: Michael Uloth
  built_by_url: "https://www.michaeluloth.com"
- title: Spacetime
  main_url: "https://www.heyspacetime.com/"
  url: "https://www.heyspacetime.com/"
  featured: false
  description: >-
    Spacetime is a Dallas-based digital experience agency specializing in web,
    app, startup, and digital experience creation.
  categories:
    - Marketing
    - Portfolio
    - Agency
  built_by: Spacetime
  built_by_url: "https://www.heyspacetime.com/"
- title: Eric Jinks
  main_url: "https://ericjinks.com/"
  url: "https://ericjinks.com/"
  featured: false
  description: "Software engineer / web developer from the Gold Coast, Australia."
  categories:
    - Portfolio
    - Blog
    - Web Development
    - Technology
  built_by: Eric Jinks
  built_by_url: "https://ericjinks.com/"
- title: GaiAma - We are wildlife
  main_url: "https://www.gaiama.org/"
  url: "https://www.gaiama.org/"
  featured: false
  description: >-
    We founded the GaiAma conservation organization to protect wildlife in Perú
    and to create an example of a permaculture neighborhood, living
    symbiotically with the forest - because reforestation is just the beginning
  categories:
    - Nonprofit
    - Marketing
    - Blog
  source_url: "https://github.com/GaiAma/gaiama.org"
  built_by: GaiAma
  built_by_url: "https://www.gaiama.org/"
- title: Healthcare Logic
  main_url: "https://www.healthcarelogic.com/"
  url: "https://www.healthcarelogic.com/"
  featured: false
  description: >-
    Revolutionary technology that empowers clinical and managerial leaders to
    collaborate with clarity.
  categories:
    - Marketing
    - Healthcare
    - Technology
  built_by: Thrive
  built_by_url: "https://thriveweb.com.au/"
- title: Papergov
  main_url: "https://papergov.com/"
  url: "https://papergov.com/"
  featured: false
  description: Manage all your government services in a single place
  categories:
    - Directory
    - Government
    - Technology
  source_url: "https://github.com/WeOpenly/localgov.fyi"
  built_by: Openly Technologies
  built_by_url: "https://papergov.com/about/"
- title: Kata.ai Documentation
  main_url: "https://docs.kata.ai/"
  url: "https://docs.kata.ai/"
  source_url: "https://github.com/kata-ai/kata-platform-docs"
  featured: false
  description: >-
    Documentation website for the Kata Platform, an all-in-one platform for
    building chatbots using AI technologies.
  categories:
    - Documentation
    - Technology
- title: goalgetters
  main_url: "https://goalgetters.space/"
  url: "https://goalgetters.space/"
  featured: false
  description: >-
    goalgetters is a source of inspiration for people who want to change their
    career. We offer articles, success stories and expert interviews on how to
    find a new passion and how to implement change.
  categories:
    - Blog
    - Education
  built_by: "Stephanie Langers (content), Adrian Wenke (development)"
  built_by_url: "https://twitter.com/AdrianWenke"
- title: Zensum
  main_url: "https://zensum.se/"
  url: "https://zensum.se/"
  featured: false
  description: >-
    Borrow money quickly and safely through Zensum. We compare Sweden's leading
    banks and credit institutions. Choose from multiple offers and lower your
    monthly cost. [Translated from Swedish]
  categories:
    - Technology
    - Finance
    - Marketing
  built_by: Bejamas
  built_by_url: "https://bejamas.io/"
- title: StatusHub - Easy to use Hosted Status Page Service
  main_url: "https://statushub.com/"
  url: "https://statushub.com/"
  featured: false
  description: >-
    Set up your very own service status page in minutes with StatusHub. Allow
    customers to subscribe to be updated automatically.
  categories:
    - Technology
    - Marketing
  built_by: Bejamas
  built_by_url: "https://bejamas.io/"
- title: Matthias Kretschmann Portfolio
  main_url: "https://matthiaskretschmann.com/"
  url: "https://matthiaskretschmann.com/"
  source_url: "https://github.com/kremalicious/portfolio"
  featured: false
  description: Portfolio of designer & developer Matthias Kretschmann.
  categories:
    - Portfolio
    - Web Development
  built_by: Matthias Kretschmann
  built_by_url: "https://matthiaskretschmann.com/"
- title: Iron Cove Solutions
  main_url: "https://ironcovesolutions.com/"
  url: "https://ironcovesolutions.com/"
  description: >-
    Iron Cove Solutions is a cloud based consulting firm. We help companies
    deliver a return on cloud usage by applying best practices
  categories:
    - Technology
    - Web Development
  built_by: Iron Cove Solutions
  built_by_url: "https://ironcovesolutions.com/"
  featured: false
- title: Moetez Chaabene Portfolio / Blog
  main_url: "https://moetez.me/"
  url: "https://moetez.me/"
  source_url: "https://github.com/moetezch/moetez.me"
  featured: false
  description: Portfolio of Moetez Chaabene
  categories:
    - Portfolio
    - Web Development
    - Blog
  built_by: Moetez Chaabene
  built_by_url: "https://twitter.com/moetezch"
- title: Nikita
  description: >-
    Automation of system deployments in Node.js for applications and
    infrastructures.
  main_url: "https://nikita.js.org/"
  url: "https://nikita.js.org/"
  source_url: "https://github.com/adaltas/node-nikita"
  categories:
    - Documentation
    - Open Source
    - Technology
  built_by: Adaltas
  built_by_url: "https://www.adaltas.com"
  featured: false
- title: Gourav Sood Blog & Portfolio
  main_url: "https://www.gouravsood.com/"
  url: "https://www.gouravsood.com/"
  featured: false
  categories:
    - Blog
    - Portfolio
  built_by: Gourav Sood
  built_by_url: "https://www.gouravsood.com/"
- title: Jonas Tebbe Portfolio
  description: |
    Hey, I’m Jonas and I create digital products.
  main_url: "https://jonastebbe.com"
  url: "https://jonastebbe.com"
  categories:
    - Portfolio
  built_by: Jonas Tebbe
  built_by_url: "https://twitter.com/jonastebbe"
  featured: false
- title: Parker Sarsfield Portfolio
  description: |
    I'm Parker, a software engineer and sneakerhead.
  main_url: "https://parkersarsfield.com"
  url: "https://parkersarsfield.com"
  categories:
    - Blog
    - Portfolio
  built_by: Parker Sarsfield
  built_by_url: "https://parkersarsfield.com"
- title: Frontend web development with Greg
  description: |
    JavaScript, GatsbyJS, ReactJS, CSS in JS... Let's learn some stuff together.
  main_url: "https://dev.greglobinski.com"
  url: "https://dev.greglobinski.com"
  categories:
    - Blog
    - Web Development
  built_by: Greg Lobinski
  built_by_url: "https://github.com/greglobinski"
- title: Insomnia
  description: |
    Desktop HTTP and GraphQL client for developers
  main_url: "https://insomnia.rest/"
  url: "https://insomnia.rest/"
  categories:
    - Blog
  built_by: Gregory Schier
  built_by_url: "https://schier.co"
  featured: false
- title: Timeline Theme Portfolio
  description: |
    I'm Aman Mittal, a software developer.
  main_url: "https://amanhimself.dev/"
  url: "https://amanhimself.dev/"
  categories:
    - Web Development
    - Portfolio
  built_by: Aman Mittal
  built_by_url: "https://amanhimself.dev/"
- title: Ocean artUp
  description: >
    Science outreach site built using styled-components and Contentful. It
    presents the research project "Ocean artUp" funded by an Advanced Grant of
    the European Research Council to explore the possible benefits of artificial
    uplift of nutrient-rich deep water to the ocean’s sunlit surface layer.
  main_url: "https://ocean-artup.eu"
  url: "https://ocean-artup.eu"
  source_url: "https://github.com/janosh/ocean-artup"
  categories:
    - Science
    - Education
    - Blog
  built_by: Janosh Riebesell
  built_by_url: "https://janosh.io"
  featured: false
- title: Ryan Fitzgerald
  description: |
    Personal portfolio and blog for Ryan Fitzgerald
  main_url: "https://ryanfitzgerald.ca/"
  url: "https://ryanfitzgerald.ca/"
  categories:
    - Web Development
    - Portfolio
  built_by: Ryan Fitzgerald
  built_by_url: "https://github.com/RyanFitzgerald"
  featured: false
- title: Kaizen
  description: |
    Content Marketing, PR & SEO Agency in London
  main_url: "https://www.kaizen.co.uk/"
  url: "https://www.kaizen.co.uk/"
  categories:
    - Agency
    - Blog
    - Design
    - Web Development
    - SEO
  built_by: Bogdan Stanciu
  built_by_url: "https://github.com/b0gd4n"
  featured: false
- title: HackerOne Platform Documentation
  description: |
    HackerOne's Product Documentation Center!
  url: "https://docs.hackerone.com/"
  main_url: "https://docs.hackerone.com/"
  categories:
    - Documentation
    - Security
  featured: false
- title: Mux Video
  description: |
    API to video hosting and streaming
  main_url: "https://mux.com/"
  url: "https://mux.com/"
  categories:
    - Video
    - API
  featured: false
- title: Swapcard
  description: >
    The easiest way for event organizers to instantly connect people, build a
    community of attendees and exhibitors, and increase revenue over time
  main_url: "https://www.swapcard.com/"
  url: "https://www.swapcard.com/"
  categories:
    - Event
    - Community
    - Marketing
  built_by: Swapcard
  built_by_url: "https://www.swapcard.com/"
  featured: false
- title: Kalix
  description: >
    Kalix is perfect for healthcare professionals starting out in private
    practice, to those with an established clinic.
  main_url: "https://www.kalixhealth.com/"
  url: "https://www.kalixhealth.com/"
  categories:
    - Healthcare
  featured: false
- title: Hubba
  description: |
    Buy wholesale products from thousands of independent, verified Brands.
  main_url: "https://join.hubba.com/"
  url: "https://join.hubba.com/"
  categories:
    - eCommerce
  featured: false
- title: HyperPlay
  description: |
    In Asean's 1st Ever LOL Esports X Music Festival
  main_url: "https://hyperplay.leagueoflegends.com/"
  url: "https://hyperplay.leagueoflegends.com/"
  categories:
    - Music
  featured: false
- title: Bad Credit Loans
  description: |
    Get the funds you need, from $250-$5,000
  main_url: "https://www.creditloan.com/"
  url: "https://www.creditloan.com/"
  categories:
    - Finance
  featured: false
- title: Financial Center
  description: >
    Member-owned, not-for-profit, co-operative whose members receive financial
    benefits in the form of lower loan rates, higher savings rates, and lower
    fees than banks.
  main_url: "https://fcfcu.com/"
  url: "https://fcfcu.com/"
  categories:
    - Finance
    - Nonprofit
    - Business
    - Education
  built_by: "https://fcfcu.com/"
  built_by_url: "https://fcfcu.com/"
  featured: false
- title: Office of Institutional Research and Assessment
  description: |
    Good Data, Good Decisions
  main_url: "http://oira.ua.edu/"
  url: "http://oira.ua.edu/"
  categories:
    - Data
  featured: false
- title: The Telegraph Premium
  description: |
    Exclusive stories from award-winning journalists
  main_url: "https://premium.telegraph.co.uk/"
  url: "https://premium.telegraph.co.uk/"
  categories:
    - Media
  featured: false
- title: html2canvas
  description: |
    Screenshots with JavaScript
  main_url: "http://html2canvas.hertzen.com/"
  url: "http://html2canvas.hertzen.com/"
  source_url: "https://github.com/niklasvh/html2canvas/tree/master/www"
  categories:
    - JavaScript
    - Documentation
  built_by: Niklas von Hertzen
  built_by_url: "http://hertzen.com/"
  featured: false
- title: Dato CMS
  description: |
    The API-based CMS your editors will love
  main_url: "https://www.datocms.com/"
  url: "https://www.datocms.com/"
  categories:
    - API
  featured: false
- title: Half Electronics
  description: |
    Personal website
  main_url: "https://www.halfelectronic.com/"
  url: "https://www.halfelectronic.com/"
  categories:
    - Blog
  built_by: Fernando Poumian
  built_by_url: "https://github.com/fpoumian/halfelectronic.com"
  featured: false
- title: Frithir Software Development
  main_url: "https://frithir.com/"
  url: "https://frithir.com/"
  featured: false
  description: "I DRINK COFFEE, WRITE CODE AND IMPROVE MY DEVELOPMENT SKILLS EVERY DAY."
  categories:
    - Design
    - Web Development
  built_by: Frithir
  built_by_url: "https://Frithir.com/"
- title: Unow
  main_url: "https://www.unow.fr/"
  url: "https://www.unow.fr/"
  categories:
    - Education
    - Marketing
  featured: false
- title: Peter Hironaka
  description: |
    Freelance Web Developer based in Los Angeles.
  main_url: "https://peterhironaka.com/"
  url: "https://peterhironaka.com/"
  categories:
    - Portfolio
    - Web Development
  built_by: Peter Hironaka
  built_by_url: "https://github.com/PHironaka"
  featured: false
- title: Michael McQuade
  description: |
    Personal website and blog for Michael McQuade
  main_url: "https://giraffesyo.io"
  url: "https://giraffesyo.io"
  categories:
    - Blog
  built_by: Michael McQuade
  built_by_url: "https://github.com/giraffesyo"
  featured: false
- title: Haacht Brewery
  description: |
    Corporate website for Haacht Brewery. Designed and Developed by Gafas.
  main_url: "https://haacht.com/en/"
  url: "https://haacht.com"
  categories:
    - Marketing
  built_by: Gafas
  built_by_url: "https://gafas.be"
  featured: false
- title: StoutLabs
  description: |
    Portfolio of Daniel Stout, freelance developer in East Tennessee.
  main_url: "https://www.stoutlabs.com/"
  url: "https://www.stoutlabs.com/"
  categories:
    - Web Development
    - Portfolio
  built_by: Daniel Stout
  built_by_url: "https://github.com/stoutlabs"
  featured: false
- title: Chicago Ticket Outcomes By Neighborhood
  description: |
    ProPublica data visualization of traffic ticket court outcomes
  categories:
    - Media
    - Nonprofit
  url: >-
    https://projects.propublica.org/graphics/il/il-city-sticker-tickets-maps/ticket-status/?initialWidth=782
  main_url: >-
    https://projects.propublica.org/graphics/il/il-city-sticker-tickets-maps/ticket-status/?initialWidth=782
  built_by: David Eads
  built_by_url: "https://github.com/eads"
  featured: false
- title: Chicago South Side Traffic Ticketing rates
  description: |
    ProPublica data visualization of traffic ticket rates by community
  main_url: >-
    https://projects.propublica.org/graphics/il/il-city-sticker-tickets-maps/ticket-rate/?initialWidth=782
  url: >-
    https://projects.propublica.org/graphics/il/il-city-sticker-tickets-maps/ticket-rate/?initialWidth=782
  categories:
    - Media
    - Nonprofit
  built_by: David Eads
  built_by_url: "https://github.com/eads"
  featured: false
- title: Otsimo
  description: >
    Otsimo is a special education application for children with autism, down
    syndrome and other developmental disabilities.
  main_url: "https://otsimo.com/en/"
  url: "https://otsimo.com/en/"
  categories:
    - Blog
    - Education
  featured: false
- title: Matt Bagni Portfolio 2018
  description: >
    Mostly the result of playing with Gatsby and learning about react and
    graphql. Using the screenshot plugin to showcase the work done for my
    company in the last 2 years, and a good amount of other experiments.
  main_url: "https://mattbag.github.io"
  url: "https://mattbag.github.io"
  categories:
    - Portfolio
  featured: false
- title: Lisa Ye's Blog
  description: |
    Simple blog/portofolio for a fashion designer. Gatsby_v2 + Netlify cms
  main_url: "https://lisaye.netlify.com/"
  url: "https://lisaye.netlify.com/"
  categories:
    - Blog
    - Portfolio
  featured: false
- title: Artem Sapegin
  description: >
    Little homepage of Artem Sapegin, a frontend developer, passionate
    photographer, coffee drinker and crazy dogs’ owner.
  main_url: "https://sapegin.me/"
  url: "https://sapegin.me/"
  categories:
    - Portfolio
    - Open Source
    - Web Development
  built_by: Artem Sapegin
  built_by_url: "https://github.com/sapegin"
  featured: false
- title: SparkPost Developers
  main_url: "https://developers.sparkpost.com/"
  url: "https://developers.sparkpost.com/"
  source_url: "https://github.com/SparkPost/developers.sparkpost.com"
  categories:
    - Documentation
    - API
  featured: false
- title: Malik Browne Portfolio 2018
  description: >
    The portfolio blog of Malik Browne, a full-stack engineer, foodie, and avid
    blogger/YouTuber.
  main_url: "https://www.malikbrowne.com/about"
  url: "https://www.malikbrowne.com"
  categories:
    - Blog
    - Portfolio
  built_by: Malik Browne
  built_by_url: "https://twitter.com/milkstarz"
  featured: false
- title: Novatics
  description: |
    Digital products that inspire and make a difference
  main_url: "https://www.novatics.com.br"
  url: "https://www.novatics.com.br"
  categories:
    - Portfolio
    - Technology
    - Web Development
  built_by: Novatics
  built_by_url: "https://github.com/Novatics"
  featured: false
- title: Max McKinney
  description: >
    I’m a developer and designer with a focus in web technologies. I build cars
    on the side.
  main_url: "https://maxmckinney.com/"
  url: "https://maxmckinney.com/"
  categories:
    - Portfolio
    - Web Development
    - Design
  built_by: Max McKinney
  featured: false
- title: Stickyard
  description: |
    Make your React component sticky the easy way
  main_url: "https://nihgwu.github.io/stickyard/"
  url: "https://nihgwu.github.io/stickyard/"
  source_url: "https://github.com/nihgwu/stickyard/tree/master/website"
  categories:
    - Web Development
  built_by: Neo Nie
  featured: false
- title: Agata Milik
  description: |
    Website of a Polish psychologist/psychotherapist based in Gdańsk, Poland.
  main_url: "https://agatamilik.pl"
  url: "https://agatamilik.pl"
  categories:
    - Marketing
    - Healthcare
  built_by: Piotr Fedorczyk
  built_by_url: "https://piotrf.pl"
  featured: false
- title: WebPurple
  main_url: "https://www.webpurple.net/"
  url: "https://www.webpurple.net/"
  source_url: "https://github.com/WebPurple/site"
  description: >-
    Site of local (Russia, Ryazan) frontend community. Main purpose is to show
    info about meetups and keep blog.
  categories:
    - Nonprofit
    - Web Development
    - Community
    - Blog
    - Open Source
  built_by: Nikita Kirsanov
  built_by_url: "https://twitter.com/kitos_kirsanov"
  featured: false
- title: Papertrail.io
  description: |
    Inspection Management for the 21st Century
  main_url: "https://www.papertrail.io/"
  url: "https://www.papertrail.io/"
  categories:
    - Marketing
    - Technology
  built_by: Papertrail.io
  built_by_url: "https://www.papertrail.io"
  featured: false
- title: Matt Ferderer
  main_url: "https://mattferderer.com"
  url: "https://mattferderer.com"
  source_url: "https://github.com/mattferderer/gatsbyblog"
  description: >
    A blog built with Gatsby that discusses web related tech
    such as JavaScript, .NET, Blazor & security.
  categories:
    - Blog
    - Web Development
  built_by: Matt Ferderer
  built_by_url: "https://twitter.com/mattferderer"
  featured: false
- title: Sahyadri Open Source Community
  main_url: "https://sosc.org.in"
  url: "https://sosc.org.in"
  source_url: "https://github.com/haxzie/sosc-website"
  description: >
    Official website of Sahyadri Open Source Community for community blog, event
    details and members info.
  categories:
    - Blog
    - Community
    - Open Source
  built_by: Musthaq Ahamad
  built_by_url: "https://github.com/haxzie"
  featured: false
- title: Tech Confessions
  main_url: "https://confessions.tech"
  url: "https://confessions.tech"
  source_url: "https://github.com/JonathanSpeek/tech-confessions"
  description: "A guilt-free place for us to confess our tech sins \U0001F64F\n"
  categories:
    - Community
    - Open Source
  built_by: Jonathan Speek
  built_by_url: "https://speek.design"
  featured: false
- title: Thibault Maekelbergh
  main_url: "https://thibmaek.com"
  url: "https://thibmaek.com"
  source_url: "https://github.com/thibmaek/thibmaek.github.io"
  description: |
    A nice blog about development, Raspberry Pi, plants and probably records.
  categories:
    - Blog
    - Open Source
  built_by: Thibault Maekelbergh
  built_by_url: "https://twitter.com/thibmaek"
  featured: false
- title: LearnReact.design
  main_url: "https://learnreact.design"
  url: "https://learnreact.design"
  description: >
    React Essentials For Designers: A React course tailored for product
    designers, ux designers, ui designers.
  categories:
    - Blog
  built_by: Linton Ye
  built_by_url: "https://twitter.com/lintonye"
- title: Mega House Creative
  main_url: "https://www.megahousecreative.com/"
  url: "https://www.megahousecreative.com/"
  description: >
    Mega House Creative is a digital agency that provides unique goal-oriented
    web marketing solutions.
  categories:
    - Marketing
    - Agency
  built_by: Daniel Robinson
  featured: false
- title: Tobie Marier Robitaille - csc
  main_url: "https://tobiemarierrobitaille.com/"
  url: "https://tobiemarierrobitaille.com/en/"
  description: |
    Portfolio site for director of photography Tobie Marier Robitaille
  categories:
    - Portfolio
    - Gallery
  built_by: Mill3 Studio
  built_by_url: "https://mill3.studio/en/"
  featured: false
- title: Bestvideogame.deals
  main_url: "https://bestvideogame.deals/"
  url: "https://bestvideogame.deals/"
  description: |
    Video game comparison website for the UK, build with GatsbyJS.
  categories:
    - eCommerce
  built_by: Koen Kamphuis
  built_by_url: "https://koenkamphuis.com/"
  featured: false
- title: Mahipat's Portfolio
  main_url: "https://mojaave.com/"
  url: "https://mojaave.com"
  source_url: "https://github.com/mhjadav/mojaave"
  description: >
    mojaave.com is Mahipat's portfolio, I have developed it using Gatsby v2 and
    Bootstrap, To get in touch with people looking for full-stack developer.
  categories:
    - Portfolio
    - Web Development
  built_by: Mahipat Jadav
  built_by_url: "https://mojaave.com/"
  featured: false
- title: Insights
  main_url: "https://justaskusers.com/"
  url: "https://justaskusers.com/"
  description: >
    Insights helps user experience (UX) researchers conduct their research and
    make sense of the findings.
  categories:
    - User Experience
    - Design
  built_by: Just Ask Users
  built_by_url: "https://justaskusers.com/"
  featured: false
- title: Mintfort
  main_url: "https://mintfort.com/"
  url: "https://mintfort.com/"
  source_url: "https://github.com/MintFort/mintfort.com"
  description: >
    Mintfort, the first crypto-friendly bank account. Store and manage assets on
    the blockchain.
  categories:
    - Technology
    - Finance
  built_by: Axel Fuhrmann
  built_by_url: "https://axelfuhrmann.com/"
  featured: false
- title: React Native Explorer
  main_url: "https://react-native-explorer.firebaseapp.com"
  url: "https://react-native-explorer.firebaseapp.com"
  description: |
    Explorer React Native packages and examples effortlessly.
  categories:
    - Education
  featured: false
- title: 500Tech
  main_url: "https://500tech.com/"
  url: "https://500tech.com/"
  featured: false
  categories:
    - Web Development
    - Agency
    - Open Source
- title: eworld
  main_url: "https://eworld.herokuapp.com/"
  url: "https://eworld.herokuapp.com/"
  featured: false
  categories:
    - eCommerce
    - Technology
- title: It's a Date
  description: >
    It's a Date is a dating app that actually involves dating.
  main_url: "https://www.itsadate.app/"
  url: "https://www.itsadate.app/"
  featured: false
  categories:
    - App
    - Blog
- title: Node.js HBase
  description: >
    Asynchronous HBase client for NodeJs using REST.
  main_url: https://hbase.js.org/
  url: https://hbase.js.org/
  source_url: "https://github.com/adaltas/node-hbase"
  categories:
    - Documentation
    - Open Source
    - Technology
  built_by: David Worms
  built_by_url: http://www.adaltas.com
  featured: false
- title: Peter Kroyer - Web Design / Web Development
  main_url: https://www.peterkroyer.at/en/
  url: https://www.peterkroyer.at/en/
  description: >
    Freelance web designer / web developer based in Vienna, Austria (Wien, Österreich).
  categories:
    - Agency
    - Web Development
    - Design
    - Portfolio
    - Freelance
  built_by: Peter Kroyer
  built_by_url: https://www.peterkroyer.at/
  featured: false
- title: Geddski
  main_url: https://gedd.ski
  url: https://gedd.ski
  description: >
    frontend mastery blog - level up your UI game.
  categories:
    - Web Development
    - Education
    - Productivity
    - User Experience
  built_by: Dave Geddes
  built_by_url: https://twitter.com/geddski
  featured: false
- title: Rung
  main_url: "https://rung.com.br/"
  url: "https://rung.com.br/"
  description: >
    Rung alerts you about the exceptionalities of your personal and professional life.
  categories:
    - API
    - Technology
    - Travel
  featured: false
- title: Mokkapps
  main_url: "https://www.mokkapps.de/"
  url: "https://www.mokkapps.de/"
  source_url: "https://github.com/mokkapps/website"
  description: >
    Portfolio website from Michael Hoffmann. Passionate software developer with focus on web-based technologies.
  categories:
    - Blog
    - Portfolio
    - Web Development
    - Mobile Development
  featured: false
- title: Premier Octet
  main_url: "https://www.premieroctet.com/"
  url: "https://www.premieroctet.com/"
  description: >
    Premier Octet is a React-based agency
  categories:
    - Agency
    - Web Development
    - Mobile Development
  featured: false
- title: Thorium
  main_url: "https://www.thoriumsim.com/"
  url: "https://www.thoriumsim.com/"
  source_url: "https://github.com/thorium-sim/thoriumsim.com"
  description: >
    Thorium - Open-source Starship Simulator Controls for Live Action Role Play
  built_by: Alex Anderson
  built_by_url: https://twitter.com/ralex1993
  categories:
    - Blog
    - Portfolio
    - Documentation
    - Marketing
    - Education
    - Entertainment
    - Open Source
    - Web Development
  featured: false
- title: Cameron Maske
  main_url: "https://www.cameronmaske.com/"
  url: "https://www.cameronmaske.com/courses/introduction-to-pytest/"
  source_url: "https://github.com/cameronmaske/cameronmaske.com-v2"
  description: >
    The homepage of Cameron Maske, a freelance full-stack developer, who is currently working on a free pytest video course
  categories:
    - Education
    - Video
    - Portfolio
    - Freelance
  featured: false
- title: Studenten bilden Schüler
  description: >
    Studenten bilden Schüler e.V. is a German student-run nonprofit initiative that aims to
    contribute to more equal educational opportunities by providing free tutoring to refugees
    and children from underprivileged families. The site is built on Gatsby v2, styled-components
    and Contentful. It supports Google Analytics, fluid typography and Algolia search.
  main_url: "https://studenten-bilden-schueler.de"
  url: "https://studenten-bilden-schueler.de"
  source_url: "https://github.com/StudentenBildenSchueler/homepage"
  categories:
    - Education
    - Nonprofit
    - Blog
  built_by: Janosh Riebesell
  built_by_url: "https://janosh.io"
  featured: false
- title: Mike's Remote List
  main_url: "https://www.mikesremotelist.com"
  url: "https://www.mikesremotelist.com"
  description: >
    A list of remote jobs, updated throughout the day. Built on Gatsby v1 and powered by Contentful, Google Sheets, string and sticky tape.
  categories:
    - Marketing
  featured: false
- title: Madvoid
  main_url: "https://madvoid.com/"
  url: "https://madvoid.com/screenshot/"
  featured: false
  description: >
    Madvoid is a team of expert developers dedicated to creating simple, clear, usable and blazing fast web and mobile apps.
    We are coders that help companies and agencies to create social & interactive experiences.
    This includes full-stack development using React, WebGL, Static Site Generators, Ruby On Rails, Phoenix, GraphQL, Chatbots, CI / CD, Docker and more!
  categories:
    - Portfolio
    - Technology
    - Web Development
    - Agency
    - Marketing
  built_by: Jean-Paul Bonnetouche
  built_by_url: https://twitter.com/_jpb
- title: MOMNOTEBOOK.COM
  description: >
    Sharing knowledge and experiences that make childhood and motherhood rich, vibrant and healthy.
  main_url: "https://momnotebook.com/"
  url: "https://momnotebook.com/"
  featured: false
  built_by: Aleksander Hansson
  built_by_url: https://www.linkedin.com/in/aleksanderhansson/
  categories:
    - Blog
- title: Pirate Studios
  description: >
    Reinventing music studios with 24/7 self service rehearsal, DJ & production rooms available around the world.
  main_url: "https://www.piratestudios.co"
  url: "https://www.piratestudios.co"
  featured: false
  built_by: The Pirate Studios team
  built_by_url: https://github.com/piratestudios/
  categories:
    - Music
- title: Aurora EOS
  main_url: "https://www.auroraeos.com/"
  url: "https://www.auroraeos.com/"
  featured: false
  categories:
    - Finance
    - Marketing
    - Blog
  built_by: Corey Ward
  built_by_url: "http://www.coreyward.me/"
- title: MadeComfy
  main_url: "https://madecomfy.com.au/"
  url: "https://madecomfy.com.au/"
  description: >
    Short term rental management startup, using Contentful + Gatsby + CircleCI
  featured: false
  categories:
    - Travel
  built_by: Lucas Vilela
  built_by_url: "https://madecomfy.com.au/"
- title: Tiger Facility Services
  description: >
    Tiger Facility Services combines facility management expertise with state of the art software to offer a sustainable and customer oriented cleaning and facility service.
  main_url: https://www.tigerfacilityservices.com/de-en/
  url: https://www.tigerfacilityservices.com/de-en/
  featured: false
  categories:
    - Marketing
- title: "Luciano Mammino's blog"
  description: >
    Tech & programming blog of Luciano Mammino a.k.a. "loige", Full-Stack Web Developer and International Speaker
  main_url: https://loige.co
  url: https://loige.co
  featured: false
  categories:
    - Blog
    - Web Development
  built_by: Luciano Mammino
  built_by_url: https://loige.co
- title: Wire • Secure collaboration platform
  description: >
    Corporate website of Wire, an open source, end-to-end encrypted collaboration platform
  main_url: "https://wire.com"
  url: "https://wire.com"
  featured: false
  categories:
    - Open Source
    - Productivity
    - Technology
    - Blog
    - App
  built_by: Wire team
  built_by_url: "https://github.com/orgs/wireapp/people"
- title: J. Patrick Raftery
  main_url: "https://www.jpatrickraftery.com"
  url: "https://www.jpatrickraftery.com"
  description: J. Patrick Raftery is an opera singer and voice teacher based in Vancouver, BC.
  categories:
    - Portfolio
    - Music
  built_by: Michael Uloth
  built_by_url: "https://www.michaeluloth.com"
  featured: false
- title: Aria Umezawa
  main_url: "https://www.ariaumezawa.com"
  url: "https://www.ariaumezawa.com"
  description: Aria Umezawa is a director, producer, and writer currently based in San Francisco. Site designed by Stephen Bell.
  categories:
    - Portfolio
    - Music
    - Entertainment
  built_by: Michael Uloth
  built_by_url: "https://www.michaeluloth.com"
  featured: false
- title: Pomegranate Opera
  main_url: "https://pomegranateopera.netlify.com"
  url: "https://pomegranateopera.netlify.com"
  description: Pomegranate Opera is a lesbian opera written by Amanda Hale & Kye Marshall. Site designed by Stephen Bell.
  categories:
    - Gallery
    - Music
  built_by: Michael Uloth
  built_by_url: "https://www.michaeluloth.com"
  featured: false
- title: Daniel Cabena
  main_url: "https://www.danielcabena.com"
  url: "https://www.danielcabena.com"
  description: Daniel Cabena is a Canadian countertenor highly regarded in both Canada and Europe for prize-winning performances ranging from baroque to contemporary repertoire. Site designed by Stephen Bell.
  categories:
    - Portfolio
    - Music
  built_by: Michael Uloth
  built_by_url: "https://www.michaeluloth.com"
  featured: false
- title: Artist.Center
  main_url: "https://artistcenter.netlify.com"
  url: "https://artistcenter.netlify.com"
  description: The marketing page for Artist.Center, a soon-to-launch platform designed to connect opera singers to opera companies. Site designed by Stephen Bell.
  categories:
    - Music
  built_by: Michael Uloth
  built_by_url: "https://www.michaeluloth.com"
  featured: false
- title: DG Volo & Company
  main_url: "https://www.dgvolo.com"
  url: "https://www.dgvolo.com"
  description: DG Volo & Company is a Toronto-based investment consultancy. Site designed by Stephen Bell.
  categories:
    - Finance
  built_by: Michael Uloth
  built_by_url: "https://www.michaeluloth.com"
  featured: false
- title: Shawna Lucey
  main_url: "https://www.shawnalucey.com"
  url: "https://www.shawnalucey.com"
  description: Shawna Lucey is an American theater and opera director based in New York City. Site designed by Stephen Bell.
  categories:
    - Portfolio
    - Music
    - Entertainment
  built_by: Michael Uloth
  built_by_url: "https://www.michaeluloth.com"
  featured: false
- title: Leyan Lo
  main_url: https://www.leyanlo.com
  url: https://www.leyanlo.com
  description: >
    Leyan Lo’s personal website
  categories:
    - Portfolio
  built_by: Leyan Lo
  built_by_url: https://www.leyanlo.com
  featured: false
- title: Hawaii National Bank
  url: https://hawaiinational.bank
  main_url: https://hawaiinational.bank
  description: Hawaii National Bank's highly personalized service has helped loyal customers & locally owned businesses achieve their financial dreams for over 50 years.
  categories:
    - Finance
  built_by: Wall-to-Wall Studios
  built_by_url: https://walltowall.com
  featured: false
- title: Coletiv
  url: https://coletiv.com
  main_url: https://coletiv.com
  description: Coletiv teams up with companies of all sizes to design, develop & launch digital products for iOS, Android & the Web.
  categories:
    - Technology
    - Agency
    - Web Development
  built_by: Coletiv
  built_by_url: https://coletiv.com
  featured: false
- title: janosh.io
  description: >
    Personal blog and portfolio of Janosh Riebesell. The site is built with Gatsby v2 and designed
    entirely with styled-components v4. Much of the layout was achieved with CSS grid. It supports
    Google Analytics, fluid typography and Algolia search.
  main_url: "https://janosh.io"
  url: "https://janosh.io"
  source_url: "https://github.com/janosh/janosh.io"
  categories:
    - Portfolio
    - Blog
    - Science
    - Photography
    - Travel
  built_by: Janosh Riebesell
  built_by_url: "https://janosh.io"
  featured: false
- title: Gold Edge Training
  url: "https://www.goldedgetraining.co.uk"
  main_url: "https://www.goldedgetraining.co.uk"
  description: >
    AAT approved online distance learning accountancy training provider. Branded landing page / mini brochure promoting competitor differentiators, student testimonials, offers, service benefits and features. Designed to both inform potential students and encourage visits to company eCommerce site or direct company contact.
  categories:
    - Education
    - Learning
    - Landing Page
    - Business
    - Finance
  built_by: Leo Furze-Waddock
  built_by_url: "https://www.linkedin.com/in/lfurzewaddock"
- title: Gatsby Manor
  description: >
    We build themes for gatsby. We have themes for all projects including personal,
    portfolio, ecommerce, landing pages and more. We also run an in-house
    web dev and design studio. If you cannot find what you want, we can build it for you!
    Email us at gatsbymanor@gmail.com with questions.
  main_url: "https://www.gatsbymanor.com"
  url: "https://www.gatsbymanor.com"
  source_url: "https://github.com/gatsbymanor"
  categories:
    - Web Development
    - Agency
    - Technology
    - Freelance
  built_by: Steven Natera
  built_by_url: "https://stevennatera.com"
- title: Ema Suriano's Portfolio
  main_url: https://emasuriano.com/
  url: https://emasuriano.com/
  description: >
    Ema Suriano's portfolio to display information about him, his projects and what he's writing about.
  categories:
    - Portfolio
    - Technology
    - Web Development
  built_by: Ema Suriano
  built_by_url: https://emasuriano.com/
  featured: false
- title: Luan Orlandi
  main_url: https://luanorlandi.github.io
  url: https://luanorlandi.github.io
  source_url: https://github.com/luanorlandi/luanorlandi.github.io
  description: >
    Luan Orlandi's personal website. Brazilian web developer, enthusiast in React and Gatsby.
  categories:
    - Blog
    - Portfolio
    - Web Development
  built_by: Luan Orlandi
  built_by_url: https://github.com/luanorlandi
- title: Mobius Labs
  main_url: https://mobius.ml
  url: https://mobius.ml
  description: >
    Mobius Labs landing page, a Start-up working on Computer Vision
  categories:
    - Landing Page
    - Marketing
    - Technology
  built_by: sktt
  built_by_url: https://github.com/sktt
- title: EZAgrar
  main_url: https://www.ezagrar.at/en/
  url: https://www.ezagrar.at/en/
  description: >
    EZAgrar.at is the homepage of the biggest agricultural machinery dealership in Austria. In total 8 pages will be built for this client reusing a lot of components between them.
  categories:
    - eCommerce
    - Marketing
  built_by: MangoART
  built_by_url: https://www.mangoart.at
  featured: false
- title: OAsome blog
  main_url: https://oasome.blog/
  url: https://oasome.blog/
  source_url: https://github.com/oorestisime/oasome
  description: >
    Paris-based Cypriot adventurers. A and O. Lovers of life and travel. Want to get a glimpse of the OAsome world?
  categories:
    - Blog
    - Photography
    - Travel
  built_by: Orestis Ioannou
  featured: false
- title: Brittany Chiang
  main_url: https://brittanychiang.com/
  url: https://brittanychiang.com/
  source_url: https://github.com/bchiang7/v4
  description: >
    Personal website and portfolio of Brittany Chiang built with Gatsby v2
  categories:
    - Portfolio
  built_by: Brittany Chiang
  built_by_url: https://github.com/bchiang7
  featured: false
- title: Fitekran
  description: >
    One of the most visited Turkish blogs about health, sports and healthy lifestyle, that has been rebuilt with Gatsby v2 using WordPress.
  main_url: "https://www.fitekran.com"
  url: "https://www.fitekran.com"
  categories:
    - Science
    - Healthcare
    - Blog
  built_by: Burak Tokak
  built_by_url: "https://www.buraktokak.com"
- title: Serverless
  main_url: https://serverless.com
  url: https://serverless.com
  source_url: https://github.com/serverless/site
  description: >
    Serverless.com – Build web, mobile and IoT applications with serverless architectures using AWS Lambda, Azure Functions, Google CloudFunctions & more!
  categories:
    - Technology
    - Web Development
  built_by: Codebrahma
  built_by_url: https://codebrahma.com
  featured: false
- title: Dive Bell
  main_url: https://divebell.band/
  url: https://divebell.band/
  description: >
    Simple site for a band to list shows dates and videos (499 on lighthouse)
  categories:
    - Music
  built_by: Matt Bagni
  built_by_url: https://mattbag.github.io
  featured: false
- title: Mayer Media Co.
  main_url: https://mayermediaco.com/
  url: https://mayermediaco.com/
  description: >
    Freelance Web Development and Digital Marketing
  categories:
    - Web Development
    - Marketing
    - Blog
  source_url: https://github.com/MayerMediaCo/MayerMediaCo2.0
  built_by: Danny Mayer
  built_by_url: https://twitter.com/mayermediaco
  featured: false
- title: Jan Czizikow Portfolio
  main_url: https://www.janczizikow.com/
  url: https://www.janczizikow.com/
  source_url: https://github.com/janczizikow/janczizikow-portfolio
  description: >
    Simple personal portfolio site built with Gatsby
  categories:
    - Portfolio
    - Freelance
    - Web Development
  built_by: Jan Czizikow
  built_by_url: https://github.com/janczizikow
- title: Carbon Design Systems
  main_url: http://www.carbondesignsystem.com/
  url: http://www.carbondesignsystem.com/
  description: >
    The Carbon Design System is integrating the new IBM Design Ethos and Language. It represents a completely fresh approach to the design of all things at IBM.
  categories:
    - Design System
    - Documentation
  built_by: IBM
  built_by_url: https://www.ibm.com/
  featured: false
- title: Mozilla Mixed Reality
  main_url: https://mixedreality.mozilla.org/
  url: https://mixedreality.mozilla.org/
  description: >
    Virtual Reality for the free and open Web.
  categories:
    - Open Source
  built_by: Mozilla
  built_by_url: https://www.mozilla.org/
  featured: false
- title: Uniform Hudl Design System
  main_url: http://uniform.hudl.com/
  url: http://uniform.hudl.com/
  description: >
    A single design system to ensure every interface feels like Hudl. From the colors we use to the size of our buttons and what those buttons say, Uniform has you covered. Check the guidelines, copy the code and get to building.
  categories:
    - Design System
    - Open Source
    - Design
  built_by: Hudl
  built_by_url: https://www.hudl.com/
- title: Subtle UI
  main_url: "https://subtle-ui.netlify.com/"
  url: "https://subtle-ui.netlify.com/"
  source_url: "https://github.com/ryanwiemer/subtle-ui"
  description: >
    A collection of clever yet understated user interactions found on the web.
  categories:
    - Web Development
    - Open Source
    - User Experience
  built_by: Ryan Wiemer
  built_by_url: "https://www.ryanwiemer.com/"
  featured: false
- title: developer.bitcoin.com
  main_url: "https://developer.bitcoin.com/"
  url: "https://developer.bitcoin.com/"
  description: >
    Bitbox based bitcoin.com developer platform and resources.
  categories:
    - Finance
  featured: false
- title: Barmej
  main_url: "https://app.barmej.com/"
  url: "https://app.barmej.com/"
  description: >
    An interactive platform to learn different programming languages in Arabic for FREE
  categories:
    - Education
    - Programming
    - Learning
  built_by: Obytes
  built_by_url: "https://www.obytes.com/"
  featured: false
- title: Emergence
  main_url: https://emcap.com/
  url: https://emcap.com/
  description: >
    Emergence is a top enterprise cloud venture capital firm. We fund early stage ventures focusing on enterprise & SaaS applications. Emergence is one of the top VC firms in Silicon Valley.
  categories:
    - Marketing
    - Blog
  built_by: Upstatement
  built_by_url: https://www.upstatement.com/
  featured: false
- title: FPVtips
  main_url: https://fpvtips.com
  url: https://fpvtips.com
  source_url: https://github.com/jumpalottahigh/fpvtips
  description: >
    FPVtips is all about bringing racing drone pilots closer together, and getting more people into the hobby!
  categories:
    - Community
    - Education
  built_by: Georgi Yanev
  built_by_url: https://twitter.com/jumpalottahigh
  featured: false
- title: Georgi Yanev
  main_url: https://blog.georgi-yanev.com/
  url: https://blog.georgi-yanev.com/
  source_url: https://github.com/jumpalottahigh/blog.georgi-yanev.com
  description: >
    I write articles about FPV quads (building and flying), web development, smart home automation, life-long learning and other topics from my personal experience.
  categories:
    - Blog
  built_by: Georgi Yanev
  built_by_url: https://twitter.com/jumpalottahigh
  featured: false
- title: Bear Archery
  main_url: "https://beararchery.com/"
  url: "https://beararchery.com/"
  categories:
    - eCommerce
    - Sports
  built_by: Escalade Sports
  built_by_url: "https://www.escaladesports.com/"
  featured: false
- title: "attn:"
  main_url: "https://www.attn.com/"
  url: "https://www.attn.com/"
  categories:
    - Media
    - Entertainment
  built_by: "attn:"
  built_by_url: "https://www.attn.com/"
  featured: false
- title: Mirror Conf
  description: >
    Mirror Conf is a conference designed to empower designers and frontend developers who have a thirst for knowledge and want to broaden their horizons.
  main_url: "https://www.mirrorconf.com/"
  url: "https://www.mirrorconf.com/"
  categories:
    - Conference
    - Design
    - Web Development
  featured: false
- title: Startarium
  main_url: https://www.startarium.ro
  url: https://www.startarium.ro
  description: >
    Free entrepreneurship educational portal with more than 20000 users, hundreds of resources, crowdfunding, mentoring and investor pitching events facilitated.
  categories:
    - Education
    - Nonprofit
    - Entrepreneurship
  built_by: Cezar Neaga
  built_by_url: https://twitter.com/cezarneaga
  featured: false
- title: Microlink
  main_url: https://microlink.io/
  url: https://microlink.io/
  description: >
    Extract structured data from any website.
  categories:
    - Web Development
    - API
  built_by: Kiko Beats
  built_by_url: https://kikobeats.com/
  featured: false
- title: Markets.com
  main_url: "https://www.markets.com/"
  url: "https://www.markets.com/"
  featured: false
  categories:
    - Finance
- title: Kevin Legrand
  url: "https://k-legrand.com"
  main_url: "https://k-legrand.com"
  source_url: "https://github.com/Manoz/k-legrand.com"
  description: >
    Personal website and blog built with love with Gatsby v2
  categories:
    - Blog
    - Portfolio
    - Web Development
  built_by: Kevin Legrand
  built_by_url: https://k-legrand.com
  featured: false
- title: David James Portfolio
  main_url: https://dfjames.com/
  url: https://dfjames.com/
  source_url: https://github.com/daviddeejjames/dfjames-gatsby
  description: >
    Portfolio Site using GatsbyJS and headless WordPress
  categories:
    - WordPress
    - Portfolio
    - Blog
  built_by: David James
  built_by_url: https://twitter.com/daviddeejjames
- title: Hypertext Candy
  url: https://www.hypertextcandy.com/
  main_url: https://www.hypertextcandy.com/
  description: >
    Blog about web development. Laravel, Vue.js, etc.
  categories:
    - Blog
    - Web Development
  built_by: Masahiro Harada
  built_by_url: https://twitter.com/_Masahiro_H_
  featured: false
- title: "Maxence Poutord's blog"
  description: >
    Tech & programming blog of Maxence Poutord, Software Engineer, Serial Traveler and Public Speaker
  main_url: https://www.maxpou.fr
  url: https://www.maxpou.fr
  featured: false
  categories:
    - Blog
    - Web Development
  built_by: Maxence Poutord
  built_by_url: https://www.maxpou.fr
- title: "The Noted Project"
  url: https://thenotedproject.org
  main_url: https://thenotedproject.org
  source_url: https://github.com/ianbusko/the-noted-project
  description: >
    Website to showcase the ethnomusicology research for The Noted Project.
  categories:
    - Portfolio
    - Education
    - Gallery
  built_by: Ian Busko
  built_by_url: https://github.com/ianbusko
  featured: false
- title: People For Bikes
  url: "https://2017.peopleforbikes.org/"
  main_url: "https://2017.peopleforbikes.org/"
  categories:
    - Community
    - Sports
    - Gallery
    - Nonprofit
  built_by: PeopleForBikes
  built_by_url: "https://peopleforbikes.org/about-us/who-we-are/staff/"
  featured: false
- title: Wide Eye
  description: >
    Creative agency specializing in interactive design, web development, and digital communications.
  url: https://wideeye.co/
  main_url: https://wideeye.co/
  categories:
    - Design
    - Web Development
  built_by: Wide Eye
  built_by_url: https://wideeye.co/about-us/
  featured: false
- title: CodeSandbox
  description: >
    CodeSandbox is an online editor that helps you create web applications, from prototype to deployment.
  url: https://codesandbox.io/
  main_url: https://codesandbox.io/
  categories:
    - Web Development
  featured: false
- title: Marvel
  description: >
    The all-in-one platform powering design.
  url: https://marvelapp.com/
  main_url: https://marvelapp.com/
  categories:
    - Design
  featured: false
- title: Designcode.io
  description: >
    Learn to design and code React apps.
  url: https://designcode.io
  main_url: https://designcode.io
  categories:
    - Learning
  featured: false
- title: Happy Design
  description: >
    The Brand and Product Team Behind Happy Money
  url: https://design.happymoney.com/
  main_url: https://design.happymoney.com/
  categories:
    - Design
    - Finance
- title: Weihnachtsmarkt.ms
  description: >
    Explore the christmas market in Münster (Westf).
  url: https://weihnachtsmarkt.ms/
  main_url: https://weihnachtsmarkt.ms/
  source_url: https://github.com/codeformuenster/weihnachtsmarkt
  categories:
    - Gallery
    - Food
  built_by: "Code for Münster during #MSHACK18"
  featured: false
- title: Code Championship
  description: >
    Competitive coding competitions for students from 3rd to 8th grade. Code is Sport.
  url: https://www.codechampionship.com
  main_url: https://www.codechampionship.com
  categories:
    - Learning
    - Education
    - Sports
  built_by: Abamath LLC
  built_by_url: https://www.abamath.com
  featured: false
- title: Wieden+Kennedy
  description: >
    Wieden+Kennedy is an independent, global creative company.
  categories:
    - Technology
    - Web Development
    - Agency
    - Marketing
  url: https://www.wk.com
  main_url: https://www.wk.com
  built_by: Wieden Kennedy
  built_by_url: https://www.wk.com/about/
  featured: false
- title: Testing JavaScript
  description: >
    This course will teach you the fundamentals of testing your JavaScript applications using eslint, Flow, Jest, and Cypress.
  url: https://testingjavascript.com/
  main_url: https://testingjavascript.com/
  categories:
    - Learning
    - Education
    - JavaScript
  built_by: Kent C. Dodds
  built_by_url: https://kentcdodds.com/
  featured: false
- title: Use Hooks
  description: >
    One new React Hook recipe every day.
  url: https://usehooks.com/
  main_url: https://usehooks.com/
  categories:
    - Learning
  built_by: Gabe Ragland
  built_by_url: https://twitter.com/gabe_ragland
  featured: false
- title: Ambassador
  url: https://www.getambassador.io
  main_url: https://www.getambassador.io
  description: >
    Open source, Kubernetes-native API Gateway for microservices built on Envoy.
  categories:
    - Open Source
    - Documentation
    - Technology
  built_by: Datawire
  built_by_url: https://www.datawire.io
  featured: false
- title: Clubhouse
  main_url: https://clubhouse.io
  url: https://clubhouse.io
  description: >
    The intuitive and powerful project management platform loved by software teams of all sizes. Built with Gatsby v2 and Prismic
  categories:
    - Technology
    - Blog
    - Productivity
    - Community
    - Design
    - Open Source
  built_by: Ueno.
  built_by_url: https://ueno.co
  featured: false
- title: Asian Art Collection
  url: http://artmuseum.princeton.edu/asian-art/
  main_url: http://artmuseum.princeton.edu/asian-art/
  description: >
    Princeton University has a branch dealing with state of art.They have showcased ore than 6,000 works of Asian art are presented alongside ongoing curatorial and scholarly research
  categories:
    - Marketing
  featured: false
- title: QHacks
  url: https://qhacks.io
  main_url: https://qhacks.io
  source_url: https://github.com/qhacks/qhacks-website
  description: >
    QHacks is Queen’s University’s annual hackathon! QHacks was founded in 2016 with a mission to advocate and incubate the tech community at Queen’s University and throughout Canada.
  categories:
    - Education
    - Technology
    - Podcast
  featured: false
- title: Tyler McGinnis
  url: https://tylermcginnis.com/
  main_url: https://tylermcginnis.com/
  description: >
    The linear, course based approach to learning web technologies.
  categories:
    - Education
    - Technology
    - Podcast
    - Web Development
  featured: false
- title: a11y with Lindsey
  url: https://www.a11ywithlindsey.com/
  main_url: https://www.a11ywithlindsey.com/
  source_url: https://github.com/lkopacz/a11y-with-lindsey
  description: >
    To help developers navigate accessibility jargon, write better code, and to empower them to make their Internet, Everyone's Internet.
  categories:
    - Education
    - Blog
    - Technology
  built_by: Lindsey Kopacz
  built_by_url: https://twitter.com/littlekope0903
  featured: false
- title: DEKEMA
  url: https://www.dekema.com/
  main_url: https://www.dekema.com/
  description: >
    Worldclass crafting: Furnace, fervor, fulfillment. Delivering highest demand for future craftsmanship. Built using Gatsby v2 and Prismic.
  categories:
    - Healthcare
    - Science
    - Technology
  built_by: Crisp Studio
  built_by_url: https://crisp.studio
  featured: false
- title: Ramón Chancay
  description: >-
    Front-end / Back-end Developer in Guayaquil Ecuador.
    Currently at Everymundo, previously at El Universo.
    I enjoy teaching and sharing what I know.
    I give professional advice to developers and companies.
    My wife and my children are everything in my life.
  main_url: "https://ramonchancay.me/"
  url: "https://ramonchancay.me/"
  source_url: "https://github.com/devrchancay/personal-site"
  featured: false
  categories:
    - Blog
    - Technology
    - Web Development
  built_by: Ramón Chancay
  built_by_url: "https://ramonchancay.me/"
- title: BELLHOPS
  main_url: https://www.getbellhops.com/
  url: https://www.getbellhops.com/
  description: >-
    Whether you’re moving someplace new or just want to complete a few projects around your current home, BellHops can arrange the moving services you need—at simple, straightforward rates.
  categories:
    - Business
  built_by: Bellhops, Inc.
  built_by_url: https://www.getbellhops.com/
  featured: false
- title: Acclimate Consulting
  main_url: https://www.acclimate.io/
  url: https://www.acclimate.io/
  description: >-
    Acclimate is a consulting firm that puts organizations back in control with data-driven strategies and full-stack applications.
  categories:
    - Technology
    - Consulting
  built_by: Andrew Wilson
  built_by_url: https://github.com/andwilson
  featured: false
- title: Flyright
  url: https://flyright.co/
  main_url: https://flyright.co/
  description: >-
    Flyright curates everything you need for international travel in one tidy place 💜
  categories:
    - Technology
    - App
  built_by: Ty Hopp
  built_by_url: https://github.com/tyhopp
  featured: false
- title: Vets Who Code
  url: https://vetswhocode.io/
  main_url: https://vetswhocode.io/
  description: >-
    VetsWhoCode is a non-profit organization dedicated to training military veterans & giving them the skills they need transition into tech careers.
  categories:
    - Technology
    - Nonprofit
  featured: false
- title: Patreon Blog
  url: https://blog.patreon.com/
  main_url: https://blog.patreon.com/
  description: >-
    Official blog of Patreon.com
  categories:
    - Blog
  featured: false
- title: Full Beaker
  url: https://fullbeaker.com/
  main_url: https://fullbeaker.com/
  description: >-
    Full Beaker provides independent advice online about careers and home ownership, and connect anyone who asks with companies that can help them.
  categories:
    - Consulting
  featured: false
- title: Citywide Holdup
  url: https://citywideholdup.org/
  main_url: https://citywideholdup.org/
  description: >-
    Citywide Holdup is an annual fundraising event held around early November in the city of Austin, TX hosted by the Texas Wranglers benefitting Easter Seals of Central Texas, a non-profit organization that provides exceptional services, education, outreach and advocacy so that people with disabilities can live, learn, work and play in our communities.
  categories:
    - Nonprofit
    - Event
  built_by: Cameron Rison
  built_by_url: https://github.com/killakam3084
  featured: false
- title: Dawn Labs
  url: https://dawnlabs.io
  main_url: https://dawnlabs.io
  description: >-
    Thoughtful products for inspired teams. With a holistic approach to engineering and design, we partner with startups and enterprises to build for the digital era.
  categories:
    - Technology
    - Agency
    - Web Development
  featured: false
- title: COOP by Ryder
  url: https://coop.com/
  main_url: https://coop.com/
  description: >
    COOP is a platform that connects fleet managers that have idle vehicles to businesses that are looking to rent vehicles. COOP simplifies the process and paperwork required to safely share vehicles between business owners.
  categories:
    - Marketing
  built_by: Crispin Porter Bogusky
  built_by_url: http://www.cpbgroup.com/
  featured: false
- title: Domino's Paving for Pizza
  url: https://www.pavingforpizza.com/
  main_url: https://www.pavingforpizza.com/
  description: >
    Nominate your town for a chance to have your rough drive home from Domino's fixed to pizza perfection.
  categories:
    - Marketing
  built_by: Crispin Porter Bogusky
  built_by_url: http://www.cpbgroup.com/
  featured: false
- title: Propapanda
  url: https://propapanda.eu/
  main_url: https://propapanda.eu/
  description: >
    Is a creative production house based in Tallinn, Estonia. We produce music videos, commercials, films and campaigns – from scratch to finish.
  categories:
    - Video
    - Portfolio
    - Agency
    - Media
  built_by: Henry Kehlmann
  built_by_url: https://github.com/madhenry/
  featured: false
- title: JAMstack.paris
  url: https://jamstack.paris/
  main_url: https://jamstack.paris/
  source_url: https://github.com/JAMstack-paris/jamstack.paris
  description: >
    JAMstack-focused, bi-monthly meetup in Paris
  categories:
    - Web Development
  built_by: Matthieu Auger & Nicolas Goutay
  built_by_url: https://github.com/JAMstack-paris
  featured: false
- title: DexWallet - The only Wallet you need by Dexlab
  main_url: "https://www.dexwallet.io/"
  url: "https://www.dexwallet.io/"
  source_url: "https://github.com/dexlab-io/DexWallet-website"
  featured: false
  description: >-
    DexWallet is a secure, multi-chain, mobile wallet with an upcoming one-click exchange for mobile.
  categories:
    - App
    - Open Source
  built_by: DexLab
  built_by_url: "https://github.com/dexlab-io"
- title: Kings Valley Paving
  url: https://kingsvalleypaving.com
  main_url: https://kingsvalleypaving.com
  description: >
    Kings Valley Paving is an asphalt, paving and concrete company serving the commercial, residential and industrial sectors in the Greater Toronto Area. Site designed by Stephen Bell.
  categories:
    - Marketing
  built_by: Michael Uloth
  built_by_url: https://www.michaeluloth.com
  featured: false
- title: Peter Barrett
  url: "https://www.peterbarrett.ca"
  main_url: "https://www.peterbarrett.ca"
  description: >
    Peter Barrett is a Canadian baritone from Newfoundland and Labrador who performs opera and concert repertoire in Canada, the U.S. and around the world. Site designed by Stephen Bell.
  categories:
    - Portfolio
    - Music
  built_by: Michael Uloth
  built_by_url: https://www.michaeluloth.com
  featured: false
- title: NARCAN
  main_url: https://www.narcan.com
  url: https://www.narcan.com
  description: >
    NARCAN Nasal Spray is the first and only FDA-approved nasal form of naloxone for the emergency treatment of a known or suspected opioid overdose.
  categories:
    - Healthcare
  built_by: NARCAN
  built_by_url: https://www.narcan.com
  featured: false
- title: Ritual
  main_url: https://ritual.com
  url: https://ritual.com
  description: >
    Ritual started with a simple question, what exactly is in women's multivitamins? This is the story of what happened when our founder Kat started searching for answers — the story of Ritual.
  categories:
    - Healthcare
  built_by: Ritual
  built_by_url: https://ritual.com
  featured: false
- title: Truebill
  main_url: https://www.truebill.com
  url: https://www.truebill.com
  description: >
    Truebill empowers you to take control of your money.
  categories:
    - Finance
  built_by: Truebill
  built_by_url: https://www.truebill.com
  featured: false
- title: Smartling
  main_url: https://www.smartling.com
  url: https://www.smartling.com
  description: >
    Smartling enables you to automate, manage, and professionally translate content so that you can do more with less.
  categories:
    - Marketing
  built_by: Smartling
  built_by_url: https://www.smartling.com
  featured: false
- title: Clear
  main_url: https://www.clearme.com
  url: https://www.clearme.com
  description: >
    At clear, we’re working toward a future where you are your ID, enabling you to lead an unstoppable life.
  categories:
    - Security
  built_by: Clear
  built_by_url: https://www.clearme.com
  featured: false
- title: VS Code Rocks
  main_url: "https://vscode.rocks"
  url: "https://vscode.rocks"
  source_url: "https://github.com/lannonbr/vscode-rocks"
  featured: false
  description: >
    VS Code Rocks is a place for weekly news on the newest features and updates to Visual Studio Code as well as trending extensions and neat tricks to continually improve your VS Code skills.
  categories:
    - Open Source
    - Blog
    - Web Development
  built_by: Benjamin Lannon
  built_by_url: "https://github.com/lannonbr"
- title: Particle
  main_url: "https://www.particle.io"
  url: "https://www.particle.io"
  featured: false
  description: Particle is a fully-integrated IoT platform that offers everything you need to deploy an IoT product.
  categories:
    - Marketing
- title: freeCodeCamp curriculum
  main_url: "https://learn.freecodecamp.org"
  url: "https://learn.freecodecamp.org"
  featured: false
  description: Learn to code with free online courses, programming projects, and interview preparation for developer jobs.
  categories:
    - Web Development
    - Learning
- title: Tandem
  main_url: "https://www.tandem.co.uk"
  url: "https://www.tandem.co.uk"
  description: >
    We're on a mission to free you of money misery. Our app, card and savings account are designed to help you spend less time worrying about money and more time enjoying life.
  categories:
    - Finance
    - App
  built_by: Tandem
  built_by_url: https://github.com/tandembank
  featured: false
- title: Monbanquet.fr
  main_url: "https://monbanquet.fr"
  url: "https://monbanquet.fr"
  description: >
    Give your corporate events the food and quality it deserves, thanks to the know-how of the best local artisans.
  categories:
    - eCommerce
    - Food
    - Event
  built_by: Monbanquet.fr
  built_by_url: https://github.com/monbanquet
  featured: false
- title: The Leaky Cauldron Blog
  url: https://theleakycauldronblog.com
  main_url: https://theleakycauldronblog.com
  source_url: https://github.com/v4iv/theleakycauldronblog
  description: >
    A Brew of Awesomeness with a Pinch of Magic...
  categories:
    - Blog
  built_by: Vaibhav Sharma
  built_by_url: https://github.com/v4iv
  featured: false
- title: Wild Drop Surf Camp
  main_url: "https://wilddropsurfcamp.com"
  url: "https://wilddropsurfcamp.com"
  description: >
    Welcome to Portugal's best kept secret and be amazed with our nature. Here you can explore, surf, taste the world's best gastronomy and wine, feel the North Canyon's power with the biggest waves in the world and so many other amazing things. Find us, discover yourself!
  categories:
    - Travel
  built_by: Samuel Fialho
  built_by_url: https://samuelfialho.com
  featured: false
- title: JoinUp HR chatbot
  url: https://www.joinup.io
  main_url: https://www.joinup.io
  description: Custom HR chatbot for better candidate experience
  categories:
    - App
    - Technology
  featured: false
- title: JDCastro Web Design & Development
  main_url: https://jacobdcastro.com
  url: https://jacobdcastro.com
  source_url: https://github.com/jacobdcastro/personal-site
  featured: false
  description: >
    A small business site for freelance web designer and developer Jacob D. Castro. Includes professional blog, contact forms, and soon-to-come portfolio of sites for clients. Need a new website or an extra developer to share the workload? Feel free to check out the website!
  categories:
    - Blog
    - Portfolio
    - Business
    - Freelance
  built_by: Jacob D. Castro
  built_by_url: https://twitter.com/jacobdcastro
- title: Gatsby Tutorials
  main_url: https://www.gatsbytutorials.com
  url: https://www.gatsbytutorials.com
  source_url: https://github.com/ooloth/gatsby-tutorials
  featured: false
  description: >
    Gatsby Tutorials is a community-updated list of video, audio and written tutorials to help you learn GatsbyJS.
  categories:
    - Web Development
    - Education
    - Open Source
  built_by: Michael Uloth
  built_by_url: "https://www.michaeluloth.com"
- title: Grooovinger
  url: https://www.grooovinger.com
  main_url: https://www.grooovinger.com
  description: >
    Martin Grubinger, a web developer from Austria
  categories:
    - Portfolio
    - Web Development
  built_by: Martin Grubinger
  built_by_url: https://www.grooovinger.com
  featured: false
- title: LXDX - the Crypto Derivatives Exchange
  main_url: https://www.lxdx.co/
  url: https://www.lxdx.co/
  description: >
    LXDX is the world's fastest crypto exchange. Our mission is to bring innovative financial products to retail crypto investors, providing access to the same speed and scalability that institutional investors already depend on us to deliver each and every day.
  categories:
    - Marketing
    - Finance
  built_by: Corey Ward
  built_by_url: http://www.coreyward.me/
  featured: false
- title: Kyle McDonald
  url: https://kylemcd.com
  main_url: https://kylemcd.com
  source_url: https://github.com/kylemcd/personal-site-react
  description: >
    Personal site + blog for Kyle McDonald
  categories:
    - Blog
  built_by: Kyle McDonald
  built_by_url: https://kylemcd.com
  featured: false
- title: VSCode Power User Course
  main_url: https://VSCode.pro
  url: https://VSCode.pro
  description: >
    After 10 years with Sublime, I switched to VSCode. Love it. Spent 1000+ hours building a premium video course to help you switch today. 200+ power user tips & tricks turn you into a VSCode.pro
  categories:
    - Education
    - Learning
    - eCommerce
    - Marketing
    - Technology
    - Web Development
  built_by: Ahmad Awais
  built_by_url: https://twitter.com/MrAhmadAwais/
  featured: false
- title: Thijs Koerselman Portfolio
  main_url: https://www.vauxlab.com
  url: https://www.vauxlab.com
  featured: false
  description: >
    Portfolio of Thijs Koerselman. A freelance software engineer, full-stack web developer and sound designer.
  categories:
    - Portfolio
    - Business
    - Freelance
    - Technology
    - Web Development
    - Music
- title: Ad Hoc Homework
  main_url: https://homework.adhoc.team
  url: https://homework.adhoc.team
  description: >
    Ad Hoc builds government digital services that are fast, efficient, and usable by everyone. Ad Hoc Homework is a collection of coding and design challenges for candidates applying to our open positions.
  categories:
    - Web Development
    - Government
    - Healthcare
    - Programming
  built_by_url: https://adhoc.team
  featured: false
- title: Birra Napoli
  main_url: http://www.birranapoli.it
  url: http://www.birranapoli.it
  built_by: Ribrain
  built_by_url: https://www.ribrainstudio.com
  featured: false
  description: >
    Birra Napoli official site
  categories:
    - Landing Page
    - Business
    - Food
- title: Satispay
  url: https://www.satispay.com
  main_url: https://www.satispay.com
  categories:
    - Business
    - Finance
    - Technology
  built_by: Satispay
  built_by_url: https://www.satispay.com
  featured: false
- title: The Movie Database - Gatsby
  url: https://tmdb.lekoarts.de
  main_url: https://tmdb.lekoarts.de
  source_url: https://github.com/LekoArts/gatsby-source-tmdb-example
  categories:
    - Open Source
    - Entertainment
    - Gallery
  featured: false
  built_by: LekoArts
  built_by_url: "https://github.com/LekoArts"
  description: >
    Source from The Movie Database (TMDb) API (v3) in Gatsby. This example is built with react-spring, React hooks and react-tabs and showcases the gatsby-source-tmdb plugin. It also has some client-only paths and uses gatsby-image.
- title: LANDR - Creative Tools for Musicians
  url: https://www.landr.com/
  main_url: https://www.landr.com/en/
  categories:
    - Music
    - Technology
    - Business
    - Entrepreneurship
    - Freelance
    - Marketing
    - Media
  featured: false
  built_by: LANDR
  built_by_url: https://twitter.com/landr_music
  description: >
    Marketing website built for LANDR. LANDR is a web application that provides tools for musicians to master their music (using artificial intelligence), collaborate with other musicians, and distribute their music to multiple platforms.
- title: ClinicJS
  url: https://clinicjs.org/
  main_url: https://clinicjs.org/
  categories:
    - Technology
    - Documentation
  featured: false
  built_by: NearForm
  built_by_url: "https://www.nearform.com/"
  description: >
    Tools to help diagnose and pinpoint Node.js performance issues.
- title: KOBIT
  main_url: "https://kobit.in"
  url: "https://kobit.in"
  description: Automated Google Analytics Report with everything you need and more
  featured: false
  categories:
    - Marketing
    - Blog
  built_by: mottox2
  built_by_url: "https://mottox2.com"
- title: Aleksander Hansson
  main_url: https://ahansson.com
  url: https://ahansson.com
  featured: false
  description: >
    Portfolio website for Aleksander Hansson
  categories:
    - Portfolio
    - Business
    - Freelance
    - Technology
    - Web Development
    - Consulting
  built_by: Aleksander Hansson
  built_by_url: https://www.linkedin.com/in/aleksanderhansson/
- title: Surfing Nosara
  main_url: "https://www.surfingnosara.com"
  url: "https://www.surfingnosara.com"
  description: Real estate, vacation, and surf report hub for Nosara, Costa Rica
  featured: false
  categories:
    - Business
    - Blog
    - Gallery
    - Marketing
  built_by: Desarol
  built_by_url: "https://www.desarol.com"
- title: Crispin Porter Bogusky
  url: https://cpbgroup.com/
  main_url: https://cpbgroup.com/
  description: >
    We solve the world’s toughest communications problems with the most quantifiably potent creative assets.
  categories:
    - Agency
    - Design
    - Marketing
  built_by: Crispin Porter Bogusky
  built_by_url: https://cpbgroup.com/
  featured: false
- title: graphene-python
  url: https://graphene-python.org
  main_url: https://graphene-python.org
  description: Graphene is a collaboratively funded project.Graphene-Python is a library for building GraphQL APIs in Python easily.
  categories:
    - Library
    - API
    - Documentation
  featured: false
- title: Engel & Völkers Ibiza Holiday Rentals
  main_url: "https://www.ev-ibiza.com/"
  url: "https://www.ev-ibiza.com/"
  featured: false
  built_by: Ventura Digitalagentur
  description: >
    Engel & Völkers, one of the most successful real estate agencies in the world, offers luxury holiday villas to rent in Ibiza.
  categories:
    - Travel
- title: Sylvain Hamann's personal website
  url: "https://shamann.fr"
  main_url: "https://shamann.fr"
  source_url: "https://github.com/sylvhama/shamann-gatsby/"
  description: >
    Sylvain Hamann, web developer from France
  categories:
    - Portfolio
    - Web Development
  built_by: Sylvain Hamann
  built_by_url: "https://twitter.com/sylvhama"
  featured: false
- title: Luca Crea's portfolio
  main_url: https://lcrea.github.io
  url: https://lcrea.github.io
  description: >
    Portfolio and personal website of Luca Crea, an Italian software engineer.
  categories:
    - Portfolio
  built_by: Luca Crea
  built_by_url: https://github.com/lcrea
  featured: false
- title: Escalade Sports
  main_url: "https://www.escaladesports.com/"
  url: "https://www.escaladesports.com/"
  categories:
    - eCommerce
    - Sports
  built_by: Escalade Sports
  built_by_url: "https://www.escaladesports.com/"
  featured: false
- title: Exposify
  main_url: "https://www.exposify.de/"
  url: "https://www.exposify.de/"
  description: >
    This is our German website built with Gatsby 2.0, Emotion and styled-system.
    Exposify is a proptech startup and builds technology for real estate businesses.
    We provide our customers with an elegant agent software in combination
    with beautifully designed and fast websites.
  categories:
    - Web Development
    - Real Estate
    - Agency
    - Marketing
  built_by: Exposify
  built_by_url: "https://www.exposify.de/"
  featured: false
- title: Steak Point
  main_url: https://www.steakpoint.at/
  url: https://www.steakpoint.at/
  description: >
    Steak Restaurant in Vienna, Austria (Wien, Österreich).
  categories:
    - Food
  built_by: Peter Kroyer
  built_by_url: https://www.peterkroyer.at/
  featured: false
- title: Takumon blog
  main_url: "https://takumon.com"
  url: "https://takumon.com"
  source_url: "https://github.com/Takumon/blog"
  description: Java Engineer's tech blog.
  featured: false
  categories:
    - Blog
  built_by: Takumon
  built_by_url: "https://twitter.com/inouetakumon"
- title: DayThirty
  main_url: "https://daythirty.com"
  url: "https://daythirty.com"
  description: DayThirty - ideas for the new year.
  featured: false
  categories:
    - Marketing
  built_by: Jack Oliver
  built_by_url: "https://twitter.com/mrjackolai"
- title: TheAgencyProject
  main_url: "https://theagencyproject.co"
  url: "https://theagencyproject.co"
  description: Agency model, without agency overhead.
  categories:
    - Agency
  built_by: JV-LA
  built_by_url: https://jv-la.com
- title: Karen Hou's portfolio
  main_url: https://www.karenhou.com/
  url: https://www.karenhou.com/
  categories:
    - Portfolio
  built_by: Karen H. Developer
  built_by_url: https://github.com/karenhou
  featured: false
- title: Jean Luc Ponty
  main_url: "https://ponty.com"
  url: "https://ponty.com"
  description: Official site for Jean Luc Ponty, French virtuoso violinist and jazz composer.
  featured: false
  categories:
    - Music
    - Entertainment
  built_by: Othermachines
  built_by_url: "https://othermachines.com"
- title: Rosewood Family Advisors
  main_url: "https://www.rfallp.com/"
  url: "https://www.rfallp.com/"
  description: Rosewood Family Advisors LLP (Palo Alto) provides a diverse range of family office services customized for ultra high net worth individuals.
  featured: false
  categories:
    - Finance
    - Business
  built_by: Othermachines
  built_by_url: "https://othermachines.com"
- title: Cole Walker's Portfolio
  main_url: "https://www.walkermakes.com"
  url: "https://www.walkermakes.com"
  source_url: "https://github.com/ColeWalker/portfolio"
  description: The portfolio of web developer Cole Walker, built with the help of Gatsby v2, React-Spring, and SASS.
  featured: false
  categories:
    - Portfolio
    - Web Development
  built_by: Cole Walker
  built_by_url: "https://www.walkermakes.com"
- title: Standing By Company
  main_url: "https://standingby.company"
  url: "https://standingby.company"
  description: A brand experience design company led by Scott Mackenzie and Trent Barton.
  featured: false
  categories:
    - Design
    - Web Development
  built_by: Standing By Company
  built_by_url: "https://standingby.company"
- title: Ashley Thouret
  main_url: "https://www.ashleythouret.com"
  url: "https://www.ashleythouret.com"
  description: Official website of Canadian soprano Ashley Thouret. Site designed by Stephen Bell.
  categories:
    - Portfolio
    - Music
  built_by: Michael Uloth
  built_by_url: "https://www.michaeluloth.com"
  featured: false
- title: The AZOOR Society
  main_url: "https://www.azoorsociety.org"
  url: "https://www.azoorsociety.org"
  description: The AZOOR Society is a UK-based charity committed to promoting awareness of Acute Zonal Occult Outer Retinopathy and assisting further research. Site designed by Stephen Bell.
  categories:
    - Community
    - Nonprofit
  built_by: Michael Uloth
  built_by_url: "https://www.michaeluloth.com"
  featured: false
- title: Gábor Fűzy pianist
  main_url: "https://pianobar.hu"
  url: "https://pianobar.hu"
  description: Gábor Fűzy pianist's official website built with Gatsby v2.
  categories:
    - Music
  built_by: Zoltán Bedi
  built_by_url: "https://github.com/B3zo0"
  featured: false
- title: Logicwind
  main_url: "https://logicwind.com"
  url: "https://logicwind.com"
  description: Website of Logicwind - JavaScript experts, Technology development agency & consulting.
  featured: false
  categories:
    - Portfolio
    - Agency
    - Web Development
    - Consulting
  built_by: Logicwind
  built_by_url: "https://www.logicwind.com"
- title: ContactBook.app
  main_url: "https://contactbook.app"
  url: "https://contactbook.app"
  description: Seamlessly share Contacts with G Suite team members
  featured: false
  categories:
    - Landing Page
    - Blog
  built_by: Logicwind
  built_by_url: "https://www.logicwind.com"
- title: Waterscapes
  main_url: "https://waterscap.es"
  url: "https://waterscap.es/lake-monteynard/"
  source_url: "https://github.com/gaelbillon/Waterscapes-Gatsby-site"
  description: Waterscap.es is a directory of bodies of water (creeks, ponds, waterfalls, lakes, etc) with information about each place such as how to get there, hike time, activities and photos and a map displayed with the Mapbox GL SJ npm package. It was developed with the goal of learning Gatsby. This website is based on the gatsby-contentful-starter and uses Contentful as CMS. It is hosted on Netlify. Hooks are setup with Bitbucket and Contentful to trigger a new build upon code or content changes. The data on Waterscap.es is a mix of original content and informations from the internets gathered and put together.
  categories:
    - Directory
    - Photography
    - Travel
  built_by: Gaël Billon
  built_by_url: "https://gaelbillon.com"
  featured: false
- title: Packrs
  url: "https://www.packrs.co/"
  main_url: "https://www.packrs.co/"
  description: >
    Packrs is a local delivery platform, one spot for all your daily requirements. On a single tap get everything you need at your doorstep.
  categories:
    - Marketing
    - Landing Page
    - Entrepreneurship
  built_by: Vipin Kumar Rawat
  built_by_url: "https://github.com/aesthytik"
  featured: false
- title: HyakuninIsshu
  main_url: "https://hyakuninanki.net"
  url: "https://hyakuninanki.net"
  source_url: "https://github.com/rei-m/web_hyakuninisshu"
  description: >
    HyakuninIsshu is a traditional Japanese card game.
  categories:
    - Education
    - Gallery
    - Entertainment
  built_by: Rei Matsushita
  built_by_url: "https://github.com/rei-m/"
  featured: false
- title: WQU Partners
  main_url: "https://partners.wqu.org/"
  url: "https://partners.wqu.org/"
  featured: false
  categories:
    - Marketing
    - Education
    - Landing Page
  built_by: Corey Ward
  built_by_url: "http://www.coreyward.me/"
- title: Federico Giacone
  url: "https://federico.giac.one/"
  main_url: "https://federico.giac.one"
  source_url: "https://github.com/leopuleo/federico.giac.one"
  description: >
    Digital portfolio for Italian Architect Federico Giacone.
  categories:
    - Portfolio
    - Gallery
  built_by: Leonardo Giacone
  built_by_url: "https://github.com/leopuleo"
  featured: false
- title: Station
  url: "https://getstation.com/"
  main_url: "https://getstation.com/"
  description: Station is the first smart browser for busy people. A single place for all of your web applications.
  categories:
    - Technology
    - Web Development
    - Productivity
  featured: false
- title: Vyron Vasileiadis
  url: "https://fedonman.com/"
  main_url: "https://fedonman.com"
  source_url: "https://github.com/fedonman/fedonman-website"
  description: Personal space of Vyron Vasileiadis aka fedonman, a Web & IoT Developer, Educator and Entrepreneur based in Athens, Greece.
  categories:
    - Portfolio
    - Technology
    - Web Development
    - Education
  built_by: Vyron Vasileiadis
  built_by_url: "https://github.com/fedonman"
- title: Fabien Champigny
  url: "https://www.champigny.name/"
  main_url: "https://www.champigny.name/"
  built_by_url: "https://www.champigny.name/"
  description: Fabien Champigny's personal blog. Entrepreneur, hacker and loves street photo.
  categories:
    - Blog
    - Gallery
    - Photography
    - Productivity
    - Entrepreneurship
  featured: false
- title: Alex Xie - Portfolio
  url: https://alexieyizhe.me/
  main_url: https://alexieyizhe.me/
  source_url: https://github.com/alexieyizhe/alexieyizhe.github.io
  description: >
    Personal website of Alex Yizhe Xie, a University of Waterloo Computer Science student and coding enthusiast.
  categories:
    - Blog
    - Portfolio
    - Web Development
  featured: false
- title: Equithon
  url: https://equithon.org/
  main_url: https://equithon.org/
  source_url: https://github.com/equithon/site-main/
  built_by: Alex Xie
  built_by_url: https://alexieyizhe.me/
  description: >
    Equithon is the largest social innovation hackathon in Waterloo, Canada. It was founded in 2016 to tackle social equity issues and create change.
  categories:
    - Education
    - Event
    - Learning
    - Open Source
    - Nonprofit
    - Technology
  featured: false
- title: Dale Blackburn - Portfolio
  url: https://dakebl.co.uk/
  main_url: https://dakebl.co.uk/
  description: >
    Dale Blackburn's personal website and blog.
  categories:
    - Blog
    - Portfolio
    - Web Development
  featured: false
- title: Portfolio of Anthony Wiktor
  url: https://www.anthonydesigner.com/
  main_url: https://www.anthonydesigner.com/
  description: >
    Anthony Wiktor is a Webby Award-Winning Creative Director and Digital Designer twice named Hot 100 by WebDesigner Magazine. Anthony has over a decade of award-winning experience in design and has worked on projects across a diverse set of industries — from entertainment to consumer products to hospitality to technology. Anthony is a frequent lecturer at USC’s Annenberg School for Communication & Journalism and serves on the board of AIGA Los Angeles.
  categories:
    - Portfolio
    - Marketing
  built_by: Maciej Leszczyński
  built_by_url: https://twitter.com/_maciej
  featured: false
- title: Frame.io Workflow Guide
  main_url: https://workflow.frame.io
  url: https://workflow.frame.io
  description: >
    The web’s most comprehensive post-production resource, written by pro filmmakers, for pro filmmakers. Always expanding, always free.
  categories:
    - Education
  built_by: Frame.io
  built_by_url: https://frame.io
  featured: false
- title: MarcySutton.com
  main_url: https://marcysutton.com
  url: https://marcysutton.com
  description: >
    The personal website of web developer and accessibility advocate Marcy Sutton.
  categories:
    - Blog
    - Accessibility
    - Video
    - Photography
  built_by: Marcy Sutton
  built_by_url: https://marcysutton.com
  featured: true
- title: WPGraphQL Docs
  main_url: https://docs.wpgraphql.com
  url: https://docs.wpgraphql.com
  description: >
    Documentation for WPGraphQL, a free open-source WordPress plugin that provides an extendable GraphQL schema and API for any WordPress site.
  categories:
    - API
    - Documentation
    - Technology
    - Web Development
    - WordPress
  built_by: WPGraphQL
  built_by_url: https://wpgraphql.com
  featured: false
- title: Shine Lawyers
  main_url: https://www.shine.com.au
  url: https://www.shine.com.au
  description: >
    Shine Lawyers is an Australian legal services website built with Gatsby v2, Elasticsearch, Isso, and Geolocation services.
  categories:
    - Business
    - Blog
- title: Parallel Polis Kosice
  url: https://www.paralelnapoliskosice.sk/
  main_url: https://www.paralelnapoliskosice.sk/
  source_url: https://github.com/ParalelnaPolisKE/paralelnapoliskosice.sk
  description: >
    Parallel Polis is a collective of people who want to live in a more opened world. We look for possibilities and technologies (Bitcoin, the blockchain, reputation systems and decentralized technologies in general) that open new ways, make processes easier and remove unnecessary barriers. We want to create an environment that aims at education, discovering and creating better systems for everybody who is interested in freedom and independence.
  categories:
    - Blog
    - Education
    - Technology
  built_by: Roman Vesely
  built_by_url: https://romanvesely.
  featured: false
- title: Unda Solutions
  url: https://unda.com.au
  main_url: https://unda.com.au
  description: >
    A custom web application development company in Perth, WA
  categories:
    - Business
    - Freelance
    - Web Development
    - Technology
  featured: false
- title: BIGBrave
  main_url: https://bigbrave.digital
  url: https://bigbrave.digital
  description: >
    BIGBrave is a strategic design firm. We partner with our clients, big and small, to design & create human-centered brands, products, services and systems that are simple, beautiful and easy to use.
  categories:
    - Agency
    - Web Development
    - Marketing
    - Technology
    - WordPress
  built_by: Francois Brill | BIGBrave
  built_by_url: https://bigbrave.digital
  featured: false
- title: 5th Avenue Properties
  main_url: https://5thavenue.co.za
  url: https://5thavenue.co.za
  description: >
    5th Avenue Properties specializes in the leasing and sales of office space and industrial property. BIGBrave built the website in Gatsby with data from an API server (CRM) for all the property and consultant data, and WordPress for all the website content data and case studies. All forms on the website was also directly integrated into the CRM system to ensure no leads are lost. People cannot stop commenting on the speed of the site and the property search.
  categories:
    - Technology
    - WordPress
    - API
  built_by: Russel Povey and Francois Brill | BIGBrave
  built_by_url: https://bigbrave.digital
  featured: false
- title: Intsha Consulting
  main_url: https://intsha.co.za
  url: https://intsha.co.za
  description: >
    Intsha is a bespoke Human Resources consultancy firm offering expert Recruitment and Talent Management services in today's competitive marketplace. BIGBrave helped Intsha design and develop a bespoke online presense helping them stand out from the crowd.
  categories:
    - Consulting
    - Marketing
    - WordPress
  built_by: Evan Janovsky | BIGBrave
  built_by_url: https://bigbrave.digital
  featured: false
- title: MHW Law
  main_url: https://mhwlaw.ca
  url: https://mhwlaw.ca
  description: >
    MHW is a full service law firm that has offered legal representation and advice to clients locally and throughout British Columbia since 1984. BIGBrave helped MHW bring their website into the 21st century by offering the best and latest Gatsby site to help them stand our from the crowd.
  categories:
    - Law
    - Marketing
    - WordPress
  built_by: Evan Janovsky and Francois Brill | BIGBrave
  built_by_url: https://bigbrave.digital
  featured: false
- title: KegTracker
  main_url: https://www.kegtracker.co.za
  url: https://www.kegtracker.co.za
  description: >
    Keg Tracker is part of the Beverage Insights family and its sole aim is to provide you with the right data about your kegs to make better decisions. In today’s business landscape having the right information at your finger tips is crucial to the agility of your business.
  categories:
    - Food
    - Business
    - Technology
  built_by: Francois Brill | BIGBrave
  built_by_url: https://bigbrave.digital
  featured: false
- title: Mike Nichols
  url: https://www.mikenichols.me
  main_url: https://www.mikenichols.me
  description: >
    Portfolio site of Mike Nichols, a UX designer and product development lead.
  categories:
    - Portfolio
    - Technology
    - Web Development
  built_by: Mike Nichols
  featured: false
- title: Steve Haid
  url: https://www.stevehaid.com
  main_url: https://www.stevehaid.com
  description: >
    Steve Haid is a real estate agent and Professional Financial Planner (PFP) who has been helping clients achieve their investment goals since 2006. Site designed by Stephen Bell.
  categories:
    - Marketing
    - Real Estate
  built_by: Michael Uloth
  built_by_url: "https://www.michaeluloth.com"
- title: Incremental - Loyalty, Rewards and Incentive Programs
  main_url: https://www.incremental.com.au
  url: https://www.incremental.com.au
  description: >
    Sydney-based digital agency specialising in loyalty, rewards and incentive programs. WordPress backend; Cloudinary, YouTube and Hubspot form integration; query data displayed as animated SVG graphs; video background in the header.
  categories:
    - Agency
    - Portfolio
    - WordPress
  built_by: Incremental
  built_by_url: https://www.incremental.com.au
  featured: false
- title: Technica11y
  main_url: https://www.technica11y.org
  url: https://www.technica11y.org
  description: >
    Discussing challenges in technical accessibility.
  categories:
    - Accessibility
    - Education
    - Video
  built_by: Tenon.io
  built_by_url: https://tenon.io
  featured: false
- title: Tenon-UI Documentation
  main_url: https://www.tenon-ui.info
  url: https://www.tenon-ui.info
  description: >
    Documentation site for Tenon-UI: Tenon.io's accessible components library.
  categories:
    - Accessibility
    - Documentation
    - Library
    - Web Development
  built_by: Tenon.io
  built_by_url: https://tenon.io
  featured: false
- title: Matthew Secrist
  main_url: https://www.matthewsecrist.net
  url: https://www.matthewsecrist.net
  source_url: https://github.com/matthewsecrist/v3
  description: >
    Matthew Secrist's personal portfolio using Gatsby, Prismic and Styled-Components.
  categories:
    - Portfolio
    - Technology
    - Web Development
  built_by: Matthew Secrist
  built_by_url: https://www.matthewsecrist.net
  featured: false
- title: Node.js Dev
  main_url: https://nodejs.dev
  url: https://nodejs.dev
  source_url: https://github.com/nodejs/nodejs.dev
  description: >
    Node.js Foundation Website.
  categories:
    - Documentation
    - Web Development
  built_by: Node.js Website Redesign Working Group
  built_by_url: https://github.com/nodejs/website-redesign
  featured: false
- title: Sheffielders
  main_url: https://sheffielders.org
  url: https://sheffielders.org
  source_url: https://github.com/davemullenjnr/sheffielders
  description: >
    A collective of businesses, creatives, and projects based in Sheffield, UK.
  categories:
    - Directory
  built_by: Dave Mullen Jnr
  built_by_url: https://davemullenjnr.co.uk
  featured: false
- title: Stealth Labs
  url: https://stealthlabs.io
  main_url: https://stealthlabs.io
  description: >
    We design and develop for the web, mobile and desktop
  categories:
    - Portfolio
    - Web Development
  built_by: Edvins Antonovs
  built_by_url: https://edvins.io
  featured: false
- title: Constanzia Yurashko
  main_url: https://www.constanziayurashko.com
  url: https://www.constanziayurashko.com
  description: >
    Exclusive women's ready-to-wear fashion by designer Constanzia Yurashko.
  categories:
    - Portfolio
  built_by: Maxim Andries
  featured: false
- title: Algolia
  url: https://algolia.com
  main_url: https://algolia.com
  description: >
    Algolia helps businesses across industries quickly create relevant, scalable, and lightning fast search and discovery experiences.
  categories:
    - Web Development
    - Technology
    - Open Source
    - Featured
  built_by: Algolia
  featured: true
- title: GVD Renovations
  url: https://www.gvdrenovationsinc.com/
  main_url: https://www.gvdrenovationsinc.com/
  description: >
    GVD Renovations is a home improvement contractor with a well known reputation as a professional, quality contractor in California.
  categories:
    - Business
  built_by: David Krasniy
  built_by_url: http://dkrasniy.com
  featured: false
- title: Styled System
  url: https://styled-system.com/
  main_url: https://styled-system.com/
  source_url: https://github.com/styled-system/styled-system/tree/master/docs
  description: >
    Style props for rapid UI development.
  categories:
    - Design System
  built_by: Brent Jackson
  built_by_url: https://jxnblk.com/
- title: Timehacker
  url: https://timehacker.app
  main_url: https://timehacker.app
  description: >
    Procrastination killer, automatic time tracking app to skyrocket your productivity
  categories:
    - Productivity
    - App
    - Technology
    - Marketing
    - Landing Page
  built_by: timehackers
  featured: false
- title: Little & Big
  main_url: "https://www.littleandbig.com.au/"
  url: "https://www.littleandbig.com.au/"
  description: >
    Little & Big exists with the aim to create Websites, Apps, E-commerce stores
    that are consistently unique and thoughtfully crafted, every time.
  categories:
    - Agency
    - Design
    - Web Development
    - Portfolio
  built_by: Little & Big
  built_by_url: "https://www.littleandbig.com.au/"
  featured: false
- title: Cat Knows
  main_url: "https://catnose99.com/"
  url: "https://catnose99.com/"
  description: >
    Personal blog built with Gatsby v2.
  categories:
    - Blog
    - Web Development
  built_by: CatNose
  built_by_url: "https://twitter.com/catnose99"
  featured: false
- title: just some dev
  url: https://www.iamdeveloper.com
  main_url: https://www.iamdeveloper.com
  source_url: https://github.com/nickytonline/www.iamdeveloper.com
  description: >
    Just some software developer writing things ✏️
  categories:
    - Blog
  built_by: Nick Taylor
  built_by_url: https://www.iamdeveloper.com
  featured: false
- title: Keziah Moselle Blog
  url: https://blog.keziahmoselle.fr/
  main_url: https://blog.keziahmoselle.fr/
  source_url: https://github.com/KeziahMoselle/blog.keziahmoselle.fr
  description: >
    ✍️ A place to share my thoughts.
  categories:
    - Blog
  built_by: Keziah Moselle
  built_by_url: https://keziahmoselle.fr/
- title: xfuture's blog
  url: https://www.xfuture-blog.com/
  main_url: https://www.xfuture-blog.com/
  source_url: https://github.com/xFuture603/xfuture-blog
  description: >
    A blog about Devops, Web development, and my insights as a systems engineer.
  categories:
    - Blog
  built_by: Daniel Uhlmann
  built_by_url: https://www.xfuture-blog.com/
- title: Mayne's Blog
  main_url: "https://gine.me/"
  url: "https://gine.me/page/1"
  source_url: "https://github.com/mayneyao/gine-blog"
  featured: false
  categories:
    - Blog
    - Web Development
- title: Bakedbird
  url: https://bakedbird.com
  main_url: https://bakedbird.com
  description: >
    Eleftherios Psitopoulos - A frontend developer from Greece ☕
  categories:
    - Portfolio
    - Blog
  built_by: Eleftherios Psitopoulos
  built_by_url: https://bakedbird.com
- title: Benjamin Lannon
  url: https://lannonbr.com
  main_url: https://lannonbr.com
  source_url: https://github.com/lannonbr/Portfolio-gatsby
  description: >
    Personal portfolio of Benjamin Lannon
  categories:
    - Portfolio
    - Web Development
  built_by: Benjamin Lannon
  built_by_url: https://lannonbr.com
  featured: false
- title: Aravind Balla
  url: https://aravindballa.com
  main_url: https://aravindballa.com
  source_url: https://github.com/aravindballa/website2017
  description: >
    Personal portfolio of Aravind Balla
  categories:
    - Portfolio
    - Blog
    - Web Development
  built_by: Aravind Balla
  built_by_url: https://aravindballa.com
- title: Kaleb McKelvey
  url: https://kalebmckelvey.com
  main_url: https://kalebmckelvey.com
  source_url: https://github.com/avatar-kaleb/kalebmckelvey-site
  description: >
    Personal portfolio of Kaleb McKelvey!
  categories:
    - Blog
    - Portfolio
  built_by: Kaleb McKelvey
  built_by_url: https://kalebmckelvey.com
  featured: false
- title: Michal Czaplinski
  url: https://czaplinski.io
  main_url: https://czaplinski.io
  source_url: https://github.com/michalczaplinski/michalczaplinski.github.io
  description: >
    Michal Czaplinski is a full-stack developer 🚀
  categories:
    - Portfolio
    - Web Development
  built_by: Michal Czaplinski mmczaplinski@gmail.com
  built_by_url: https://czaplinski.io
  featured: false
- title: Interactive Investor (ii)
  url: https://www.ii.co.uk
  main_url: https://www.ii.co.uk
  description: >
    Hybrid (static/dynamic) Gatsby web app for ii's free research, news and analysis, discussion and product marketing site.
  categories:
    - Business
    - Finance
    - Technology
  built_by: Interactive Investor (ii)
  built_by_url: https://www.ii.co.uk
  featured: false
- title: Weingut Goeschl
  url: https://www.weingut-goeschl.at/
  main_url: https://www.weingut-goeschl.at/
  description: >
    Weingut Goeschl is a family winery located in Gols, Burgenland in Austria (Österreich)
  categories:
    - eCommerce
    - Business
  built_by: Peter Kroyer
  built_by_url: https://www.peterkroyer.at/
  featured: false
- title: Hash Tech Guru
  url: https://hashtech.guru
  main_url: https://hashtech.guru
  description: >
    Software Development Training School and Tech Blog
  categories:
    - Blog
    - Education
  built_by: Htet Wai Yan Soe
  built_by_url: https://github.com/johnreginald
- title: AquaGruppen Vattenfilter
  url: https://aquagruppen.se
  main_url: https://aquagruppen.se/
  description: >
    Water filter and water treatment products in Sweden
  categories:
    - Business
    - Technology
  built_by: Johan Eliasson
  built_by_url: https://github.com/elitan
  featured: false
- title: Josef Aidt
  url: https://josefaidt.dev
  main_url: https://josefaidt.dev
  source_url: https://github.com/josefaidt/josefaidt.github.io
  description: >
    Personal website, blog, portfolio for Josef Aidt
  categories:
    - Portfolio
    - Blog
    - Web Development
  built_by: Josef Aidt
  built_by_url: https://twitter.com/garlicbred
- title: How To egghead
  main_url: https://howtoegghead.com/
  url: https://howtoegghead.com/
  source_url: https://github.com/eggheadio/how-to-egghead
  featured: false
  built_by: egghead.io
  built_by_url: https://egghead.io
  description: >
    How to become an egghead instructor or reviewer
  categories:
    - Documentation
    - Education
- title: Sherpalo Ventures
  main_url: "https://www.sherpalo.com/"
  url: "https://www.sherpalo.com/"
  featured: false
  categories:
    - Finance
    - Business
    - Technology
  built_by: Othermachines
  built_by_url: "https://othermachines.com"
- title: WrapCode
  url: https://www.wrapcode.com
  main_url: https://www.wrapcode.com
  description: >
    A full stack blog on Microsoft Azure, JavaScript, DevOps, AI and Bots.
  categories:
    - Blog
    - Technology
    - Web Development
  built_by: Rahul P
  built_by_url: https://twitter.com/_rahulpp
  featured: false
- title: Kirankumar Ambati's Portfolio
  url: https://www.kirankumarambati.me
  main_url: https://www.kirankumarambati.me
  description: >
    Personal website, blog, portfolio of Kirankumar Ambati
  categories:
    - Blog
    - Portfolio
    - Web Development
  built_by: Kirankumar Ambati
  built_by_url: https://github.com/kirankumarambati
  featured: false
- title: Rou Hun Fan's portfolio
  main_url: https://flowen.me
  url: https://flowen.me
  description: >
    Portfolio of creative developer Rou Hun Fan. Built with Gatsby v2 &amp; Greensock drawSVG.
  categories:
    - Portfolio
  built_by: Rou Hun Fan Developer
  built_by_url: https://flowen.me
  featured: false
- title: chadly.net
  url: https://www.chadly.net
  main_url: https://www.chadly.net
  source_url: https://github.com/chadly/chadly.net
  description: >
    Personal tech blog by Chad Lee.
  categories:
    - Blog
    - Technology
    - Web Development
  built_by: Chad Lee
  built_by_url: https://github.com/chadly
  featured: false
- title: CivicSource
  url: https://www.civicsource.com
  main_url: https://www.civicsource.com
  description: >
    Online auction site to purchase tax-distressed properties from local taxing authorities.
  categories:
    - Real Estate
    - Government
  featured: false
- title: SpotYou
  main_url: "https://spotyou.joshglazer.com"
  url: "https://spotyou.joshglazer.com"
  source_url: "https://github.com/joshglazer/spotyou"
  description: >
    SpotYou allows you to watch your favorite music videos on Youtube based on your Spotify Preferences
  categories:
    - Entertainment
    - Music
  built_by: Josh Glazer
  built_by_url: https://linkedin.com/in/joshglazer/
  featured: false
- title: Hesam Kaveh's blog
  description: >
    A blog with great seo that using gatsby-source-wordpress to fetch posts from backend
  main_url: "https://hesamkaveh.com/"
  url: "https://hesamkaveh.com/"
  source_url: "https://github.com/hesamkaveh/sansi"
  featured: false
  categories:
    - Blog
    - WordPress
- title: Oliver Gomes Portfolio
  main_url: https://oliver-gomes.github.io/v4/
  url: https://oliver-gomes.github.io/v4/
  description: >
    As an artist and a web designer/developer, I wanted to find a way to present these two portfolios in a way that made sense.  I felt with new found power of speed, Gatsby helped keep my creativity intact with amazing response and versatility. I felt my butter smooth transition felt much better in user perspective and super happy with the power of Gatsby.
  categories:
    - Portfolio
    - Web Development
    - Blog
  built_by: Oliver Gomes
  built_by_url: https://github.com/oliver-gomes
  featured: false
- title: Patrik Szewczyk
  url: https://www.szewczyk.cz/
  main_url: https://www.szewczyk.cz/
  description: >
    Patrik Szewczyk – JavaScript, TypeScript, React, Node.js developer, Redux, Reason
  categories:
    - Portfolio
  built_by: Patrik Szewczyk
  built_by_url: https://linkedin.com/in/thepatriczek/
  featured: false
- title: Patrik Arvidsson's portfolio
  url: https://www.patrikarvidsson.com
  main_url: https://www.patrikarvidsson.com
  source_url: https://github.com/patrikarvidsson/portfolio-gatsby-contentful
  description: >
    Personal portfolio site of Swedish interaction designer Patrik Arvidsson. Built with Gatsby, Tailwind CSS, Emotion JS and Contentful.
  categories:
    - Blog
    - Design
    - Portfolio
    - Web Development
    - Technology
  built_by: Patrik Arvidsson
  built_by_url: https://www.patrikarvidsson.com
  featured: false
- title: Jacob Cofman's Blog
  description: >
    Personal blog / portfolio about Jacob Cofman.
  main_url: "https://jcofman.de/"
  url: "https://jcofman.de/"
  source_url: "https://github.com/JCofman/jc-website"
  featured: false
  categories:
    - Blog
    - Portfolio
- title: re-geo
  description: >
    re-geo is react based geo cities style component.
  main_url: "https://re-geo.netlify.com/"
  url: "https://re-geo.netlify.com/"
  source_url: "https://github.com/sadnessOjisan/re-geo-lp"
  categories:
    - Open Source
  built_by: sadnessOjisan
  built_by_url: https://twitter.com/sadnessOjisan
  featured: false
- title: Luis Cestou Portfolio
  description: >
    Portfolio of graphic + interactive designer Luis Cestou.
  main_url: "https://luiscestou.com"
  url: "https://luiscestou.com"
  source_url: "https://github.com/lcestou/luiscestou.com"
  built_by: Luis Cestou contact@luiscestou.com
  built_by_url: https://luiscestou.com
  featured: false
  categories:
    - Portfolio
    - Web Development
- title: Data Hackers
  url: https://datahackers.com.br/
  main_url: https://datahackers.com.br/
  description: >
    Official website for the biggest portuguese-speaking data science community. Makes use of several data sources such as podcasts from Anchor, messages from Slack, newsletters from MailChimp and blog posts from Medium. The unique visual design also had its hurdles and was quite fun to develop!
  categories:
    - Blog
    - Education
    - Podcast
    - Technology
  built_by: Kaordica
  built_by_url: https://kaordica.design
  featured: false
- title: TROMAQ
  url: https://www.tromaq.com/
  main_url: https://www.tromaq.com/
  description: >
    TROMAQ executes earthmoving services and rents heavy machinery for construction work. Even with the lack of good photography, their new site managed to pass a solid and trustworthy feeling to visitors during testing and they're already seeing the improvement in brand awareness, being the sole player with a modern website in their industry.
  categories:
    - Marketing
  built_by: Kaordica
  built_by_url: https://kaordica.design
  featured: false
- title: Novida Consulting
  url: https://www.novidaconsultoria.com.br
  main_url: https://www.novidaconsultoria.com.br
  description: >
    Novida’s goal was to position itself as a solid, exclusive and trustworthy brand for families looking for a safe financial future… We created a narrative and visual design that highlight their exclusivity.
  categories:
    - Marketing
  built_by: Kaordica
  built_by_url: https://kaordica.design
  featured: false
- title: We Are Clarks
  url: "https://www.weareclarks.com"
  main_url: "https://www.weareclarks.com"
  source_url: "https://github.com/abeaclark/weareclarks"
  description: >
    A family travel blog.
  categories:
    - Blog
    - Travel
  built_by: Abe Clark
  built_by_url: https://www.linkedin.com/in/abrahamclark/
  featured: false
- title: Guillaume Briday's Blog
  main_url: "https://guillaumebriday.fr/"
  url: "https://guillaumebriday.fr/"
  source_url: "https://github.com/guillaumebriday/guillaumebriday.fr"
  description: >
    My personal blog built with Gatsby and Tailwind CSS.
  categories:
    - Blog
    - Web Development
    - Technology
  built_by: Guillaume Briday
  built_by_url: https://guillaumebriday.fr/
  featured: false
- title: SEOmonitor
  main_url: "https://www.seomonitor.com"
  url: "https://www.seomonitor.com"
  description: >
    SEOmonitor is a suite of SEO tools dedicated to agencies.
  categories:
    - Blog
    - Portfolio
    - Agency
  built_by: Bejamas
  built_by_url: https://bejamas.io/
  featured: false
- title: Jean Regisser's Portfolio
  main_url: "https://jeanregisser.com/"
  url: "https://jeanregisser.com/"
  source_url: "https://github.com/jeanregisser/jeanregisser.com"
  featured: false
  description: >
    Portfolio of software engineer Jean Regisser.
  categories:
    - Portfolio
    - Mobile Development
  built_by: Jean Regisser
  built_by_url: "https://jeanregisser.com/"
- title: Chase Ohlson
  url: https://chaseohlson.com
  main_url: https://chaseohlson.com
  description: >
    Portfolio of frontend engineer & web developer Chase Ohlson.
  categories:
    - Portfolio
    - Web Development
  built_by: Chase Ohlson
  built_by_url: https://chaseohlson.com
  featured: false
- title: Zach Schnackel
  url: https://zslabs.com
  main_url: https://zslabs.com
  source_url: "https://github.com/zslabs/zslabs.com"
  description: >
    Portfolio site for UI/Motion Developer, Zach Schnackel.
  categories:
    - Portfolio
    - Web Development
  built_by: Zach Schnackel
  built_by_url: "https://zslabs.com"
- title: Gremlin
  url: https://www.gremlin.com
  main_url: https://www.gremlin.com
  description: >
    Gremlin's Failure as a Service finds weaknesses in your system before they cause problems.
  categories:
    - Marketing
- title: Headless.page
  main_url: https://headless.page/
  url: https://headless.page/
  description: >
    Headless.page is a directory of eCommerce sites featuring headless architecture, PWA features and / or the latest JavaScript technology.
  categories:
    - Directory
    - eCommerce
  built_by: Subscribe Pro
  built_by_url: https://www.subscribepro.com/
  featured: false
- title: Ouracademy
  main_url: https://our-academy.org/
  url: https://our-academy.org/
  source_url: "https://github.com/ouracademy/website"
  description: >
    Ouracademy is an organization that promoves the education in software development through blog posts & videos smiley.
  categories:
    - Open Source
    - Blog
    - Education
  built_by: Ouracademy
  built_by_url: https://github.com/ouracademy
  featured: false
- title: Tenon.io
  main_url: https://tenon.io
  url: https://tenon.io
  description: >
    Tenon.io is an accessibility tooling, services and consulting company.
  categories:
    - API
    - Accessibility
    - Business
    - Consulting
    - Technology
  built_by: Tenon.io
  built_by_url: https://tenon.io
  featured: false
- title: Projectival
  url: https://www.projectival.de/
  main_url: https://www.projectival.de/
  description: >
    Freelancer Online Marketing & Web Development in Cologne, Germany
  categories:
    - Freelance
    - Marketing
    - Web Development
    - Blog
    - Consulting
    - SEO
    - Business
  built_by: Sascha Klapetz
  built_by_url: https://www.projectival.de/
  featured: false
- title: Hetzner Online Community
  main_url: https://community.hetzner.com
  url: https://community.hetzner.com
  description: >
    Hetzner Online Community provides a free collection of high-quality tutorials, which are based on free and open source software, on a variety of topics such as development, system administration, and other web technology.
  categories:
    - Web Development
    - Technology
    - Programming
    - Open Source
    - Community
  built_by: Hetzner Online GmbH
  built_by_url: https://www.hetzner.com/
  featured: false
- title: AGYNAMIX
  url: https://www.agynamix.de/
  main_url: https://www.agynamix.de/
  source_url: https://github.com/tuhlmann/agynamix.de
  description: >
    Full Stack Java, Scala, Clojure, TypeScript, React Developer in Thalheim, Germany
  categories:
    - Freelance
    - Web Development
    - Programming
    - Blog
    - Consulting
    - Portfolio
    - Business
  built_by: Torsten Uhlmann
  built_by_url: https://www.agynamix.de/
  featured: false
- title: syracuse.io
  url: https://syracuse.io
  main_url: https://syracuse.io
  source_url: https://github.com/syracuseio/syracuseio/
  description: >
    Landing page for Syracuse NY Software Development Meetup Groups
  categories:
    - Community
  built_by: Benjamin Lannon
  built_by_url: https://lannonbr.com
- title: Render Documentation
  main_url: https://render.com/docs
  url: https://render.com/docs
  description: >
    Render is the easiest place to host your sites and apps. We use Gatsby for everything on https://render.com, including our documentation. The site is deployed on Render as well! We also have a guide to deploying Gatsby apps on Render: https://render.com/docs/deploy-gatsby.
  categories:
    - Web Development
    - Programming
    - Documentation
    - Technology
  built_by: Render Developers
  built_by_url: https://render.com
  featured: false
- title: prima
  url: https://www.prima.co
  main_url: https://www.prima.co
  description: >
    Discover industry-defining wellness content and trusted organic hemp CBD products safely supporting wellness, stress, mood, skin health, and balance.
  categories:
    - Blog
    - eCommerce
    - Education
  built_by: The Couch
  built_by_url: https://thecouch.nyc
- title: Gatsby Guides
  url: https://gatsbyguides.com/
  main_url: https://gatsbyguides.com/
  description: >
    Free tutorial course about using Gatsby with a CMS.
  categories:
    - Education
    - Documentation
    - Web Development
  built_by: Osio Labs
  built_by_url: https://osiolabs.com/
  featured: false
- title: Architude
  url: https://architudedesign.com
  main_url: https://architudedesign.com
  description: >
    筑冶 Architude International Design Consultants
  categories:
    - Design
    - Landing Page
    - Gallery
  built_by: Neo Nie
  built_by_url: https://github.com/nihgwu
  featured: false
- title: Arctica
  url: https://arctica.io
  main_url: https://arctica.io
  description: >
    Arctica specialises in purpose-built web sites and progressive web applications with user optimal experiences, tailored to meet the objectives of your business.
  categories:
    - Portfolio
    - Agency
    - Design
    - Web Development
  built_by: Arctica
  built_by_url: https://arctica.io
  featured: false
- title: Shard Ventures
  url: https://shard.vc
  main_url: https://shard.vc
  description: >
    Shard is building new online companies from scratch, partnering with other like-minded founders to start and invest in technology companies.
  categories:
    - Finance
    - Technology
    - Portfolio
  built_by: Arctica
  built_by_url: https://arctica.io
  featured: false
- title: David Brookes
  url: https://davidbrookes.me
  main_url: https://davidbrookes.me
  description: >
    Specialising in crafting stylish, high performance websites and applications that get results, using the latest cutting edge web development technologies.
  categories:
    - Portfolio
    - Freelance
    - Web Development
  built_by: Arctica
  built_by_url: https://arctica.io
  featured: false
- title: Dennis Morello
  url: https://morello.dev
  main_url: https://morello.dev
  source_url: https://gitlab.com/dennismorello/dev-blog
  description: >
    morello.dev is a development and technology blog written by Dennis Morello.
  categories:
    - Blog
    - Education
    - Web Development
    - Open Source
    - Technology
  built_by: Dennis Morello
  built_by_url: https://twitter.com/dennismorello
  featured: false
- title: BaseTable
  url: https://autodesk.github.io/react-base-table/
  main_url: https://autodesk.github.io/react-base-table/
  source_url: https://github.com/Autodesk/react-base-table
  description: >
    BaseTable is a react table component to display large data set with high performance and flexibility.
  categories:
    - Web Development
    - Documentation
    - Open Source
  built_by: Neo Nie
  built_by_url: https://github.com/nihgwu
  featured: false
- title: herper.io
  url: https://herper.io
  main_url: https://herper.io
  description: >
    Portfolio website for Jacob Herper - a Front End Web Developer with a passion for all things digital. I have more than 10 years experience working in web development.
  categories:
    - Portfolio
    - Web Development
    - Freelance
    - Design
    - SEO
  built_by: Jacob Herper
  built_by_url: https://github.com/jakeherp
  featured: false
- title: Artem Sapegin Photography
  description: >
    Photography portfolio and blog of Artem Sapegin, an award-losing photographer living in Berlin, Germany. Landscapes, cityscapes and dogs.
  main_url: "https://morning.photos/"
  url: "https://morning.photos/"
  source_url: "https://github.com/sapegin/morning.photos"
  categories:
    - Portfolio
    - Photography
  built_by: Artem Sapegin
  built_by_url: "https://github.com/sapegin"
- title: Pattyrn
  main_url: https://pattyrn.com
  url: https://pattyrn.com
  description: >
    Pattyrn uses advanced machine learning AI to analyze the platform’s your teams use, making it easy to solve performance problems, reduce bottlenecks, and monitor culture health to optimize your ROI and help boost performance without causing burn out.
  categories:
    - Marketing
    - Technology
  built_by: Pattyrn
  built_by_url: https://twitter.com/Pattyrn4
  featured: false
- title: Intranet Italia Day
  main_url: https://www.intranetitaliaday.it/en
  url: https://www.intranetitaliaday.it/en
  description: >
    The Italian event dedicated to the digital workplace that focuses on planning, governance and company intranet management
  categories:
    - Event
    - Conference
  built_by: Ariadne Digital
  built_by_url: https://www.ariadnedigital.it
  featured: false
- title: Textually Stylo
  main_url: https://www.textually.net
  url: https://www.textually.net
  description: >
    Stylo Markdown writing App marketing/documentation website by Textually Inc.
  categories:
    - Marketing
    - Technology
    - Blog
    - Documentation
  built_by: Sébastien Hamel
  built_by_url: https://www.textually.net
  featured: false
- title: OneDeck
  main_url: https://www.onedeck.co
  url: https://www.onedeck.co
  description: >
    OneDeck is a simple yet powerful tool for creating and sharing your one-page investment summary in under 10 minutes.
  categories:
    - Finance
    - Technology
  built_by: William Neill
  built_by_url: https://twitter.com/williamneill
  featured: false
- title: Assortment
  main_url: https://assortment.io
  url: https://assortment.io
  description: >
    Assortment aims to provide detailed tutorials (and more) for developers of all skill levels within the Web Development Industry. Attempting to cut out the fluff and arm you with the facts.
  categories:
    - Blog
    - Web Development
  built_by: Luke Whitehouse
  built_by_url: https://twitter.com/_lukewh
  featured: false
- title: Mission42
  main_url: https://mission42.zauberware.com
  url: https://mission42.zauberware.com
  description: >
    A landing page for the mobile app Mission42. Mission42 wants to help you learn new skills.
  categories:
    - App
    - Learning
    - Education
    - Landing Page
  built_by: Philipp Siegmund, zauberware
  built_by_url: https://www.zauberware.com
- title: Altstadtdomizil Idstein
  main_url: http://www.altstadtdomizil-idstein.de/
  url: http://www.altstadtdomizil-idstein.de/
  description: >
    A landing page for a holiday apartment in Idstein, Germany.
  categories:
    - Landing Page
    - Travel
    - Real Estate
  built_by: Simon Franzen, zauberware
  built_by_url: https://www.zauberware.com
- title: Gerald Martinez Dev
  main_url: https://gmartinez.dev/
  url: https://gmartinez.dev/
  source_url: https://github.com/nephlin7/gmartinez.dev
  description: >
    Personal web site for show my skills and my works.
  categories:
    - Web Development
    - Portfolio
  built_by: Gerald Martinez
  built_by_url: https://twitter.com/GeraldM_92
  featured: false
- title: Becreatives
  main_url: "https://becreatives.com"
  url: "https://becreatives.com"
  featured: false
  description: >
    Digital software house. Enlights ideas. Think smart execute harder.
  categories:
    - Technology
    - Web Development
    - Agency
    - Marketing
  built_by: Becreatives
  built_by_url: "https://becreatives.com"
- title: Paul Clifton Photography
  main_url: https://paulcliftonphotography.com
  url: https://paulcliftonphotography.com
  featured: false
  description: >
    A full migration from WordPress to GatsbyJS and DatoCMS. Includes custom cropping on images as viewport changes size and also an infinity scroll that doesn't preload all of the results.
  categories:
    - Blog
    - Portfolio
    - Gallery
    - Photography
  built_by: Little Wolf Studio
  built_by_url: https://littlewolfstudio.co.uk
- title: Atte Juvonen - Blog
  url: https://www.attejuvonen.fi/
  main_url: https://www.attejuvonen.fi/
  source_url: https://github.com/baobabKoodaa/blog
  description: >
    Tech-oriented personal blog covering topics like AI, data, voting, game theory, infosec and software development.
  categories:
    - Blog
    - Data
    - JavaScript
    - Programming
    - Science
    - Security
    - Technology
    - Web Development
  featured: false
- title: Kibuk Construction
  url: https://kibukconstruction.com/
  main_url: https://kibukconstruction.com/
  description: >
    Kibuk Construction is a fully licensed and insured contractor specializing in Siding, Decks, Windows & Doors!
  categories:
    - Business
  built_by: David Krasniy
  built_by_url: http://dkrasniy.com
- title: RedCarpetUp
  main_url: https://www.redcarpetup.com
  url: https://www.redcarpetup.com/
  description: >
    RedCarpetUp's home page for a predominantly mobile-only customer base in India with major constraints on bandwidth availability
  categories:
    - Finance
  built_by: RedCarpet Dev Team
  built_by_url: https://www.redcarpetup.com
  featured: false
- title: talita traveler
  url: https://talitatraveler.com/
  main_url: https://talitatraveler.com/
  source_url: https://github.com/afuh/talitatraveler
  description: >
    Talita Traveler's personal blog.
  categories:
    - Blog
  built_by: Axel Fuhrmann
  built_by_url: https://axelfuhrmann.com/
  featured: false
- title: Pastelería el Progreso
  url: https://pasteleriaelprogreso.com/
  main_url: https://pasteleriaelprogreso.com/
  source_url: https://github.com/afuh/elprogreso
  description: >
    Famous bakery in Buenos Aires.
  categories:
    - Food
    - Gallery
  built_by: Axel Fuhrmann
  built_by_url: https://axelfuhrmann.com/
  featured: false
- title: Maitrik's Portfolio
  url: https://www.maitrikpatel.com/
  main_url: https://www.maitrikpatel.com/
  source_url: https://github.com/maitrikjpatel/portfolio
  description: >
    Portfolio of a Front-End Developer / UX Designer who designs and develops pixel perfect user interface, experiences and web applications.
  categories:
    - Portfolio
    - Blog
    - Design
    - Web Development
  built_by: Maitrik Patel
  built_by_url: https://www.maitrikpatel.com/
  featured: false
- title: PicPick
  url: https://picpick.app/
  main_url: https://picpick.app/
  description: >
    All-in-one Graphic Design Tool, Screen Capture Software, Image Editor, Color Picker, Pixel Ruler and More
  categories:
    - Productivity
    - App
    - Technology
  built_by: NGWIN
  built_by_url: https://picpick.app/
  featured: false
- title: Ste O'Neill
  main_url: https://www.steoneill.dev
  url: https://www.steoneill.dev
  description: >
    MVP of a portfolio site for a full stack UK based developer.
  categories:
    - Blog
    - Portfolio
  built_by: Ste O'Neill
  built_by_url: https://steoneill.dev
  featured: false
- title: Filipe Santos Correa's Portfolio
  description: >
    Filipe's Personal About Me / Portfolio.
  main_url: "https://filipesantoscorrea.com/"
  url: "https://filipesantoscorrea.com/"
  source_url: "https://github.com/Safi1012/filipesantoscorrea.com"
  featured: false
  categories:
    - Portfolio
- title: Progressive Massachusetts Legislator Scorecard
  main_url: https://scorecard.progressivemass.com
  url: https://scorecard.progressivemass.com
  featured: false
  source_url: https://github.com/progressivemass/legislator-scorecard
  description: >
    Learn about MA state legislators' voting records through a progressive lens
  categories:
    - Government
    - Education
  built_by: Alex Holachek
  built_by_url: "https://alex.holachek.com/"
- title: Jeff Wolff – Portfolio
  main_url: https://www.jeffwolff.net
  url: https://www.jeffwolff.net
  featured: false
  description: >
    A guy from San Diego who makes websites.
  categories:
    - Blog
    - Portfolio
    - Web Development
- title: Jp Valery – Portfolio
  main_url: https://jpvalery.photo
  url: https://jpvalery.photo
  featured: false
  description: >
    Self-taught photographer documenting spaces and people
  categories:
    - Portfolio
    - Photography
- title: Prevue
  main_url: https://www.prevue.io
  url: https://www.prevue.io
  featured: false
  description: >
    All in One Prototyping Tool For Vue Developers
  categories:
    - Open Source
    - Web Development
- title: Gold Medal Flour
  main_url: https://www.goldmedalflour.com
  url: https://www.goldmedalflour.com
  description: >
    Gold Medal Four is a brand of flour products owned by General Mills. The new site was built using Gatsby v2 with data sources from WordPress and an internal recipe API, and features multifaceted recipe filtering and a modified version of Gatsby Image to support art direction images.
  categories:
    - Food
  built_by: General Mills Branded Sites Dev Team
  built_by_url: https://www.generalmills.com
  featured: false
- title: Fifth Gait Technologies
  main_url: https://5thgait.com
  url: https://5thgait.com
  featured: false
  description: >
    Fifth Gait is a small business in the defense and space industry that is run and owned by physicists and engineers that have worked together for decades. The site was built using Gatsby V2.
  categories:
    - Government
    - Science
    - Technology
  built_by: Jonathan Z. Fisher
  built_by_url: "https://jonzfisher.com"
- title: Sal's Pals
  main_url: https://www.sals-pals.net
  url: https://www.sals-pals.net
  featured: false
  description: >
    Sal's Pals is a professional dog walking and pet sitting service based in Westfield, NJ. New site built with gatsby v2.
  categories:
    - Business
- title: Zuyet Awarmatrip
  main_url: https://www.zuyetawarmatrip.com
  url: https://www.zuyetawarmatrip.com
  featured: false
  description: >
    Zuyet Awarmatrip is a subsidiary identity within the personal ecosystem of Zuyet Awarmatik, focusing on travel and photography.
  categories:
    - Travel
    - Photography
  built_by: Zuyet Awarmatik
- title: manuvel.be
  url: https://www.manuvel.be
  main_url: https://www.manuvel.be
  source_url: https://github.com/riencoertjens/manuvelsite
  description: >
    Cycling themed café coming this april in Sint Niklaas, Belgium. One page with funky css-grid and gatsby-image trickery!
  categories:
    - Food
  built_by: WEBhart
  built_by_url: https://www.web-hart.com
  featured: false
- title: WEBhart
  url: https://www.web-hart.com
  main_url: https://www.web-hart.com
  description: >
    Hi, I'm Rien (pronounced Reen) from Belgium but based in Girona, Spain. I'm an autodidact, committed to learning until the end of time.
  categories:
    - Portfolio
    - Design
    - Web Development
    - Freelance
  built_by: WEBhart
  built_by_url: https://www.web-hart.com
  featured: false
- title: nicdougall.com
  url: https://nicdougall.netlify.com/
  main_url: https://nicdougall.netlify.com/
  source_url: https://github.com/riencoertjens/nicdougall.com
  description: >
    Athlete website with Netlify CMS for blog content.
  categories:
    - Blog
  built_by: WEBhart
  built_by_url: https://www.web-hart.com
  featured: false
- title: het Groeiatelier
  url: https://www.hetgroeiatelier.be/
  main_url: https://www.hetgroeiatelier.be/
  description: >
    Workspace for talent development and logopedics. One page site with basic info and small calendar CMS.
  categories:
    - Marketing
  built_by: WEBhart
  built_by_url: https://www.web-hart.com
  featured: false
- title: Lebuin D'Haese
  url: https://www.lebuindhaese.be/
  main_url: https://www.lebuindhaese.be/
  description: >
    Artist portfolio website. Powered by a super simple Netlify CMS to easily add blog posts or new art pieces.
  categories:
    - Portfolio
    - Blog
  built_by: WEBhart
  built_by_url: https://www.web-hart.com
  featured: false
- title: Iefke Molenstra
  url: https://www.iefke.be/
  main_url: https://www.iefke.be/
  description: >
    Artist portfolio website. Powered by a super simple Netlify CMS to easily add blog posts or new art pieces.
  categories:
    - Portfolio
    - Blog
  built_by: WEBhart
  built_by_url: https://www.web-hart.com
  featured: false
- title: The Broomwagon
  url: https://www.thebroomwagongirona.com/
  main_url: https://www.thebroomwagongirona.com/
  description: >
    foodtruck style coffee by pro cyclist Robert Gesink. The site has a webshop with merchandise and coffee beans.
  categories:
    - eCommerce
  built_by: WEBhart
  built_by_url: https://www.web-hart.com
- title: Pella Windows and Doors
  main_url: https://www.pella.com
  url: https://www.pella.com
  featured: false
  description: >
    The Pella Corporation is a privately held window and door manufacturing
  categories:
    - Business
- title: tinney.dev
  url: https://tinney.dev
  main_url: https://tinney.dev
  source_url: https://github.com/cdtinney/tinney.dev
  description: >
    Personal portfolio/blog of Colin Tinney
  categories:
    - Blog
    - Portfolio
    - Open Source
  built_by: Colin Tinney
  built_by_url: https://tinney.dev
  featured: false
- title: Monkeywrench Books
  main_url: https://monkeywrenchbooks.org
  url: https://monkeywrenchbooks.org
  description: >
    Monkeywrench Books is an all-volunteer, collectively-run bookstore and event space in Austin, TX
  categories:
    - Business
    - Community
    - Education
  built_by: Monkeywrench Books
  built_by_url: https://monkeywrenchbooks.org
- title: DeepMay.io
  main_url: https://deepmay.io
  url: https://deepmay.io
  description: >
    DeepMay is an experimental new tech bootcamp in the mountains of North Carolina.
  categories:
    - Event
    - Community
    - Technology
    - Marketing
  built_by: DeepMay
  built_by_url: https://twitter.com/deepmay_io
  featured: false
- title: Liferay.Design
  main_url: https://liferay.design
  url: https://liferay.design
  source_url: https://github.com/liferay-design/liferay.design
  description: >
    Liferay.Design is home to some of the freshest open-source designers who love to share articles and other resources for the Design Community.
  categories:
    - Blog
    - Community
    - Design
    - Marketing
    - Open Source
    - Technology
    - User Experience
  built_by: Liferay Designers
  built_by_url: https://twitter.com/liferaydesign
  featured: false
- title: Front End Remote Jobs
  main_url: https://frontendremotejobs.com
  url: https://frontendremotejobs.com
  source_url: https://github.com/benjamingrobertson/remotefrontend
  description: >
    Front End Remote Jobs features fully remote jobs for front end developers.
  categories:
    - WordPress
    - Web Development
  built_by: Ben Robertson
  built_by_url: https://benrobertson.io
  featured: false
- title: Penrose Grand Del Mar
  main_url: https://penroseatthegrand.com
  url: https://penroseatthegrand.com
  description: >
    Penrose Grand Del Mar is a luxury housing project coming soon.
  categories:
    - Real Estate
    - Design
  built_by: Chase Ohlson
  built_by_url: https://chaseohlson.com
- title: JustGraphQL
  url: https://www.justgraphql.com/
  main_url: https://www.justgraphql.com/
  source_url: https://github.com/Novvum/justgraphql
  description: >
    JustGraphQL helps developers quickly search and filter through GraphQL resources, tools, and articles.
  categories:
    - Open Source
    - Web Development
    - Technology
  built_by: Novvum
  built_by_url: https://www.novvum.io/
  featured: false
- title: Peter Macinkovic Personal Blog
  url: https://peter.macinkovic.id.au/
  main_url: https://peter.macinkovic.id.au/
  source_url: https://github.com/inkovic/peter-macinkovic-static-site
  description: >
    Personal Website and Blog of eCommerce SEO Specialist and Digital Marketer Peter Macinkovic.
  categories:
    - SEO
    - Marketing
    - Blog
  featured: false
- title: NH Hydraulikzylinder
  main_url: https://nh-hydraulikzylinder.com
  url: https://nh-hydraulikzylinder.com
  description: >
    High quality & high performance hydraulic cylinders manufactured in Austria based on the clients requirements
  categories:
    - Business
  built_by: MangoART
  built_by_url: https://www.mangoart.at
  featured: false
- title: Frauennetzwerk Linz-Land
  main_url: https://frauennetzwerk-linzland.net
  url: https://frauennetzwerk-linzland.net
  description: >
    Homepage for the local women's association providing support to people in need offline and online (Livechat integration)
  categories:
    - Nonprofit
  built_by: MangoART
  built_by_url: https://www.mangoart.at
  featured: false
- title: Mein Traktor
  main_url: http://www.mein-traktor.at/
  url: http://www.mein-traktor.at/
  description: >
    Homepage of a the main importer of SAME and Lamborghini Tractors in Austria with customer support area
  categories:
    - Business
    - App
  built_by: MangoART
  built_by_url: https://www.mangoart.at
  featured: false
- title: Lamborghini Traktoren
  main_url: https://lamborghini-traktor.at
  url: https://lamborghini-traktor.at
  description: >
    Lamborghini Tractors - Landing page for the brand in Austria
  categories:
    - Business
  built_by: MangoART
  built_by_url: https://www.mangoart.at
  featured: false
- title: Holly Lodge Community Centre - Highgate, London
  main_url: https://www.hlcchl.org/
  url: https://www.hlcchl.org/
  source_url: https://github.com/eugelogic/hlcchl-gatsby
  description: >
    The Holly Lodge Community Centre - Highgate, London has a shiny new website built with Gatsby v2 that makes important contributions towards a faster, more secure and environmentally friendly web for everyone.
  categories:
    - Community
    - Event
    - Nonprofit
  built_by: Eugene Molari Developer
  built_by_url: https://twitter.com/EugeneMolari
  featured: false
- title: blackcater's blog
  url: https://www.blackcater.win
  main_url: https://www.blackcater.win
  source_url: https://github.com/blackcater/blog
  description: >
    Blog like Medium, for person and team.
  categories:
    - Blog
    - Web Development
  built_by: blackcater
  built_by_url: https://github.com/blackcater
  featured: false
- title: Kenneth Kwakye-Gyamfi Portfolio Site
  url: https://www.kwakye-gyamfi.com
  main_url: https://www.kwakye-gyamfi.com
  source_url: https://www.github.com/cross19xx/cross-site
  description: >
    Personal portfolio site for Kenneth Kwakye-Gyamfi, a mobile and web full stack applications developer currently based in Accra, Ghana.
  categories:
    - SEO
    - Web Development
    - Open Source
    - Portfolio
  featured: false
- title: Gareth Weaver
  url: https://www.garethweaver.com/
  main_url: https://www.garethweaver.com/
  source_url: https://github.com/garethweaver/public-site-react
  description: >
    A personal portfolio of a London based frontend developer built with Gatsby 2, Redux and Sass
  categories:
    - Portfolio
    - Web Development
  built_by: Gareth Weaver
  built_by_url: https://twitter.com/garethdweaver
  featured: false
- title: Mailjet
  url: https://dev.mailjet.com/
  main_url: https://dev.mailjet.com/
  description: >
    Mailjet is an easy-to-use all-in-one e-mail platform.
  categories:
    - API
    - Documentation
  featured: false
- title: Peintagone
  url: https://www.peintagone.be/
  main_url: https://www.peintagone.be/
  description: >
    Peintagone is a superior quality paint brand with Belgian tones.
  categories:
    - Portfolio
    - Gallery
  built_by: Sebastien Crepin
  built_by_url: https://github.com/opeah
  featured: false
- title: Let's Do Dish!
  url: https://letsdodish.com
  main_url: https://letsdodish.com
  description: >
    A new recipe site for people who enjoy cooking great food in their home kitchen. Find some great meal ideas! Let's do dish!
  categories:
    - Blog
    - Food
  built_by: Connerra
  featured: false
- title: AWS Amplify Community
  url: https://amplify.aws/community/
  main_url: https://amplify.aws/community/
  source_url: https://github.com/aws-amplify/community
  description: >
    Amplify Community is a hub for developers building fullstack serverless applications with Amplify to easily access content (such as events, blog posts, videos, sample projects, and tutorials) created by other members of the Amplify community.
  categories:
    - Blog
    - Directory
    - Education
    - Technology
  built_by: Nikhil Swaminathan
  built_by_url: https://github.com/swaminator
  featured: false
- title: Cal State Monterey Bay
  url: https://csumb.edu
  main_url: https://csumb.edu
  source_url: https://github.com/csumb/csumb-gatsby
  description: >
    A website for the entire campus of California State University, Monterey Bay.
  categories:
    - Education
    - Government
  built_by: CSUMB Web Team
  built_by_url: https://csumb.edu/web/team
  featured: false
- title: BestPricingPages.com
  url: https://bestpricingpages.com
  main_url: https://bestpricingpages.com
  source_url: https://github.com/jpvalery/pricingpages/
  description: >
    A repository of the best pricing pages by the best companies. Built in less than a week.
    Inspired by RGE and since pricingpages.xyz no longer exists, I felt such a resource was missing and could be helpful to many people.
  categories:
    - Business
    - Community
    - Entrepreneurship
    - Open Source
    - Technology
  built_by: Jp Valery
  built_by_url: https://jpvalery.me
  featured: false
- title: Lendo Austria
  url: https://lendo.at
  main_url: https://lendo.at
  description: >
    A Comparison site for best private loan offer from banks in Austria.
  categories:
    - Business
    - Finance
  built_by: Lendo developers
  featured: false
- title: Visual Cloud FX
  url: https://visualcloudfx.com
  main_url: https://visualcloudfx.com
  source_url: https://github.com/jjcav84/visualcloudfx
  description: >
    Basic static site built with MDBootstrap, React, and Gatsby
  categories:
    - Consulting
    - Portfolio
  built_by: Jacob Cavazos
  built_by_url: https://jacobcavazos.com
- title: Matthew Miller (Me4502)
  url: https://matthewmiller.dev
  main_url: https://matthewmiller.dev
  description: >
    The personal site, blog and portfolio of Matthew Miller (Me4502)
  categories:
    - Blog
    - Programming
    - Technology
    - Portfolio
  built_by: Matthew Miller
  featured: false
- title: Årets Kontor
  url: https://aretskontor.newst.se
  main_url: https://aretskontor.newst.se
  description: >
    A swedish competition for "office of the year" in sweden with a focus on design. Built with MDBootstrap and Gatsby.
  categories:
    - Real Estate
    - Marketing
  built_by: Victor Björklund
  built_by_url: https://victorbjorklund.com
  featured: false
- title: Kyma
  url: https://kyma-project.io
  main_url: https://kyma-project.io
  source_url: https://github.com/kyma-project/website
  description: >
    This website holds overview, blog and documentation for Kyma open source project that is a Kubernates based application extensibility framework.
  categories:
    - Documentation
    - Blog
    - Technology
    - Open Source
  built_by: Kyma developers
  built_by_url: https://twitter.com/kymaproject
  featured: false
- title: Verso
  main_url: https://verso.digital
  url: https://verso.digital
  description: >
    Verso is a creative technology studio based in Singapore. Site built with Gatsby and Netlify.
  categories:
    - Agency
    - Consulting
    - Design
    - Technology
  built_by: Verso
  built_by_url: https://verso.digital
  featured: false
- title: Camilo Holguin
  url: https://camiloholguin.me
  main_url: https://camiloholguin.me
  source_url: https://github.com/camiloholguin/gatsby-portfolio
  description: >
    Portfolio site using GatsbyJS and WordPress REST API.
  categories:
    - WordPress
    - Portfolio
    - Web Development
  built_by: Camilo Holguin
  built_by_url: https://camiloholguin.me
  featured: false
- title: Bennett Hardwick
  url: https://bennetthardwick.com
  main_url: https://bennetthardwick.com
  description: >
    The personal website and blog of Bennett Hardwick, an Australian software developer and human being.
  categories:
    - Blog
    - Programming
    - Technology
  source_url: https://github.com/bennetthardwick/website
  built_by: Bennett Hardwick
  built_by_url: https://bennetthardwick.com
  featured: false
- title: Kodingnesia
  url: https://kodingnesia.com/
  main_url: https://kodingnesia.com/
  description: >
    Kodingnesia is a place for learning programming & linux in Bahasa Indonesia.
  categories:
    - Blog
    - Programming
    - Technology
  built_by: Frisko Mayufid
  built_by_url: https://frisko.space
- title: Sindhuka
  url: https://sindhuka.org/
  main_url: https://sindhuka.org/
  description: >
    Official website of the Sindhuka initiative, a sustainable farmers' network in Nepal.
  categories:
    - Business
    - Community
    - Government
    - Marketing
  source_url: https://github.com/Polcius/sindhuka-serif
  built_by: Pol Milian
  built_by_url: https://github.com/Polcius/
  featured: false
- title: ERS HCL Open Source Portal
  url: https://ers-hcl.github.io/
  main_url: https://ers-hcl.github.io/
  description: >
    Official site for ERS-HCL GitHub organizational site. This is a hybrid app with static and dynamic content, providing a details of the open source projects, initiatives, innovation ideas within ERS-HCL. It pulls data from various data sources including GitHub APIs, MDX based blog posts, excel files. It also hosts an ideas app that is based on Firebase.
  categories:
    - Open Source
    - Blog
    - Technology
    - Web Development
    - Community
    - Documentation
  source_url: https://github.com/ERS-HCL/gatsby-ershcl-app
  built_by: Tarun Kumar Sukhu
  built_by_url: https://github.com/tsukhu
- title: Sandbox
  url: https://www.sandboxneu.com/
  main_url: https://www.sandboxneu.com/
  source_url: https://github.com/sandboxneu/sandboxneu.com
  description: >
    Official website of Sandbox, a Northeastern University student group that builds software for researchers.
  categories:
    - Marketing
  built_by: Sandbox at Northeastern
  built_by_url: https://github.com/sandboxneu/
  featured: false
- title: Accessible App
  main_url: https://accessible-app.com
  url: https://accessible-app.com
  source_url: https://github.com/accessible-app/accessible-app_com
  description: >
    Learn how to build inclusive web applications and Single Page Apps in modern JavaScript frameworks. This project collects strategies, links, patterns and plugins for React, Vue and Angular.
  categories:
    - Accessibility
    - Web Development
    - JavaScript
  built_by: Marcus Herrmann
  built_by_url: https://marcus.io
  featured: false
- title: PygmalionPolymorph
  url: https://pygmalionpolymorph.com
  main_url: https://pygmalionpolymorph.com
  source_url: https://github.com/PygmalionPolymorph/portfolio
  description: >
    Portfolio of artist, musician and developer PygmalionPolymorph.
  categories:
    - Portfolio
    - Gallery
    - Music
    - Photography
    - Web Development
  built_by: PygmalionPolymorph
  built_by_url: https://pygmalionpolymorph.com
  featured: false
- title: Gonzalo Nuñez Photographer
  main_url: https://www.gonzalonunez.com
  url: https://www.gonzalonunez.com
  description: >
    Website for Cancun based destination wedding photographer Gonzalo Nuñez. Site built with GatsbyJS, WordPress API and Netlify.
  categories:
    - Photography
    - Portfolio
    - WordPress
  built_by: Miguel Mayo
  built_by_url: https://www.miguelmayo.com
  featured: false
- title: Element 84
  main_url: https://www.element84.com
  url: https://www.element84.com
  description: >
    Element 84 is software engineering and design firm that helps companies and government agencies solve problems using remote sensing, life sciences, and transportation data in the cloud.
  categories:
    - Agency
    - Blog
    - Business
    - Consulting
    - Data
    - Design
    - Government
    - Portfolio
    - Programming
    - Science
    - Technology
    - User Experience
    - Web Development
- title: Raconteur Agency
  main_url: https://www.raconteur.net/agency
  url: https://www.raconteur.net/agency
  description: >
    Raconteur Agency is a London-based content marketing agency for B2B brands. We have rebuilt their site with Gatsby v2 using their existing WordPress backend as the data source. By switching from WordPress to GatsbyJS we have achieved a 200%+ improvement in page load times and went from a Lighthouse performance score of 49 to 100.
  categories:
    - Agency
    - Marketing
    - WordPress
  built_by: Jacob Herper
  built_by_url: https://herper.io
  featured: false
- title: GreenOrbit
  main_url: https://greenorbit.com/
  url: https://greenorbit.com/
  description: >
    Cloud-based intranet software. Get your people going with everything you need, built in.
  categories:
    - Business
    - App
    - Productivity
    - Technology
  built_by: Effective Digital
  built_by_url: https://effective.digital/
- title: Purple11
  main_url: https://purple11.com/
  url: https://purple11.com/
  description: >
    Purple11 is a site for photography and photo retouching tips and tricks.
  categories:
    - Blog
    - Photography
  built_by: Sébastien Noël
  built_by_url: https://blkfuel.com/
  featured: false
- title: PerfReviews
  main_url: https://perf.reviews/
  url: https://perf.reviews/
  source_url: https://github.com/PerfReviews/PerfReviews
  description: >
    The best content about web performance in spanish language.
  categories:
    - Web Development
  built_by: Joan León & José M. Pérez
  built_by_url: https://perf.reviews/nosotros/
  featured: false
- title: Un Backend - Blog
  main_url: https://www.unbackend.pro/
  url: https://www.unbackend.pro/
  description: >
    The personal website and blog of Camilo Ramírez, a backend developer :).
  categories:
    - Blog
    - Programming
    - Technology
  source_url: https://github.com/camilortte/camilortte.github.com
  built_by: Camilo Ramírez
  built_by_url: https://www.unbackend.pro/about
  featured: false
- title: Hitesh Vaghasiya
  main_url: https://hiteshvaghasiya.com/
  url: https://hiteshvaghasiya.com/
  description: >
    This is Hitesh Vaghasiya's blog. This blog is help you an E-Commerce like Magento, Shopify, and BigCommerce.
  categories:
    - Blog
    - Programming
    - Technology
    - Web Development
  built_by: Hitesh Vaghasiya
  built_by_url: https://hiteshvaghasiya.com/
  featured: false
- title: Aditus
  main_url: https://www.aditus.io
  url: https://www.aditus.io
  description: >
    Aditus is the accessibility tool for your team. We help teams build accessible websites and products.
  categories:
    - Accessibility
    - Education
  built_by: Aditus
  built_by_url: https://www.aditus.io
  featured: false
- title: Ultra Config
  main_url: https://ultraconfig.com.au/
  url: https://ultraconfig.com.au/ultra-config-generator/
  description: >
    Ultra Config Generator is a software application for Network Engineers to efficiently manage their network infrastructure.
  categories:
    - Blog
    - Technology
  built_by: Ultra Config
  built_by_url: https://ultraconfig.com.au/
  featured: false
- title: Malice
  main_url: https://malice.fr/
  url: https://malice.fr/
  description: >
    Malice is a cyber-training  platform for learning, validating and improving security related skills through simulated scenarios and challenges.
  categories:
    - Security
    - Technology
  built_by: Sysdream
  built_by_url: https://sysdream.com/
  featured: false
- title: Nash
  main_url: https://nash.io/
  url: https://nash.io/
  description: >
    Nash is a decentralized platform for trading, payment and other financial services. Our goal is to bring distributed finance to everyone by making blockchain technology fast and easy to use. We employ an off-chain engine to match trades rapidly, but never take control of customers’ assets. Our intuitive interface offers easy access to a range of trading, payment and investment functions.
  categories:
    - Portfolio
    - Security
    - Technology
  built_by: Andrej Gajdos
  built_by_url: https://andrejgajdos.com/
  featured: false
- title: Axel Fuhrmann
  url: https://axelfuhrmann.com
  main_url: https://axelfuhrmann.com
  source_url: https://github.com/afuh/axelfuhrmann.com
  description: >
    Personal portfolio.
  categories:
    - Portfolio
    - Freelance
    - Web Development
  featured: false
- title: Alaina Viau
  url: https://www.alainaviau.com
  main_url: https://www.alainaviau.com
  description: >
    Official website of Canadian opera director, creator, and producer Alaina Viau. Site designed by Stephen Bell.
  categories:
    - Portfolio
    - Music
  built_by: Michael Uloth
  built_by_url: "https://www.michaeluloth.com"
- title: Alison Moritz
  url: https://www.alisonmoritz.com
  main_url: https://www.alisonmoritz.com
  description: >
    Official website of American stage director Alison Moritz. Site designed by Stephen Bell.
  categories:
    - Portfolio
    - Music
  built_by: Michael Uloth
  built_by_url: "https://www.michaeluloth.com"
- title: Luke Secomb Digital
  url: https://lukesecomb.digital
  main_url: https://lukesecomb.digital
  source_url: https://github.com/lukethacoder/luke-secomb-simple
  description: >
    A simple portfolio site built using TypeScript, Markdown and React Spring.
  categories:
    - Portfolio
    - Web Development
  built_by: Luke Secomb
  built_by_url: https://lukesecomb.digital
  featured: false
- title: We are Brew
  url: https://www.wearebrew.co.uk
  main_url: https://www.wearebrew.co.uk
  description: >
    Official website for Brew, a Birmingham based Digital Marketing Agency.
  categories:
    - Portfolio
    - Web Development
    - Agency
    - Marketing
  built_by: Brew Digital
  built_by_url: https://www.wearebrew.co.uk
- title: Global City Data
  main_url: https://globalcitydata.com
  url: https://globalcitydata.com
  source_url: https://github.com/globalcitydata/globalcitydata
  description: >
    Global City Data is an open, easily browsable platform to showcase peer-reviewed urban datasets and models created by different research groups.
  categories:
    - Education
    - Open Source
  built_by: Rafi Barash
  built_by_url: https://rafibarash.com
  featured: false
- title: Submittable
  url: https://www.submittable.com
  main_url: https://www.submittable.com
  description: >
    Submissions made simple. Submittalbe is a cloud-based submissions manager that lets you accept, review, and make decisions on any kind of digital content.
  categories:
    - Technology
    - Marketing
  built_by: Genevieve Crow
  built_by_url: https://github.com/g-crow
- title: Appmantle
  main_url: https://appmantle.com
  url: https://appmantle.com
  description: >
    Appmantle is a new way of creating apps. A complete modern app that you build yourself quickly & easily, without programming knowledge.
  categories:
    - App
    - Marketing
    - Landing Page
    - Mobile Development
    - Technology
  built_by: Appmantle
  built_by_url: https://appmantle.com
  featured: false
- title: Acto
  main_url: https://www.acto.dk/
  url: https://www.acto.dk/
  description: >
    Tomorrows solutions - today. Acto is an innovative software engineering company, providing your business with high-quality, scalable and maintainable software solutions, to make your business shine.
  categories:
    - Agency
    - Technology
    - Web Development
    - Mobile Development
  built_by: Acto
  built_by_url: https://www.acto.dk/
- title: Gatsby GitHub Stats
  url: https://gatsby-github-stats.netlify.com
  main_url: https://gatsby-github-stats.netlify.com
  source_url: https://github.com/lannonbr/gatsby-github-stats/
  description: >
    Statistics Dashboard for Gatsby GitHub repository
  categories:
    - Data
  built_by: Benjamin Lannon
  built_by_url: https://lannonbr.com
  featured: false
- title: Graphic Intuitions
  url: https://www.graphicintuitions.com/
  main_url: https://www.graphicintuitions.com/
  description: >
    Digital marketing agency located in Morris, Manitoba.
  categories:
    - Agency
    - Web Development
    - Marketing
  featured: false
- title: Smooper
  url: https://www.smooper.com/
  main_url: https://www.smooper.com/
  description: >
    We connect you with digital marketing experts for 1 on 1 consultation sessions
  categories:
    - Marketing
    - Directory
  featured: false
- title: Lesley Barber
  url: https://www.lesleybarber.com/
  main_url: https://www.lesleybarber.com/
  description: >
    Official website of Canadian film composer Lesley Barber.
  categories:
    - Portfolio
    - Music
  built_by: Michael Uloth
  built_by_url: https://www.michaeluloth.com
- title: Timeline of Terror
  main_url: https://timelineofterror.org/
  url: https://timelineofterror.org/
  source_url: https://github.com/Symbitic/timeline-of-terror
  description: >
    Complete guide to the events of September 11, 2001.
  categories:
    - Directory
    - Government
  built_by: Alex Shaw
  built_by_url: https://github.com/Symbitic/
  featured: false
- title: Pill Club
  url: https://thepillclub.com
  main_url: https://thepillclub.com
  description: >
    Zero Copay With Insurance + Free Shipping + Bonus Gifts + Online Delivery – Birth Control Delivery and Prescription
  categories:
    - Marketing
    - Healthcare
  built_by: Pill Club
  built_by_url: https://thepillclub.com
- title: myweekinjs
  url: https://www.myweekinjs.com/
  main_url: https://www.myweekinjs.com/
  source_url: https://github.com/myweekinjs/public-website
  description: >
    Challenge to create and/or learn something new in JavaScript each week.
  categories:
    - Blog
  built_by: Adriaan Janse van Rensburg
  built_by_url: https://github.com/HurricaneInteractive/
  featured: false
- title: The Edit Suite
  main_url: https://www.theeditsuite.com.au/
  url: https://www.theeditsuite.com.au/
  source_url: https://thriveweb.com.au/portfolio/the-edit-suite/
  description: >-
    The Edit Suite is an award winning video production and photography company based out of our Mermaid Beach studio on the Gold Coast of Australia but we also have the ability to work mobile from any location.
  categories:
    - Photography
    - Marketing
  built_by: Thrive Team - Gold Coast
  built_by_url: https://thriveweb.com.au/
  featured: false
- title: CarineRoitfeld
  main_url: https://www.carineroitfeld.com/
  url: https://www.carineroitfeld.com/
  description: >
    Online shop for Carine Roitfeld parfume
  categories:
    - eCommerce
  built_by: Ask Phill
  built_by_url: https://askphill.com
- title: EngineHub.org
  url: https://enginehub.org
  main_url: https://enginehub.org
  source_url: https://github.com/EngineHub/enginehub-website
  description: >
    The landing pages for EngineHub, the organisation behind WorldEdit, WorldGuard, CraftBook, and more
  categories:
    - Landing Page
    - Technology
    - Open Source
  built_by: Matthew Miller
  built_by_url: https://matthewmiller.dev
- title: Goulburn Physiotherapy
  url: https://www.goulburnphysiotherapy.com.au/
  main_url: https://www.goulburnphysiotherapy.com.au/
  description: >
    Goulburn Physiotherapy is a leader in injury prevention, individual and community health, and workplace health solutions across Central Victoria.
  categories:
    - Blog
    - Healthcare
  built_by: KiwiSprout
  built_by_url: https://kiwisprout.nz/
  featured: false
- title: TomTom Traffic Index
  main_url: https://www.tomtom.com/en_gb/traffic-index/
  url: https://www.tomtom.com/en_gb/traffic-index/
  description: >
    The TomTom Traffic Index provides drivers, city planners, auto manufacturers and policy makers with unbiased statistics and information about congestion levels in 403 cities across 56 countries on 6 continents.
  categories:
    - Travel
    - Data
  built_by: TomTom
  built_by_url: https://tomtom.com
  featured: false
- title: PrintAWorld | A 3D Printing and Fabrication Company
  main_url: https://prtwd.com/
  url: https://prtwd.com/
  description: >
    PrintAWorld is a NYC based fabrication and manufacturing company that specializes in 3D printing, 3D scanning, CAD Design,
    laser cutting, and rapid prototyping. We help artists, agencies and engineers turn their ideas into its physical form.
  categories:
    - Business
  featured: false
- title: Asjas
  main_url: https://asjas.co.za
  url: https://asjas.co.za/blog
  source_url: https://github.com/Asjas/Personal-Webpage
  description: >
    This is a website built with Gatsby v2 that uses Netlify CMS and Gatsby-MDX as a blog (incl. portfolio page).
  categories:
    - Web Development
    - Blog
    - Portfolio
  built_by: A-J Roos
  built_by_url: https://twitter.com/_asjas
  featured: false
- title: Glug-Infinite
  main_url: https://gluginfinite.github.io
  url: https://gluginfinite.github.io
  source_url: https://github.com/crstnmac/glug
  description: >
    This is a website built with Gatsby v2 that is deployed on GitHub using GitHub Pages and Netlify.
  categories:
    - Web Development
    - Blog
    - Portfolio
    - Agency
  built_by: Criston Macarenhas
  built_by_url: https://github.com/crstnmac
  featured: false
- title: The State of CSS Survey
  main_url: https://stateofcss.com/
  url: https://stateofcss.com/
  source_url: https://github.com/StateOfJS/state-of-css-2019
  description: >
    Annual CSS survey, brother of The State of JS Survey.
  categories:
    - Web Development
  built_by: Sacha Greif & Contribs
  built_by_url: https://github.com/StateOfJS
  featured: false
- title: Bytom Blockchain
  url: https://bytom.io/
  main_url: https://bytom.io/
  source_url: https://github.com/bytomlabs/bytom.io
  description: >
    Embrace the New Era of Bytom Blockchain
  categories:
    - Finance
    - Open Source
    - Technology
  built_by: Bytom Foundation
  built_by_url: https://bytom.io/
  featured: false
- title: Oerol Festival
  url: https://www.oerol.nl/nl/
  main_url: https://www.oerol.nl/en/
  description: >
    Oerol is a cultural festival on the island of Terschelling in the Netherlands that is held annually in June.
    The ten-day festival is focused on live, public theatre as well as music and visual arts.
  categories:
    - Event
    - Entertainment
  built_by: Oberon
  built_by_url: https://oberon.nl/
  featured: false
- title: Libra
  main_url: "https://libra.org/"
  url: "https://libra.org/"
  description: Libra's mission is to enable a simple global currency and financial infrastructure that empowers billions of people.
  featured: false
  categories:
    - Open Source
    - Technology
    - Finance
- title: Riffy Blog
  main_url: https://blog.rayriffy.com/
  url: https://blog.rayriffy.com/
  source_url: https://github.com/rayriffy/rayriffy-blog
  description: >
    Riffy Blog is async based beautiful highly maintainable site built by using Gatsby v2 with SEO optimized.
  categories:
    - Web Development
    - Blog
    - Open Source
    - Technology
    - Music
    - SEO
  built_by: Phumrapee Limpianchop
  built_by_url: https://rayriffy.com/
  featured: false
- title: The Coffee Collective
  url: https://coffeecollective.dk
  main_url: https://coffeecollective.dk
  description: >
    The Coffee Collective website is a JAM-stack based, multilingual, multi currency website/shop selling coffee, related products and subscriptions.
  categories:
    - eCommerce
    - Food
  built_by: Remotely (Anders Hallundbæk)
  built_by_url: https://remotely.dk
  featured: false
- title: Leadership Development International
  url: https://ldi.global
  main_url: https://ldi.global
  description: >
    A DatoCMS-backed site for an education and training company based in the US, China and the UAE.
  categories:
    - Education
    - Nonprofit
  built_by: Grant Holle
  built_by_url: https://grantholle.com
  featured: false
- title: Canvas 1839
  main_url: "https://www.canvas1839.com/"
  url: "https://www.canvas1839.com/"
  description: >-
    Online store for Canvas 1839 products, including pharmacological-grade CBD oil and relief cream.
  categories:
    - eCommerce
    - Marketing
  built_by: Corey Ward
  built_by_url: "http://www.coreyward.me/"
- title: Sparkle Stories
  main_url: "https://app.sparklestories.com/"
  url: "https://app.sparklestories.com/"
  description: >-
    Sparkle Stories is a streaming audio platform for children with over 1,200 original audio stories.
  categories:
    - App
    - Education
  built_by: Corey Ward
  built_by_url: "http://www.coreyward.me/"
- title: nehalist.io
  main_url: https://nehalist.io
  url: https://nehalist.io
  description: >
    nehalist.io is a blog about software development, technology and all that kind of geeky stuff.
  categories:
    - Blog
    - Web Development
    - Open Source
  built_by: Kevin Hirczy
  built_by_url: https://nehalist.io
  featured: false
- title: March and Ash
  main_url: https://marchandash.com/
  url: https://marchandash.com/
  description: >-
    March and Ash is a customer-focused, licensed cannabis dispensary located in Mission Valley.
  categories:
    - eCommerce
    - Business
    - Blog
  built_by: Blueyellow
  built_by_url: https://blueyellow.io/
  featured: false
- title: T Two Industries
  description: >
    T Two Industries is a manufacturing company specializing in building custom truck decks, truck bodies, and trailers.
  main_url: https://www.ttwo.ca
  url: https://www.ttwo.ca
  categories:
    - Business
  built_by: https://www.t2.ca
  built_by_url: https://www.t2.ca
  featured: false
- title: Cali's Finest Landscaping
  url: https://www.calisfinestlandscaping.com/
  main_url: https://www.calisfinestlandscaping.com/
  description: >
    A team of hard-working, quality-obsessed landscaping professionals looking to take dreams and transform them into reality.
  categories:
    - Business
  built_by: David Krasniy
  built_by_url: http://dkrasniy.com
  featured: false
- title: Vazco
  url: https://www.vazco.eu
  main_url: https://www.vazco.eu
  description: >
    Vazco works for clients from all around the world in future-proof technologies and help them build better products.
  categories:
    - Agency
    - Web Development
    - Blog
    - Business
    - Technology
  built_by: Vazco
  built_by_url: https://www.vazco.eu
  featured: false
- title: Major League Eating
  main_url: https://majorleagueeating.com
  url: https://majorleagueeating.com
  description: >
    Major League Eating is the professional competitive eating organization that runs the Nathan’s Famous Coney Island Hot Dog eating contest on July 4th, among other eating events.
  categories:
    - Entertainment
    - Sports
  built_by: Carmen Cincotti
  built_by_url: https://github.com/ccincotti3
  featured: false
- title: APIs You Won't Hate
  url: https://apisyouwonthate.com/blog
  main_url: https://apisyouwonthate.com
  source_url: https://github.com/apisyouwonthate/apisyouwonthate.com
  description: >
    API development is a topic very close to our hearts. APIs You Won't Hate is a team and community dedicated to learning, writing, sharing ideas and bettering understanding of API practices. Together we can eradicate APIs we hate.
  categories:
    - Blog
    - Education
    - eCommerce
    - API
    - Community
    - Learning
    - Open Source
    - Technology
    - Web Development
  built_by: Mike Bifulco
  built_by_url: https://github.com/mbifulco
  featured: false
- title: Sankarsan Kampa
  main_url: "https://traction.one"
  url: "https://traction.one"
  description: Full time programmer, part time gamer, exploring the details of programmable systems and how to stretch their capabilities.
  featured: false
  categories:
    - Portfolio
    - Freelance
- title: AwesomeDocs
  main_url: "https://awesomedocs.traction.one/"
  url: "https://awesomedocs.traction.one/install"
  source_url: "https://github.com/AwesomeDocs/website"
  description: An awesome documentation website generator!
  featured: false
  categories:
    - Open Source
    - Web Development
    - Technology
    - Documentation
  built_by: Sankarsan Kampa
  built_by_url: "https://traction.one"
- title: Prism Programming Language
  main_url: "https://prism.traction.one/"
  url: "https://prism.traction.one/"
  source_url: "https://github.com/PrismLang/website"
  description: Interpreted, high-level, programming language.
  featured: false
  categories:
    - Programming
    - Open Source
    - Technology
    - Documentation
  built_by: Sankarsan Kampa
  built_by_url: "https://traction.one"
- title: Arnondora
  main_url: "https://arnondora.in.th/"
  url: "https://arnondora.in.th/"
  source_url: "https://github.com/arnondora/arnondoraBlog"
  description: Arnondora is a personal blog by Arnon Puitrakul
  categories:
    - Blog
    - Programming
    - Technology
  built_by: Arnon Puitrakul
  built_by_url: "https://arnondora.in.th/"
  featured: false
- title: KingsDesign
  url: "https://www.kingsdesign.com.au/"
  main_url: "https://www.kingsdesign.com.au/"
  description: KingsDesign is a Hobart based web design and development company. KingsDesign creates, designs, measures and improves web based solutions for businesses and organisations across Australia.
  categories:
    - Agency
    - Technology
    - Portfolio
    - Consulting
    - User Experience
  built_by: KingsDesign
  built_by_url: "https://www.kingsdesign.com.au"
- title: EasyFloh | Easy Flows for all
  url: "https://www.easyfloh.com"
  main_url: "https://www.easyfloh.com"
  description: >
    EasyFloh is for creating simple flows for your organisation. An organisation
    can design own flows with own stages.
  categories:
    - Business
    - Landing Page
  built_by: Vikram Aroskar
  built_by_url: "https://medium.com/@vikramaroskar"
  featured: false
- title: Home Alarm Report
  url: https://homealarmreport.com/
  main_url: https://homealarmreport.com/
  description: >
    Home Alarm Report is dedicated to helping consumers make informed decisions
    about home security solutions. The site was easily migrated from a legacy WordPress
    installation and the dev team chose Gatsby for its site speed and SEO capabilities.
  categories:
    - Blog
    - Business
    - SEO
    - Technology
  built_by: Centerfield Media
  built_by_url: https://www.centerfield.com
- title: Just | FX for treasurers
  url: "https://www.gojust.com"
  main_url: "https://www.gojust.com"
  description: >
    Just provides a single centralized view of FX for corporate treasurers. See interbank market prices, and access transaction cost analysis.
  categories:
    - Finance
    - Technology
  built_by: Bejamas
  built_by_url: "https://bejamas.io/"
  featured: false
- title: Bureau for Good | Nonprofit branding, web and print communications
  url: "https://www.bureauforgood.com"
  main_url: "https://www.bureauforgood.com"
  description: >
    Bureau for Good helps nonprofits explain why they matter across digital & print media. Bureau for Good crafts purpose-driven identities, websites & print materials for changemakers.
  categories:
    - Nonprofit
    - Agency
    - Design
  built_by: Bejamas
  built_by_url: "https://bejamas.io/"
  featured: false
- title: Atelier Cartier Blumen
  url: "https://www.ateliercartier.ch"
  main_url: "https://www.ateliercartier.ch"
  description: >
    Im schönen Kreis 6 in Zürich kreiert Nicole Cartier Blumenkompositionen anhand Charaktereigenschaften oder Geschichten zur Person an. Für wen ist Dein Blumenstrauss gedacht? Einzigartige Floristik Blumensträusse, Blumenabos, Events, Shootings. Site designed by https://www.stolfo.co
  categories:
    - eCommerce
    - Design
  built_by: Bejamas
  built_by_url: "https://bejamas.io/"
  featured: false
- title: Veronym – Cloud Security Service Provider
  url: "https://www.veronym.com"
  main_url: "https://www.veronym.com"
  description: >
    Veronym is securing your digital transformation. A comprehensive Internet security solution for business. Stay safe no matter how, where and when you connect.
  categories:
    - Security
    - Technology
    - Business
  built_by: Bejamas
  built_by_url: "https://bejamas.io/"
  featured: false
- title: Devahoy
  url: "https://devahoy.com/"
  main_url: "https://devahoy.com/"
  description: >
    Devahoy is a personal blog written in Thai about software development.
  categories:
    - Blog
    - Programming
  built_by: Chai Phonbopit
  built_by_url: "https://github.com/phonbopit"
  featured: false
- title: Venus Lover
  url: https://venuslover.com
  main_url: https://venuslover.com
  description: >
    Venus Lover is a mobile app for iOS and Android so you can read your daily horoscope and have your natal chart, including the interpretation of the ascendant, planets, houses and aspects.
  categories:
    - App
    - Consulting
    - Education
    - Landing Page
- title: Write/Speak/Code
  url: https://www.writespeakcode.com/
  main_url: https://www.writespeakcode.com/
  description: >
    Write/Speak/Code is a non-profit on a mission to promote the visibility and leadership of technologists with marginalized genders through peer-led professional development.
  categories:
    - Community
    - Nonprofit
    - Open Source
    - Conference
  built_by: Nicola B.
  built_by_url: https://www.linkedin.com/in/nicola-b/
  featured: false
- title: Daniel Spajic
  url: https://danieljs.tech/
  main_url: https://danieljs.tech/
  source_url: https://github.com/dspacejs/portfolio
  description: >
    Passionate front-end developer with a deep, yet diverse skillset.
  categories:
    - Portfolio
    - Programming
    - Freelance
  built_by: Daniel Spajic
  featured: false
- title: Cosmotory
  url: https://cosmotory.netlify.com/
  main_url: https://cosmotory.netlify.com/
  description: >
    This is the educational blog containing various courses,learning materials from various authors from all over the world.
  categories:
    - Blog
    - Community
    - Nonprofit
    - Open Source
    - Education
  built_by: Hanishraj B Rao.
  built_by_url: https://hanishrao.netlify.com/
  featured: false
- title: Armorblox | Security Powered by Understanding
  url: https://www.armorblox.com
  main_url: https://www.armorblox.com
  description: >
    Armorblox is a venture-backed stealth cybersecurity startup, on a mission to build a game-changing enterprise security platform.
  categories:
    - Security
    - Technology
    - Business
  built_by: Bejamas
  built_by_url: https://bejamas.io
  featured: false
- title: Mojo
  url: https://www.mojo.is
  main_url: https://www.mojo.is/
  description: >
    We help companies create beautiful digital experiences
  categories:
    - Agency
    - Technology
    - Consulting
    - User Experience
    - Web Development
  featured: false
- title: Marcel Hauri
  url: https://marcelhauri.ch/
  main_url: https://marcelhauri.ch/
  description: >
    Marcel Hauri is an award-winning Magento developer and e-commerce specialist.
  categories:
    - Portfolio
    - Blog
    - Programming
    - Community
    - Open Source
    - eCommerce
  built_by: Marcel Hauri
  built_by_url: https://marcelhauri.ch
  featured: false
- title: Projektmanagementblog
  url: https://www.projektmanagementblog.de
  main_url: https://www.projektmanagementblog.de/
  source_url: https://github.com/StephanWeinhold/pmblog
  description: >
    Thoughts about modern project management. Built with Gatsby and Tachyons, based on Advanced Starter.
  categories:
    - Blog
  built_by: Stephan Weinhold
  built_by_url: https://stephanweinhold.com/
  featured: false
- title: Anthony Boyd Graphics
  url: https://www.anthonyboyd.graphics/
  main_url: https://www.anthonyboyd.graphics/
  description: >
    Free Graphic Design Resources by Anthony Boyd
  categories:
    - Portfolio
  built_by: Anthony Boyd
  built_by_url: https://www.anthonyboyd.com/
  featured: false
- title: Relocation Hero
  url: https://relocationhero.com
  main_url: https://relocationhero.com
  description: >
    Blog with FAQs related to Germany relocation. Built with Gatsby.
  categories:
    - Blog
    - Consulting
    - Community
  featured: false
- title: Zoe Rodriguez
  url: https://zoerodrgz.com
  main_url: https://zoerodrgz.com
  description: >
    Portfolio for Los Angeles-based designer Zoe Rodriguez. Built with Gatsby.
  categories:
    - Portfolio
    - Design
  built_by: Chase Ohlson
  built_by_url: https://chaseohlson.com
  featured: false
- title: TriActive USA
  url: https://triactiveusa.com
  main_url: https://triactiveusa.com
  description: >
    Website and blog for TriActive USA. Built with Gatsby.
  categories:
    - Landing Page
    - Business
  built_by: Chase Ohlson
  built_by_url: https://chaseohlson.com
- title: LaunchDarkly
  url: https://launchdarkly.com/
  main_url: https://launchdarkly.com/
  description: >
    LaunchDarkly is the feature management platform that software teams use to build better software, faster.
  categories:
    - Technology
    - Marketing
  built_by: LaunchDarkly
  built_by_url: https://launchdarkly.com/
  featured: false
- title: Arpit Goyal
  url: https://arpitgoyal.com
  main_url: https://arpitgoyal.com
  source_url: https://github.com/92arpitgoyal/ag-blog
  description: >
    Blog and portfolio website of a Front-end Developer turned Product Manager.
  categories:
    - Blog
    - Portfolio
    - Technology
    - User Experience
  built_by: Arpit Goyal
  built_by_url: https://twitter.com/_arpitgoyal
  featured: false
- title: Portfolio of Cole Townsend
  url: https://twnsnd.co
  main_url: https://twnsnd.co
  description: Portfolio of Cole Townsend, Product Designer
  categories:
    - Portfolio
    - User Experience
    - Web Development
    - Design
  built_by: Cole Townsend
  built_by_url: https://twitter.com/twnsndco
- title: Jana Desomer
  url: https://www.janadesomer.be/
  main_url: https://www.janadesomer.be/
  description: >
    I'm Jana, a digital product designer with coding skills, based in Belgium
  categories:
    - Portfolio
  built_by: Jana Desomer Designer/Developer
  built_by_url: https://www.janadesomer.be/
  featured: false
- title: Carbon8 Regenerative Agriculture
  url: https://www.carbon8.org.au/
  main_url: https://www.carbon8.org.au/
  description: >
    Carbon8 is a Not for Profit charity that supports Aussie farmers to transition to regenerative agriculture practices and rebuild the carbon (organic matter) in their soil from 1% to 8%.
  categories:
    - Nonprofit
    - eCommerce
  built_by: Little & Big
  built_by_url: "https://www.littleandbig.com.au/"
  featured: false
- title: Reactgo blog
  url: https://reactgo.com/
  main_url: https://reactgo.com/
  description: >
    It provides tutorials & articles about modern open source web technologies such as react,vuejs and gatsby.
  categories:
    - Blog
    - Education
    - Programming
    - Web Development
  built_by: Sai gowtham
  built_by_url: "https://twitter.com/saigowthamr"
  featured: false
- title: City Springs
  url: https://citysprings.com/
  main_url: https://citysprings.com/
  description: >
    Sandy Springs is a city built on creative thinking and determination. They captured a bold vision for a unified platform to bring together new and existing information systems. To get there, the Sandy Springs communications team partnered with Mediacurrent on a new Drupal 8 decoupled platform architecture with a Gatsbyjs front end to power both the City Springs website and its digital signage network. Now, the Sandy Springs team can create content once and publish it everywhere.
  categories:
    - Community
    - Government
  built_by: Mediacurrent
  built_by_url: https://www.mediacurrent.com
  featured: false
- title: Behalf
  url: https://www.behalf.no/
  main_url: https://www.behalf.no/
  description: >
    Behalf is Norwegian based digital design agency.
  categories:
    - Agency
    - Portfolio
    - Business
    - Consulting
    - Design
    - Design System
    - Marketing
    - Web Development
    - User Experience
  built_by: Behalf
  built_by_url: https://www.behalf.no/
  featured: false
- title: Saxenhammer & Co.
  url: https://saxenhammer-co.com/
  main_url: https://saxenhammer-co.com/
  description: >
    Saxenhammer & Co. is a leading boutique investment bank in Continental Europe. The firm’s strong track record is comprised of the execution of 200 successful transactions across all major industries.
  categories:
    - Consulting
    - Finance
    - Business
  built_by: Axel Fuhrmann
  built_by_url: https://axelfuhrmann.com/
  featured: false
- title: UltronEle
  url: http://ultronele.com
  main_url: https://runbytech.github.io/ueofcweb/
  source_url: https://github.com/runbytech/ueofcweb
  description: >
    UltronEle is a light, fast, simple yet interesting serverless e-learning CMS based on GatsbyJS. It aims to provide a easy-use product for tutors, teachers, instructors from all kinks of fields with near-zero efforts to setup their own authoring tool and content publish website.
  categories:
    - Education
    - Consulting
    - Landing Page
    - Web Development
    - Open Source
    - Learning
  built_by: RunbyTech
  built_by_url: http://runbytech.co
  featured: false
- title: Nick Selvaggio
  url: https://nickgs.com/
  main_url: https://nickgs.com/
  description: >
    The personal website of Nick Selvaggio. Long Island based web developer, teacher, and technologist.
  categories:
    - Consulting
    - Programming
    - Web Development
  featured: false
- title: Free & Open Source Gatsby Themes by LekoArts
  main_url: "https://themes.lekoarts.de"
  url: "https://themes.lekoarts.de"
  source_url: "https://github.com/LekoArts/gatsby-themes/tree/master/www"
  built_by: LekoArts
  built_by_url: "https://github.com/LekoArts"
  description: >-
    Get high-quality and customizable Gatsby themes to quickly bootstrap your website! Choose from many professionally created and impressive designs with a wide variety of features and customization options. Use Gatsby Themes to take your project to the next level and let you and your customers take advantage of the many benefits Gatsby has to offer.
  categories:
    - Open Source
    - Directory
    - Marketing
    - Landing Page
  featured: false
- title: Lars Roettig
  url: https://larsroettig.dev/
  main_url: https://larsroettig.dev/
  description: >
    Lars Roettig is a Magento Maintainer and e-commerce specialist. On his Blog, he writes Software Architecture and Magento Development.
  categories:
    - Portfolio
    - Blog
    - Programming
    - Community
    - Open Source
    - eCommerce
  built_by: Lars Roettig
  built_by_url: https://larsroettig.dev/
  featured: false
- title: Cade Kynaston
  url: https://cade.codes
  main_url: https://cade.codes
  source_url: https://github.com/cadekynaston/gatsby-portfolio
  description: >
    Cade Kynaston's Portfolio
  categories:
    - Portfolio
  built_by: Cade Kynaston
  built_by_url: https://github.com/cadekynaston
  featured: false
- title: Growable Meetups
  url: https://www.growable.io/
  main_url: https://www.growable.io/
  description: >
    Growable - Events to Accelerate your career in Tech. Made with <3 with Gatsby, React & Netlify by Talent Point in London.
  categories:
    - Event
    - Technology
    - Education
    - Community
    - Conference
  built_by: Talent Point
  built_by_url: https://github.com/talent-point/
  featured: false
- title: Fantastic Metropolis
  main_url: https://fantasticmetropolis.com
  url: https://fantasticmetropolis.com
  description: >
    Fantastic Metropolis ran between 2001 and 2006, highlighting the potential of literary science fiction and fantasy.
  categories:
    - Entertainment
  built_by: Luis Rodrigues
  built_by_url: https://goblindegook.com
  featured: false
- title: Simon Koelewijn
  main_url: https://simonkoelewijn.nl
  url: https://simonkoelewijn.nl
  description: >
    Personal blog of Simon Koelewijn, where he blogs about UX, analytics and web development (in Dutch). Made awesome and fast by using Gatsby 2.x (naturally) and gratefully using Netlify and Netlify CMS.
  categories:
    - Freelance
    - Blog
    - Web Development
    - User Experience
  built_by: Simon Koelewijn
  built_by_url: https://simonkoelewijn.nl
  featured: false
- title: Raconteur Careers
  main_url: https://careers.raconteur.net
  url: https://careers.raconteur.net
  description: >
    Raconteur is a London-based publishing house and content marketing agency. We have built this careers portal Gatsby v2 with TypeScript, Styled-Components, React-Spring and Contentful.
  categories:
    - Media
    - Marketing
    - Landing Page
  built_by: Jacob Herper
  built_by_url: https://herper.io
  featured: false
- title: Frankly Steve
  url: https://www.franklysteve.com/
  main_url: https://www.franklysteve.com/
  description: >
    Wedding photography with all the hugs, tears, kisses, smiles, laughter, banter, kids up trees, friends in hedges.
  categories:
    - Photography
    - Portfolio
  built_by: Little & Big
  built_by_url: "https://www.littleandbig.com.au/"
  featured: false
- title: Eventos orellana
  description: >-
    We are a company dedicated to providing personalized and professional advice
    for the elaboration and coordination of social and business events.
  main_url: "https://eventosorellana.com/"
  url: "https://eventosorellana.com/"
  featured: false
  categories:
    - Gallery
  built_by: Ramón Chancay
  built_by_url: "https://ramonchancay.me/"
- title: DIA Supermercados
  main_url: https://dia.com.br
  url: https://dia.com.br
  description: >-
    Brazilian retailer subsidiary, with more than 1,100 stores in Brazil, focusing on low prices and exclusive DIA Products.
  categories:
    - Business
  built_by: CloudDog
  built_by_url: https://clouddog.com.br
  featured: false
- title: AntdSite
  main_url: https://antdsite.yvescoding.org
  url: https://antdsite.yvescoding.org
  description: >-
    A static docs generator based on Ant Design and GatsbyJs.
  categories:
    - Documentation
  built_by: Yves Wang
  built_by_url: https://antdsite.yvescoding.org
- title: AntV
  main_url: https://antv.vision
  url: https://antv.vision
  description: >-
    AntV is a new generation of data visualization technique from Ant Financial
  categories:
    - Documentation
  built_by: afc163
  built_by_url: https://github.com/afc163
- title: Fourpost
  url: https://www.fourpost.com
  main_url: https://www.fourpost.com
  description: >
    Fourpost is a shopping destination for today’s family that combines the best brands and experiences under one roof.
  categories:
    - Marketing
  built_by: Fourpost
  built_by_url: https://github.com/fourpost
  featured: false
- title: ReactStudy Blog
  url: https://elated-lewin-51cf0d.netlify.com
  main_url: https://elated-lewin-51cf0d.netlify.com
  description: >
    Belong to your own blog by gatsby
  categories:
    - Blog
  built_by: 97thjingba
  built_by_url: https://github.com/97thjingba
  featured: false
- title: George
  main_url: https://kind-mestorf-5a2bc0.netlify.com
  url: https://kind-mestorf-5a2bc0.netlify.com
  description: >
    shiny new web built with Gatsby
  categories:
    - Blog
    - Portfolio
    - Gallery
    - Landing Page
    - Design
    - Web Development
    - Open Source
    - Science
  built_by: George Davituri
  featured: false

- title: CEO amp
  main_url: https://www.ceoamp.com
  url: https://www.ceoamp.com
  description: >
    CEO amp is an executive training programme to amplify a CEO's voice in the media. This site was built with Gatsby v2, Styled-Components, TypeScript and React Spring.
  categories:
    - Consulting
    - Entrepreneurship
    - Marketing
    - Landing Page
  built_by: Jacob Herper
  built_by_url: https://herper.io
  featured: false
- title: QuantumBlack
  main_url: https://www.quantumblack.com/
  url: https://www.quantumblack.com/
  description: >
    We help companies use data to make distinctive, sustainable and significant improvements to their performance.
  categories:
    - Technology
    - Consulting
    - Data
    - Design
  built_by: Richard Westenra
  built_by_url: https://www.richardwestenra.com/
  featured: false
- title: Coffeeshop Creative
  url: https://www.coffeeshopcreative.ca
  main_url: https://www.coffeeshopcreative.ca
  description: >
    Marketing site for a Toronto web design and videography studio.
  categories:
    - Marketing
    - Agency
    - Design
    - Video
    - Web Development
  built_by: Michael Uloth
  built_by_url: https://www.michaeluloth.com
  featured: false
- title: Daily Hacker News
  url: https://dailyhn.com
  main_url: https://dailyhn.com
  description: >
    Daily Hacker News presents the top five stories from Hacker News daily.
  categories:
    - Entertainment
    - Design
    - Web Development
    - Technology
    - Science
  built_by: Joeri Smits
  built_by_url: https://joeri.dev
  featured: false
- title: Grüne Dresden
  main_url: https://ltw19dresden.de
  url: https://ltw19dresden.de
  description: >
    This site was built for the Green Party in Germany (Bündnis 90/Die Grünen) for their local election in Dresden, Saxony. The site was built with Gatsby v2 and Styled-Components.
  categories:
    - Government
    - Nonprofit
  built_by: Jacob Herper
  built_by_url: https://herper.io
- title: deepThreads
  main_url: https://deepthreads.com
  url: https://deepthreads.com/
  description: >
    deepThreads is a shiny new website built with Gatsby v2.  We make art using deep learning along with print on demand providers to create some cool stuff!
  categories:
    - eCommerce
  built_by: Kyle Kitlinski
  built_by_url: https://github.com/k-kit
  featured: false
- title: Mill3 Studio
  main_url: https://mill3.studio/en/
  url: https://mill3.studio/en/
  description: >
    Our agency specializes in the analysis, strategy and development of digital products.
  categories:
    - Agency
    - Portfolio
  built_by: Mill3
  built_by_url: https://mill3.studio/en/
  featured: false
- title: Zellement
  main_url: https://www.zellement.com
  url: https://www.zellement.com
  description: >
    Online portfolio of Dan Farrow from Nottingham, UK.
  categories:
    - Portfolio
  built_by: Zellement
  built_by_url: https://www.zellement.com
  featured: false
- title: Fullstack HQ
  url: https://fullstackhq.com/
  main_url: https://fullstackhq.com/
  description: >
    Get immediate access to a battle-tested team of designers and developers on a pay-as-you-go monthly subscription.
  categories:
    - Agency
    - Consulting
    - Freelance
    - Marketing
    - Portfolio
    - Web Development
    - App
    - Business
    - Design
    - JavaScript
    - Technology
    - User Experience
    - Web Development
    - eCommerce
    - WordPress
  built_by: Fullstack HQ
  built_by_url: https://fullstackhq.com/
  featured: false
- title: Cantas
  main_url: https://www.cantas.co.jp
  url: https://www.cantas.co.jp
  description: >
    Cantas is digital marketing company in Japan.
  categories:
    - Business
    - Agency
  built_by: Cantas
  built_by_url: https://www.cantas.co.jp
  featured: false
- title: Sheringham Shantymen
  main_url: https://www.shantymen.com/
  url: https://www.shantymen.com/
  description: >
    The Sheringham Shantymen are a sea shanty singing group that raise money for the RNLI in the UK.
  categories:
    - Music
    - Community
    - Entertainment
    - Nonprofit
  built_by: Zellement
  built_by_url: https://www.zellement.com/
  featured: false
- title: WP Spark
  main_url: https://wpspark.io/
  url: https://wpspark.io/
  description: >
    Create blazing fast website with WordPress and our Gatsby themes.
  categories:
    - Agency
    - Community
    - Blog
    - WordPress
  built_by: wpspark
  built_by_url: https://wpspark.io/
- title: Ronald Langeveld
  description: >
    Ronald Langeveld's blog and Web Development portfolio website.
  main_url: "https://www.ronaldlangeveld.com"
  url: "https://www.ronaldlangeveld.com"
  categories:
    - Blog
    - Web Development
    - Freelance
    - Portfolio
    - Consulting
  featured: false
- title: Golfonaut
  description: >
    Golfonaut - Golf application for Apple Watch
  main_url: https://golfonaut.io
  url: https://golfonaut.io
  categories:
    - App
    - Sports
  featured: false
- title: Anton Sten - UX Lead/Design
  url: https://www.antonsten.com
  main_url: https://www.antonsten.com
  description: Anton Sten leads UX for design-driven companies.
  categories:
    - User Experience
    - Blog
    - Freelance
    - Portfolio
    - Consulting
    - Agency
    - Design
  featured: false
- title: Rashmi AP - Front-end Developer
  main_url: http://rashmiap.me
  url: http://rashmiap.me
  featured: false
  description: >
    Rashmi AP's Personal Portfolio Website
  source_url: https://github.com/rashmiap/personal-website-react
  categories:
    - Portfolio
    - Open Source
  built_by: Rashmi AP
  built_by_url: http://rashmiap.me
- title: OpenSourceRepos - Blogs for open source repositories
  main_url: https://opensourcerepos.com
  url: https://opensourcerepos.com
  featured: false
  description: >
    Open Source Repos is a blog site for explaining the architecture, code-walkthrough and key takeways for the GitHub repository. Out main aim to is to help more developers contribute to open source projects.
  source_url: https://github.com/opensourcerepos/blogs
  categories:
    - Open Source
    - Design
    - Design System
    - Blog
  built_by: OpenSourceRepos Team
  built_by_url: https://opensourcerepos.com
- title: Sheelah Brennan - Front-End/UX Engineer
  main_url: https://sheelahb.com
  url: https://sheelahb.com
  featured: false
  description: >
    Sheelah Brennan's web development blog
  categories:
    - Blog
    - Web Development
    - Design
    - Freelance
    - Portfolio
  built_by: Sheelah Brennan
- title: Delinx.Digital - Web and Mobile Development Agency based in Sofia, Bulgaria
  main_url: https://delinx.digital
  url: https://delinx.digital/solutions
  description: >
    Delinx.digital is a software development oriented digital agency based in Sofia, Bulgaria. We develop bespoke software solutions using  WordPress, WooCommerce, Shopify, eCommerce, React.js, Node.js, PHP, Laravel and many other technologies.
  categories:
    - Agency
    - Web Development
    - Design
    - eCommerce
    - WordPress
  featured: false
- title: Cameron Nuckols - Articles, Book Notes, and More
  main_url: https://nucks.co
  url: https://nucks.co
  description: >
    This site hosts all of Cameron Nuckols's writing on entrepreneurship, startups, money, fitness, self-education, and self-improvement.
  categories:
    - Blog
    - Entrepreneurship
    - Business
    - Productivity
    - Technology
    - Marketing
  featured: false
- title: Hayato KAJIYAMA - Portfolio
  main_url: "https://hyakt.dev"
  url: "https://hyakt.dev"
  source_url: "https://github.com/hyakt/hyakt.github.io"
  featured: false
  categories:
    - Portfolio
- title: Skirtcraft - Unisex Skirts with Large Pockets
  main_url: https://skirtcraft.com
  url: https://skirtcraft.com/products
  source_url: https://github.com/jqrn/skirtcraft-web
  description: >
    Skirtcraft sells unisex skirts with large pockets, made in the USA. Site built with TypeScript and styled-components, with Tumblr-sourced blog posts.
  categories:
    - eCommerce
    - Blog
  built_by: Joe Quarion
  built_by_url: https://github.com/jqrn
  featured: false
- title: Vermarc Sport
  main_url: https://www.vermarcsport.com/
  url: https://www.vermarcsport.com/
  description: >
    Vermarc Sport offers a wide range of cycle clothing, cycling jerseys, bib shorts, rain gear and accessories, as well for the summer, the mid-season (autumn / spring) and the winter.
  categories:
    - eCommerce
  built_by: BrikL
  built_by_url: https://github.com/Brikl
- title: Cole Ruche
  main_url: https://coleruche.com
  url: https://coleruche.com
  source_url: https://github.com/kingingcole/myblog
  description: >
    The personal website and blog for Emeruche "Cole" Ikenna, front-end web developer from Nigeria.
  categories:
    - Blog
    - Portfolio
  built_by: Emeruche "Cole" Ikenna
  built_by_url: https://twitter.com/cole_ruche
  featured: false
- title: Abhith Rajan - Coder, Blogger, Biker, Full Stack Developer
  main_url: https://www.abhith.net/
  url: https://www.abhith.net/
  source_url: https://github.com/Abhith/abhith.net
  description: >
    abhith.net is a portfolio website of Abhith Rajan, a full stack developer. Sharing blog posts, recommended videos, developer stories and services with the world through this site.
  categories:
    - Portfolio
    - Blog
    - Programming
    - Open Source
    - Technology
  built_by: Abhith Rajan
  built_by_url: https://github.com/Abhith
  featured: false
- title: Mr & Mrs Wilkinson
  url: https://thewilkinsons.netlify.com/
  main_url: https://thewilkinsons.netlify.com/
  source_url: https://github.com/davemullenjnr/the-wilkinsons
  description: >
    A one-page wedding photography showcase using Gatsby Image and featuring a lovely hero and intro section.
  categories:
    - Photography
  built_by: Dave Mullen Jnr
  built_by_url: https://davemullenjnr.co.uk
  featured: false
- title: Gopesh Gopinath - Full Stack JavaScript Developer
  url: https://www.gopeshgopinath.com
  main_url: https://www.gopeshgopinath.com
  source_url: https://github.com/GopeshMedayil/gopeshgopinath.com
  description: >
    Gopesh Gopinath's Personal Portfolio Website
  categories:
    - Portfolio
    - Open Source
  built_by: Gopesh Gopinath
  built_by_url: https://www.gopeshgopinath.com
  featured: false
- title: Misael Taveras - FrontEnd Developer
  url: https://taverasmisael.com
  main_url: https://taverasmisael.com
  source_url: https://github.com/taverasmisael/taverasmisael
  description: >
    Personal site and blogging about learning FrontEnd web development in spanish.
  categories:
    - Portfolio
    - Open Source
    - Blog
    - JavaScript
    - Web Development
  built_by: Misael Taveras
  built_by_url: https://taverasmisael.com
  featured: false
- title: Le Reacteur
  url: https://www.lereacteur.io/
  main_url: https://www.lereacteur.io/
  description: >
    Le Reacteur is the first coding bootcamp dedicated to web and mobile apps development (iOS/Android). We offer intensive sessions to train students in a short time (10 weeks). Our goal is to pass on to our students in less than 3 months what they would have learned in 2 years. To achieve this ambitious challenge, our training is based on learning JavaScript (Node.js, Express, ReactJS, React Native).
  categories:
    - JavaScript
    - Learning
    - Mobile Development
    - Web Development
  built_by: Farid Safi
  built_by_url: https://twitter.com/FaridSafi
  featured: false
- title: Cinch
  url: https://www.cinch.co.uk
  main_url: https://www.cinch.co.uk
  description: >
    Cinch is a hub for car supermarkets and dealers to show off their stock. The site only lists second-hand cars that are seven years old or younger, with less than 70,000 miles on the clock.
  categories:
    - Entrepreneurship
    - Business
  built_by: Somo
  built_by_url: https://www.somoglobal.com
  featured: false
- title: Recetas El Universo
  description: >-
    Recipes and videos with the best of Ecuadorian cuisine.
    Collectable recipes from Diario El Universo.
  main_url: "https://recetas-eu.netlify.com/"
  url: "https://recetas-eu.netlify.com/"
  featured: false
  categories:
    - Blog
    - WordPress
    - Food
  built_by: Ramón Chancay
  built_by_url: "https://ramonchancay.me/"
- title: Third and Grove
  url: https://www.thirdandgrove.com
  main_url: https://www.thirdandgrove.com
  source_url: https://github.com/thirdandgrove/tagd8_gatsby
  description: >
    A digital agency slaying the mundane one pixel at a time.
  categories:
    - Agency
    - Marketing
    - Open Source
    - Technology
  built_by: Third and Grove
  built_by_url: https://www.thirdandgrove.com
  featured: false
- title: Le Bikini
  url: https://lebikini.com
  main_url: https://lebikini.com
  description: >
    New website for Toulouse's most iconic concert hall.
  categories:
    - Music
  built_by: Antoine Rousseau
  built_by_url: https://antoine.rousseau.im
  featured: false
- title: Jimmy Truong's Portfolio
  url: https://jimmytruong.ca
  main_url: https://jimmytruong.ca
  description: >
    This porfolio is a complication of all projects done during my time at BCIT D3 (Digital Design and Development) program and after graduation.
  categories:
    - Portfolio
    - Web Development
  built_by: Jimmy Truong
  built_by_url: https://jimmytruong.ca
  featured: false
- title: Quick Stop Nicaragua
  main_url: https://quickstopnicaragua.com
  url: https://quickstopnicaragua.com
  description: >
    Convenience Store Website
  categories:
    - Food
  built_by: Gerald Martinez
  built_by_url: https://twitter.com/GeraldM_92
  featured: false
- title: XIEL
  main_url: https://xiel.dev
  url: https://xiel.dev
  source_url: https://github.com/xiel/xiel
  description: >
    I'm a freelance front-end developer from Berlin who creates digital experiences that everyone likes to use.
  categories:
    - Portfolio
    - Blog
  built_by: Felix Leupold
  built_by_url: https://twitter.com/xiel
  featured: false
- title: Nicaragua Best Guides
  main_url: https://www.nicaraguasbestguides.com
  url: https://www.nicaraguasbestguides.com
  description: >
    Full-Service Tour Operator and Destination Management Company (DMC)
  categories:
    - Agency
    - Travel
  built_by: Gerald Martinez
  built_by_url: https://twitter.com/GeraldM_92
  featured: false
- title: Thoughts and Stuff
  main_url: http://thoughtsandstuff.com
  url: http://thoughtsandstuff.com
  source_url: https://github.com/robmarshall/gatsby-tns
  description: >
    A simple easy to read blog. Minimalistic, focusing on content over branding. Includes RSS feed.
  categories:
    - Accessibility
    - Blog
    - WordPress
  built_by: Robert Marshall
  built_by_url: https://robertmarshall.dev
  featured: false
- title: Tracli
  url: https://tracli.rootvan.com/
  main_url: https://tracli.rootvan.com/
  source_url: https://github.com/ridvankaradag/tracli-landing
  description: >
    A command line app that tracks your time
  categories:
    - Productivity
    - Technology
    - Landing Page
  built_by: Ridvan Karadag
  built_by_url: http://www.rootvan.com
  featured: false
- title: spon.io
  url: https://www.spon.io
  main_url: https://www.spon.io
  source_url: https://github.com/magicspon/spon.io
  description: >
    Portfolio for frontend web developer, based in Bristol UK
  categories:
    - Portfolio
  built_by: Dave Stockley
  built_by_url: https://www.spon.io
  featured: false
- title: BBS
  url: https://big-boss-studio.com
  main_url: https://big-boss-studio.com
  description: >
    For 11 years, we help great brands in their digital transformation, offering all our expertise for their needs. Technical consulting, UX, design, technical integration and maintenance.
  categories:
    - Agency
    - JavaScript
    - Web Development
  built_by: BBS
  built_by_url: https://big-boss-studio.com
  featured: false
- title: Appes - Meant to evolve
  main_url: https://appes.co
  url: https://appes.co
  description: >
    Appes is all about apps and evolution. We help companies to build mobile and
    web products.
  categories:
    - Agency
    - Mobile Development
    - Web Development
    - Technology
  built_by: Appes
  built_by_url: https://appes.co
  featured: false
- title: Intern
  url: https://intern.imedadel.me
  main_url: https://intern.imedadel.me
  description: >
    Intern is a job board for getting internships in tech, design, marketing, and more. It's built entirely with Gatsby.
  categories:
    - Directory
    - Technology
  built_by: Imed Adel
  built_by_url: https://imedadel.me
  featured: false
- title: Global Citizen Foundation
  main_url: https://www.globalcitizenfoundation.org
  url: https://www.globalcitizenfoundation.org
  description: >
    In the digital economy, we are Global Citizens and the currency is Personal Data
  categories:
    - Nonprofit
  built_by: The Delta Studio
  built_by_url: https://www.thedelta.io
  featured: false
- title: GatsbyFinds
  main_url: https://gatsbyfinds.netlify.com
  url: https://gatsbyfinds.netlify.com
  description: >
    GatsbyFinds is a website built ontop of Gatsby v2 by providing developers with a showcase of all the latest projects made with the beloved GatsbyJS.
  categories:
    - Portfolio
    - Gallery
  built_by: Bvlktech
  built_by_url: https://twitter.com/bvlktech
  featured: false
- title: AFEX Commodities Exchange
  main_url: https://afexnigeria.com
  url: https://afexnigeria.com
  description: >
    AFEX Nigeria strives to transform Nigerian agriculture by creating more bargaining power to smallholder farmers, access to information, and secure storage.
  categories:
    - Blog
    - Business
    - Finance
    - Food
    - WordPress
  built_by: Mayowa Falade
  built_by_url: http://mayowafalade.com
  featured: false
- title: VIA Data
  main_url: https://viadata.io
  url: https://viadata.io
  description: >
    The future of data management
  categories:
    - Data
  built_by: The Delta Studio
  built_by_url: https://www.thedelta.io
  featured: false
- title: Front End Day Event Website
  main_url: https://frontend-day.com/
  url: https://frontend-day.com/
  description: >
    Performant landing page for a front end workshops recurring event / conference.
  categories:
    - Event
    - Conference
    - Web Development
    - Technology
  built_by: Pagepro
  built_by_url: https://pagepro.co
  featured: false
- title: Mutual
  main_url: https://www.madebymutual.com
  url: https://www.madebymutual.com
  description: >
    Mutual is a web design and development agency. Our new website is powered by Gatsby and Craft CMS.
  categories:
    - Blog
    - Portfolio
    - Agency
    - Design
    - Web Development
  built_by: Mutual
  built_by_url: https://twitter.com/madebymutual
  featured: false
- title: Surge 3
  main_url: https://surge3.com
  url: https://surge3.com/
  description: >
    We’re Surge 3 - a premier web development agency. Our company centers around the principles of quality, speed, and service! We are founded using the latest in web technologies and are dedicated to using those exact tools to help our customers achieve their goals.
  categories:
    - Portfolio
    - Blog
    - Agency
    - Web Development
    - Marketing
  built_by: Dillon Browne
  built_by_url: https://dillonbrowne.com
- title: Adaltas
  main_url: https://www.adaltas.com
  url: https://www.adaltas.com
  description: >
    Adaltas is a team of consultants with a focus on Open Source, Big Data and Cloud Computing based in France, Canada and Morocco.
  categories:
    - Consulting
    - Data
    - Design System
    - Programming
    - Learning
  built_by: Adaltas
  built_by_url: https://www.adaltas.com
- title: Themis Attorneys
  main_url: https://themis-attorneys.com
  url: https://themis-attorneys.com
  description: >
    Themis Attorneys is Chennai based lawyers. Their new complete website is made using Gatsby.
  categories:
    - Agency
    - Consulting
    - Portfolio
    - Law
  built_by: Merbin J Anselm
  built_by_url: https://anselm.in
- title: Runlet
  main_url: https://runlet.app
  url: https://runlet.app
  source_url: https://github.com/runletapp/runlet
  description: >
    Runlet is a cloud-based job manager that offers device synchronization and reliable message delivery in a network of connected devices even after connectivity issues. Available for ARM, Linux, Mac and Windows.
  categories:
    - App
    - Landing Page
    - Productivity
    - Technology
  built_by: Vandré Leal
  built_by_url: https://vandreleal.github.io
  featured: false
- title: tiaan.dev
  main_url: https://tiaan.dev
  url: https://tiaan.dev
  featured: false
  categories:
    - Blog
    - Portfolio
    - Web Development
- title: Praveen Bisht
  main_url: https://www.prvnbist.com/
  url: https://www.prvnbist.com/
  source_url: https://github.com/prvnbist/portfolio
  categories:
    - Portfolio
    - Blog
  built_by: Praveen Bisht
  built_by_url: https://www.prvnbist.com/
  featured: false
- title: Jeff Mills The Outer Limits x NTS Radio
  url: https://www.nts.live/projects/jeff-mills-the-outer-limits/
  main_url: https://www.nts.live/projects/jeff-mills-the-outer-limits/
  source_url: https://github.com/ntslive/the-outer-limits
  description: >
    NTS Radio created a minisite for Jeff Mills' 6 part radio series The Outer Limits, including original music production and imagery curated from the NASA online image archive.
  categories:
    - Music
    - Gallery
    - Science
    - Entertainment
  built_by: NTS Radio
  built_by_url: https://www.nts.live
  featured: false
- title: BALAJIRAO676
  main_url: https://thebalajiraoecommerce.netlify.com/
  url: https://thebalajiraoecommerce.netlify.com/
  featured: false
  categories:
    - Blog
    - eCommerce
    - Web Development
- title: Mentimeter
  url: https://www.mentimeter.com/
  main_url: https://www.mentimeter.com/
  categories:
    - Business
  featured: false
- title: HYFN
  url: https://hyfn.com/
  main_url: https://hyfn.com/
  categories:
    - Business
  featured: false
- title: Mozilla India
  main_url: https://mozillaindia.org/
  url: https://mozillaindia.org/
  categories:
    - Open Source
  featured: false
- title: Primer Labs
  main_url: https://www.primerlabs.io
  url: https://www.primerlabs.io
  featured: false
  categories:
    - Education
    - Learning
- title: AJ on Purr-fect Solutions
  url: https://ajonp.com
  main_url: https://ajonp.com
  description: >
    A Community of developers, creating resources for all to use!
  categories:
    - Education
    - Learning
    - Programming
    - Web Development
    - API
    - Blog
    - SEO
  built_by: AJonP
  built_by_url: http://ajonp.com/authors/alex-patterson
- title: blog.kwst.site
  main_url: https://blog.kwst.site
  url: https://blog.kwst.site
  description: A blog of frontend engineer working in Fukuoka
  source_url: https://github.com/SatoshiKawabata/blog
  featured: false
  categories:
    - Blog
    - Technology
    - Web Development
    - JavaScript
- title: Run Leeds
  main_url: http://www.runleeds.co.uk
  url: http://www.runleeds.co.uk
  description: >
    Community running site based in Leeds,UK. Aiming to support those going through a life crisis.
  categories:
    - Accessibility
    - Blog
    - Community
    - Nonprofit
    - Sports
    - WordPress
  built_by: Robert Marshall
  built_by_url: https://www.robertmarshall.dev
- title: Arvind Kumar
  main_url: https://arvind.io
  url: https://arvind.io
  source_url: https://github.com/EnKrypt/arvind.io
  built_by: Arvind Kumar
  built_by_url: "https://arvind.io/"
  description: >
    A blog about writing code, making music and studying the skies.
  featured: false
  categories:
    - Blog
    - Music
    - Technology
- title: GlobalMoney
  url: https://global24.ua
  main_url: https://global24.ua
  description: >
    Provide payment solution for SMB, eWallet GlobalMoney
  categories:
    - Business
    - Finance
    - Technology
  built_by: NodeArt
  built_by_url: https://NodeArt.io
- title: Women's and Girls' Emergency Centre
  url: https://www.wagec.org.au/
  main_url: https://www.wagec.org.au/
  description: >
    Specialist homelessness service for women and families escaping domestic violence. Based in Redfern, Sydney, Australia.
  categories:
    - Nonprofit
    - Community
    - eCommerce
  built_by: Little & Big
  built_by_url: "https://www.littleandbig.com.au/"
  featured: false
- title: Guus van de Wal | Drupal Front-end specialist
  url: https://guusvandewal.nl
  main_url: https://guusvandewal.nl
  description: >
    Decoupled portfolio site for guusvandewal.nl, a Drupal and ReactJS front-end developer and designer.
  categories:
    - Open Source
    - Web Development
    - Design
    - Blog
    - Freelance
  built_by: Guus van de Wal
  featured: false
- title: Pixelize Web Design Gold Coast | Web Design and SEO
  url: https://www.pixelize.com.au/
  main_url: https://www.pixelize.com.au/
  description: >
    Pixelize is a tight knit group of professional web developers, graphic designers, and content creators that work together to create high performing, blazing fast, beautiful websites with a strong focus on SEO.
  categories:
    - Agency
    - Web Development
    - Marketing
    - SEO
    - Design
    - Portfolio
    - Blog
  built_by: Pixelize
  built_by_url: https://www.pixelize.com.au
  featured: false
- title: VS Code GitHub Stats
  url: https://vscode-github-stats.netlify.com
  main_url: https://vscode-github-stats.netlify.com
  source_url: https://github.com/lannonbr/vscode-github-stats/
  description: >
    Statistics Dashboard for VS Code GitHub repository
  categories:
    - Data
  built_by: Benjamin Lannon
  built_by_url: https://lannonbr.com
  featured: false
- title: MetaProjection
  main_url: https://www.metaprojection.ca
  url: https://www.metaprojection.ca
  source_url: https://github.com/rosslh/metaprojection
  description: >
    MetaProjection is a website that aggregates multiple Canadian federal electoral projections in order to provide an overview of how the election is playing out, both federally and by district.
  categories:
    - Government
    - Data
    - Open Source
  built_by: Ross Hill
  built_by_url: https://rosshill.ca
  featured: false
- title: Tamarisc VC
  url: https://www.tamarisc.vc
  main_url: https://www.tamarisc.vc
  description: >
    Tamarisc invests in and helps build companies that improve the human habitat through innovating at the intersection of real estate, health, and technology.
  categories:
    - Business
    - Technology
  built_by: Peter Hironaka
  built_by_url: "https://peterhironaka.com"
  featured: false
- title: Up Your A11y
  url: https://www.upyoura11y.com/
  main_url: https://www.upyoura11y.com/
  source_url: https://www.upyoura11y.com/
  description: >
    A web accessibility toolkit with a React focus, Up Your A11y is a resource for front-end developers to find useful information on how to make your sites more accessible. The topics covered have a React bias, but the principles in each apply to all web development, so please don't be put off if you don't work with React specifically!
  categories:
    - Accessibility
    - Blog
    - Programming
    - JavaScript
    - User Experience
    - Web Development
  built_by: Suzanne Aitchison
  built_by_url: https://twitter.com/s_aitchison
  featured: false
- title: Roman Kravets
  description: >
    Portfolio of Roman Kravets. Web Developer, HTML & CSS Coder.
  main_url: "https://romkravets.netlify.com/"
  url: "https://romkravets.netlify.com/"
  categories:
    - Portfolio
    - Open Source
    - Web Development
    - Blog
  built_by: Roman Kravets
  built_by_url: "https://github.com/romkravets/dev-page"
  featured: false
- title: Phil Tietjen Portfolio
  url: https://www.philtietjen.dev/
  main_url: https://www.philtietjen.dev/
  source_url: https://github.com/Phizzard/phil-portfolio
  description: >
    Portfolio of Phil Tietjen using Gatsby, TailwindCSS, and Emotion/styled
  categories:
    - Portfolio
    - Open Source
    - Web Development
  built_by: Phil Tietjen
  built_by_url: https://github.com/Phizzard
  featured: false
- title: Gatsby Bomb
  description: >
    A fan made version of the website Giantbomb, fully static and powered by Gatsby JS and the GiantBomb API.
  main_url: "https://gatsbybomb.netlify.com"
  url: "https://gatsbybomb.netlify.com"
  categories:
    - App
    - Entertainment
    - Media
    - Video
  built_by: Phil Tietjen
  built_by_url: "https://github.com/Phizzard"
  featured: false
- title: Divyanshu Maithani
  main_url: https://divyanshu013.dev
  url: https://divyanshu013.dev
  source_url: https://github.com/divyanshu013/blog
  description: >
    Personal blog of Divyanshu Maithani. Life, music, code and things in between...
  categories:
    - Blog
    - JavaScript
    - Open Source
    - Music
    - Programming
    - Technology
    - Web Development
  built_by: Divyanshu Maithani
  built_by_url: https://twitter.com/divyanshu013
- title: TFE Energy
  main_url: https://tfe.energy
  url: https://tfe.energy
  source_url: https://gitlab.com/marcfehrmedia/2019-07-03-tfe-energy
  description: >
    TFE Energy believes in the future. Their new website is programmed with Gatsby, Scrollmagic, Contentful, Cloudify.
  categories:
    - Technology
    - Consulting
    - Video
    - Business
  built_by: Marc Fehr
  built_by_url: https:/www.marcfehr.media
- title: AtomBuild
  url: https://atombuild.github.io/
  main_url: https://atombuild.github.io/
  source_url: https://github.com/AtomBuild/atombuild.github.io
  description: >
    Landing page for the AtomBuild project, offering a curation of Atom packages associated with the project.
  categories:
    - Directory
    - Landing Page
    - Open Source
    - Programming
    - Technology
  built_by: Kepler Sticka-Jones
  built_by_url: https://keplersj.com/
  featured: false
- title: Josh Pensky
  main_url: https://joshpensky.com
  url: https://joshpensky.com
  description: >
    Josh Pensky is an interactive developer based in Boston. He designs and builds refreshing web experiences, packed to the punch with delightful interactions.
  categories:
    - Portfolio
    - Web Development
    - Design
    - SEO
  built_by: Josh Pensky
  built_by_url: https://github.com/joshpensky
  featured: false
- title: AtomLinter
  url: https://atomlinter.github.io/
  main_url: https://atomlinter.github.io/
  source_url: https://github.com/AtomLinter/atomlinter.github.io
  description: >
    Landing page for the AtomLinter project, offering a curation of Atom packages associated with the project.
  categories:
    - Directory
    - Landing Page
    - Open Source
    - Programming
    - Technology
  built_by: Kepler Sticka-Jones
  built_by_url: https://keplersj.com/
  featured: false
- title: Dashbouquet
  url: https://dashbouquet.com/
  main_url: https://dashbouquet.com/
  categories:
    - Agency
    - Blog
    - Business
    - Mobile Development
    - Portfolio
    - Web Development
  built_by: Dashbouquet team
  featured: false
- title: rathes.me
  url: https://rathes.me/
  main_url: https://rathes.me/
  source_url: https://github.com/rathesDot/rathes.me
  description: >
    The Portfolio Website of Rathes Sachchithananthan
  categories:
    - Blog
    - Portfolio
    - Web Development
  built_by: Rathes Sachchithananthan
  built_by_url: https://rathes.me/
- title: viviGuides - Your travel guides
  url: https://vivitravels.com/en/guides/
  main_url: https://vivitravels.com/en/guides/
  description: >
    viviGuides is viviTravels' blog: here you will find travel tips, useful information about the cities and the best guides for your next vacation.
  categories:
    - Travel
    - Blog
  built_by: Kframe Interactive SA
  built_by_url: https://kframeinteractive.com/
  featured: false
- title: KNC Blog
  main_url: https://nagakonada.com
  url: https://nagakonada.com/
  description: >
    Nagakonada is my blogging and portfolio site where I list my projects, experience, capabilities and the blog mostly talks about technical and personal writings.
  categories:
    - Blog
    - Web Development
    - Portfolio
  built_by: Konada, Naga Chaitanya
  built_by_url: https://github.com/ChaituKNag
  featured: false
- title: Vishal Nakum
  url: https://nakum.tech/
  main_url: https://nakum.tech/
  source_url: https://github.com/vishalnakum011/contentful
  description: >
    Portfolio of Vishal Nakum. Made with Gatsby, Contentful. Deployed on Netlify.
  categories:
    - Portfolio
    - Blog
  built_by: Amol Tangade
  built_by_url: https://amoltangade.me/
- title: Sagar Hani Portfolio
  url: http://sagarhani.in/
  main_url: http://sagarhani.in/
  source_url: https://github.com/sagarhani
  description: >
    Sagar Hani is a Software Developer & an Open Source Enthusiast. He blogs about JavaScript, Open Source and his Life experiences.
  categories:
    - Portfolio
    - Blog
    - Web Development
    - Open Source
    - Technology
    - Programming
    - JavaScript
  built_by: Sagar Hani
  built_by_url: http://sagarhani.in/about
- title: Arturo Alviar's Portfolio
  main_url: "https://arturoalviar.com"
  url: "https://arturoalviar.com"
  source_url: "https://github.com/arturoalviar/portfolio"
  categories:
    - Portfolio
    - Open Source
    - Web Development
  built_by: Arturo Alviar
  built_by_url: "https://github.com/arturoalviar"
  featured: false
- title: Pearly
  url: https://www.pearlyplan.com
  main_url: https://www.pearlyplan.com
  description: >
    Dental Membership Growth Platform
  categories:
    - Technology
    - Healthcare
    - App
  built_by: Sean Emmer and Jeff Cole
- title: MarceloNM
  url: https://marcelonm.com
  main_url: https://marcelonm.com
  description: >
    Personal landing page and blog for MarceloNM, a frontend developer based in Brazil.
  categories:
    - Blog
    - JavaScript
    - Landing Page
    - Programming
    - Web Development
  built_by: Marcelo Nascimento Menezes
  built_by_url: https://github.com/mrcelo
  featured: false
- title: Open Source Galaxy
  main_url: https://www.opensourcegalaxy.com
  url: https://www.opensourcegalaxy.com
  description: >
    Explore the Open Source Galaxy and help other earthlings by contributing to open source.
  categories:
    - Open Source
    - Programming
    - Web Development
  built_by: Justin Juno
  built_by_url: https://www.justinjuno.dev
  featured: false
- title: enBonnet Blog
  url: https://enbonnet.me/
  main_url: https://enbonnet.me/
  source_url: https://github.com/enbonnet
  description: >
    Hola, este es mi sitio personal, estare escribiendo sobre JavaScript, Frontend y Tecnologia que utilice en mi dia a dia.
  categories:
    - Portfolio
    - Blog
    - Web Development
    - Technology
    - Programming
    - JavaScript
  built_by: Ender Bonnet
  built_by_url: https://enbonnet.me/
- title: Edenspiekermann
  url: "https://www.edenspiekermann.com/eu/"
  main_url: "https://www.edenspiekermann.com/eu/"
  description: >
    Hello. We are Edenspiekermann, an independent global creative agency.
  categories:
    - Featured
    - Agency
    - Design
    - Portfolio
  featured: true
- title: IBM Design
  url: "https://www.ibm.com/design/"
  main_url: "https://www.ibm.com/design/"
  description: >
    At IBM, our design philosophy is to help guide people so they can do their best work. Our human-centered design practices help us deliver on that goal.
  categories:
    - Featured
    - Design
    - Technology
    - Web Development
  built_by: IBM
  featured: true
- title: We Do Plugins
  url: https://wedoplugins.com
  main_url: https://wedoplugins.com
  description: >
    Free & premium WordPress plugins development studio from Wroclaw, Poland.
  categories:
    - Portfolio
    - Agency
    - Open Source
    - Web Development
  built_by: We Do Plugins
  built_by_url: https://wedoplugins.com
- title: Mevish Aslam, business coach
  url: "https://mevishaslam.com/"
  main_url: "https://mevishaslam.com/"
  description: >
    Mevish Aslam helps women build a life they love and coaches women to launch and grow businesses.
  categories:
    - Business
    - Consulting
    - Entrepreneurship
    - Freelance
    - Marketing
    - Portfolio
  built_by: Rou Hun Fan
  built_by_url: "https://flowen.me"
  featured: false
- title: Principles of wealth
  url: "https://principlesofwealth.net"
  main_url: "https://principlesofwealth.net"
  source_url: "https://github.com/flowen/principlesofwealth"
  description: >
    Principles of wealth. How to get rich without being lucky, a summary of Naval Ravikant's tweets and podcast.`
  categories:
    - Business
    - Consulting
    - Education
    - Entrepreneurship
    - Finance
    - Learning
    - Marketing
    - Media
    - Nonprofit
    - Productivity
    - Science
  built_by: Rou Hun Fan
  built_by_url: "https://flowen.me"
  featured: false
- title: Problem studio
  url: https://problem.studio
  main_url: https://problem.studio
  description: >
    Problem Studio creates unique and fun web experiences. Our enemy is "boring" if ya know what we mean: overused Wordpress templates, the top 10 shopify templates, copy of a copy of a copy of a copy. We love to support design and marketing agencies and help realize their creations into a digital product. `
  categories:
    - Agency
    - Business
    - Consulting
    - Design
    - Education
    - Entrepreneurship
    - Freelance
    - Landing Page
    - Marketing
    - Media
    - Portfolio
    - Productivity
    - Web Development
  built_by: Rou Hun Fan & Sander Visser
  built_by_url: https://flowen.me
- title: North X South
  main_url: https://northxsouth.co
  url: https://northxsouth.co
  description: >
    We work with small businesses and non-profits to develop their brands, build an online identity, create stellar designs, and give a voice to their causes.
  categories:
    - Agency
    - Consulting
    - Business
    - Design
    - Web Development
  built_by: North X South
  built_by_url: https://northxsouth.co
- title: Plenty of Fish
  main_url: https://www.pof.com/
  url: https://pof.com
  description: >
    Plenty of Fish is one of the world's largest dating platforms.
  categories:
    - Community
  featured: true
- title: Bitcoin
  main_url: https://www.bitcoin.com/
  url: https://bitcoin.com
  description: >
    One of the largest crypto-currency platforms in the world.
  categories:
    - Technology
    - Finance
  featured: true
- title: Frame.io
  main_url: https://www.frame.io/
  url: https://frame.io
  description: >
    Frame.io is a cloud-based video collaboration platform that allows its users to easily work on media projects together
  categories:
    - Technology
    - Entertainment
    - Media
  featured: true
- title: Sainsbury’s Homepage
  main_url: https://www.sainsburys.co.uk/
  url: https://www.sainsburys.co.uk
  description: >
    Sainsbury’s is an almost 150 year old supermarket chain in the United Kingdom.
  categories:
    - eCommerce
    - Food
  featured: true
- title: Haxzie, Portfolio and Blog
  url: "https://haxzie.com/"
  main_url: "https://haxzie.com/"
  source_url: "https://github.com/haxzie/haxzie.com"
  description: >
    Haxzie.com is the portfolio and personal blog of Musthaq Ahamad, UX Engineer and Visual Designer
  categories:
    - Blog
    - Portfolio
  built_by: Musthaq Ahamad
  built_by_url: "https://haxzie.com"
  featured: false
- title: GBT
  url: "https://yangmuzi.com/"
  main_url: "https://yangmuzi.com/"
  source_url: "https://github.com/yangnianbing/blog-by-gatsby"
  description: >
    It is a basic Gatsby site project
  categories:
    - Blog
    - Portfolio
  built_by: yangnianbing
  featured: false
- title: Robin Wieruch's Blog
  url: "https://www.robinwieruch.de/"
  main_url: "https://www.robinwieruch.de/"
  categories:
    - Blog
    - Education
  featured: false
- title: Roger Ramos Development Journal
  url: "https://rogerramos.me/"
  main_url: "https://rogerramos.me/"
  source_url: "https://github.com/rogerramosme/rogerramos.me/"
  description: >
    Personal development journal made with Netlify CMS
  categories:
    - Blog
  built_by: Roger Ramos
  built_by_url: https://rogerramos.me/
  featured: false
- title: Global Adviser Alpha
  main_url: "https://globaladviseralpha.com"
  url: "https://globaladviseralpha.com"
  description: >
    Lead by David Haintz, Global Adviser Alpha transforms advice business into world class firms.
  categories:
    - Business
    - Blog
    - Finance
  built_by: Handsome Creative
  built_by_url: https://www.hellohandsome.com.au
  featured: false
- title: Alcamine
  url: https://alcamine.com/
  main_url: https://alcamine.com/
  description: >
    Never apply to another job online and receive tons of tech jobs in your inbox everyday — all while keeping your information private.
  categories:
    - Blog
    - Technology
  built_by: Caldera Digital
  built_by_url: https://www.calderadigital.com/
  featured: false
- title: Caldera Digital
  url: https://www.calderadigital.com/
  main_url: https://www.calderadigital.com/
  source_url: https://github.com/caldera-digital/platform
  description: >
    Caldera is a product and application development agency that uses innovative technology to bring your vision, brand, and identity to life through user centered design.
  categories:
    - Blog
    - User Experience
    - Consulting
  built_by: Caldera Digital
  built_by_url: https://www.calderadigital.com/
  featured: false
- title: Keycodes
  url: https://www.keycodes.dev
  main_url: https://www.keycodes.dev
  source_url: https://github.com/justinjunodev/keycodes.dev
  description: >
    A developer resource for getting keyboard key codes.
  categories:
    - Programming
    - Productivity
    - Open Source
    - Web Development
  built_by: Justin Juno
  built_by_url: https://www.justinjuno.dev
  featured: false
- title: Utah Pumpkins
  url: https://www.utahpumpkins.com/
  main_url: https://www.utahpumpkins.com/
  source_url: https://github.com/cadekynaston/utah-pumpkins
  description: >
    An awesome pumpkin gallery built using Gatsby and Contentful.
  categories:
    - Gallery
    - Blog
    - Photography
  built_by: Cade Kynaston
  built_by_url: https://cade.codes
- title: diff001a's blog
  main_url: https://diff001a.netlify.com/
  url: https://diff001a.netlify.com/
  description: >
    This is diff001a's blog which contains blogs related to programming.
  categories:
    - Blog
  built_by: diff001a
- title: Rockwong Blog
  main_url: http://rockwong.com/blog/
  url: http://rockwong.com/blog/
  description: >
    Rockwong is a technical blog containing content related to various web technologies.
  categories:
    - Technology
    - Education
    - Blog
- title: RegexGuide
  main_url: "https://regex.guide"
  url: "https://regex.guide/playground"
  source_url: "https://github.com/pacdiv/regex.guide"
  description: >
    The easiest way to learn regular expressions! The RegexGuide is a playground helping developers to discover regular expressions. Trying it is adopting regular expressions!
  categories:
    - App
    - Education
    - JavaScript
    - Nonprofit
    - Open Source
    - Programming
    - Technology
    - Web Development
  built_by: Loïc J.
  built_by_url: https://growthnotes.dev
- title: re:store
  url: https://www.visitrestore.com
  main_url: https://www.visitrestore.com
  description: >
    This is your chance to discover, connect, and shop beyond your feed and get to know the who, how, and why behind your favorite products.
  categories:
    - Marketing
  built_by: The Couch
  built_by_url: https://thecouch.nyc
  featured: false
- title: Bululu Eventos
  url: https://bululueventos.cl/
  main_url: https://bululueventos.cl/
  source_url: https://github.com/enBonnet/bululu-front
  description: >
    Sitio de organizadores de eventos
  categories:
    - Marketing
  built_by: Ender Bonnet
  built_by_url: https://enbonnet.me/
- title: MyPrograming Steps
  main_url: https://mysteps.netlify.com/
  url: https://mysteps.netlify.com/
  description: >
    FrontEnd Tutorial Information
  featured: false
  categories:
    - Blog
    - Portfolio
  source_url: https://github.com/IoT-Arduino/Gatsby-MySteps
  built_by: Maruo
  built_by_url: https://twitter.com/DengenT
- title: Brent Runs Marathons
  main_url: https://www.brentrunsmarathons.com/
  url: https://www.brentrunsmarathons.com/
  source_url: https://github.com/bingr001/brentrunsmarathonsv2
  description: >
    Brent Runs Marathons is about the training and race experience for the Comrades Ultra Marathon
  categories:
    - Blog
  built_by: Brent Ingram
  built_by_url: https://www.brentjingram.com/
  featured: false
- title: Pedro LaTorre
  main_url: https://www.pedrolatorre.com/
  url: https://www.pedrolatorre.com/
  source_url: https://github.com/bingr001/pedro-latorre-site
  description: >
    A really awesome website built for the motivational speaker Pedro LaTorre
  categories:
    - Blog
  built_by: Brent Ingram
  built_by_url: https://www.brentjingram.com/
  featured: false
- title: Veryben
  main_url: https://veryben.com/
  url: https://veryben.com/
  description: >
    be water my friend
  categories:
    - Blog
  built_by: anikijiang
  built_by_url: https://twitter.com/anikijiang
  featured: false
- title: kentarom's portfolio
  main_url: https://kentarom.com/
  url: https://kentarom.com/
  source_url: https://github.com/kentaro-m/portfolio-gatsby
  description: >
    The portfolio of kentarom, frontend developer. This site shows recent activities about him.
  categories:
    - Portfolio
    - Technology
    - Web Development
  built_by: kentarom
  built_by_url: https://twitter.com/_kentaro_m
  featured: false
- title: MotionThat
  main_url: "https://motionthat.com.au"
  url: "https://motionthat.com.au"
  description: >
    MotionThat was created to fill a void in Tabletop Product shooting, whereby the need for consistency, repetition and flexibility was required to eliminate the many variables and inaccuracies that slow the filming process down.
  categories:
    - Entertainment
    - Food
    - Media
    - Gallery
  built_by: Handsome Creative
  built_by_url: https://www.hellohandsome.com.au
  featured: false
- title: TEN ALPHAS
  main_url: "https://tenalphas.com.au"
  url: "https://tenalphas.com.au"
  description: >
    TEN ALPHAS is a content production company based in Sydney and Wollongong, telling stories through moving image and beautiful design.
  categories:
    - Media
    - Entertainment
    - Video
  built_by: Handsome Creative
  built_by_url: https://www.hellohandsome.com.au
  featured: false
- title: SalesGP
  main_url: "https://salesgp.io"
  url: "https://salesgp.io"
  description: >
    SalesGP is a specialist Sales and Operations partner offering expert skill-sets and decades of experience to companies entering the Australia, NZ (ANZ) and South East Asian (SEA) markets.
  categories:
    - Business
    - Marketing
    - Consulting
  built_by: Handsome Creative
  built_by_url: https://www.hellohandsome.com.au
  featured: false
- title: Source Separation Systems
  main_url: "https://sourceseparationsystems.com.au"
  url: "https://sourceseparationsystems.com.au"
  description: >
    Innovative waste diversion products, designed to connect Australians to a more sustainable world.
  categories:
    - Business
  built_by: Handsome Creative
  built_by_url: https://www.hellohandsome.com.au
- title: Fuzzy String Matching
  main_url: https://fuzzy-string-matching.netlify.com
  url: https://fuzzy-string-matching.netlify.com
  source_url: https://github.com/jdemieville/fuzzyStringMatching
  description: >
    This site is built to assess the performance of various approximate string matching algorithms aka fuzzy string searching.
  categories:
    - JavaScript
    - Learning
    - Programming
  built_by: Jennifer Demieville
  built_by_url: https://demieville-codes.herokuapp.com/portfolio
  featured: false
- title: Open Techiz
  main_url: "https://www.opentechiz.com/"
  url: "https://www.opentechiz.com/"
  featured: false
  description: >
    An agile software development company in Vietnam, providing wide range service from ecommerce development, mobile development, automation testing and cloud deployment with kubernets
  categories:
    - Web Development
    - Mobile Development
    - Technology
  built_by: Open Techiz
  built_by_url: "https://www.opentechiz.com/"
- title: Leave Me Alone
  url: https://leavemealone.app
  main_url: https://leavemealone.app
  description: >
    Leave Me Alone helps you unsubscribe from unwanted emails easily. It's built with Gatsby v2.
  categories:
    - Landing Page
    - Productivity
  built_by: James Ivings
  built_by_url: https://squarecat.io
  featured: false
- title: Oberion
  main_url: https://oberion.io
  url: https://oberion.io
  description: >
    Oberion analyzes your gaming library and gives you personal recommendations based on what you play
  categories:
    - Entertainment
    - Media
  built_by: Thomas Uta
  built_by_url: https://twitter.com/ThomasJanUta
  featured: false
- title: Lusta Hair
  url: https://www.lustahair.com
  main_url: https://www.lustahair.com
  description: >
    Luxury 100% Remy Human Hair Toppers. The perfect solution for volume, coverage and style. Online retailer based in Australia.
  categories:
    - eCommerce
  built_by: Jason Di Benedetto
  built_by_url: https://jason.dibenedetto.fyi
  featured: false
- title: Yoseph.tech
  main_url: https://www.yoseph.tech
  url: https://www.yoseph.tech/compilers
  source_url: https://github.com/radding/yoseph.tech_gatsby
  description: >
    Yoseph.tech is a personal blog centered around technology and software engineering
  categories:
    - Technology
    - Web Development
    - Open Source
  built_by: Yoseph Radding
  built_by_url: https://github.com/radding
  featured: false
- title: Really Fast Sites
  url: https://reallyfastsites.com
  main_url: https://reallyfastsites.com
  description: >
    Really Fast Sites showcases websites that have a speed score of 85 or higher on Google's Page Speed Insights for both mobile and desktop, along with some of the platforms and technologies those sites use.
  categories:
    - Web Development
    - Programming
  built_by: Peter Brady
  built_by_url: https://www.peterbrady.co.uk
  featured: false
- title: Mieke Frouws
  url: https://www.miekefrouws.nl
  main_url: https://www.miekefrouws.nl
  description: >
    Mieke Frouws is a freelance primary and secondary school theatre teacher based in the Netherlands.
  categories:
    - Freelance
    - Education
  built_by: Laurens Kling
  built_by_url: https://www.goedideemedia.nl
  featured: false
- title: Paul de Vries
  url: https://pauldevries1972.nl
  main_url: https://pauldevries1972.nl
  description: >
    Paul de Vries is founder of #DCDW and Spokesperson for Marktplaats Automotive (eBay) - Making the online automotive better!
  categories:
    - Blog
    - Business
    - Consulting
  built_by: Laurens Kling
  built_by_url: https://www.goedideemedia.nl
  featured: false
- title: The Fabulous Lifestyles 不藏私旅行煮藝
  url: https://thefabulouslifestyles.com/
  main_url: https://thefabulouslifestyles.com/
  description: >
    The Fabulous Lifestyles features content about travel and food. It offers practical travel advice that covers trip planning, logistics, and reviews on destination, resort & hotel...etc. Besides travelling, there are step-by-step homemade gourmet recipes that will appeal to everyone's taste buds.
  categories:
    - Blog
    - Food
    - Travel
  built_by: Kevin C Chen
  built_by_url: https://www.linkedin.com/in/kevincychen/
- title: Salexa - Estetica Venezolana
  url: https://peluqueriavenezolana.cl/
  main_url: https://peluqueriavenezolana.cl/
  source_url: https://github.com/enbonnet/salexa-front
  description: >
    Venezuelan beauty and hairdressing salon in Chile
  categories:
    - Marketing
    - Business
  built_by: Ender Bonnet
  built_by_url: https://enbonnet.me/
- title: Akshay Thakur's Portfolio
  main_url: https://akshaythakur.me
  url: https://akshaythakur.me
  categories:
    - Portfolio
    - Web Development
  built_by: Akshay Thakur
  built_by_url: https://akshaythakur.me
- title: Binaria
  description: >
    Digital product connecting technics & creativity.
  main_url: "https://binaria.com/en/"
  url: "https://binaria.com/en/"
  categories:
    - Web Development
    - Agency
    - Technology
    - App
    - Consulting
    - User Experience
  built_by: Binaria
  built_by_url: "https://binaria.com/"
- title: Quema Labs
  url: https://quemalabs.com/
  main_url: https://quemalabs.com/
  description: >
    WordPress themes for these modern times
  categories:
    - Blog
    - Web Development
    - WordPress
    - Portfolio
  built_by: Nico Andrade
  built_by_url: https://nicoandrade.com/
- title: Century 21 Financial
  url: https://century21financial.co.nz/
  main_url: https://century21financial.co.nz/
  description: Website for Century 21's mortgage broker and insurance broker business in New Zealand.
  categories:
    - Real Estate
    - Finance
    - Business
  built_by: Shannon Smith
  built_by_url: https://www.powerboard.co.nz/clients
  featured: false
- title: Base Backpackers
  url: https://www.stayatbase.com/
  main_url: https://www.stayatbase.com/
  description: Base Backpackers is one of Australasia's biggest youth adventure tourism brands. They are super stoked to have one of the fastest websites in the tourism industry.
  categories:
    - Travel
    - Business
  built_by: Shannon Smith
  built_by_url: https://www.powerboard.co.nz/clients
  featured: false
- title: Wealthsimple
  url: "https://www.wealthsimple.com/"
  main_url: "https://www.wealthsimple.com/en-us/"
  description: >
    The simple way to grow your money like the world's most sophisticated investors. Zero-maintenance portfolios, expert advisors and low fees.
  categories:
    - App
    - Business
    - Finance
  featured: false
- title: To Be Created
  description: >
    tbc is a London based styling agency that champions a modernised minimal aesthetic for both personal clients and brands.
  main_url: "https://to-be-created.com"
  url: "https://to-be-created.com"
  categories:
    - Web Development
    - Agency
    - Portfolio
    - Freelance
  built_by: Sam Goddard
  built_by_url: "https://samgoddard.dev/"
- title: Kosmos Platform
  main_url: https://kosmosplatform.com
  url: https://kosmosplatform.com
  description: >
    Explore the Kosmos - A new world is here, where every clinician now has the ability to improve cardiothoracic and abdominal assessment, in just a few minutes.
  categories:
    - Marketing
    - Science
    - Video
    - Landing Page
    - Healthcare
    - Technology
  built_by: Bryce Benson via Turnstyle Studio
  built_by_url: https://github.com/brycebenson
- title: B-Engaged
  url: https://b-engaged.se/
  main_url: https://b-engaged.se/
  description: >
    B-Engaged gives a clear picture of the organization and helps you implement the measures that makes difference for the employees. The results of our employee surveys are easily transformed into concrete improvement measures using AI technology.
  categories:
    - Business
    - Human Resources
  featured: false
- title: Rollbar
  url: https://rollbar.com/
  main_url: https://rollbar.com/
  description: >
    Rollbar automates error monitoring and triaging, so developers can fix errors that matter within minutes, and build software quickly and painlessly.
  categories:
    - Programming
    - Web Development
  featured: false
- title: EQX
  url: https://digitalexperience.equinox.com/
  main_url: https://digitalexperience.equinox.com/
  description: >
    The Equinox app, personalized to unlock your full potential.
  categories:
    - Sports
    - App
  featured: false
- title: WagWalking
  url: https://wagwalking.com/
  main_url: https://wagwalking.com/
  description: >
    Paws on the move
  categories:
    - App
  featured: false
- title: FirstBorn
  url: https://www.firstborn.com/
  main_url: https://www.firstborn.com/
  description: >
    We shape modern brands for a connected future.
  categories:
    - Agency
    - Design
- title: Pix4D
  url: https://www.pix4d.com
  main_url: https://www.pix4d.com
  description: >
    A unique suite of photogrammetry software for drone mapping. Capture images with our app, process on desktop or cloud and create maps and 3D models.
  categories:
    - Business
    - Productivity
    - Technology
  featured: false
- title: Bakken & Bæck
  url: https://bakkenbaeck.com
  main_url: https://bakkenbaeck.com
  description: >
    We’re Bakken & Bæck, a digital studio based in Oslo, Bonn and Amsterdam. Ambitious companies call us when they need an experienced team that can transform interesting ideas into powerful products.
  categories:
    - Agency
    - Design
    - Technology
  featured: false
- title: Figma Config
  url: https://config.figma.com/
  main_url: https://config.figma.com/
  description: A one-day conference where Figma users come together to learn from each other.
  categories:
    - Conference
    - Design
    - Event
    - Community
    - Learning
  built_by: Corey Ward
  built_by_url: "http://www.coreyward.me/"
  featured: false
- title: Anurag Hazra's Portfolio
  url: https://anuraghazra.github.io/
  main_url: https://anuraghazra.github.io/
  source_url: https://github.com/anuraghazra/anuraghazra.github.io
  description: >
    Anurag Hazra's portfolio & personal blog, Creative FrontEnd web developer from india.
  categories:
    - Portfolio
    - Blog
    - Open Source
    - JavaScript
  built_by: Anurag Hazra
  built_by_url: "https://github.com/anuraghazra"
- title: VeganWorks
  url: https://veganworks.com/
  main_url: https://veganworks.com/
  description: We make delicious vegan snack boxes.
  categories:
    - Food
- title: codesundar
  url: https://codesundar.com
  main_url: https://codesundar.com
  description: >
    Learn PhoneGap, Ionic, Flutter
  categories:
    - Education
    - Technology
    - Web Development
    - Blog
  built_by: codesundar
  built_by_url: https://codesundar.com
  featured: false
- title: Nordic Microfinance Initiative
  url: "https://www.nmimicro.no/"
  main_url: "https://www.nmimicro.no/"
  description: Nordic Microfinance Initiative's (NMI) vision is to contribute to the empowerment of poor people in developing countries and to the creation of jobs and wealth on a sustainable basis.
  featured: false
  categories:
    - Finance
    - Business
  built_by: Othermachines
  built_by_url: "https://othermachines.com"
- title: Subscribe Pro Documentation
  url: https://docs.subscribepro.com/
  main_url: https://docs.subscribepro.com/
  description: >
    Subscribe Pro is a subscription commerce solution that enables brands to quickly add subscription commerce models such as box, subscribe-and-save, autoship and similar to their existing eCommerce websites.
  categories:
    - Documentation
    - eCommerce
    - API
    - Technology
    - Web Development
  built_by: Subscribe Pro
  built_by_url: https://www.subscribepro.com/
- title: Software.com
  main_url: https://www.software.com
  url: https://www.software.com
  description: Our data platform helps developers learn from their data, increase productivity, and code smarter.
  categories:
    - Data
    - Productivity
    - Programming
  built_by: Brett Stevens, Joshua Cheng, Geoff Stevens
  built_by_url: https://github.com/swdotcom/
  featured: false
- title: WTL Studio Website Builder
  main_url: "https://wtlstudio.com/"
  url: "https://wtlstudio.com/"
  description: >
    Cloud-based, SEO focused website builder - helping local businesses and startups reach audiences faster.
  featured: false
  categories:
    - eCommerce
    - SEO
    - Business
- title: ToolsDB
  main_url: https://toolsdb.dev
  url: https://toolsdb.dev
  description: List of tools for better software development.
  featured: false
  categories:
    - Technology
    - Web Development
    - Programming
    - Productivity
- title: Eastman Strings
  url: https://www.eastmanstrings.com
  main_url: https://www.eastmanstrings.com
  description: >
    Site was built using GatsbyJS, Cosmic CMS, and Netlify.
  categories:
    - Business
    - Music
  built_by: Tekhaus
  built_by_url: https://www.tekha.us
  featured: false
- title: Lesley Lai
  main_url: https://lesleylai.info
  url: https://lesleylai.info
  source_url: https://github.com/LesleyLai/blog
  description: >
    lesleylai.info is the personal website of Lesley Lai, where he talks mainly about C++ and Computer Graphics.
  categories:
    - Blog
    - Open Source
    - Portfolio
    - Programming
    - Technology
  built_by: Lesley Lai
  built_by_url: https://github.com/LesleyLai
  featured: false
- title: Whipstitch Webwork
  url: https://www.whipstitchwebwork.com
  main_url: https://www.whipstitchwebwork.com
  description: >
    Websites for smart people.
  categories:
    - Agency
    - Web Development
  built_by: Matthew Russell
  featured: false
- title: Vandré Leal
  main_url: https://vandreleal.github.io
  url: https://vandreleal.github.io
  source_url: https://github.com/vandreleal/vandreleal.github.io
  description: >
    Portfolio of Vandré Leal.
  categories:
    - Portfolio
    - Web Development
  built_by: Vandré Leal
  built_by_url: https://vandreleal.github.io
  featured: false
- title: Tarokenlog
  url: https://taroken.dev/
  main_url: https://taroken.dev/
  description: >
    Blog and Gallery
  categories:
    - Blog
    - Portfolio
    - Web Development
    - Photography
  built_by: Kentaro Koga
  built_by_url: https://twitter.com/kentaro_koga
  featured: false
- title: OwlyPixel Blog
  main_url: https://owlypixel.com
  url: https://owlypixel.com
  description: >
    Notes and tutorials on coding, web development, design and other stuff.
  categories:
    - Web Development
    - Blog
    - Education
  built_by: Owlypixel
  built_by_url: https://twitter.com/owlypixel
  featured: false
- title: talkoverflow
  main_url: https://talkoverflow.com
  url: https://talkoverflow.com
  description: Blog on software engineering built with Gatsby themes and theme-ui
  categories:
    - Blog
    - Web Development
    - Technology
  built_by: Patryk Jeziorowski
  built_by_url: https://twitter.com/pjeziorowski
- title: HISTORYTalks
  main_url: https://www.history-talks.com/
  url: https://www.history-talks.com/
  description: Built using Gatsby, JSS and Contentful
  categories:
    - Conference
    - Media
  built_by: A+E Networks
  built_by_url: https://www.aenetworks.com/
- title: HISTORYCon
  main_url: https://www.historycon.com/
  url: https://www.historycon.com/
  description: Built using Gatsby, JSS and Contentful
  categories:
    - Conference
    - Media
  built_by: A+E Networks
  built_by_url: https://www.aenetworks.com/
- title: Kölliker Immobilien
  url: https://koelliker-immobilien.ch/
  main_url: https://koelliker-immobilien.ch/
  description: >
    Built using Gatsby, Netlify and Contentful
  categories:
    - Real Estate
    - Marketing
  built_by: Matthias Gemperli
  built_by_url: https://matthiasgemperli.ch
- title: Lessmess Agency website
  url: https://lessmess.agency/
  main_url: https://lessmess.agency/
  description: >
    Website of Lessmess Agency
  categories:
    - Agency
    - Web Development
  built_by: Ilya Lesik
  built_by_url: https://github.com/ilyalesik
- title: Ezekiel Ekunola Portfolio
  main_url: http://ezekielekunola.com/
  url: http://ezekielekunola.com/
  description: Built using Gatsby, Styled-Components
  categories:
    - Web Development
    - Portfolio
  built_by: Ezekiel Ekunola
  built_by_url: https://github.com/easybuoy/
  featured: false
- title: Gearbox Development
  main_url: https://gearboxbuilt.com
  url: https://gearboxbuilt.com/?no-load-in
  description: >
    Gearbox is a performance website development & optimization company based out of Canada. Built using Gatsby/WordPress.
  categories:
    - Agency
    - Web Development
    - WordPress
    - Portfolio
    - Programming
    - Technology
    - Business
  built_by: Gearbox Development
  built_by_url: https://gearboxbuilt.com
  featured: false
- title: UXWorks
  main_url: https://uxworks.org
  url: https://uxworks.org
  description: Built with Gatsby, Netlify and Markdown
  categories:
    - Web Development
    - Blog
  built_by: Amrish Kushwaha
  built_by_url: https://github.com/isamrish
  featured: false
- title: Jarod Peachey
  main_url: https://jarodpeachey.netlify.com
  url: https://jarodpeachey.netlify.com
  source_url: https://github.com/jarodpeachey/portfolio
  description: >
    Jarod Peachey is a front-end developer focused on building modern and fast websites for everyone.
  categories:
    - Blog
    - JavaScript
    - Mobile Development
    - Portfolio
  built_by: Jarod Peachey
  built_by_url: https://github.com/jarodpeachey
  featured: false
- title: Thomas Maximini
  main_url: https://www.thomasmaximini.com/
  url: https://www.thomasmaximini.com/
  source_url: https://github.com/tmaximini/maxi.io
  description: >
    Thomas Maximini is a full stack web developer from Germany
  categories:
    - Blog
    - JavaScript
    - Photography
    - Portfolio
    - Web Development
  built_by: Thomas Maximini
  built_by_url: https://github.com/tmaximini
  featured: false
- title: Aretha Iskandar
  main_url: https://arethaiskandar.com/
  url: https://arethaiskandar.com/
  source_url: https://github.com/tmaximini/arethaiskandar.com
  description: >
    Aretha Iskandar is a Jazz and Soul Singer / Songwriter from Paris
  categories:
    - Music
  built_by: Thomas Maximini
  built_by_url: https://github.com/tmaximini
  featured: false
- title: Harshil Shah
  url: https://harshil.net
  main_url: https://harshil.net
  description: >
    Harshil Shah is an iOS engineer from Mumbai, India
  categories:
    - Blog
    - Mobile Development
  built_by: Harshil Shah
  built_by_url: https://twitter.com/_HarshilShah
  featured: false
- title: Code Examples
  url: https://codeexamples.dev/
  main_url: https://codeexamples.dev/
  description: >
    Examples about various programming languages like JavaScript, Python, Rust, Angular, React, Vue.js etc.
  categories:
    - Blog
    - Education
    - Programming
    - Web Development
  built_by: Sai gowtham
  built_by_url: https://twitter.com/saigowthamr
  featured: false
- title: Samir Mujanovic
  main_url: https://www.samirmujanovic.com/
  url: https://www.samirmujanovic.com/
  description: >
    I'm a Frontend Developer with 3 years of experience. I describe myself as a developer who loves coding, open-source and web platform.
  categories:
    - Portfolio
    - Web Development
    - Design
  built_by: Samir Mujanovic
  built_by_url: https://github.com/sameerrM
- title: Yearlyglot - Fluent Every Year
  url: https://www.yearlyglot.com/blog
  main_url: https://www.yearlyglot.com
  description: >
    A popular blog on languages, second language acquisition and polyglottery.
  categories:
    - Blog
    - Education
    - Learning
    - Travel
  built_by: Donovan Nagel
  built_by_url: https://www.donovannagel.com
  featured: false
- title: Bearer - API Monitoring & Protection for your app
  url: https://www.bearer.sh/
  main_url: https://www.bearer.sh/
  description: >
    Bearer helps developers monitor API usage in real-time, protect their app against API limits and failures, and integrate APIs faster.
  categories:
    - API
    - Technology
    - Web Development
    - Open Source
  built_by: Bearer
  featured: false
- title: 8fit.com
  url: https://8fit.com/
  main_url: https://8fit.com/
  description: >
    Get personalized workouts, custom meal plans, and nutrition guidance, right in the palm of your hand. Prioritize progress over perfection with the 8fit app!
  categories:
    - App
    - Food
    - Sports
  featured: false
- title: Dispel - Remote Access for Industrial Control Systems
  url: https://dispel.io
  main_url: https://dispel.io
  description: >
    Dispel provides secure, moving target defense networks through which your teams can remotely access industrial control systems in seconds, replacing static-defense products that take 5 to 15 minutes to work through.
  categories:
    - Business
    - Technology
    - Security
  built_by: Anton Aberg
  built_by_url: https://github.com/aaaberg
  featured: false
- title: Geothermal Heat Pump DIY Project
  url: https://diyheatpump.net/
  main_url: https://diyheatpump.net/
  description: Personal project by Yuriy Logvin that demonstrates how you can switch to heating with electricity at a minimal cost. The goal here is to show that everyone can build a geothermal heat pump and start saving money.
  categories:
    - Blog
    - Education
    - Technology
  built_by: Yuriy Logvin
  built_by_url: https://powerwatcher.net
- title: Catalyst Network - Cryptocurrency
  url: https://www.cryptocatalyst.net/
  main_url: https://www.cryptocatalyst.net/
  source_url: https://github.com/n8tb1t/gatsby-starter-cryptocurrency
  description: >
    An All-in-One solution for Modern Transactions.
  categories:
    - Business
    - Technology
  built_by: n8tb1t
  built_by_url: https://github.com/n8tb1t/
  featured: false
- title: SaoBear's-Blog
  main_url: https://saobear.xyz/
  url: https://saobear.xyz/
  source_url: https://github.com/PiccoloYu/SaoBear-is-Blog
  featured: false
  categories:
    - Blog
    - Web Development
- title: Rumaan Khalander - Portfolio
  url: https://www.rumaan.me/
  main_url: https://www.rumaan.me/
  description: >
    Rumaan Khalander is a Full-Stack Dev from Bengaluru who loves to develop for mobile and web.
  categories:
    - Portfolio
  built_by: rumaan
  built_by_url: https://github.com/rumaan/
  featured: false
- title: DigiGov
  main_url: https://digigov.grnet.gr/
  url: https://digigov.grnet.gr/
  description: >
    DigiGov is an initiative for the Digital Transformation of the Greek Public Sector
  categories:
    - Government
  built_by: GRNET
  built_by_url: https://grnet.gr/
  featured: false
- title: Zeek Interactive
  main_url: https://zeek.com
  url: https://zeek.com
  description: >
    Business site for Zeek Interactive. Using WordPress as a data store via the WPGraphQL plugin.
  categories:
    - Blog
    - Web Development
    - Mobile Development
    - WordPress
    - Agency
    - Business
  built_by: Zeek Interactive
  built_by_url: https://zeek.com
  featured: false
- title: Bare Advertising & Communications
  url: https://bare.ca/
  main_url: https://bare.ca/
  description: >
    Bare is a full-service branding and production agency in Vancouver BC with deep experience in digital/traditional communications and strategy. We specialize in building headless WordPress sites with Gatsby.
  categories:
    - WordPress
    - Agency
    - Business
  built_by: Bare Advertising & Communications
  built_by_url: https://www.bare.ca/
  featured: false
- title: The Decking Superstore
  url: https://www.thedeckingsuperstore.com/
  main_url: https://www.thedeckingsuperstore.com/
  description: >
    One of Northern California's largest outdoor decking and siding providers.
  categories:
    - WordPress
    - Business
  built_by: Bare Advertising & Communications
  built_by_url: https://www.bare.ca/
  featured: false
- title: Precision Cedar Products
  url: https://www.precisioncedar.com/
  main_url: https://www.precisioncedar.com/
  description: >
    Western Red Cedar Distributor in Vancouver Canada.
  categories:
    - WordPress
    - Business
  built_by: Bare Advertising & Communications
  built_by_url: https://www.bare.ca/
  featured: false
- title: Circle Restoration
  url: https://www.circlerestoration.com/
  main_url: https://www.circlerestoration.com/
  description: >
    Restoration Services Provider in Vancouver Canada.
  categories:
    - WordPress
    - Business
  built_by: Bare Advertising & Communications
  built_by_url: https://www.bare.ca/
  featured: false
- title: ALS Rally
  url: https://www.alsrally.com/
  main_url: https://www.alsrally.com/
  description: >
    Non profit fundraiser for ALS Research.
  categories:
    - WordPress
    - Nonprofit
    - Event
  built_by: Bare Advertising & Communications
  built_by_url: https://www.bare.ca/
  featured: false
- title: Vancouver Welsh Men's Choir
  url: https://vancouverchoir.ca/
  main_url: https://vancouverchoir.ca/
  description: >
    Vancouver Welsh Men's Choir website for upcoming shows, ticket purchases and online merchandise.
  categories:
    - WordPress
    - Entertainment
    - Event
    - eCommerce
  built_by: Bare Advertising & Communications
  built_by_url: https://www.bare.ca/
  featured: false
- title: Paul Scanlon - Blog
  main_url: https://paulie.dev/
  url: https://paulie.dev/
  source_url: https://github.com/PaulieScanlon/paulie-dev-2019
  description: >
    I'm a React UI developer / UX Engineer. React, GatsbyJs, JavaScript, TypeScript/Flow, StyledComponents, Storybook, TDD (Jest/Enzyme) and a tiny bit of Node.js.
  categories:
    - Blog
    - Web Development
  built_by: Paul Scanlon
  built_by_url: http://www.pauliescanlon.io
  featured: false
- title: EF Design
  main_url: https://ef.design
  url: https://ef.design
  description: >
    Home of everything creative, digital and brand at EF.
  featured: false
  categories:
    - Marketing
    - Design
  built_by: João Matos (Global Creative Studio - Education First)
- title: Codica
  main_url: https://www.codica.com/
  url: https://www.codica.com/
  description: >
    We help startups and established brands with JAMStack, Progressive Web Apps and Marketplaces development.
  categories:
    - Agency
    - Web Development
  built_by: Codica
  built_by_url: https://www.codica.com/
- title: Bhavani Ravi's Portfolio
  url: https://bhavaniravi.com
  main_url: https://bhavaniravi.com
  description: >
    Showcase of Bhavani Ravi's skillset and blogs
  categories:
    - Blog
    - Portfolio
  built_by: Bhavani Ravi
  built_by_url: https://twitter.com/geeky_bhavani
- title: Kotoriyama
  main_url: https://kotoriyama.com/
  url: https://kotoriyama.com/
  description: >
    Japanese Indie Game Creator.
  featured: false
  categories:
    - App
    - Entertainment
    - Mobile Development
  built_by: Motoyoshi Shiine (Kotoriyama)
- title: PWA Shields
  url: https://www.pwa-shields.com
  main_url: https://www.pwa-shields.com
  source_url: https://github.com/richardtaylordawson/pwa-shields
  description: >
    Personalize your app's README with custom, fun, PWA shields in SVG
  categories:
    - Documentation
    - App
    - API
  built_by: Richard Taylor Dawson
  built_by_url: https://richardtaylordawson.com
- title: Zatsuzen
  url: https://zatsuzen.com
  main_url: https://zatsuzen.com
  description: >
    Web developer's portfolio
  categories:
    - Portfolio
  built_by: Akane
  built_by_url: https://twitter.com/akanewz
  featured: false
- title: Reeemoter
  description: >-
    Join thousands of developers from everywhere and access to job
    offers from hundreds of companies worldwide right
    at your inbox for free.
  main_url: "https://reeemoter.com/"
  url: "https://reeemoter.com/"
  featured: false
  categories:
    - Technology
    - Web Development
  built_by: Ramón Chancay
  built_by_url: "https://ramonchancay.me/"
- title: Ananya Neogi
  main_url: https://ananyaneogi.com
  url: https://ananyaneogi.com
  description: >
    Showcases Ananya's work as a frontend developer and comprises of a collection of written articles on web development, programming and, user experience.
  categories:
    - Portfolio
    - Blog
  built_by: Ananya Neogi
  built_by_url: https://ananyaneogi.com
- title: webman.pro
  main_url: https://webman.pro/
  url: https://webman.pro/
  description: >
    webman.pro is an awesome portfolio and technical blog where
    professional Front End engineer Dmytro Chumak shares his thoughts
    and experience to inspire other developers.
  featured: false
  categories:
    - Blog
    - Web Development
    - JavaScript
  built_by: Dmytro Chumak
  built_by_url: https://github.com/wwwebman
- title: borderless
  url: https://junhobaik.github.io
  main_url: https://junhobaik.github.io
  source_url: https://github.com/junhobaik/junhobaik.github.io/tree/develop
  description: >
    Junho Baik's Development Blog
  categories:
    - Blog
    - Web Development
  built_by: Junho Baik
  built_by_url: https://github.com/junhobaik
  featured: false
- title: React Resume Generator
  main_url: https://nimahkh.github.io/nima_habibkhoda
  url: https://nimahkh.github.io/nima_habibkhoda
  source_url: https://github.com/nimahkh/resume_generator
  description: >
    The resume generator is a project to create your own resume web page easily with Gatsby.
  categories:
    - Portfolio
  built_by: Nima Habibkhoda
  featured: false
- title: Thomas Wang's Blog
  main_url: "https://www.thomaswang.io"
  url: "https://www.thomaswang.io"
  description: >-
    Technical blog by Thomas Wang
  built_by: Thomas Wang
  built_by_url: https://github.com/thomaswang
  featured: false
  categories:
    - Blog
    - Web Development
- title: Engleezi
  main_url: "https://www.myengleezi.com"
  url: "https://myengleezi.com/teachers/"
  description: >-
    Affordable, accessible and fun, Engleezi is an English tutoring service that aims to make your child a better and more fluent English speaker. Our unique online approach gets your children learning English one-on-one from a native English teacher from the comfort of your home.
  built_by: Suleiman Mayow
  built_by_url: https://github.com/sullom101
  featured: false
  categories:
    - Education
    - Learning
    - Technology
- title: The Rebigulator
  main_url: "https://www.rebigulator.org/"
  source_url: "https://github.com/Me4502/Rebigulator/"
  url: "https://rebigulator.org/"
  description: A quote-based via game powered by Frinkiac
  built_by: Matthew Miller
  built_by_url: https://matthewmiller.dev/
  featured: false
  categories:
    - Open Source
    - Entertainment
    - App
- title: madewithlove
  main_url: https://www.madewithlove.be
  url: https://www.madewithlove.be
  description: >-
    We build digital products and create the teams around them. We can help with software engineering, product management, managing technical teams, audits and technical consulting.
  built_by: madewithlove
  built_by_url: https://www.madewithlove.be
  featured: false
  categories:
    - Web Development
    - Blog
    - Agency
    - Business
- title: Sprucehill
  url: https://sprucehill.ca/
  main_url: https://sprucehill.ca/
  description: >
    Sprucehill is a North Vancouver based custom home builder and renovator.
  categories:
    - WordPress
    - Business
  built_by: Bare Advertising & Communications
  built_by_url: https://www.bare.ca/
  featured: false
- title: Nathaniel Ryan Mathew
  url: https://nathanielmathew.me
  main_url: https://nathanielmathew.me
  source_url: https://github.com/nathanielmathew/MyPortfolio
  description: >
    A personal online Portfolio built using GatsbyJS, that showcases Achievements, Projects and Additional information.
  categories:
    - Portfolio
    - Open Source
    - Blog
  built_by: Nathaniel Ryan Mathew
  built_by_url: https://github.com/nathanielmathew
  featured: false
- title: Kanazawa.js Community Page
  main_url: https://kanazawajs.now.sh/
  url: https://kanazawajs.now.sh/
  source_url: https://github.com/kanazawa-js/community-page
  description: >
    Kanazawa.js is a local community for the JSer around Kanazawa to share knowledge about JavaScript.
  categories:
    - Community
    - Programming
    - Web Development
  built_by: Kanazawa.js
  built_by_url: https://twitter.com/knzw_js
  featured: false
- title: monica*dev
  url: https://www.aboutmonica.com/
  main_url: https://www.aboutmonica.com/
  description: >
    Personal site for Monica Powell, a software engineer who is passionate about making open-source more accessible and building community, online & offline.
  categories:
    - Web Development
    - Blog
    - Programming
    - Portfolio
  built_by: Monica Powell
  built_by_url: https://www.aboutmonica.com/
  featured: false
- title: Shivam Sinha
  url: https://www.helloshivam.com/
  main_url: https://www.helloshivam.com/
  description: >
    Portfolio of Shivam Sinha, Graphic Designer and Creative Coder based in New York.
  categories:
    - Portfolio
  built_by: Shivam Sinha
  built_by_url: https://www.helloshivam.com/
  featured: false
- title: Brianna Sharpe - Writer
  main_url: https://www.briannasharpe.com/
  url: https://www.briannasharpe.com/
  source_url: https://github.com/ehowey/briannasharpe
  description: >
    Brianna Sharpe is an Alberta, Canada based freelance writer and journalist focused on health, LGBTQ2S+, parenting, and the environment.
  categories:
    - Portfolio
    - Media
  built_by: Eric Howey
  built_by_url: https://www.erichowey.dev/
  featured: false
- title: Eric Howey Web Development
  main_url: https://www.erichowey.dev/
  url: https://www.erichowey.dev/
  source_url: https://github.com/ehowey/erichoweydev
  description: >
    Personal website and blog for Eric Howey. I am a freelance web developer based in Alberta, Canada specializing in Gatsby, React, WordPress and Theme-UI.
  categories:
    - Portfolio
    - Web Development
    - Freelance
    - Blog
  built_by: Eric Howey
  built_by_url: https://www.erichowey.dev/
- title: Solfej Chord Search
  url: https://www.solfej.io/chords
  main_url: https://www.solfej.io/chords
  description: >
    Solfej Chord Search helps you master every chord imaginable. It shows you notes, intervals, guitar and piano fingerings for 1000s of chords.
  categories:
    - Education
    - Music
  built_by: Shayan Javadi
  built_by_url: https://www.instagram.com/shawnjavadi/
- title: a+ Saúde
  url: https://www.amaissaude.com.br/
  main_url: https://www.amaissaude.com.br/
  description: >
    An even better experience in using health services.
  categories:
    - Healthcare
    - Marketing
    - Blog
  built_by: Grupo Fleury
  built_by_url: http://www.grupofleury.com.br/
  featured: false
- title: Mallikarjun Katakol Photography
  main_url: https://mallik.in
  url: https://mallik.in
  built_by: Arvind Kumar
  built_by_url: "https://arvind.io/"
  description: >
    Mallikarjun Katakol is an Advertising, Architecture, Editorial, Fashion and Lifestyle Photographer based in Bangalore, India.
    Shoots Corporate & Business headshots, Portfolios for Models and Actors, Documents Projects for Architects, Fashion & Interior Designers
  featured: false
  categories:
    - Gallery
    - Photography
    - Portfolio
- title: gatsby-animate-blog
  url: https://gatsby-animate-blog.luffyzh.now.sh/
  main_url: https://gatsby-animate-blog.luffyzh.now.sh/home
  source_url: https://github.com/luffyZh/gatsby-animate-blog
  description: >
    A simple && cool blog site starter kit by Gatsby.
  categories:
    - Blog
    - Open Source
    - Web Development
  built_by: luffyZh
  built_by_url: https://github.com/luffyZh
  featured: false
- title: LBI Financial
  main_url: https://lbifinancial.com/
  url: https://lbifinancial.com/
  description: >
    We help individuals and businesses with life insurance, disability, long-term care and annuities.
  categories:
    - Business
    - Consulting
    - Finance
  built_by: Pagepro
  built_by_url: https://pagepro.co
  featured: false
- title: GIS-Netzwerk
  url: https://www.gis-netzwerk.com/
  main_url: https://www.gis-netzwerk.com/
  description: >
    Multilingual (i18n) Blog with different URLs for categories, tags and posts depending on the language.
  categories:
    - Blog
    - Data
    - Technology
  built_by: Max Dietrich
  built_by_url: https://www.gis-netzwerk.com/
  featured: false
- title: Hand in Hand Preschool
  url: https://handinhand-preschool.com/
  main_url: https://handinhand-preschool.com/
  description: >
    Hand in Hand Preschool is a preschool located in Geneva, IL.
  categories:
    - Education
    - Business
  built_by: ccalamos
  built_by_url: https://github.com/ccalamos
  featured: false
- title: Krishna Gopinath
  main_url: https://krishnagopinath.me
  url: https://krishnagopinath.me
  source_url: https://github.com/krishnagopinath/website
  description: >
    Website of Krishna Gopinath, software engineer and budding teacher.
  categories:
    - Portfolio
  built_by: Krishna Gopinath
  built_by_url: https://twitter.com/krishwader
  featured: false
- title: Curology
  main_url: https://curology.com
  url: https://curology.com
  description: >
    Curology's mission is to make effective skincare accessible to everyone. We provide customized prescription skincare for our acne and anti-aging patients.
  categories:
    - Healthcare
    - Community
    - Landing Page
  built_by: Curology
  built_by_url: https://curology.com
- title: labelmake.jp
  main_url: https://labelmake.jp/
  url: https://labelmake.jp/
  description: >
    Web Application of Variable Data Printing and Blog.
  categories:
    - App
    - Data
    - Blog
  built_by: hand-dot
  built_by_url: https://twitter.com/hand_dot
  featured: false
- title: Personal website of Maarten Afink
  main_url: https://www.maarten.im/
  url: https://www.maarten.im/
  source_url: https://github.com/maartenafink/personal-website
  description: >
    Personal website of Maarten Afink, digital product designer.
  categories:
    - Portfolio
    - Open Source
    - Blog
    - Music
    - Design
- title: Adam Bowen
  main_url: https://adamcbowen.com/
  url: https://adamcbowen.com/
  source_url: https://github.com/bowenac/my-website
  description: >
    Personal website for Adam Bowen. I am a freelance web developer based in Tacoma, WA specializing in WordPress, Craft CMS, plus a lot more and recently fell in love with Gatsby.
  categories:
    - Portfolio
    - Web Development
    - Freelance
  built_by: Adam Bowen
  built_by_url: https://adamcbowen.com
  featured: false
- title: tqCoders
  main_url: https://tqcoders.com
  url: https://tqcoders.com
  description: >
    tqCoders is a software development company that focuses on the development of the most advanced websites and mobile apps. We use the most advanced technologies to make websites blazing fast, SEO-friendly and responsive for each screen resolution.
  categories:
    - Web Development
    - Mobile Development
    - SEO
    - Design
    - Programming
    - Technology
    - Business
  built_by: tqCoders
  built_by_url: https://tqcoders.com
  featured: false
- title: ErudiCAT
  main_url: https://www.erudicat.com
  url: https://www.erudicat.com
  description: >
    ErudiCAT is an educational platform created to help PMP certification candidates to prepare for the exam. There are hundreds of sample questions and PMP mock exam.
  categories:
    - Education
    - Web Development
    - Learning
  built_by: tqCoders
  built_by_url: https://tqcoders.com
  featured: false
- title: Qri.io Website and Docs
  main_url: https://qri.io
  url: https://qri.io/docs
  source_url: https://github.com/qri-io/website
  description: >
    Website and Documentation for Qri, an open source version control system for datasets
  categories:
    - Open Source
    - Community
    - Data
    - Technology
  built_by: Qri, Inc.
  built_by_url: https://qri.io
  featured: false
- title: Jellypepper
  main_url: https://jellypepper.com/
  url: https://jellypepper.com/
  description: >
    Award-winning creative studio for disrupters. We design and build beautiful brands, apps, websites and videos for startups and tech companies.
  categories:
    - Portfolio
    - Agency
  built_by: Jellypepper
  built_by_url: https://jellypepper.com/
- title: Miyamado Jinja
  main_url: https://www.miyamadojinja.com
  url: https://www.miyamadojinja.com
  description: >
    Miyamado Jinja is a Japanses Shinto Shrine in Yokkaichi, Mie, Japan.
  categories:
    - Nonprofit
    - Travel
  built_by: mnishiguchi
  built_by_url: https://mnishiguchi.com
  featured: false
- title: Hear This Idea
  main_url: https://hearthisidea.com
  url: https://hearthisidea.com/episodes/victoria
  source_url: https://github.com/finmoorhouse/podcast
  description: >
    A podcast showcasing new thinking from top academics.
  categories:
    - Podcast
    - Open Source
  built_by: Fin Moorhouse
  built_by_url: https://finmoorhouse.com
  featured: false
- title: Calisthenics Skills
  main_url: https://www.calisthenicsskills.com
  url: https://www.calisthenicsskills.com
  description: >
    A beautiful fitness progress tracker built on Gatsby.
  categories:
    - Sports
  built_by: Andrico Karoulla
  built_by_url: https://andri.co
  featured: false
- title: AutoloadIT
  main_url: https://autoloadit.com/
  url: https://autoloadit.com/
  description: >
    The world's leading Enterprise Automotive imaging solution
  categories:
    - Business
    - Landing Page
  built_by: Pagepro
  built_by_url: https://pagepro.co
  featured: false
- title: Tools of Golf
  main_url: https://toolsof.golf
  url: https://toolsof.golf/titleist-915-d2-driver
  description: >
    Tools of Golf is a community dedicated to golf nerds and gear heads.
  categories:
    - Sports
    - Data
    - Documentation
  built_by: Peter Hironaka
  built_by_url: https://peterhironaka.com
  featured: false
- title: sung.codes
  main_url: https://sung.codes/
  source_url: https://github.com/dance2die/sung.codes
  url: https://sung.codes/
  description: >
    Blog by Sung M. Kim (a.k.a. dance2die)
  categories:
    - Blog
    - Landing Page
  built_by: Sung M. Kim
  built_by_url: https://github.com/dance2die
  featured: false
- title: Choose Tap
  main_url: https://www.choosetap.com.au/
  url: https://www.choosetap.com.au/
  featured: false
  description: >
    Choose Tap aims to improve the health and wellbeing of communities and the environment by promoting tap water as the best choice of hydration for all Australians.
  built_by: Hardhat
  built_by_url: https://www.hardhat.com.au
  categories:
    - Nonprofit
    - Community
- title: Akash Rajpurohit
  main_url: https://akashwho.codes/
  url: https://akashwho.codes/
  description: >
    Personal portfolio website of Akash Rajpurohit made using Gatsby v2, where I  write short blogs related to software development and share my experiences.
  categories:
    - Portfolio
    - Blog
  built_by: Akash Rajpurohit
  built_by_url: https://github.com/AkashRajpurohit
  featured: false
- title: See Kids Dream
  url: "https://seekidsdream.org/"
  main_url: "https://seekidsdream.org/"
  description: >
    A not-for-profit organization dedicated to empower youth with the skills, motivation and confidence.
  categories:
    - Nonprofit
    - Education
    - Learning
  built_by: CapTech Consulting
  built_by_url: https://www.captechconsulting.com/
  featured: false
- title: Locale Central
  url: https://localecentral.io/
  main_url: https://localecentral.io/
  description: >
    Locale Central is a web & mobile data collection app that makes it easy to record accurate data out on the field.
  categories:
    - Technology
  built_by: KiwiSprout
  built_by_url: https://kiwisprout.nz/
  featured: false
- title: Cathy O'Shea
  url: https://cathyoshea.co.nz/
  main_url: https://cathyoshea.co.nz/
  categories:
    - Portfolio
    - Real Estate
  built_by: KiwiSprout
  built_by_url: https://kiwisprout.nz/
  featured: false
- title: DG Recruit
  url: https://dgrecruit.com
  main_url: https://dgrecruit.com
  description: >
    DG Recruit is a NYC recruitment agency
  categories:
    - Agency
    - WordPress
  built_by: Waverly Lab
  built_by_url: https://waverlylab.com
  featured: false
- title: Smile
  url: https://reasontosmile.com
  main_url: https://reasontosmile.com
  description: >
    Smile is an online store for buying CBD products that keep you balanced and happy
  categories:
    - eCommerce
    - WordPress
  built_by: Waverly Lab
  built_by_url: https://waverlylab.com
- title: Bold Oak Design
  url: https://boldoak.design/
  main_url: https://boldoak.design/
  description: >
    A Milwaukee-based web design and development studio.
  categories:
    - Blog
    - Business
    - Freelance
    - Portfolio
    - Programming
    - Technology
    - Web Development
  featured: false
- title: Lydia Rose Eiche
  url: https://lydiaroseeiche.com/
  main_url: https://lydiaroseeiche.com/
  description: >
    Lydia Rose Eiche is a soprano, opera singer, and actress based in Milwaukee.
  categories:
    - Music
    - Portfolio
  built_by: Bold Oak Design
  built_by_url: https://boldoak.design/
  featured: false
- title: Chris Otto
  url: https://chrisotto.dev/
  main_url: https://chrisotto.dev/
  source_url: https://github.com/chrisotto6/chrisottodev
  description: >
    Blog, portfolio and website for Chris Otto.
  categories:
    - Blog
    - JavaScript
    - Landing Page
    - Portfolio
    - Programming
    - Technology
    - Web Development
  built_by: Chris Otto
  built_by_url: https://github.com/chrisotto6
  featured: false
- title: Roboto Studio
  url: https://roboto.studio
  main_url: https://roboto.studio
  description: >
    Faster than a speeding bullet Website Development based in sunny old Nottingham
  categories:
    - Agency
    - Blog
    - Business
    - Design
    - Featured
    - Freelance
    - Web Development
  featured: true
- title: Viraj Chavan | Full Stack Software Engineer
  url: http://virajc.tech
  main_url: http://virajc.tech
  source_url: https://github.com/virajvchavan/portfolio
  description: >
    Portfolio and blog of a full stack software engineer from India
  categories:
    - Portfolio
    - Blog
    - Web Development
  built_by: Viraj V Chavan
  built_by_url: https://twitter.com/VirajVChavan
  featured: false
- title: Nexweave
  url: https://www.nexweave.com
  main_url: https://www.nexweave.com
  description: >
    Nexweave is a SaaS platform built by a team of experienced product, design & technology professionals in India. Nexweave allows brands to create personalized & interactive video experiences at scale. We would love for our site to be featured at the gatsby showcase since we have long been appreciating the flexibility and speed of the sites we have created using the same.
  categories:
    - Video
    - API
    - User Experience
    - Marketing
    - Design
    - Data
    - Technology
    - Media
    - Consulting
  built_by: Kashaf S
  built_by_url: https://www.linkedin.com/in/kashaf-shaikh-925117178
  featured: false
- title: Daniel Balloch
  url: https://danielballoch.com
  main_url: https://danielballoch.com
  source_url: https://github.com/danielballoch/danielballoch
  description: >
    Hey, I'm Daniel and this is my portfolio site. Made with Gatsby, React, GraphQL, Styled Emotion & Netlify. Install & local host instructions: 1. git clone https://github.com/danielballoch/danielballoch.git 2. npm install. 3. gatsby develop. Keep in mind I'm still learning myself, so these may not be best practises. If anyone's curious as to how something works flick me a message or if you have advice for me I'd love to hear it, otherwise happy coding!
  categories:
    - Portfolio
    - Business
    - Design
    - Freelance
    - Web Development
  built_by: Daniel Balloch
  built_by_url: https://danielballoch.com
- title: The Rift Metz
  url: http://theriftmetz.com/
  main_url: http://theriftmetz.com/
  description: >
    The Rift is a gaming bar based in Metz (France).
  categories:
    - Landing Page
    - Entertainment
    - Design
    - Blog
    - Food
  built_by: Hugo Torzuoli
  built_by_url: https://github.com/HZooly
  featured: false
- title: Built with Workers
  url: https://workers.cloudflare.com/built-with/
  main_url: https://workers.cloudflare.com/built-with/
  description: >
    Showcasing websites & projects built with Cloudflare Workers
  categories:
    - Portfolio
    - JavaScript
    - Web Development
  built_by: Workers who work at Cloudflare
  built_by_url: https://github.com/cloudflare/built-with-workers/graphs/contributors
- title: WebAnaya Solutions
  url: https://www.webanaya.com
  main_url: https://www.webanaya.com
  description: >
    Full Stack Web Solutions Provider.
  categories:
    - Agency
    - Web Development
    - API
    - Blog
  built_by: Durgesh Gupta
  built_by_url: https://durgeshgupta.com
  featured: false
- title: Artem Sapegin’s Blog
  description: >
    Blog of a Berlin based coffee first frontend engineer who works at Omio, makes photos and hangs out with his dogs.
  main_url: https://blog.sapegin.me/
  url: https://blog.sapegin.me/
  source_url: https://github.com/sapegin/blog.sapegin.me
  categories:
    - Blog
    - Open Source
    - Web Development
    - JavaScript
    - Programming
    - Technology
  built_by: Artem Sapegin
  built_by_url: https://github.com/sapegin
- title: adam.ai
  url: https://adam.ai/
  main_url: https://adam.ai/
  description: >
    Are you ready to make your meetings more productive? Our intelligent meeting management tool can help!
  categories:
    - Business
    - Landing Page
    - Productivity
    - Technology
  built_by: Hazem Osama
  built_by_url: https://github.com/hazem3500
  featured: false
- title: Indra Kusuma Profile Page
  url: https://indrakusuma.web.id/me/
  main_url: https://indrakusuma.web.id/me/
  description: >
    Hi! I'm Indra Kusuma. I am an optimistic and type of person of learn by doing who have an interest in Software Engineering, specifically about Web Development.
  categories:
    - Landing Page
    - Blog
  built_by: Indra Kusuma
  built_by_url: https://github.com/idindrakusuma/me
  featured: false
- title: Lukas Horak
  main_url: https://lukashorak.com
  url: https://lukashorak.com
  description: >
    Lukas Horak's personal website. Full stack JavaScript Developer, working in React on front end and Node.js on back end.
  categories:
    - Blog
    - Portfolio
    - Web Development
  built_by: Lukas Horak
  built_by_url: https://github.com/lhorak
  featured: false
- title: Alexandra Thomas
  main_url: "https://alexandracthomas.com/"
  url: "https://alexandracthomas.com/"
  description: >
    A portfolio site for Alexandra Thomas, a front-end developer with creative super powers based in Charlotte, NC.
  categories:
    - Portfolio
    - Blog
    - Web Development
  featured: false
- title: Storto Productions
  main_url: "https://www.storto-productions.com/"
  url: "https://www.storto-productions.com/about/"
  featured: false
  description: >
    A portfolio site for a video production company based out of Phoenix, AZ.
  categories:
    - Video
    - Blog
    - Portfolio
    - Business
  built_by: Alexandra Thomas
  built_by_url: "https://alexandracthomas.com/"
- title: Zatsuzen Blog
  url: https://blog.zatsuzen.com
  main_url: https://blog.zatsuzen.com
  description: >
    Web developer's tech blog
  categories:
    - Blog
  built_by: Akane
  built_by_url: https://twitter.com/akanewz
- title: Matthew Mesa
  url: "https://matthewmesa.com"
  main_url: "https://matthewmesa.com"
  description: >
    Portfolio website for freelance digital specialist Matthew Mesa.
  categories:
    - Portfolio
  built_by: Matthew Mesa
  built_by_url: "https://matthewmesa.com"
- title: Taskade
  main_url: https://taskade.com
  url: https://taskade.com
  description: >
    Taskade is the unified workspace for distributed teams. Collaborate and organize in real-time to get things done, faster and smarter.
  categories:
    - App
    - Business
    - Productivity
  built_by: Taskade
  built_by_url: https://github.com/taskade
  featured: false
- title: PWD
  url: https://pwd.com.au
  main_url: https://pwd.com.au
  description: >
    PWD is a full service web marketing, design, and development agency in Perth, Western Australia.
  categories:
    - Blog
    - Portfolio
    - WordPress
    - Business
  built_by: Alex Moon
  built_by_url: https://moonmeister.net
  featured: false
- title: Health Pro Fitness
  url: https://healthprofitness.com/
  main_url: https://healthprofitness.com/
  description: >
    Health Pro Fitness is a lifestyle blog built with Gatsby and static Markdown content.
  categories:
    - Blog
  built_by: Botox For Hair And co.
  built_by_url: https://www.botoxforhair.net/
  featured: false
- title: ramonak.io
  url: https://ramonak.io/
  main_url: https://ramonak.io/
  source_url: https://github.com/KaterinaLupacheva/ramonak.io
  description: >
    Tech blog and portfolio site of a full stack web developer Katsiaryna (Kate) Lupachova
  categories:
    - Blog
    - Portfolio
  built_by: Katsiaryna Lupachova
  built_by_url: https://ramonak.io/
  featured: false
- title: React JS Developer
  main_url: "https://reacter.dev/"
  url: "https://reacter.dev/"
  featured: false
  categories:
    - App
    - Web Development
    - Web Development
    - Agency
  built_by: App Design
  built_by_url: "https://appdesign.dev/"
- title: Guillermo Gómez-Peña
  url: https://www.guillermogomezpena.com/
  main_url: https://www.guillermogomezpena.com/
  description: >
    Personal website for the work of Guillermo Gómez-Peña: performance artist, writer, activist, radical pedagogue and artistic director of the performance troupe La Pocha Nostra. Recipient of the MacArthur Fellow, USA Artists Fellow, and a winner of the Bessie, Guggenheim, and American Book awards.
  categories:
    - Portfolio
    - Gallery
  built_by: Aveling Ray
  built_by_url: https://avelingray.com/
  featured: false
- title: Clinka
  url: https://www.clinka.com.au/
  main_url: https://www.clinka.com.au/
  description: >
    B2B website for an Australian manufacturer of environmentally friendly construction materials.
  categories:
    - Business
  built_by: Aveling Ray
  built_by_url: https://avelingray.com/
- title: Chris Vogt's Blog
  main_url: https://www.chrisvogt.me
  url: https://www.chrisvogt.me
  source_url: https://github.com/chrisvogt/gatsby-theme-private-sphere
  description: >-
    Personal blog of Chris Vogt, a software developer in San Francisco. Showcases
    my latest activity on Instagram, Goodreads, and Spotify using original widgets.
  categories:
    - Blog
    - Open Source
    - Photography
    - Portfolio
  built_by: Chris Vogt
  built_by_url: https://github.com/chrisvogt
- title: Trolley Travel
  main_url: http://trolleytravel.org/
  url: http://trolleytravel.org/
  description: >
    Travel blog website to give tips and informations for many destinations, built with Novella theme
  categories:
    - Blog
    - Travel
  built_by: Pierre Beard
  built_by_url: https://github.com/PBRT
  featured: false
- title: Playlist Detective
  main_url: https://www.playlistdetective.com/
  url: https://www.playlistdetective.com/
  source_url: https://github.com/bobylito/playlistFinder
  description: >
    Playlist Detective is an attempt to ease music discovery with playlists. Back in the days, people were sharing mixtapes - some songs we knew and others we didn't, therefore expanding our musical horizons.

    Playlists are the same, and playlist detective lets you search for songs or artists you like in order to stumble on your new favorite songs.

    It uses Algolia for the search.
  categories:
    - Media
    - Music
  built_by: Alexandre Valsamou-Stanislawski
  built_by_url: https://www.noima.xyz
- title: ProjectManager.tools
  main_url: "https://projectmanager.tools/"
  url: "https://projectmanager.tools/"
  featured: false
  categories:
    - App
    - Web Development
    - Design
    - Agency
  built_by: App Design
  built_by_url: "https://appdesign.dev/"
- title: 1902 Software
  url: https://1902software.com/
  main_url: https://1902software.com/
  description: >
    We are an IT company that specializes in e-commerce and website development on different platforms such as Magento, WordPress, and Umbraco. We are also known for custom software development, web design and mobile app solutions for iOS and Android.
  categories:
    - eCommerce
    - Web Development
    - Programming
    - Mobile Development
    - WordPress
    - Design
    - Business
    - Agency
  built_by: 1902 Software Development Corporation
  built_by_url: https://1902software.com/
  featured: false
- title: Codeful
  url: https://www.codeful.fi/
  main_url: https://www.codeful.fi/
  categories:
    - Agency
    - Consulting
  featured: false
- title: Noima
  url: https://www.noima.xyz
  main_url: https://www.noima.xyz
  categories:
    - Agency
    - Consulting
    - Blog
  featured: false
  built_by: Alexandre Valsamou-Stanislawski
  built_by_url: https://www.noima.xyz
- title: Talent Point
  url: https://talentpoint.co
  main_url: https://talentpoint.co
  description: >
    Talent Point provide the tools that companies need to scale quickly and effectively, bridging the gap between employer brand, HR, and hiring to build teams from within.
  categories:
    - Business
    - Technology
    - Blog
    - Consulting
    - Human Resources
  built_by: Talent Point
  built_by_url: https://talentpoint.co
  featured: false
- title: Marathon Oil
  main_url: "https://www.marathonoil.com/"
  url: "https://www.marathonoil.com/"
  featured: false
  categories:
    - Business
    - Marketing
  built_by: Corey Ward
  built_by_url: "http://www.coreyward.me/"
- title: medignition – healthcare innovations
  url: https://medignition.com/
  main_url: https://medignition.com/
  description: >
    medignition builds digital innovations in healthcare.
  categories:
    - Healthcare
    - Education
    - Technology
    - Design
    - Business
    - Portfolio
    - Entrepreneurship
    - Agency
  built_by: medignition
  built_by_url: https://medignition.com/
- title: Dynobase
  url: "https://dynobase.dev/"
  main_url: "https://dynobase.dev/"
  description: >
    Professional GUI Client for DynamoDB.
  categories:
    - Data
    - Programming
    - Web Development
  built_by: Rafal Wilinski
  built_by_url: "https://rwilinski.me/"
  featured: false
- title: Vaktija.eu
  url: https://vaktija.eu
  main_url: https://vaktija.eu
  description: >
    Vaktija.eu gives information about prayer times in germany. (Built with GatsbyJS. Fast in every way that matters.)
  categories:
    - App
    - Community
    - Nonprofit
    - SEO
    - Web Development
  built_by: Rašid Redžić
  built_by_url: https://rasidre.com/
  featured: false
<<<<<<< HEAD
- title: Creative code daily
  main_url: https://www.bobylito.dev/
  url: https://www.bobylito.dev/
  source_url: https://github.com/bobylito/sketches
  description: >
    Creative code daily (CCD) is a personal project for which I build a new animation made out of code every day.
  categories:
    - Blog
    - Programming
    - Gallery
    - Portfolio
  built_by: Alexandre Valsamou-Stanislawski
  built_by_url: https://www.noima.xyz
- title: Playlist Detective
  main_url: https://www.playlistdetective.com/
  url: https://www.playlistdetective.com/
  source_url: https://github.com/bobylito/playlistFinder
  description: >
    Playlist Detective is an attempt to ease music discovery with playlists. Back in the days, people were sharing mixtapes - some songs we knew and others we didn't, therefore expanding our musical horizons.
    Playlists are the same, and playlist detective lets you search for songs or artists you like in order to stumble on your new favorite songs.
    It uses Algolia for the search.
  categories:
    - Media
    - Music
  built_by: Alexandre Valsamou-Stanislawski
  built_by_url: https://www.noima.xyz
=======
- title: Messi vs Ronaldo
  description: >
    The biggest debate in football - but who is the best, Messi or Ronaldo? This website provides all the goals and stats to help you reach your own conclusion.
  main_url: "https://www.messivsronaldo.app/"
  url: "https://www.messivsronaldo.app/"
  categories:
    - Sports
    - Data
    - App
  built_by: Stephen Greig
  built_by_url: "http://ste.digital/"
>>>>>>> f250657d
<|MERGE_RESOLUTION|>--- conflicted
+++ resolved
@@ -10038,7 +10038,6 @@
   built_by: Rašid Redžić
   built_by_url: https://rasidre.com/
   featured: false
-<<<<<<< HEAD
 - title: Creative code daily
   main_url: https://www.bobylito.dev/
   url: https://www.bobylito.dev/
@@ -10065,7 +10064,6 @@
     - Music
   built_by: Alexandre Valsamou-Stanislawski
   built_by_url: https://www.noima.xyz
-=======
 - title: Messi vs Ronaldo
   description: >
     The biggest debate in football - but who is the best, Messi or Ronaldo? This website provides all the goals and stats to help you reach your own conclusion.
@@ -10076,5 +10074,4 @@
     - Data
     - App
   built_by: Stephen Greig
-  built_by_url: "http://ste.digital/"
->>>>>>> f250657d
+  built_by_url: "http://ste.digital/"