- title: MobileUI
  main_url: https://mobileui.dev
  url: https://mobileui.dev
  description: >
    A java-based framework for cross-platform app development with Java and Kotlin.
  categories:
    - Mobile Development
    - Technology
    - Programming
    - Landing Page
    - Blog
    - WordPress
    - E-commerce
  built_by: NeverNull GmbH
  built_by_url: https://nevernull.io
  featured: false
- title: ReactJS
  main_url: https://reactjs.org/
  url: https://reactjs.org/
  source_url: https://github.com/reactjs/reactjs.org
  featured: true
  categories:
    - Web Development
    - Featured
    - Documentation
- title: Spotify.Design
  main_url: https://spotify.design/
  url: https://spotify.design/
  description: >
    Spotify Design's team site! Read their blog and meet Spotify designers.
  featured: true
  categories:
    - Featured
    - Music
    - Blog
- title: Flamingo
  main_url: https://www.shopflamingo.com/
  url: https://www.shopflamingo.com/
  description: >
    Online shop for women's body care and hair removal products.
  categories:
    - E-commerce
    - Featured
  featured: true
- title: IDEO
  url: https://www.ideo.com
  main_url: https://www.ideo.com/
  description: >
    A Global design company committed to creating positive impact.
  categories:
    - Agency
    - Technology
    - Featured
    - Consulting
    - User Experience
  featured: true
- title: Airbnb Engineering & Data Science
  description: >
    Creative engineers and data scientists building a world where you can belong
    anywhere
  main_url: https://airbnb.io/
  url: https://airbnb.io/
  categories:
    - Blog
    - Gallery
    - Featured
  featured: true
- title: Impossible Foods
  main_url: https://impossiblefoods.com/
  url: https://impossiblefoods.com/
  categories:
    - Food
    - Featured
  featured: true
- title: Braun
  description: >
    Braun offers high performance hair removal and hair care products, including dryers, straighteners, shavers, and more.
  main_url: https://ca.braun.com/en-ca
  url: https://ca.braun.com/en-ca
  categories:
    - E-commerce
    - Featured
  featured: true
- title: NYC Pride 2019 | WorldPride NYC | Stonewall50
  main_url: https://2019-worldpride-stonewall50.nycpride.org/
  url: https://2019-worldpride-stonewall50.nycpride.org/
  featured: true
  description: >-
    Join us in 2019 for NYC Pride, as we welcome WorldPride and mark the 50th
    Anniversary of the Stonewall Uprising and a half-century of LGBTQ+
    liberation.
  categories:
    - Education
    - Marketing
    - Nonprofit
    - Featured
  built_by: Canvas United
  built_by_url: https://www.canvasunited.com/
- title: The State of European Tech
  main_url: https://2017.stateofeuropeantech.com/
  url: https://2017.stateofeuropeantech.com/
  featured: true
  categories:
    - Technology
    - Featured
  built_by: Studio Lovelock
  built_by_url: http://www.studiolovelock.com/
- title: Hopper
  main_url: https://www.hopper.com/
  url: https://www.hopper.com/
  built_by: Narative
  built_by_url: https://www.narative.co/
  featured: true
  categories:
    - Technology
    - App
    - Featured
- title: Theodora Warre
  main_url: https://theodorawarre.eu
  url: https://theodorawarre.eu
  description: >-
    E-commerce site for jewellery designer Theodora Warre, built using Gatsby +
    + Prismic + Matter.js
  categories:
    - E-commerce
    - Marketing
  built_by: Pierre Nel
  built_by_url: https://pierre.io
  featured: false
- title: Life Without Barriers | Foster Care
  main_url: https://www.lwb.org.au/foster-care
  url: https://www.lwb.org.au/foster-care
  featured: true
  description: >-
    We are urgently seeking foster carers all across Australia. Can you open
    your heart and your home to a child in need? There are different types of
    foster care that can suit you. We offer training and 24/7 support.
  categories:
    - Nonprofit
    - Education
    - Documentation
    - Marketing
    - Featured
  built_by: LWB Digital Team
  built_by_url: https://twitter.com/LWBAustralia
- title: Figma
  main_url: https://www.figma.com/
  url: https://www.figma.com/
  featured: true
  categories:
    - Marketing
    - Design
    - Featured
  built_by: Corey Ward
  built_by_url: http://www.coreyward.me/
- title: Bejamas - JAM Experts for hire
  main_url: https://bejamas.io/
  url: https://bejamas.io/
  featured: true
  description: >-
    We help agencies and companies with JAMStack tools. This includes web
    development using Static Site Generators, Headless CMS, CI / CD and CDN
    setup.
  categories:
    - Technology
    - Web Development
    - Agency
    - Marketing
    - Featured
  built_by: Bejamas
  built_by_url: https://bejamas.io/
- title: The State of JavaScript
  description: >
    Data from over 20,000 developers, asking them questions on topics ranging
    from frontend frameworks and state management, to build tools and testing
    libraries.
  main_url: https://stateofjs.com/
  url: https://stateofjs.com/
  source_url: https://github.com/StateOfJS/StateOfJS
  categories:
    - Data
    - JavaScript
    - Featured
  built_by: StateOfJS
  built_by_url: https://github.com/StateOfJS/StateOfJS/graphs/contributors
  featured: true
- title: DesignSystems.com
  main_url: https://www.designsystems.com/
  url: https://www.designsystems.com/
  description: |
    A resource for learning, creating and evangelizing design systems.
  categories:
    - Design
    - Blog
    - Technology
    - Featured
  built_by: Corey Ward
  built_by_url: http://www.coreyward.me/
  featured: true
- title: Snap Kit
  main_url: https://kit.snapchat.com/
  url: https://kit.snapchat.com/
  description: >
    Snap Kit lets developers integrate some of Snapchat’s best features across
    platforms.
  categories:
    - Technology
    - Documentation
    - Featured
  featured: true
- title: SendGrid
  main_url: https://sendgrid.com/docs/
  url: https://sendgrid.com/docs/
  description: >
    SendGrid delivers your transactional and marketing emails through the
    world's largest cloud-based email delivery platform.
  categories:
    - API
    - Technology
    - Documentation
    - Featured
  featured: true
- title: Kirsten Noelle
  main_url: https://www.kirstennoelle.com/
  url: https://www.kirstennoelle.com/
  featured: true
  description: >
    Digital portfolio for San Francisco Bay Area photographer Kirsten Noelle Wiemer.
  categories:
    - Photography
    - Portfolio
    - Featured
  built_by: Ryan Wiemer
  built_by_url: https://www.ryanwiemer.com/
- title: Cajun Bowfishing
  main_url: https://cajunbowfishing.com/
  url: https://cajunbowfishing.com/
  featured: false
  categories:
    - E-commerce
    - Sports
  built_by: Escalade Sports
  built_by_url: https://www.escaladesports.com/
- title: GraphCMS
  main_url: https://graphcms.com/
  url: https://graphcms.com/
  featured: false
  categories:
    - Marketing
    - Technology
- title: Ghost Documentation
  main_url: https://docs.ghost.org/
  url: https://docs.ghost.org/
  source_url: https://github.com/tryghost/docs
  featured: false
  description: >-
    Ghost is an open source, professional publishing platform built on a modern Node.js technology stack — designed for teams who need power, flexibility and performance.
  categories:
    - Technology
    - Documentation
    - Open Source
  built_by: Ghost Foundation
  built_by_url: https://ghost.org/
- title: Nike - Just Do It
  main_url: https://justdoit.nike.com/
  url: https://justdoit.nike.com/
  featured: true
  categories:
    - E-commerce
    - Featured
- title: AirBnB Cereal
  main_url: https://airbnb.design/cereal
  url: https://airbnb.design/cereal
  featured: false
  categories:
    - Marketing
    - Design
- title: Cardiogram
  main_url: https://cardiogr.am/
  url: https://cardiogr.am/
  featured: false
  categories:
    - Marketing
    - Technology
- title: Matthias Jordan Portfolio
  main_url: https://iammatthias.com/
  url: https://iammatthias.com/
  source_url: https://github.com/iammatthias/.com
  description: >-
    Photography portfolio of content creator and digital marketer Matthias Jordan
  built_by: Matthias Jordan
  built_by_url: https://github.com/iammatthias
  featured: false
  categories:
    - Photography
    - Portfolio
    - Blog
    - Gallery
- title: Investment Calculator
  main_url: https://investmentcalculator.io/
  url: https://investmentcalculator.io/
  featured: false
  categories:
    - Education
    - Finance
- title: CSS Grid Playground by MozillaDev
  main_url: https://mozilladevelopers.github.io/playground/
  url: https://mozilladevelopers.github.io/playground/
  source_url: https://github.com/MozillaDevelopers/playground
  featured: false
  categories:
    - Education
    - Web Development
- title: Piotr Fedorczyk Portfolio
  built_by: Piotr Fedorczyk
  built_by_url: https://piotrf.pl
  categories:
    - Portfolio
    - Web Development
  description: >-
    Portfolio of Piotr Fedorczyk, a digital product designer and full-stack developer specializing in shaping, designing and building news and tools for news.
  featured: false
  main_url: https://piotrf.pl/
  url: https://piotrf.pl/
- title: unrealcpp
  main_url: https://unrealcpp.com/
  url: https://unrealcpp.com/
  source_url: https://github.com/Harrison1/unrealcpp-com
  featured: false
  categories:
    - Blog
    - Web Development
- title: Andy Slezak
  main_url: https://www.aslezak.com/
  url: https://www.aslezak.com/
  source_url: https://github.com/amslezak
  featured: false
  categories:
    - Web Development
    - Portfolio
- title: Deliveroo.Design
  main_url: https://www.deliveroo.design/
  url: https://www.deliveroo.design/
  featured: false
  categories:
    - Food
    - Marketing
- title: Dona Rita
  main_url: https://www.donarita.co.uk/
  url: https://www.donarita.co.uk/
  source_url: https://github.com/peduarte/dona-rita-website
  featured: false
  categories:
    - Food
    - Marketing
- title: Fröhlich ∧ Frei
  main_url: https://www.froehlichundfrei.de/
  url: https://www.froehlichundfrei.de/
  featured: false
  categories:
    - Web Development
    - Blog
    - Open Source
- title: How to GraphQL
  main_url: https://www.howtographql.com/
  url: https://www.howtographql.com/
  source_url: https://github.com/howtographql/howtographql
  featured: false
  categories:
    - Documentation
    - Web Development
    - Open Source
- title: OnCallogy
  main_url: https://www.oncallogy.com/
  url: https://www.oncallogy.com/
  featured: false
  categories:
    - Marketing
    - Healthcare
- title: Ryan Wiemer's Portfolio
  main_url: https://www.ryanwiemer.com/
  url: https://www.ryanwiemer.com/knw-photography/
  source_url: https://github.com/ryanwiemer/rw
  featured: false
  description: >
    Digital portfolio for Oakland, CA based account manager Ryan Wiemer.
  categories:
    - Portfolio
    - Web Development
    - Design
  built_by: Ryan Wiemer
  built_by_url: https://www.ryanwiemer.com/
- title: Ventura Digitalagentur Köln
  main_url: https://www.ventura-digital.de/
  url: https://www.ventura-digital.de/
  featured: false
  built_by: Ventura Digitalagentur
  categories:
    - Agency
    - Marketing
    - Featured
- title: Azer Koçulu
  main_url: https://kodfabrik.com/
  url: https://kodfabrik.com/photography/
  featured: false
  categories:
    - Portfolio
    - Photography
    - Web Development
- title: Damir.io
  main_url: http://damir.io/
  url: http://damir.io/
  source_url: https://github.com/dvzrd/gatsby-sfiction
  featured: false
  categories:
    - Blog
- title: Digital Psychology
  main_url: http://digitalpsychology.io/
  url: http://digitalpsychology.io/
  source_url: https://github.com/danistefanovic/digitalpsychology.io
  featured: false
  categories:
    - Education
    - Library
- title: Théâtres Parisiens
  main_url: http://theatres-parisiens.fr/
  url: http://theatres-parisiens.fr/
  source_url: https://github.com/phacks/theatres-parisiens
  featured: false
  categories:
    - Education
    - Entertainment
- title: A4 纸网
  main_url: http://www.a4z.cn/
  url: http://www.a4z.cn/price
  source_url: https://github.com/hiooyUI/hiooyui.github.io
  featured: false
  categories:
    - E-commerce
- title: Steve Meredith's Portfolio
  main_url: http://www.stevemeredith.com/
  url: http://www.stevemeredith.com/
  featured: false
  categories:
    - Portfolio
- title: API Platform
  main_url: https://api-platform.com/
  url: https://api-platform.com/
  source_url: https://github.com/api-platform/website
  featured: false
  categories:
    - Documentation
    - Web Development
    - Open Source
    - Library
- title: The Audacious Project
  main_url: https://audaciousproject.org/
  url: https://audaciousproject.org/
  featured: false
  categories:
    - Nonprofit
- title: Dustin Schau's Blog
  main_url: https://blog.dustinschau.com/
  url: https://blog.dustinschau.com/
  source_url: https://github.com/dschau/blog
  featured: false
  categories:
    - Blog
    - Web Development
- title: iContract Blog
  main_url: https://blog.icontract.co.uk/
  url: http://blog.icontract.co.uk/
  featured: false
  categories:
    - Blog
- title: BRIIM
  main_url: https://bri.im/
  url: https://bri.im/
  featured: false
  description: >-
    BRIIM is a movement to enable JavaScript enthusiasts and web developers in
    machine learning. Learn about artificial intelligence and data science, two
    fields which are governed by machine learning, in JavaScript. Take it right
    to your browser with WebGL.
  categories:
    - Education
    - Web Development
    - Technology
- title: Calpa's Blog
  main_url: https://calpa.me/
  url: https://calpa.me/
  source_url: https://github.com/calpa/blog
  featured: false
  categories:
    - Blog
    - Web Development
- title: Code Bushi
  main_url: https://codebushi.com/
  url: https://codebushi.com/
  featured: false
  description: >-
    Web development resources, trends, & techniques to elevate your coding
    journey.
  categories:
    - Web Development
    - Open Source
    - Blog
  built_by: Hunter Chang
  built_by_url: https://hunterchang.com/
- title: Daniel Hollcraft
  main_url: https://danielhollcraft.com/
  url: https://danielhollcraft.com/
  source_url: https://github.com/danielbh/danielhollcraft.com
  featured: false
  categories:
    - Web Development
    - Blog
    - Portfolio
- title: Darren Britton's Portfolio
  main_url: https://darrenbritton.com/
  url: https://darrenbritton.com/
  source_url: https://github.com/darrenbritton/darrenbritton.github.io
  featured: false
  categories:
    - Web Development
    - Portfolio
- title: Dave Lindberg Marketing & Design
  url: https://davelindberg.com/
  main_url: https://davelindberg.com/
  source_url: https://github.com/Dave-Lindberg/dl-gatsby
  featured: false
  description: >-
    My work revolves around solving problems for people in business, using
    integrated design and marketing strategies to improve sales, increase brand
    engagement, generate leads and achieve goals.
  categories:
    - Design
    - Marketing
    - Portfolio
- title: Dalbinaco's Website
  main_url: https://dlbn.co/en/
  url: https://dlbn.co/en/
  source_url: https://github.com/dalbinaco/dlbn.co
  featured: false
  categories:
    - Portfolio
    - Web Development
- title: mParticle's Documentation
  main_url: https://docs.mparticle.com/
  url: https://docs.mparticle.com/
  featured: false
  categories:
    - Web Development
    - Documentation
- title: Doopoll
  main_url: https://doopoll.co/
  url: https://doopoll.co/
  featured: false
  categories:
    - Marketing
    - Technology
- title: ERC dEX
  main_url: https://ercdex.com/
  url: https://ercdex.com/aqueduct
  featured: false
  categories:
    - Marketing
- title: CalState House Manager
  description: >
    Home service membership that offers proactive and on-demand maintenance for
    homeowners
  main_url: https://housemanager.calstate.aaa.com/
  url: https://housemanager.calstate.aaa.com/
  categories:
    - Marketing
- title: Hapticmedia
  main_url: https://hapticmedia.fr/en/
  url: https://hapticmedia.fr/en/
  featured: false
  categories:
    - Agency
- title: heml.io
  main_url: https://heml.io/
  url: https://heml.io/
  source_url: https://github.com/SparkPost/heml.io
  featured: false
  categories:
    - Documentation
    - Web Development
    - Open Source
- title: Juliette Pretot's Portfolio
  main_url: https://juliette.sh/
  url: https://juliette.sh/
  featured: false
  categories:
    - Web Development
    - Portfolio
    - Blog
- title: Kris Hedstrom's Portfolio
  main_url: https://k-create.com/
  url: https://k-create.com/portfolio/
  source_url: https://github.com/kristofferh/kristoffer
  featured: false
  description: >-
    Hey. I’m Kris. I’m an interactive designer / developer. I grew up in Umeå,
    in northern Sweden, but I now live in Brooklyn, NY. I am currently enjoying
    a hybrid Art Director + Lead Product Engineer role at a small startup called
    Nomad Health. Before that, I was a Product (Engineering) Manager at Tumblr.
    Before that, I worked at agencies. Before that, I was a baby. I like to
    design things, and then I like to build those things. I occasionally take on
    freelance projects. Feel free to get in touch if you have an interesting
    project that you want to collaborate on. Or if you just want to say hello,
    that’s cool too.
  categories:
    - Portfolio
  built_by: Kris Hedstrom
  built_by_url: https://k-create.com/
- title: knpw.rs
  main_url: https://knpw.rs/
  url: https://knpw.rs/
  source_url: https://github.com/knpwrs/knpw.rs
  featured: false
  categories:
    - Blog
    - Web Development
- title: Kostas Bariotis' Blog
  main_url: https://kostasbariotis.com/
  url: https://kostasbariotis.com/
  source_url: https://github.com/kbariotis/kostasbariotis.com
  featured: false
  categories:
    - Blog
    - Portfolio
    - Web Development
- title: LaserTime Clinic
  main_url: https://lasertime.ru/
  url: https://lasertime.ru/
  source_url: https://github.com/oleglegun/lasertime
  featured: false
  categories:
    - Marketing
- title: Jason Lengstorf
  main_url: https://lengstorf.com
  url: https://lengstorf.com
  source_url: https://github.com/jlengstorf/lengstorf.com
  featured: false
  categories:
    - Blog
  built_by: Jason Lengstorf
  built_by_url: https://github.com/jlengstorf
- title: Mannequin.io
  main_url: https://mannequin.io/
  url: https://mannequin.io/
  source_url: https://github.com/LastCallMedia/Mannequin/tree/master/site
  featured: false
  categories:
    - Open Source
    - Web Development
    - Documentation
- title: Fabric
  main_url: https://meetfabric.com/
  url: https://meetfabric.com/
  featured: false
  categories:
    - Marketing
- title: Nexit
  main_url: https://nexit.sk/
  url: https://nexit.sk/references
  featured: false
  categories:
    - Web Development
- title: Open FDA
  description: >
    Provides APIs and raw download access to a number of high-value, high
    priority and scalable structured datasets, including adverse events, drug
    product labeling, and recall enforcement reports.
  main_url: https://open.fda.gov/
  url: https://open.fda.gov/
  source_url: https://github.com/FDA/open.fda.gov
  featured: false
  categories:
    - Government
    - Open Source
    - Web Development
    - API
    - Data
- title: NYC Planning Labs (New York City Department of City Planning)
  main_url: https://planninglabs.nyc/
  url: https://planninglabs.nyc/about/
  source_url: https://github.com/NYCPlanning/
  featured: false
  description: >-
    We work with New York City's Urban Planners to deliver impactful, modern
    technology tools.
  categories:
    - Open Source
    - Government
- title: Preston Richey Portfolio / Blog
  main_url: https://prestonrichey.com/
  url: https://prestonrichey.com/
  source_url: https://github.com/prichey/prestonrichey.com
  featured: false
  categories:
    - Web Development
    - Portfolio
    - Blog
- title: Landing page of Put.io
  main_url: https://put.io/
  url: https://put.io/
  featured: false
  categories:
    - E-commerce
    - Technology
- title: The Rick and Morty API
  main_url: https://rickandmortyapi.com/
  url: https://rickandmortyapi.com/
  built_by: Axel Fuhrmann
  built_by_url: https://axelfuhrmann.com/
  featured: false
  categories:
    - Web Development
    - Entertainment
    - Documentation
    - Open Source
    - API
- title: Santa Compañía Creativa
  main_url: https://santacc.es/
  url: https://santacc.es/
  source_url: https://github.com/DesarrolloWebSantaCC/santacc-web
  featured: false
  categories:
    - Agency
- title: Sean Coker's Blog
  main_url: https://sean.is/
  url: https://sean.is/
  featured: false
  categories:
    - Blog
    - Portfolio
    - Web Development
- title: Several Levels
  main_url: https://severallevels.io/
  url: https://severallevels.io/
  source_url: https://github.com/Harrison1/several-levels
  featured: false
  categories:
    - Agency
    - Web Development
- title: Simply
  main_url: https://simply.co.za/
  url: https://simply.co.za/
  featured: false
  categories:
    - Marketing
- title: Storybook
  main_url: https://storybook.js.org/
  url: https://storybook.js.org/
  source_url: https://github.com/storybooks/storybook
  featured: false
  categories:
    - Web Development
    - Open Source
- title: Vibert Thio's Portfolio
  main_url: https://vibertthio.com/portfolio/
  url: https://vibertthio.com/portfolio/projects/
  source_url: https://github.com/vibertthio/portfolio
  featured: false
  categories:
    - Portfolio
    - Web Development
- title: VisitGemer
  main_url: https://visitgemer.sk/
  url: https://visitgemer.sk/
  featured: false
  categories:
    - Marketing
- title: Bricolage.io
  main_url: https://www.bricolage.io/
  url: https://www.bricolage.io/
  source_url: https://github.com/KyleAMathews/blog
  featured: false
  categories:
    - Blog
- title: Charles Pinnix Website
  main_url: https://www.charlespinnix.com/
  url: https://www.charlespinnix.com/
  featured: false
  description: >-
    I’m a senior frontend engineer with 8 years of experience building websites
    and web applications. I’m interested in leading creative, multidisciplinary
    engineering teams. I’m a creative technologist, merging photography, art,
    and design into engineering and visa versa. I take a pragmatic,
    product-oriented approach to development, allowing me to see the big picture
    and ensuring quality products are completed on time. I have a passion for
    modern frontend JavaScript frameworks such as React and Vue, and I have
    substantial experience on the backend with an interest in Node and
    container based deployment with Docker and AWS.
  categories:
    - Portfolio
    - Web Development
- title: Charlie Harrington's Blog
  main_url: https://www.charlieharrington.com/
  url: https://www.charlieharrington.com/
  source_url: https://github.com/whatrocks/blog
  featured: false
  categories:
    - Blog
    - Web Development
    - Music
- title: Gabriel Adorf's Portfolio
  main_url: https://www.gabrieladorf.com/
  url: https://www.gabrieladorf.com/
  source_url: https://github.com/gabdorf/gabriel-adorf-portfolio
  featured: false
  categories:
    - Portfolio
    - Web Development
- title: greglobinski.com
  main_url: https://www.greglobinski.com/
  url: https://www.greglobinski.com/
  source_url: https://github.com/greglobinski/www.greglobinski.com
  featured: false
  categories:
    - Portfolio
    - Web Development
- title: I am Putra
  main_url: https://www.iamputra.com/
  url: https://www.iamputra.com/
  featured: false
  categories:
    - Portfolio
    - Web Development
    - Blog
- title: In Sowerby Bridge
  main_url: https://www.insowerbybridge.co.uk/
  url: https://www.insowerbybridge.co.uk/
  featured: false
  categories:
    - Marketing
    - Government
- title: JavaScript Stuff
  main_url: https://www.javascriptstuff.com/
  url: https://www.javascriptstuff.com/
  featured: false
  categories:
    - Education
    - Web Development
    - Library
- title: Ledgy
  main_url: https://www.ledgy.com/
  url: https://github.com/morloy/ledgy.com
  featured: false
  categories:
    - Marketing
    - Finance
- title: Alec Lomas's Portfolio / Blog
  main_url: https://www.lowmess.com/
  url: https://www.lowmess.com/
  source_url: https://github.com/lowmess/lowmess.com
  featured: false
  categories:
    - Web Development
    - Blog
    - Portfolio
- title: Michele Mazzucco's Portfolio
  main_url: https://www.michelemazzucco.it/
  url: https://www.michelemazzucco.it/
  source_url: https://github.com/michelemazzucco/michelemazzucco.it
  featured: false
  categories:
    - Portfolio
- title: Orbit FM Podcasts
  main_url: https://www.orbit.fm/
  url: https://www.orbit.fm/
  source_url: https://github.com/agarrharr/orbit.fm
  featured: false
  categories:
    - Podcast
- title: Prosecco Springs
  main_url: https://www.proseccosprings.com/
  url: https://www.proseccosprings.com/
  featured: false
  categories:
    - Food
    - Blog
    - Marketing
- title: Verious
  main_url: https://www.verious.io/
  url: https://www.verious.io/
  source_url: https://github.com/cpinnix/verious
  featured: false
  categories:
    - Web Development
- title: Yisela
  main_url: https://www.yisela.com/
  url: https://www.yisela.com/tetris-against-trauma-gaming-as-therapy/
  featured: false
  categories:
    - Blog
- title: YouFoundRon.com
  main_url: https://www.youfoundron.com/
  url: https://www.youfoundron.com/
  source_url: https://github.com/rongierlach/yfr-dot-com
  featured: false
  categories:
    - Portfolio
    - Web Development
    - Blog
- title: Ease
  main_url: https://www.ease.com/
  url: https://www.ease.com/
  featured: false
  categories:
    - Marketing
    - Healthcare
- title: Policygenius
  main_url: https://www.policygenius.com/
  url: https://www.policygenius.com/
  featured: false
  categories:
    - Marketing
    - Healthcare
- title: Moteefe
  main_url: https://www.moteefe.com/
  url: https://www.moteefe.com/
  featured: false
  categories:
    - Marketing
    - Agency
    - Technology
- title: Athelas
  main_url: http://www.athelas.com/
  url: http://www.athelas.com/
  featured: false
  categories:
    - Marketing
    - Healthcare
- title: Pathwright
  main_url: http://www.pathwright.com/
  url: http://www.pathwright.com/
  featured: false
  categories:
    - Marketing
    - Education
- title: Lucid
  main_url: https://www.golucid.co/
  url: https://www.golucid.co/
  featured: false
  categories:
    - Marketing
    - Technology
- title: Bench
  main_url: http://www.bench.co/
  url: http://www.bench.co/
  featured: false
  categories:
    - Marketing
- title: Gin Lane
  main_url: http://www.ginlane.com/
  url: https://www.ginlane.com/
  featured: false
  categories:
    - Web Development
    - Agency
- title: Marmelab
  main_url: https://marmelab.com/en/
  url: https://marmelab.com/en/
  featured: false
  categories:
    - Web Development
    - Agency
- title: Dovetail
  main_url: https://dovetailapp.com/
  url: https://dovetailapp.com/
  featured: false
  categories:
    - Marketing
    - Technology
- title: The Bastion Bot
  main_url: https://bastionbot.org/
  url: https://bastionbot.org/
  description: Give awesome perks to your Discord server!
  featured: false
  categories:
    - Open Source
    - Technology
    - Documentation
    - Community
  built_by: Sankarsan Kampa
  built_by_url: https://traction.one
- title: Smakosh
  main_url: https://smakosh.com/
  url: https://smakosh.com/
  source_url: https://github.com/smakosh/smakosh.com
  featured: false
  categories:
    - Portfolio
    - Web Development
- title: WebGazer
  main_url: https://www.webgazer.io/
  url: https://www.webgazer.io/
  featured: false
  categories:
    - Marketing
    - Web Development
    - Technology
- title: Joe Seifi's Blog
  main_url: http://seifi.org/
  url: http://seifi.org/
  featured: false
  categories:
    - Portfolio
    - Web Development
    - Blog
- title: LekoArts — Graphic Designer & Front-End Developer
  main_url: https://www.lekoarts.de
  url: https://www.lekoarts.de
  source_url: https://github.com/LekoArts/portfolio
  featured: false
  built_by: LekoArts
  built_by_url: https://github.com/LekoArts
  description: >-
    Hi, I'm Lennart — a self-taught and passionate graphic/web designer &
    frontend developer based in Darmstadt, Germany. I love it to realize complex
    projects in a creative manner and face new challenges. Since 6 years I do
    graphic design, my love for frontend development came up 3 years ago. I
    enjoy acquiring new skills and cementing this knowledge by writing blogposts
    and creating tutorials.
  categories:
    - Portfolio
    - Blog
    - Design
    - Web Development
    - Freelance
    - Open Source
- title: 杨二小的博客
  main_url: https://blog.yangerxiao.com/
  url: https://blog.yangerxiao.com/
  source_url: https://github.com/zerosoul/blog.yangerxiao.com
  featured: false
  categories:
    - Blog
    - Portfolio
- title: MOTTO x MOTTO
  main_url: https://mottox2.com
  url: https://mottox2.com
  source_url: https://github.com/mottox2/website
  description: Web developer / UI Designer in Tokyo Japan.
  featured: false
  categories:
    - Blog
    - Portfolio
  built_by: mottox2
  built_by_url: https://mottox2.com
- title: Pride of the Meadows
  main_url: https://www.prideofthemeadows.com/
  url: https://www.prideofthemeadows.com/
  featured: false
  categories:
    - E-commerce
    - Food
    - Blog
  built_by: Caldera Digital
  built_by_url: https://www.calderadigital.com/
- title: Michael Uloth
  main_url: https://www.michaeluloth.com
  url: https://www.michaeluloth.com
  featured: false
  description: Michael Uloth is a web developer, opera singer, and the creator of Up and Running Tutorials.
  categories:
    - Portfolio
    - Web Development
    - Music
  built_by: Michael Uloth
  built_by_url: https://www.michaeluloth.com
- title: Spacetime
  main_url: https://www.heyspacetime.com/
  url: https://www.heyspacetime.com/
  featured: false
  description: >-
    Spacetime is a Dallas-based digital experience agency specializing in web,
    app, startup, and digital experience creation.
  categories:
    - Marketing
    - Portfolio
    - Agency
  built_by: Spacetime
  built_by_url: https://www.heyspacetime.com/
- title: Eric Jinks
  main_url: https://ericjinks.com/
  url: https://ericjinks.com/
  featured: false
  description: Software engineer / web developer from the Gold Coast, Australia.
  categories:
    - Portfolio
    - Blog
    - Web Development
    - Technology
  built_by: Eric Jinks
  built_by_url: https://ericjinks.com/
- title: GaiAma - We are wildlife
  main_url: https://www.gaiama.org/
  url: https://www.gaiama.org/
  featured: false
  description: >-
    We founded the GaiAma conservation organization to protect wildlife in Perú
    and to create an example of a permaculture neighborhood, living
    symbiotically with the forest - because reforestation is just the beginning
  categories:
    - Nonprofit
    - Marketing
    - Blog
  source_url: https://github.com/GaiAma/gaiama.org
  built_by: GaiAma
  built_by_url: https://www.gaiama.org/
- title: Healthcare Logic
  main_url: https://www.healthcarelogic.com/
  url: https://www.healthcarelogic.com/
  featured: false
  description: >-
    Revolutionary technology that empowers clinical and managerial leaders to
    collaborate with clarity.
  categories:
    - Marketing
    - Healthcare
    - Technology
  built_by: Thrive
  built_by_url: https://thriveweb.com.au/
- title: Papergov
  main_url: https://papergov.com/
  url: https://papergov.com/
  featured: false
  description: Manage all your government services in a single place
  categories:
    - Directory
    - Government
    - Technology
  source_url: https://github.com/WeOpenly/localgov.fyi
  built_by: Openly Technologies
  built_by_url: https://papergov.com/about/
- title: Kata.ai Documentation
  main_url: https://docs.kata.ai/
  url: https://docs.kata.ai/
  source_url: https://github.com/kata-ai/kata-platform-docs
  featured: false
  description: >-
    Documentation website for the Kata Platform, an all-in-one platform for
    building chatbots using AI technologies.
  categories:
    - Documentation
    - Technology
- title: goalgetters
  main_url: https://goalgetters.space/
  url: https://goalgetters.space/
  featured: false
  description: >-
    goalgetters is a source of inspiration for people who want to change their
    career. We offer articles, success stories and expert interviews on how to
    find a new passion and how to implement change.
  categories:
    - Blog
    - Education
  built_by: Stephanie Langers (content), Adrian Wenke (development)
  built_by_url: https://twitter.com/AdrianWenke
- title: StatusHub - Easy to use Hosted Status Page Service
  main_url: https://statushub.com/
  url: https://statushub.com/
  featured: false
  description: >-
    Set up your very own service status page in minutes with StatusHub. Allow
    customers to subscribe to be updated automatically.
  categories:
    - Technology
    - Marketing
  built_by: Bejamas
  built_by_url: https://bejamas.io/
- title: Mambu
  main_url: https://www.mambu.com/
  url: https://www.mambu.com/
  featured: false
  description: >-
    Mambu is the cloud platform for banking and lending businesses that
    puts customer relationships first.
  categories:
    - Technology
    - Finance
  built_by: Bejamas
  built_by_url: https://bejamas.io/
- title: Avenues
  main_url: https://www.avenues.org
  url: https://www.avenues.org
  featured: false
  description: >-
    One school with many campuses, providing transformative,
    world-focused learning experiences to students around the globe
  categories:
    - Education
  built_by: Bejamas
  built_by_url: https://bejamas.io/
- title: Multicoin Capital
  main_url: https://multicoin.capital
  url: https://multicoin.capital
  featured: false
  description: >-
    Multicoin Capital is a thesis-driven investment firm that
    invests in cryptocurrencies, tokens, and blockchain
    companies reshaping trillion-dollar markets.
  categories:
    - Technology
    - Finance
  built_by: Bejamas
  built_by_url: https://bejamas.io/
- title: Argent
  main_url: https://www.argent.xyz/
  url: https://www.argent.xyz/
  featured: false
  description: Argent is the simplest and safest Ethereum wallet for DeFi.
  categories:
    - Technology
    - Finance
  built_by: Bejamas
  built_by_url: https://bejamas.io/
- title: Meet Flo
  main_url: https://meetflo.com/
  url: https://meetflo.com/
  featured: false
  description: >-
    The Flo by Moen Smart Water Shutoff is a comprehensive
    water monitoringand shut-off system with leak detection
    and proactive leak prevention technologies.
  categories:
    - E-commerce
  built_by: Bejamas
  built_by_url: https://bejamas.io/
- title: Matthias Kretschmann Portfolio
  main_url: https://matthiaskretschmann.com/
  url: https://matthiaskretschmann.com/
  source_url: https://github.com/kremalicious/portfolio
  featured: false
  description: Portfolio of designer & developer Matthias Kretschmann.
  categories:
    - Portfolio
    - Web Development
  built_by: Matthias Kretschmann
  built_by_url: https://matthiaskretschmann.com/
- title: Iron Cove Solutions
  main_url: https://ironcovesolutions.com/
  url: https://ironcovesolutions.com/
  description: >-
    Iron Cove Solutions is a cloud based consulting firm. We help companies
    deliver a return on cloud usage by applying best practices
  categories:
    - Technology
    - Web Development
  built_by: Iron Cove Solutions
  built_by_url: https://ironcovesolutions.com/
  featured: false
- title: Moetez Chaabene Portfolio / Blog
  main_url: https://moetez.me/
  url: https://moetez.me/
  source_url: https://github.com/moetezch/moetez.me
  featured: false
  description: Portfolio of Moetez Chaabene
  categories:
    - Portfolio
    - Web Development
    - Blog
  built_by: Moetez Chaabene
  built_by_url: https://twitter.com/moetezch
- title: Nikita
  description: >-
    Automation of system deployments in Node.js for applications and
    infrastructures.
  main_url: https://nikita.js.org/
  url: https://nikita.js.org/
  source_url: https://github.com/adaltas/node-nikita
  categories:
    - Documentation
    - Open Source
    - Technology
  built_by: Adaltas
  built_by_url: https://www.adaltas.com
  featured: false
- title: Gourav Sood Blog & Portfolio
  main_url: https://www.gouravsood.com/
  url: https://www.gouravsood.com/
  featured: false
  categories:
    - Blog
    - Portfolio
  built_by: Gourav Sood
  built_by_url: https://www.gouravsood.com/
- title: Jonas Tebbe Portfolio
  description: |
    Hey, I’m Jonas and I create digital products.
  main_url: https://jonastebbe.com
  url: https://jonastebbe.com
  categories:
    - Portfolio
  built_by: Jonas Tebbe
  built_by_url: https://twitter.com/jonastebbe
  featured: false
- title: Parker Sarsfield
  description: |
    I'm Parker, a software engineer.
  main_url: https://sarsfield.io
  url: https://sarsfield.io
  categories:
    - Blog
    - Portfolio
  built_by: Parker Sarsfield
  built_by_url: https://sarsfield.io
- title: Frontend web development with Greg
  description: |
    JavaScript, GatsbyJS, ReactJS, CSS in JS... Let's learn some stuff together.
  main_url: https://dev.greglobinski.com
  url: https://dev.greglobinski.com
  categories:
    - Blog
    - Web Development
  built_by: Greg Lobinski
  built_by_url: https://github.com/greglobinski
- title: Insomnia
  description: |
    Desktop HTTP and GraphQL client for developers
  main_url: https://insomnia.rest/
  url: https://insomnia.rest/
  categories:
    - Blog
  built_by: Gregory Schier
  built_by_url: https://schier.co
  featured: false
- title: Timeline Theme Portfolio
  description: |
    I'm Aman Mittal, a software developer.
  main_url: https://amanhimself.dev/
  url: https://amanhimself.dev/
  categories:
    - Web Development
    - Portfolio
  built_by: Aman Mittal
  built_by_url: https://amanhimself.dev/
- title: janosh.dev
  description: >
    Janosh Riebesell's blog. Writes about physics, machine learning, sustainability
    and web development. Site is fully responsive and has fluid typography. Built with
    MDX (for interactive content), styled-components (for design), KaTeX (for math),
    gatsby-remark-vscode (for syntax highlighting), Disqus (for reader comments),
    Algolia (for search), react-spring (for animations).
  main_url: https://janosh.dev
  url: https://janosh.dev
  source_url: https://github.com/janosh/blog
  categories:
    - Portfolio
    - Blog
    - Science
    - Photography
    - Travel
  built_by: Janosh Riebesell
  built_by_url: https://janosh.dev
  featured: false
- title: Ocean artUp
  description: >
    Science outreach site built using styled-components and Contentful. Ocean artUp
    is a research project funded by an Advanced Grant of the European Research
    Council (ERC) to explore the possible benefits of artificial upwelling, i.e.
    pumping nutrient-rich deep water to the ocean’s sunlit surface layer. Potential
    benefits include increased bioactivity and CO2 sequestration.
  main_url: https://ocean-artup.eu
  url: https://ocean-artup.eu
  source_url: https://github.com/janosh/ocean-artup
  categories:
    - Science
    - Education
    - Blog
  built_by: Janosh Riebesell
  built_by_url: https://janosh.dev
  featured: false
- title: Studenten bilden Schüler
  description: >
    Studenten bilden Schüler e.V. is a German student-run nonprofit initiative that aims to
    contribute to more equal educational opportunities by providing free tutoring to refugees
    and children from underprivileged families. The site is built with styled-components,
    Contentful, CSS grid, fluid typography, Algolia search.
  main_url: https://studenten-bilden-schueler.de
  url: https://studenten-bilden-schueler.de
  source_url: https://github.com/StudentenBildenSchueler/homepage
  categories:
    - Education
    - Nonprofit
    - Blog
  built_by: Janosh Riebesell
  built_by_url: https://janosh.dev
  featured: false
- title: Ryan Fitzgerald
  description: |
    Personal portfolio and blog for Ryan Fitzgerald
  main_url: https://ryanfitzgerald.ca/
  url: https://ryanfitzgerald.ca/
  categories:
    - Web Development
    - Portfolio
  built_by: Ryan Fitzgerald
  built_by_url: https://github.com/RyanFitzgerald
  featured: false
- title: Kaizen
  description: |
    Content Marketing, PR & SEO Agency in London
  main_url: https://www.kaizen.co.uk/
  url: https://www.kaizen.co.uk/
  categories:
    - Agency
    - Blog
    - Design
    - Web Development
    - SEO
  built_by: Bogdan Stanciu
  built_by_url: https://github.com/b0gd4n
  featured: false
- title: HackerOne Platform Documentation
  description: |
    HackerOne's Product Documentation Center!
  url: https://docs.hackerone.com/
  main_url: https://docs.hackerone.com/
  categories:
    - Documentation
    - Security
  featured: false
- title: Mux Video
  description: |
    API to video hosting and streaming
  main_url: https://mux.com/
  url: https://mux.com/
  categories:
    - Video
    - API
  featured: false
- title: Swapcard
  description: >
    The easiest way for event organizers to instantly connect people, build a
    community of attendees and exhibitors, and increase revenue over time
  main_url: https://www.swapcard.com/
  url: https://www.swapcard.com/
  categories:
    - Event
    - Community
    - Marketing
  built_by: Swapcard
  built_by_url: https://www.swapcard.com/
  featured: false
- title: Kalix
  description: >
    Kalix is perfect for healthcare professionals starting out in private
    practice, to those with an established clinic.
  main_url: https://www.kalixhealth.com/
  url: https://www.kalixhealth.com/
  categories:
    - Healthcare
  featured: false
- title: Bad Credit Loans
  description: |
    Get the funds you need, from $250-$5,000
  main_url: https://www.creditloan.com/
  url: https://www.creditloan.com/
  categories:
    - Finance
  featured: false
- title: Financial Center
  description: >
    Member-owned, not-for-profit, co-operative whose members receive financial
    benefits in the form of lower loan rates, higher savings rates, and lower
    fees than banks.
  main_url: https://fcfcu.com/
  url: https://fcfcu.com/
  categories:
    - Finance
    - Nonprofit
    - Business
    - Education
  built_by: https://fcfcu.com/
  built_by_url: https://fcfcu.com/
  featured: false
- title: Office of Institutional Research and Assessment
  description: |
    Good Data, Good Decisions
  main_url: http://oira.ua.edu/
  url: http://oira.ua.edu/
  categories:
    - Data
  featured: false
- title: The Telegraph Premium
  description: |
    Exclusive stories from award-winning journalists
  main_url: https://premium.telegraph.co.uk/
  url: https://premium.telegraph.co.uk/
  categories:
    - Media
  featured: false
- title: html2canvas
  description: |
    Screenshots with JavaScript
  main_url: http://html2canvas.hertzen.com/
  url: http://html2canvas.hertzen.com/
  source_url: https://github.com/niklasvh/html2canvas/tree/master/www
  categories:
    - JavaScript
    - Documentation
  built_by: Niklas von Hertzen
  built_by_url: http://hertzen.com/
  featured: false
- title: Half Electronics
  description: |
    Personal website
  main_url: https://www.halfelectronic.com/
  url: https://www.halfelectronic.com/
  categories:
    - Blog
  built_by: Fernando Poumian
  built_by_url: https://github.com/fpoumian/halfelectronic.com
  featured: false
- title: Frithir Software Development
  main_url: https://frithir.com/
  url: https://frithir.com/
  featured: false
  description: I DRINK COFFEE, WRITE CODE AND IMPROVE MY DEVELOPMENT SKILLS EVERY DAY.
  categories:
    - Design
    - Web Development
  built_by: Frithir
  built_by_url: https://Frithir.com/
- title: Unow
  main_url: https://www.unow.fr/
  url: https://www.unow.fr/
  categories:
    - Education
    - Marketing
  featured: false
- title: Peter Hironaka
  description: |
    Freelance Web Developer based in Los Angeles.
  main_url: https://peterhironaka.com/
  url: https://peterhironaka.com/
  categories:
    - Portfolio
    - Web Development
  built_by: Peter Hironaka
  built_by_url: https://github.com/PHironaka
  featured: false
- title: Michael McQuade
  description: |
    Personal website and blog for Michael McQuade
  main_url: https://giraffesyo.io
  url: https://giraffesyo.io
  categories:
    - Blog
  built_by: Michael McQuade
  built_by_url: https://github.com/giraffesyo
  featured: false
- title: Haacht Brewery
  description: |
    Corporate website for Haacht Brewery. Designed and Developed by Gafas.
  main_url: https://haacht.com/en/
  url: https://haacht.com
  categories:
    - Marketing
  built_by: Gafas
  built_by_url: https://gafas.be
  featured: false
- title: StoutLabs
  description: |
    Portfolio of Daniel Stout, freelance developer in East Tennessee.
  main_url: https://www.stoutlabs.com/
  url: https://www.stoutlabs.com/
  categories:
    - Web Development
    - Portfolio
  built_by: Daniel Stout
  built_by_url: https://github.com/stoutlabs
  featured: false
- title: Chicago Ticket Outcomes By Neighborhood
  description: |
    ProPublica data visualization of traffic ticket court outcomes
  categories:
    - Media
    - Nonprofit
  url: >-
    https://projects.propublica.org/graphics/il/il-city-sticker-tickets-maps/ticket-status/?initialWidth=782
  main_url: >-
    https://projects.propublica.org/graphics/il/il-city-sticker-tickets-maps/ticket-status/?initialWidth=782
  built_by: David Eads
  built_by_url: https://github.com/eads
  featured: false
- title: Chicago South Side Traffic Ticketing rates
  description: |
    ProPublica data visualization of traffic ticket rates by community
  main_url: >-
    https://projects.propublica.org/graphics/il/il-city-sticker-tickets-maps/ticket-rate/?initialWidth=782
  url: >-
    https://projects.propublica.org/graphics/il/il-city-sticker-tickets-maps/ticket-rate/?initialWidth=782
  categories:
    - Media
    - Nonprofit
  built_by: David Eads
  built_by_url: https://github.com/eads
  featured: false
- title: Otsimo
  description: >
    Otsimo is a special education application for children with autism, down
    syndrome and other developmental disabilities.
  main_url: https://otsimo.com/en/
  url: https://otsimo.com/en/
  categories:
    - Blog
    - Education
  featured: false
- title: Matt Bagni Portfolio 2018
  description: >
    Mostly the result of playing with Gatsby and learning about react and
    graphql. Using the screenshot plugin to showcase the work done for my
    company in the last 2 years, and a good amount of other experiments.
  main_url: https://mattbag.github.io
  url: https://mattbag.github.io
  categories:
    - Portfolio
  featured: false
- title: Lisa Ye's Blog
  description: |
    Simple blog/portofolio for a fashion designer. Gatsby_v2 + Netlify cms
  main_url: https://lisaye.netlify.app/
  url: https://lisaye.netlify.app/
  categories:
    - Blog
    - Portfolio
  featured: false
- title: Artem Sapegin
  description: >
    Little homepage of Artem Sapegin, a frontend developer, passionate
    photographer, coffee drinker and crazy dogs’ owner.
  main_url: https://sapegin.me/
  url: https://sapegin.me/
  categories:
    - Portfolio
    - Open Source
    - Web Development
  built_by: Artem Sapegin
  built_by_url: https://github.com/sapegin
  featured: false
- title: SparkPost Developers
  main_url: https://developers.sparkpost.com/
  url: https://developers.sparkpost.com/
  source_url: https://github.com/SparkPost/developers.sparkpost.com
  categories:
    - Documentation
    - API
  featured: false
- title: Malik Browne Portfolio 2018
  description: >
    The portfolio blog of Malik Browne, a full-stack engineer, foodie, and avid
    blogger/YouTuber.
  main_url: https://www.malikbrowne.com/about
  url: https://www.malikbrowne.com
  categories:
    - Blog
    - Portfolio
  built_by: Malik Browne
  built_by_url: https://twitter.com/milkstarz
  featured: false
- title: Novatics
  description: |
    Digital products that inspire and make a difference
  main_url: https://www.novatics.com.br
  url: https://www.novatics.com.br
  categories:
    - Portfolio
    - Technology
    - Web Development
  built_by: Novatics
  built_by_url: https://github.com/Novatics
  featured: false
- title: Max McKinney
  description: >
    I’m a developer and designer with a focus in web technologies. I build cars
    on the side.
  main_url: https://maxmckinney.com/
  url: https://maxmckinney.com/
  categories:
    - Portfolio
    - Web Development
    - Design
  built_by: Max McKinney
  featured: false
- title: Stickyard
  description: |
    Make your React component sticky the easy way
  main_url: https://nihgwu.github.io/stickyard/
  url: https://nihgwu.github.io/stickyard/
  source_url: https://github.com/nihgwu/stickyard/tree/master/website
  categories:
    - Web Development
  built_by: Neo Nie
  featured: false
- title: Agata Milik
  description: |
    Website of a Polish psychologist/psychotherapist based in Gdańsk, Poland.
  main_url: https://agatamilik.pl
  url: https://agatamilik.pl
  categories:
    - Marketing
    - Healthcare
  built_by: Piotr Fedorczyk
  built_by_url: https://piotrf.pl
  featured: false
- title: WebPurple
  main_url: https://www.webpurple.net/
  url: https://www.webpurple.net/
  source_url: https://github.com/WebPurple/site
  description: >-
    Site of local (Russia, Ryazan) frontend community. Main purpose is to show
    info about meetups and keep blog.
  categories:
    - Nonprofit
    - Web Development
    - Community
    - Blog
    - Open Source
  built_by: Nikita Kirsanov
  built_by_url: https://twitter.com/kitos_kirsanov
  featured: false
- title: Papertrail.io
  description: |
    Inspection Management for the 21st Century
  main_url: https://www.papertrail.io/
  url: https://www.papertrail.io/
  categories:
    - Marketing
    - Technology
  built_by: Papertrail.io
  built_by_url: https://www.papertrail.io
  featured: false
- title: Matt Ferderer
  main_url: https://mattferderer.com
  url: https://mattferderer.com
  source_url: https://github.com/mattferderer/gatsbyblog
  description: >
    A blog built with Gatsby that discusses web related tech
    such as JavaScript, .NET, Blazor & security.
  categories:
    - Blog
    - Web Development
  built_by: Matt Ferderer
  built_by_url: https://twitter.com/mattferderer
  featured: false
- title: Sahyadri Open Source Community
  main_url: https://sosc.org.in
  url: https://sosc.org.in
  source_url: https://github.com/haxzie/sosc-website
  description: >
    Official website of Sahyadri Open Source Community for community blog, event
    details and members info.
  categories:
    - Blog
    - Community
    - Open Source
  built_by: Musthaq Ahamad
  built_by_url: https://github.com/haxzie
  featured: false
- title: Tech Confessions
  main_url: https://confessions.tech
  url: https://confessions.tech
  source_url: https://github.com/JonathanSpeek/tech-confessions
  description: A guilt-free place for us to confess our tech sins \U0001F64F\n
  categories:
    - Community
    - Open Source
  built_by: Jonathan Speek
  built_by_url: https://speek.design
  featured: false
- title: Thibault Maekelbergh
  main_url: https://thibmaek.com
  url: https://thibmaek.com
  source_url: https://github.com/thibmaek/thibmaek.github.io
  description: |
    A nice blog about development, Raspberry Pi, plants and probably records.
  categories:
    - Blog
    - Open Source
  built_by: Thibault Maekelbergh
  built_by_url: https://twitter.com/thibmaek
  featured: false
- title: LearnReact.design
  main_url: https://learnreact.design
  url: https://learnreact.design
  description: >
    React Essentials For Designers: A React course tailored for product
    designers, ux designers, ui designers.
  categories:
    - Blog
  built_by: Linton Ye
  built_by_url: https://twitter.com/lintonye
- title: Mega House Creative
  main_url: https://www.megahousecreative.com/
  url: https://www.megahousecreative.com/
  description: >
    Mega House Creative is a digital agency that provides unique goal-oriented
    web marketing solutions.
  categories:
    - Marketing
    - Agency
  built_by: Daniel Robinson
  featured: false
- title: Tobie Marier Robitaille - csc
  main_url: https://tobiemarierrobitaille.com/
  url: https://tobiemarierrobitaille.com/en/
  description: |
    Portfolio site for director of photography Tobie Marier Robitaille
  categories:
    - Portfolio
    - Gallery
  built_by: Mill3 Studio
  built_by_url: https://mill3.studio/en/
  featured: false
- title: Mahipat's Portfolio
  main_url: https://mojaave.com/
  url: https://mojaave.com
  source_url: https://github.com/mhjadav/mojaave
  description: >
    mojaave.com is Mahipat's portfolio, I have developed it using Gatsby v2 and
    Bootstrap, To get in touch with people looking for full-stack developer.
  categories:
    - Portfolio
    - Web Development
  built_by: Mahipat Jadav
  built_by_url: https://mojaave.com/
  featured: false
- title: Mintfort
  main_url: https://mintfort.com/
  url: https://mintfort.com/
  source_url: https://github.com/MintFort/mintfort.com
  description: >
    Mintfort, the first crypto-friendly bank account. Store and manage assets on
    the blockchain.
  categories:
    - Technology
    - Finance
  built_by: Axel Fuhrmann
  built_by_url: https://axelfuhrmann.com/
  featured: false
- title: React Native Explorer
  main_url: https://react-native-explorer.firebaseapp.com
  url: https://react-native-explorer.firebaseapp.com
  description: |
    Explorer React Native packages and examples effortlessly.
  categories:
    - Education
  featured: false
- title: 500Tech
  main_url: https://500tech.com/
  url: https://500tech.com/
  featured: false
  categories:
    - Web Development
    - Agency
    - Open Source
- title: eworld
  main_url: https://eworld.herokuapp.com/
  url: https://eworld.herokuapp.com/
  featured: false
  categories:
    - E-commerce
    - Technology
- title: It's a Date
  description: >
    It's a Date is a dating app that actually involves dating.
  main_url: https://www.itsadate.app/
  url: https://www.itsadate.app/
  featured: false
  categories:
    - App
    - Blog
- title: Node.js HBase
  description: >
    Asynchronous HBase client for NodeJs using REST.
  main_url: https://hbase.js.org/
  url: https://hbase.js.org/
  source_url: https://github.com/adaltas/node-hbase
  categories:
    - Documentation
    - Open Source
    - Technology
  built_by: David Worms
  built_by_url: http://www.adaltas.com
  featured: false
- title: Peter Kroyer - Web Design / Web Development
  main_url: https://www.peterkroyer.at/en/
  url: https://www.peterkroyer.at/en/
  description: >
    Freelance web designer / web developer based in Vienna, Austria (Wien, Österreich).
  categories:
    - Agency
    - Web Development
    - Design
    - Portfolio
    - Freelance
  built_by: Peter Kroyer
  built_by_url: https://www.peterkroyer.at/
  featured: false
- title: Geddski
  main_url: https://gedd.ski
  url: https://gedd.ski
  description: >
    frontend mastery blog - level up your UI game.
  categories:
    - Web Development
    - Education
    - Productivity
    - User Experience
  built_by: Dave Geddes
  built_by_url: https://twitter.com/geddski
  featured: false
- title: Rung
  main_url: https://rung.com.br/
  url: https://rung.com.br/
  description: >
    Rung alerts you about the exceptionalities of your personal and professional life.
  categories:
    - API
    - Technology
    - Travel
  featured: false
- title: Mokkapps
  main_url: https://www.mokkapps.de/
  url: https://www.mokkapps.de/
  source_url: https://github.com/mokkapps/website
  description: >
    Portfolio website from Michael Hoffmann. Passionate software developer with focus on web-based technologies.
  categories:
    - Blog
    - Portfolio
    - Web Development
    - Mobile Development
  featured: false
- title: Premier Octet
  main_url: https://www.premieroctet.com/
  url: https://www.premieroctet.com/
  description: >
    Premier Octet is a React-based agency
  categories:
    - Agency
    - Web Development
    - Mobile Development
  featured: false
- title: Thorium
  main_url: https://www.thoriumsim.com/
  url: https://www.thoriumsim.com/
  source_url: https://github.com/thorium-sim/thoriumsim.com
  description: >
    Thorium - Open-source Starship Simulator Controls for Live Action Role Play
  built_by: Alex Anderson
  built_by_url: https://twitter.com/ralex1993
  categories:
    - Blog
    - Portfolio
    - Documentation
    - Marketing
    - Education
    - Entertainment
    - Open Source
    - Web Development
  featured: false
- title: Cameron Maske
  main_url: https://www.cameronmaske.com/
  url: https://www.cameronmaske.com/courses/introduction-to-pytest/
  source_url: https://github.com/cameronmaske/cameronmaske.com-v2
  description: >
    The homepage of Cameron Maske, a freelance full-stack developer, who is currently working on a free pytest video course
  categories:
    - Education
    - Video
    - Portfolio
    - Freelance
  featured: false
- title: Mike's Remote List
  main_url: https://www.mikesremotelist.com
  url: https://www.mikesremotelist.com
  description: >
    A list of remote jobs, updated throughout the day. Built on Gatsby v1 and powered by Contentful, Google Sheets, string and sticky tape.
  categories:
    - Marketing
  featured: false
- title: Madvoid
  main_url: https://madvoid.com/
  url: https://madvoid.com/screenshot/
  featured: false
  description: >
    Madvoid is a team of expert developers dedicated to creating simple, clear, usable and blazing fast web and mobile apps.
    We are coders that help companies and agencies to create social & interactive experiences.
    This includes full-stack development using React, WebGL, Static Site Generators, Ruby On Rails, Phoenix, GraphQL, Chatbots, CI / CD, Docker and more!
  categories:
    - Portfolio
    - Technology
    - Web Development
    - Agency
    - Marketing
  built_by: Jean-Paul Bonnetouche
  built_by_url: https://twitter.com/_jpb
- title: MOMNOTEBOOK.COM
  description: >
    Sharing knowledge and experiences that make childhood and motherhood rich, vibrant and healthy.
  main_url: https://momnotebook.com/
  url: https://momnotebook.com/
  featured: false
  built_by: Aleksander Hansson
  built_by_url: https://www.linkedin.com/in/aleksanderhansson/
  categories:
    - Blog
- title: Pirate Studios
  description: >
    Reinventing music studios with 24/7 self service rehearsal, DJ & production rooms available around the world.
  main_url: https://www.piratestudios.co
  url: https://www.piratestudios.co
  featured: false
  built_by: The Pirate Studios team
  built_by_url: https://github.com/piratestudios/
  categories:
    - Music
- title: Aurora EOS
  main_url: https://www.auroraeos.com/
  url: https://www.auroraeos.com/
  featured: false
  categories:
    - Finance
    - Marketing
    - Blog
  built_by: Corey Ward
  built_by_url: http://www.coreyward.me/
- title: MadeComfy
  main_url: https://madecomfy.com.au/
  url: https://madecomfy.com.au/
  description: >
    Short term rental management startup, using Contentful + Gatsby + CircleCI
  featured: false
  categories:
    - Travel
  built_by: Lucas Vilela
  built_by_url: https://madecomfy.com.au/
- title: Tiger Facility Services
  description: >
    Tiger Facility Services combines facility management expertise with state of the art software to offer a sustainable and customer oriented cleaning and facility service.
  main_url: https://www.tigerfacilityservices.com/de-en/
  url: https://www.tigerfacilityservices.com/de-en/
  featured: false
  categories:
    - Marketing
- title: Luciano Mammino's blog
  description: >
    Tech & programming blog of Luciano Mammino a.k.a. "loige", Full-Stack Web Developer and International Speaker
  main_url: https://loige.co
  url: https://loige.co
  featured: false
  categories:
    - Blog
    - Web Development
  built_by: Luciano Mammino
  built_by_url: https://loige.co
- title: Wire • Secure collaboration platform
  description: >
    Corporate website of Wire, an open source, end-to-end encrypted collaboration platform
  main_url: https://wire.com
  url: https://wire.com
  featured: false
  categories:
    - Open Source
    - Productivity
    - Technology
    - Blog
    - App
  built_by: Wire team
  built_by_url: https://github.com/orgs/wireapp/people
- title: J. Patrick Raftery
  main_url: https://www.jpatrickraftery.com
  url: https://www.jpatrickraftery.com
  description: J. Patrick Raftery is an opera singer and voice teacher based in Vancouver, BC.
  categories:
    - Portfolio
    - Music
  built_by: Michael Uloth
  built_by_url: https://www.michaeluloth.com
  featured: false
- title: Aria Umezawa
  main_url: https://www.ariaumezawa.com
  url: https://www.ariaumezawa.com
  description: Aria Umezawa is a director, producer, and writer currently based in San Francisco. Site designed by Stephen Bell.
  categories:
    - Portfolio
    - Music
    - Entertainment
  built_by: Michael Uloth
  built_by_url: https://www.michaeluloth.com
  featured: false
- title: Pomegranate Opera
  main_url: https://pomegranateopera.netlify.app
  url: https://pomegranateopera.netlify.app
  description: Pomegranate Opera is a lesbian opera written by Amanda Hale & Kye Marshall. Site designed by Stephen Bell.
  categories:
    - Gallery
    - Music
  built_by: Michael Uloth
  built_by_url: https://www.michaeluloth.com
  featured: false
- title: Daniel Cabena
  main_url: https://www.danielcabena.com
  url: https://www.danielcabena.com
  description: Daniel Cabena is a Canadian countertenor highly regarded in both Canada and Europe for prize-winning performances ranging from baroque to contemporary repertoire. Site designed by Stephen Bell.
  categories:
    - Portfolio
    - Music
  built_by: Michael Uloth
  built_by_url: https://www.michaeluloth.com
  featured: false
- title: Artist.Center
  main_url: https://artistcenter.netlify.app
  url: https://artistcenter.netlify.app
  description: The marketing page for Artist.Center, a soon-to-launch platform designed to connect opera singers to opera companies. Site designed by Stephen Bell.
  categories:
    - Music
  built_by: Michael Uloth
  built_by_url: https://www.michaeluloth.com
  featured: false
- title: DG Volo & Company
  main_url: https://www.dgvolo.com
  url: https://www.dgvolo.com
  description: DG Volo & Company is a Toronto-based investment consultancy. Site designed by Stephen Bell.
  categories:
    - Finance
  built_by: Michael Uloth
  built_by_url: https://www.michaeluloth.com
  featured: false
- title: Shawna Lucey
  main_url: https://www.shawnalucey.com
  url: https://www.shawnalucey.com
  description: Shawna Lucey is an American theater and opera director based in New York City. Site designed by Stephen Bell.
  categories:
    - Portfolio
    - Music
    - Entertainment
  built_by: Michael Uloth
  built_by_url: https://www.michaeluloth.com
  featured: false
- title: Leyan Lo
  main_url: https://www.leyanlo.com
  url: https://www.leyanlo.com
  description: >
    Leyan Lo’s personal website
  categories:
    - Portfolio
  built_by: Leyan Lo
  built_by_url: https://www.leyanlo.com
  featured: false
- title: Hawaii National Bank
  url: https://hawaiinational.bank
  main_url: https://hawaiinational.bank
  description: Hawaii National Bank's highly personalized service has helped loyal customers & locally owned businesses achieve their financial dreams for over 50 years.
  categories:
    - Finance
  built_by: Wall-to-Wall Studios
  built_by_url: https://walltowall.com
  featured: false
- title: Coletiv
  url: https://coletiv.com
  main_url: https://coletiv.com
  description: Coletiv teams up with companies of all sizes to design, develop & launch digital products for iOS, Android & the Web.
  categories:
    - Technology
    - Agency
    - Web Development
  built_by: Coletiv
  built_by_url: https://coletiv.com
  featured: false
- title: Gold Edge Training
  url: https://www.goldedgetraining.co.uk
  main_url: https://www.goldedgetraining.co.uk
  description: >
    AAT approved online distance learning accountancy training provider. Branded landing page / mini brochure promoting competitor differentiators, student testimonials, offers, service benefits and features. Designed to both inform potential students and encourage visits to company e-commerce site or direct company contact.
  categories:
    - Education
    - Learning
    - Landing Page
    - Business
    - Finance
  built_by: Leo Furze-Waddock
  built_by_url: https://www.linkedin.com/in/lfurzewaddock
- title: Gatsby Manor
  description: >
    We build themes for gatsby. We have themes for all projects including personal,
    portfolio, e-commerce, landing pages and more. We also run an in-house
    web dev and design studio. If you cannot find what you want, we can build it for you!
    Email us at gatsbymanor@gmail.com with questions.
  main_url: https://www.gatsbymanor.com
  url: https://www.gatsbymanor.com
  source_url: https://github.com/gatsbymanor
  categories:
    - Web Development
    - Agency
    - Technology
    - Freelance
  built_by: Steven Natera
  built_by_url: https://stevennatera.com
- title: Ema Suriano's Portfolio
  main_url: https://emasuriano.com/
  url: https://emasuriano.com/
  description: >
    Ema Suriano's portfolio to display information about him, his projects and what he's writing about.
  categories:
    - Portfolio
    - Technology
    - Web Development
  built_by: Ema Suriano
  built_by_url: https://emasuriano.com/
  featured: false
- title: Luan Orlandi
  main_url: https://luanorlandi.github.io
  url: https://luanorlandi.github.io
  source_url: https://github.com/luanorlandi/luanorlandi.github.io
  description: >
    Luan Orlandi's personal website. Brazilian web developer, enthusiast in React and Gatsby.
  categories:
    - Blog
    - Portfolio
    - Web Development
  built_by: Luan Orlandi
  built_by_url: https://github.com/luanorlandi
- title: Mobius Labs
  main_url: https://mobius.ml
  url: https://mobius.ml
  description: >
    Mobius Labs landing page, a Start-up working on Computer Vision
  categories:
    - Landing Page
    - Marketing
    - Technology
  built_by: sktt
  built_by_url: https://github.com/sktt
- title: EZAgrar
  main_url: https://www.ezagrar.at/en/
  url: https://www.ezagrar.at/en/
  description: >
    EZAgrar.at is the homepage of the biggest agricultural machinery dealership in Austria. In total 8 pages will be built for this client reusing a lot of components between them.
  categories:
    - E-commerce
    - Marketing
  built_by: MangoART
  built_by_url: https://www.mangoart.at
  featured: false
- title: OAsome blog
  main_url: https://oasome.blog/
  url: https://oasome.blog/
  source_url: https://github.com/oorestisime/oasome
  description: >
    Paris-based Cypriot adventurers. A and O. Lovers of life and travel. Want to get a glimpse of the OAsome world?
  categories:
    - Blog
    - Photography
    - Travel
  built_by: Orestis Ioannou
  featured: false
- title: Brittany Chiang
  main_url: https://brittanychiang.com/
  url: https://brittanychiang.com/
  source_url: https://github.com/bchiang7/v4
  description: >
    Personal website and portfolio of Brittany Chiang built with Gatsby v2
  categories:
    - Portfolio
  built_by: Brittany Chiang
  built_by_url: https://github.com/bchiang7
  featured: false
- title: Fitekran
  description: >
    One of the most visited Turkish blogs about health, sports and healthy lifestyle, that has been rebuilt with Gatsby v2 using WordPress.
  main_url: https://www.fitekran.com
  url: https://www.fitekran.com
  categories:
    - Science
    - Healthcare
    - Blog
  built_by: Burak Tokak
  built_by_url: https://www.buraktokak.com
- title: Serverless
  main_url: https://serverless.com
  url: https://serverless.com
  description: >
    Serverless.com – Build web, mobile and IoT applications with serverless architectures using AWS Lambda, Azure Functions, Google CloudFunctions & more!
  categories:
    - Technology
    - Web Development
  built_by: Codebrahma
  built_by_url: https://codebrahma.com
  featured: false
- title: Dive Bell
  main_url: https://divebell.band/
  url: https://divebell.band/
  description: >
    Simple site for a band to list shows dates and videos (499 on lighthouse)
  categories:
    - Music
  built_by: Matt Bagni
  built_by_url: https://mattbag.github.io
  featured: false
- title: Mayer Media Co.
  main_url: https://mayermediaco.com/
  url: https://mayermediaco.com/
  description: >
    Freelance Web Development and Digital Marketing
  categories:
    - Web Development
    - Marketing
    - Blog
  source_url: https://github.com/MayerMediaCo/MayerMediaCo2.0
  built_by: Danny Mayer
  built_by_url: https://twitter.com/mayermediaco
  featured: false
- title: Jan Czizikow Portfolio
  main_url: https://www.janczizikow.com/
  url: https://www.janczizikow.com/
  source_url: https://github.com/janczizikow/janczizikow-portfolio
  description: >
    Simple personal portfolio site built with Gatsby
  categories:
    - Portfolio
    - Freelance
    - Web Development
  built_by: Jan Czizikow
  built_by_url: https://github.com/janczizikow
- title: Carbon Design Systems
  main_url: http://www.carbondesignsystem.com/
  url: http://www.carbondesignsystem.com/
  description: >
    The Carbon Design System is integrating the new IBM Design Ethos and Language. It represents a completely fresh approach to the design of all things at IBM.
  categories:
    - Design System
    - Documentation
  built_by: IBM
  built_by_url: https://www.ibm.com/
  featured: false
- title: Mozilla Mixed Reality
  main_url: https://mixedreality.mozilla.org/
  url: https://mixedreality.mozilla.org/
  description: >
    Virtual Reality for the free and open Web.
  categories:
    - Open Source
  built_by: Mozilla
  built_by_url: https://www.mozilla.org/
  featured: false
- title: Uniform Hudl Design System
  main_url: http://uniform.hudl.com/
  url: http://uniform.hudl.com/
  description: >
    A single design system to ensure every interface feels like Hudl. From the colors we use to the size of our buttons and what those buttons say, Uniform has you covered. Check the guidelines, copy the code and get to building.
  categories:
    - Design System
    - Open Source
    - Design
  built_by: Hudl
  built_by_url: https://www.hudl.com/
- title: Subtle UI
  main_url: https://subtle-ui.netlify.app/
  url: https://subtle-ui.netlify.app/
  source_url: https://github.com/ryanwiemer/subtle-ui
  description: >
    A collection of clever yet understated user interactions found on the web.
  categories:
    - Web Development
    - Open Source
    - User Experience
  built_by: Ryan Wiemer
  built_by_url: https://www.ryanwiemer.com/
  featured: false
- title: developer.bitcoin.com
  main_url: https://developer.bitcoin.com/
  url: https://developer.bitcoin.com/
  description: >
    Bitbox based bitcoin.com developer platform and resources.
  categories:
    - Finance
  featured: false
- title: Barmej
  main_url: https://app.barmej.com/
  url: https://app.barmej.com/
  description: >
    An interactive platform to learn different programming languages in Arabic for FREE
  categories:
    - Education
    - Programming
    - Learning
  built_by: Obytes
  built_by_url: https://www.obytes.com/
  featured: false
- title: Emergence
  main_url: https://emcap.com/
  url: https://emcap.com/
  description: >
    Emergence is a top enterprise cloud venture capital firm. We fund early stage ventures focusing on enterprise & SaaS applications. Emergence is one of the top VC firms in Silicon Valley.
  categories:
    - Marketing
    - Blog
  built_by: Upstatement
  built_by_url: https://www.upstatement.com/
  featured: false
- title: FPVtips
  main_url: https://fpvtips.com
  url: https://fpvtips.com
  source_url: https://github.com/jumpalottahigh/fpvtips
  description: >
    FPVtips is all about bringing racing drone pilots closer together, and getting more people into the hobby!
  categories:
    - Community
    - Education
  built_by: Georgi Yanev
  built_by_url: https://twitter.com/jumpalottahigh
  featured: false
- title: Georgi Yanev
  main_url: https://blog.georgi-yanev.com/
  url: https://blog.georgi-yanev.com/
  source_url: https://github.com/jumpalottahigh/blog.georgi-yanev.com
  description: >
    I write articles about FPV quads (building and flying), web development, smart home automation, life-long learning and other topics from my personal experience.
  categories:
    - Blog
  built_by: Georgi Yanev
  built_by_url: https://twitter.com/jumpalottahigh
  featured: false
- title: Bear Archery
  main_url: https://beararchery.com/
  url: https://beararchery.com/
  categories:
    - E-commerce
    - Sports
  built_by: Escalade Sports
  built_by_url: https://www.escaladesports.com/
  featured: false
- title: "attn:"
  main_url: https://www.attn.com/
  url: https://www.attn.com/
  categories:
    - Media
    - Entertainment
  built_by: "attn:"
  built_by_url: https://www.attn.com/
  featured: false
- title: Mirror Conf
  description: >
    Mirror Conf is a conference designed to empower designers and frontend developers who have a thirst for knowledge and want to broaden their horizons.
  main_url: https://www.mirrorconf.com/
  url: https://www.mirrorconf.com/
  categories:
    - Conference
    - Design
    - Web Development
  featured: false
- title: Startarium
  main_url: https://www.startarium.ro
  url: https://www.startarium.ro
  description: >
    Free entrepreneurship educational portal with more than 20000 users, hundreds of resources, crowdfunding, mentoring and investor pitching events facilitated.
  categories:
    - Education
    - Nonprofit
    - Entrepreneurship
  built_by: Cezar Neaga
  built_by_url: https://twitter.com/cezarneaga
  featured: false
- title: Microlink
  main_url: https://microlink.io/
  url: https://microlink.io/
  description: >
    Extract structured data from any website.
  categories:
    - Web Development
    - API
  built_by: Kiko Beats
  built_by_url: https://kikobeats.com/
  featured: false
- title: Kevin Legrand
  url: https://k-legrand.com
  main_url: https://k-legrand.com
  source_url: https://github.com/Manoz/k-legrand.com
  description: >
    Personal website and blog built with love with Gatsby v2
  categories:
    - Blog
    - Portfolio
    - Web Development
  built_by: Kevin Legrand
  built_by_url: https://k-legrand.com
  featured: false
- title: David James Portfolio
  main_url: https://dfjames.com/
  url: https://dfjames.com/
  source_url: https://github.com/daviddeejjames/dfjames-gatsby
  description: >
    Portfolio Site using GatsbyJS and headless WordPress
  categories:
    - WordPress
    - Portfolio
    - Blog
  built_by: David James
  built_by_url: https://twitter.com/daviddeejjames
- title: Hypertext Candy
  url: https://www.hypertextcandy.com/
  main_url: https://www.hypertextcandy.com/
  description: >
    Blog about web development. Laravel, Vue.js, etc.
  categories:
    - Blog
    - Web Development
  built_by: Masahiro Harada
  built_by_url: https://twitter.com/_Masahiro_H_
  featured: false
- title: Maxence Poutord's blog
  description: >
    Tech & programming blog of Maxence Poutord, Software Engineer, Serial Traveler and Public Speaker
  main_url: https://www.maxpou.fr
  url: https://www.maxpou.fr
  featured: false
  categories:
    - Blog
    - Web Development
  built_by: Maxence Poutord
  built_by_url: https://www.maxpou.fr
- title: The Noted Project
  url: https://thenotedproject.org
  main_url: https://thenotedproject.org
  source_url: https://github.com/ianbusko/the-noted-project
  description: >
    Website to showcase the ethnomusicology research for The Noted Project.
  categories:
    - Portfolio
    - Education
    - Gallery
  built_by: Ian Busko
  built_by_url: https://github.com/ianbusko
  featured: false
- title: People For Bikes
  url: https://2017.peopleforbikes.org/
  main_url: https://2017.peopleforbikes.org/
  categories:
    - Community
    - Sports
    - Gallery
    - Nonprofit
  built_by: PeopleForBikes
  built_by_url: https://peopleforbikes.org/about-us/who-we-are/staff/
  featured: false
- title: Wide Eye
  description: >
    Creative agency specializing in interactive design, web development, and digital communications.
  url: https://wideeye.co/
  main_url: https://wideeye.co/
  categories:
    - Design
    - Web Development
  built_by: Wide Eye
  built_by_url: https://wideeye.co/about-us/
  featured: false
- title: CodeSandbox
  description: >
    CodeSandbox is an online editor that helps you create web applications, from prototype to deployment.
  url: https://codesandbox.io/
  main_url: https://codesandbox.io/
  categories:
    - Web Development
  featured: false
- title: Marvel
  description: >
    The all-in-one platform powering design.
  url: https://marvelapp.com/
  main_url: https://marvelapp.com/
  categories:
    - Design
  featured: false
- title: Designcode.io
  description: >
    Learn to design and code React apps.
  url: https://designcode.io
  main_url: https://designcode.io
  categories:
    - Learning
  featured: false
- title: Happy Design
  description: >
    The Brand and Product Team Behind Happy Money
  url: https://design.happymoney.com/
  main_url: https://design.happymoney.com/
  categories:
    - Design
    - Finance
- title: Weihnachtsmarkt.ms
  description: >
    Explore the christmas market in Münster (Westf).
  url: https://weihnachtsmarkt.ms/
  main_url: https://weihnachtsmarkt.ms/
  source_url: https://github.com/codeformuenster/weihnachtsmarkt
  categories:
    - Gallery
    - Food
  built_by: Code for Münster during MSHACK18
  featured: false
- title: Code Championship
  description: >
    Competitive coding competitions for students from 3rd to 8th grade. Code is Sport.
  url: https://www.codechampionship.com
  main_url: https://www.codechampionship.com
  categories:
    - Learning
    - Education
    - Sports
  built_by: Abamath LLC
  built_by_url: https://www.abamath.com
  featured: false
- title: Wieden+Kennedy
  description: >
    Wieden+Kennedy is an independent, global creative company.
  categories:
    - Technology
    - Web Development
    - Agency
    - Marketing
  url: https://www.wk.com
  main_url: https://www.wk.com
  built_by: Wieden Kennedy
  built_by_url: https://www.wk.com/about/
  featured: false
- title: Testing JavaScript
  description: >
    This course will teach you the fundamentals of testing your JavaScript applications using eslint, Flow, Jest, and Cypress.
  url: https://testingjavascript.com/
  main_url: https://testingjavascript.com/
  categories:
    - Learning
    - Education
    - JavaScript
  built_by: Kent C. Dodds
  built_by_url: https://kentcdodds.com/
  featured: false
- title: Use Hooks
  description: >
    One new React Hook recipe every day.
  url: https://usehooks.com/
  main_url: https://usehooks.com/
  categories:
    - Learning
  built_by: Gabe Ragland
  built_by_url: https://twitter.com/gabe_ragland
  featured: false
- title: Ambassador
  url: https://www.getambassador.io
  main_url: https://www.getambassador.io
  description: >
    Open source, Kubernetes-native API Gateway for microservices built on Envoy.
  categories:
    - Open Source
    - Documentation
    - Technology
  built_by: Datawire
  built_by_url: https://www.datawire.io
  featured: false
- title: Clubhouse
  main_url: https://clubhouse.io
  url: https://clubhouse.io
  description: >
    The intuitive and powerful project management platform loved by software teams of all sizes. Built with Gatsby v2 and Prismic
  categories:
    - Technology
    - Blog
    - Productivity
    - Community
    - Design
    - Open Source
  built_by: Ueno.
  built_by_url: https://ueno.co
  featured: false
- title: Asian Art Collection
  url: http://artmuseum.princeton.edu/asian-art/
  main_url: http://artmuseum.princeton.edu/asian-art/
  description: >
    Princeton University has a branch dealing with state of art.They have showcased ore than 6,000 works of Asian art are presented alongside ongoing curatorial and scholarly research
  categories:
    - Marketing
  featured: false
- title: QHacks
  url: https://qhacks.io
  main_url: https://qhacks.io
  source_url: https://github.com/qhacks/qhacks-website
  description: >
    QHacks is Queen’s University’s annual hackathon! QHacks was founded in 2016 with a mission to advocate and incubate the tech community at Queen’s University and throughout Canada.
  categories:
    - Education
    - Technology
    - Podcast
  featured: false
- title: Tyler McGinnis
  url: https://tylermcginnis.com/
  main_url: https://tylermcginnis.com/
  description: >
    The linear, course based approach to learning web technologies.
  categories:
    - Education
    - Technology
    - Podcast
    - Web Development
  featured: false
- title: a11y with Lindsey
  url: https://www.a11ywithlindsey.com/
  main_url: https://www.a11ywithlindsey.com/
  source_url: https://github.com/lkopacz/a11y-with-lindsey
  description: >
    To help developers navigate accessibility jargon, write better code, and to empower them to make their Internet, Everyone's Internet.
  categories:
    - Education
    - Blog
    - Technology
  built_by: Lindsey Kopacz
  built_by_url: https://twitter.com/littlekope0903
  featured: false
- title: DEKEMA
  url: https://www.dekema.com/
  main_url: https://www.dekema.com/
  description: >
    Worldclass crafting: Furnace, fervor, fulfillment. Delivering highest demand for future craftsmanship. Built using Gatsby v2 and Prismic.
  categories:
    - Healthcare
    - Science
    - Technology
  built_by: Crisp Studio
  built_by_url: https://crisp.studio
  featured: false
- title: Ramón Chancay
  description: >-
    Front-end / Back-end Developer in Guayaquil Ecuador.
    Currently at Everymundo, previously at El Universo.
    I enjoy teaching and sharing what I know.
    I give professional advice to developers and companies.
    My wife and my children are everything in my life.
  main_url: https://ramonchancay.me/
  url: https://ramonchancay.me/
  source_url: https://github.com/devrchancay/personal-site
  featured: false
  categories:
    - Blog
    - Technology
    - Web Development
  built_by: Ramón Chancay
  built_by_url: https://ramonchancay.me/
- title: Acclimate Consulting
  main_url: https://www.acclimate.io/
  url: https://www.acclimate.io/
  description: >-
    Acclimate is a consulting firm that puts organizations back in control with data-driven strategies and full-stack applications.
  categories:
    - Technology
    - Consulting
  built_by: Andrew Wilson
  built_by_url: https://github.com/andwilson
  featured: false
- title: Flyright
  url: https://flyright.co/
  main_url: https://flyright.co/
  description: >-
    Flyright curates everything you need for international travel in one tidy place 💜
  categories:
    - Technology
    - App
  built_by: Ty Hopp
  built_by_url: https://github.com/tyhopp
  featured: false
- title: Vets Who Code
  url: https://vetswhocode.io/
  main_url: https://vetswhocode.io/
  description: >-
    VetsWhoCode is a non-profit organization dedicated to training military veterans & giving them the skills they need transition into tech careers.
  categories:
    - Technology
    - Nonprofit
  featured: false
- title: Patreon Blog
  url: https://blog.patreon.com/
  main_url: https://blog.patreon.com/
  description: >-
    Official blog of Patreon.com
  categories:
    - Blog
  featured: false
- title: Full Beaker
  url: https://fullbeaker.com/
  main_url: https://fullbeaker.com/
  description: >-
    Full Beaker provides independent advice online about careers and home ownership, and connect anyone who asks with companies that can help them.
  categories:
    - Consulting
  featured: false
- title: Citywide Holdup
  url: https://citywideholdup.org/
  main_url: https://citywideholdup.org/
  description: >-
    Citywide Holdup is an annual fundraising event held around early November in the city of Austin, TX hosted by the Texas Wranglers benefitting Easter Seals of Central Texas, a non-profit organization that provides exceptional services, education, outreach and advocacy so that people with disabilities can live, learn, work and play in our communities.
  categories:
    - Nonprofit
    - Event
  built_by: Cameron Rison
  built_by_url: https://github.com/killakam3084
  featured: false
- title: Dawn Labs
  url: https://dawnlabs.io
  main_url: https://dawnlabs.io
  description: >-
    Thoughtful products for inspired teams. With a holistic approach to engineering and design, we partner with startups and enterprises to build for the digital era.
  categories:
    - Technology
    - Agency
    - Web Development
  featured: false
- title: COOP by Ryder
  url: https://coop.com/
  main_url: https://coop.com/
  description: >
    COOP is a platform that connects fleet managers that have idle vehicles to businesses that are looking to rent vehicles. COOP simplifies the process and paperwork required to safely share vehicles between business owners.
  categories:
    - Marketing
  built_by: Crispin Porter Bogusky
  built_by_url: http://www.cpbgroup.com/
  featured: false
- title: Propapanda
  url: https://propapanda.eu/
  main_url: https://propapanda.eu/
  description: >
    Is a creative production house based in Tallinn, Estonia. We produce music videos, commercials, films and campaigns – from scratch to finish.
  categories:
    - Video
    - Portfolio
    - Agency
    - Media
  built_by: Henry Kehlmann
  built_by_url: https://github.com/madhenry/
  featured: false
- title: JAMstack.paris
  url: https://jamstack.paris/
  main_url: https://jamstack.paris/
  source_url: https://github.com/JAMstack-paris/jamstack.paris
  description: >
    JAMstack-focused, bi-monthly meetup in Paris
  categories:
    - Web Development
  built_by: Matthieu Auger & Nicolas Goutay
  built_by_url: https://github.com/JAMstack-paris
  featured: false
- title: DexWallet - The only Wallet you need by Dexlab
  main_url: https://www.dexwallet.io/
  url: https://www.dexwallet.io/
  source_url: https://github.com/dexlab-io/DexWallet-website
  featured: false
  description: >-
    DexWallet is a secure, multi-chain, mobile wallet with an upcoming one-click exchange for mobile.
  categories:
    - App
    - Open Source
  built_by: DexLab
  built_by_url: https://github.com/dexlab-io
- title: Kings Valley Paving
  url: https://kingsvalleypaving.com
  main_url: https://kingsvalleypaving.com
  description: >
    Kings Valley Paving is an asphalt, paving and concrete company serving the commercial, residential and industrial sectors in the Greater Toronto Area. Site designed by Stephen Bell.
  categories:
    - Marketing
  built_by: Michael Uloth
  built_by_url: https://www.michaeluloth.com
  featured: false
- title: Peter Barrett
  url: https://www.peterbarrett.ca
  main_url: https://www.peterbarrett.ca
  description: >
    Peter Barrett is a Canadian baritone from Newfoundland and Labrador who performs opera and concert repertoire in Canada, the U.S. and around the world. Site designed by Stephen Bell.
  categories:
    - Portfolio
    - Music
  built_by: Michael Uloth
  built_by_url: https://www.michaeluloth.com
  featured: false
- title: NARCAN
  main_url: https://www.narcan.com
  url: https://www.narcan.com
  description: >
    NARCAN Nasal Spray is the first and only FDA-approved nasal form of naloxone for the emergency treatment of a known or suspected opioid overdose.
  categories:
    - Healthcare
  built_by: NARCAN
  built_by_url: https://www.narcan.com
  featured: false
- title: Ritual
  main_url: https://ritual.com
  url: https://ritual.com
  description: >
    Ritual started with a simple question, what exactly is in women's multivitamins? This is the story of what happened when our founder Kat started searching for answers — the story of Ritual.
  categories:
    - Healthcare
  built_by: Ritual
  built_by_url: https://ritual.com
  featured: false
- title: Truebill
  main_url: https://www.truebill.com
  url: https://www.truebill.com
  description: >
    Truebill empowers you to take control of your money.
  categories:
    - Finance
  built_by: Truebill
  built_by_url: https://www.truebill.com
  featured: false
- title: Smartling
  main_url: https://www.smartling.com
  url: https://www.smartling.com
  description: >
    Smartling enables you to automate, manage, and professionally translate content so that you can do more with less.
  categories:
    - Marketing
  built_by: Smartling
  built_by_url: https://www.smartling.com
  featured: false
- title: Clear
  main_url: https://www.clearme.com
  url: https://www.clearme.com
  description: >
    At clear, we’re working toward a future where you are your ID, enabling you to lead an unstoppable life.
  categories:
    - Security
  built_by: Clear
  built_by_url: https://www.clearme.com
  featured: false
- title: VS Code Rocks
  main_url: https://vscode.rocks
  url: https://vscode.rocks
  source_url: https://github.com/lannonbr/vscode-rocks
  featured: false
  description: >
    VS Code Rocks is a place for weekly news on the newest features and updates to Visual Studio Code as well as trending extensions and neat tricks to continually improve your VS Code skills.
  categories:
    - Open Source
    - Blog
    - Web Development
  built_by: Benjamin Lannon
  built_by_url: https://github.com/lannonbr
- title: Particle
  main_url: https://www.particle.io
  url: https://www.particle.io
  featured: false
  description: Particle is a fully-integrated IoT platform that offers everything you need to deploy an IoT product.
  categories:
    - Marketing
- title: freeCodeCamp curriculum
  main_url: https://learn.freecodecamp.org
  url: https://learn.freecodecamp.org
  featured: false
  description: Learn to code with free online courses, programming projects, and interview preparation for developer jobs.
  categories:
    - Web Development
    - Learning
- title: Tandem
  main_url: https://www.tandem.co.uk
  url: https://www.tandem.co.uk
  description: >
    We're on a mission to free you of money misery. Our app, card and savings account are designed to help you spend less time worrying about money and more time enjoying life.
  categories:
    - Finance
    - App
  built_by: Tandem
  built_by_url: https://github.com/tandembank
  featured: false
- title: Monbanquet.fr
  main_url: https://monbanquet.fr
  url: https://monbanquet.fr
  description: >
    Give your corporate events the food and quality it deserves, thanks to the know-how of the best local artisans.
  categories:
    - E-commerce
    - Food
    - Event
  built_by: Monbanquet.fr
  built_by_url: https://github.com/monbanquet
  featured: false
- title: The Leaky Cauldron Blog
  url: https://theleakycauldronblog.com
  main_url: https://theleakycauldronblog.com
  source_url: https://github.com/v4iv/theleakycauldronblog
  description: >
    A Brew of Awesomeness with a Pinch of Magic...
  categories:
    - Blog
  built_by: Vaibhav Sharma
  built_by_url: https://github.com/v4iv
  featured: false
- title: Wild Drop Surf Camp
  main_url: https://wilddropsurfcamp.com
  url: https://wilddropsurfcamp.com
  description: >
    Welcome to Portugal's best kept secret and be amazed with our nature. Here you can explore, surf, taste the world's best gastronomy and wine, feel the North Canyon's power with the biggest waves in the world and so many other amazing things. Find us, discover yourself!
  categories:
    - Travel
  built_by: Samuel Fialho
  built_by_url: https://samuelfialho.com
  featured: false
- title: JoinUp HR chatbot
  url: https://www.joinup.io
  main_url: https://www.joinup.io
  description: Custom HR chatbot for better candidate experience
  categories:
    - App
    - Technology
  featured: false
- title: JDCastro Web Design & Development
  main_url: https://jacobdcastro.com
  url: https://jacobdcastro.com
  source_url: https://github.com/jacobdcastro/personal-site
  featured: false
  description: >
    A small business site for freelance web designer and developer Jacob D. Castro. Includes professional blog, contact forms, and soon-to-come portfolio of sites for clients. Need a new website or an extra developer to share the workload? Feel free to check out the website!
  categories:
    - Blog
    - Portfolio
    - Business
    - Freelance
  built_by: Jacob D. Castro
  built_by_url: https://twitter.com/jacobdcastro
- title: Gatsby Tutorials
  main_url: https://www.gatsbytutorials.com
  url: https://www.gatsbytutorials.com
  source_url: https://github.com/ooloth/gatsby-tutorials
  featured: false
  description: >
    Gatsby Tutorials is a community-updated list of video, audio and written tutorials to help you learn GatsbyJS.
  categories:
    - Web Development
    - Education
    - Open Source
  built_by: Michael Uloth
  built_by_url: https://www.michaeluloth.com
- title: Grooovinger
  url: https://www.grooovinger.com
  main_url: https://www.grooovinger.com
  description: >
    Martin Grubinger, a web developer from Austria
  categories:
    - Portfolio
    - Web Development
  built_by: Martin Grubinger
  built_by_url: https://www.grooovinger.com
  featured: false
- title: LXDX - the Crypto Derivatives Exchange
  main_url: https://www.lxdx.co/
  url: https://www.lxdx.co/
  description: >
    LXDX is the world's fastest crypto exchange. Our mission is to bring innovative financial products to retail crypto investors, providing access to the same speed and scalability that institutional investors already depend on us to deliver each and every day.
  categories:
    - Marketing
    - Finance
  built_by: Corey Ward
  built_by_url: http://www.coreyward.me/
  featured: false
- title: Kyle McDonald
  url: https://kylemcd.com
  main_url: https://kylemcd.com
  source_url: https://github.com/kylemcd/personal-site-react
  description: >
    Personal site + blog for Kyle McDonald
  categories:
    - Blog
  built_by: Kyle McDonald
  built_by_url: https://kylemcd.com
  featured: false
- title: VSCode Power User Course
  main_url: https://VSCode.pro
  url: https://VSCode.pro
  description: >
    After 10 years with Sublime, I switched to VSCode. Love it. Spent 1000+ hours building a premium video course to help you switch today. 200+ power user tips & tricks turn you into a VSCode.pro
  categories:
    - Education
    - Learning
    - E-commerce
    - Marketing
    - Technology
    - Web Development
  built_by: Ahmad Awais
  built_by_url: https://twitter.com/MrAhmadAwais/
  featured: false
- title: Thijs Koerselman Portfolio
  main_url: https://www.vauxlab.com
  url: https://www.vauxlab.com
  featured: false
  description: >
    Portfolio of Thijs Koerselman. A freelance software engineer, full-stack web developer and sound designer.
  categories:
    - Portfolio
    - Business
    - Freelance
    - Technology
    - Web Development
    - Music
- title: Ad Hoc Homework
  main_url: https://homework.adhoc.team
  url: https://homework.adhoc.team
  description: >
    Ad Hoc builds government digital services that are fast, efficient, and usable by everyone. Ad Hoc Homework is a collection of coding and design challenges for candidates applying to our open positions.
  categories:
    - Web Development
    - Government
    - Healthcare
    - Programming
  built_by_url: https://adhoc.team
  featured: false
- title: Birra Napoli
  main_url: http://www.birranapoli.it
  url: http://www.birranapoli.it
  built_by: Ribrain
  built_by_url: https://www.ribrainstudio.com
  featured: false
  description: >
    Birra Napoli official site
  categories:
    - Landing Page
    - Business
    - Food
- title: Satispay
  url: https://www.satispay.com
  main_url: https://www.satispay.com
  categories:
    - Business
    - Finance
    - Technology
  built_by: Satispay
  built_by_url: https://www.satispay.com
  featured: false
- title: The Movie Database - Gatsby
  url: https://tmdb.lekoarts.de
  main_url: https://tmdb.lekoarts.de
  source_url: https://github.com/LekoArts/gatsby-source-tmdb-example
  categories:
    - Open Source
    - Entertainment
    - Gallery
  featured: false
  built_by: LekoArts
  built_by_url: https://github.com/LekoArts
  description: >
    Source from The Movie Database (TMDb) API (v3) in Gatsby. This example is built with react-spring, React hooks and react-tabs and showcases the gatsby-source-tmdb plugin. It also has some client-only paths and uses gatsby-image.
- title: LANDR - Creative Tools for Musicians
  url: https://www.landr.com/
  main_url: https://www.landr.com/en/
  categories:
    - Music
    - Technology
    - Business
    - Entrepreneurship
    - Freelance
    - Marketing
    - Media
  featured: false
  built_by: LANDR
  built_by_url: https://twitter.com/landr_music
  description: >
    Marketing website built for LANDR. LANDR is a web application that provides tools for musicians to master their music (using artificial intelligence), collaborate with other musicians, and distribute their music to multiple platforms.
- title: ClinicJS
  url: https://clinicjs.org/
  main_url: https://clinicjs.org/
  categories:
    - Technology
    - Documentation
  featured: false
  built_by: NearForm
  built_by_url: https://www.nearform.com/
  description: >
    Tools to help diagnose and pinpoint Node.js performance issues.
- title: KOBIT
  main_url: https://kobit.in
  url: https://kobit.in
  description: Automated Google Analytics Report with everything you need and more
  featured: false
  categories:
    - Marketing
    - Blog
  built_by: mottox2
  built_by_url: https://mottox2.com
- title: Aleksander Hansson
  main_url: https://ahansson.com
  url: https://ahansson.com
  featured: false
  description: >
    Portfolio website for Aleksander Hansson
  categories:
    - Portfolio
    - Business
    - Freelance
    - Technology
    - Web Development
    - Consulting
  built_by: Aleksander Hansson
  built_by_url: https://www.linkedin.com/in/aleksanderhansson/
- title: Surfing Nosara
  main_url: https://www.surfingnosara.com
  url: https://www.surfingnosara.com
  description: Real estate, vacation, and surf report hub for Nosara, Costa Rica
  featured: false
  categories:
    - Business
    - Blog
    - Gallery
    - Marketing
  built_by: Desarol
  built_by_url: https://www.desarol.com
- title: Crispin Porter Bogusky
  url: https://cpbgroup.com/
  main_url: https://cpbgroup.com/
  description: >
    We solve the world’s toughest communications problems with the most quantifiably potent creative assets.
  categories:
    - Agency
    - Design
    - Marketing
  built_by: Crispin Porter Bogusky
  built_by_url: https://cpbgroup.com/
  featured: false
- title: graphene-python
  url: https://graphene-python.org
  main_url: https://graphene-python.org
  description: Graphene is a collaboratively funded project.Graphene-Python is a library for building GraphQL APIs in Python easily.
  categories:
    - Library
    - API
    - Documentation
  featured: false
- title: Engel & Völkers Ibiza Holiday Rentals
  main_url: https://www.ev-ibiza.com/
  url: https://www.ev-ibiza.com/
  featured: false
  built_by: Ventura Digitalagentur
  description: >
    Engel & Völkers, one of the most successful real estate agencies in the world, offers luxury holiday villas to rent in Ibiza.
  categories:
    - Travel
- title: Sylvain Hamann's personal website
  url: https://shamann.fr
  main_url: https://shamann.fr
  source_url: https://github.com/sylvhama/shamann-gatsby/
  description: >
    Sylvain Hamann, web developer from France
  categories:
    - Portfolio
    - Web Development
  built_by: Sylvain Hamann
  built_by_url: https://twitter.com/sylvhama
  featured: false
- title: Luca Crea's portfolio
  main_url: https://lcrea.github.io
  url: https://lcrea.github.io
  description: >
    Portfolio and personal website of Luca Crea, an Italian software engineer.
  categories:
    - Portfolio
  built_by: Luca Crea
  built_by_url: https://github.com/lcrea
  featured: false
- title: Escalade Sports
  main_url: https://www.escaladesports.com/
  url: https://www.escaladesports.com/
  categories:
    - E-commerce
    - Sports
  built_by: Escalade Sports
  built_by_url: https://www.escaladesports.com/
  featured: false
- title: Exposify
  main_url: https://www.exposify.de/
  url: https://www.exposify.de/
  description: >
    This is our German website built with Gatsby 2.0, Emotion and styled-system.
    Exposify is a proptech startup and builds technology for real estate businesses.
    We provide our customers with an elegant agent software in combination
    with beautifully designed and fast websites.
  categories:
    - Web Development
    - Real Estate
    - Agency
    - Marketing
  built_by: Exposify
  built_by_url: https://www.exposify.de/
  featured: false
- title: Steak Point
  main_url: https://www.steakpoint.at/
  url: https://www.steakpoint.at/
  description: >
    Steak Restaurant in Vienna, Austria (Wien, Österreich).
  categories:
    - Food
  built_by: Peter Kroyer
  built_by_url: https://www.peterkroyer.at/
  featured: false
- title: Takumon blog
  main_url: https://takumon.com
  url: https://takumon.com
  source_url: https://github.com/Takumon/blog
  description: Java Engineer's tech blog.
  featured: false
  categories:
    - Blog
  built_by: Takumon
  built_by_url: https://twitter.com/inouetakumon
- title: DayThirty
  main_url: https://daythirty.com
  url: https://daythirty.com
  description: DayThirty - ideas for the new year.
  featured: false
  categories:
    - Marketing
  built_by: Jack Oliver
  built_by_url: https://twitter.com/mrjackolai
- title: TheAgencyProject
  main_url: https://theagencyproject.co
  url: https://theagencyproject.co
  description: Agency model, without agency overhead.
  categories:
    - Agency
  built_by: JV-LA
  built_by_url: https://jv-la.com
- title: Karen Hou's portfolio
  main_url: https://www.karenhou.com/
  url: https://www.karenhou.com/
  categories:
    - Portfolio
  built_by: Karen H. Developer
  built_by_url: https://github.com/karenhou
  featured: false
- title: Jean Luc Ponty
  main_url: https://ponty.com
  url: https://ponty.com
  description: Official site for Jean Luc Ponty, French virtuoso violinist and jazz composer.
  featured: false
  categories:
    - Music
    - Entertainment
  built_by: Othermachines
  built_by_url: https://othermachines.com
- title: Rosewood Family Advisors
  main_url: https://www.rfallp.com/
  url: https://www.rfallp.com/
  description: Rosewood Family Advisors LLP (Palo Alto) provides a diverse range of family office services customized for ultra high net worth individuals.
  featured: false
  categories:
    - Finance
    - Business
  built_by: Othermachines
  built_by_url: https://othermachines.com
- title: Standing By Company
  main_url: https://standingby.company
  url: https://standingby.company
  description: A brand experience design company led by Scott Mackenzie and Trent Barton.
  featured: false
  categories:
    - Design
    - Web Development
  built_by: Standing By Company
  built_by_url: https://standingby.company
- title: Ashley Thouret
  main_url: https://www.ashleythouret.com
  url: https://www.ashleythouret.com
  description: Official website of Canadian soprano Ashley Thouret. Site designed by Stephen Bell.
  categories:
    - Portfolio
    - Music
  built_by: Michael Uloth
  built_by_url: https://www.michaeluloth.com
  featured: false
- title: The AZOOR Society
  main_url: https://www.azoorsociety.org
  url: https://www.azoorsociety.org
  description: The AZOOR Society is a UK-based charity committed to promoting awareness of Acute Zonal Occult Outer Retinopathy and assisting further research. Site designed by Stephen Bell.
  categories:
    - Community
    - Nonprofit
  built_by: Michael Uloth
  built_by_url: https://www.michaeluloth.com
  featured: false
- title: Gábor Fűzy pianist
  main_url: https://pianobar.hu
  url: https://pianobar.hu
  description: Gábor Fűzy pianist's official website built with Gatsby v2.
  categories:
    - Music
  built_by: Zoltán Bedi
  built_by_url: https://github.com/B3zo0
  featured: false
- title: Logicwind
  main_url: https://logicwind.com
  url: https://logicwind.com
  description: Website of Logicwind - JavaScript experts, Technology development agency & consulting.
  featured: false
  categories:
    - Portfolio
    - Agency
    - Web Development
    - Consulting
  built_by: Logicwind
  built_by_url: https://www.logicwind.com
- title: ContactBook.app
  main_url: https://contactbook.app
  url: https://contactbook.app
  description: Seamlessly share Contacts with G Suite team members
  featured: false
  categories:
    - Landing Page
    - Blog
  built_by: Logicwind
  built_by_url: https://www.logicwind.com
- title: Waterscapes
  main_url: https://waterscap.es
  url: https://waterscap.es/lake-monteynard/
  source_url: https://github.com/gaelbillon/Waterscapes-Gatsby-site
  description: Waterscap.es is a directory of bodies of water (creeks, ponds, waterfalls, lakes, etc) with information about each place such as how to get there, hike time, activities and photos and a map displayed with the Mapbox GL SJ npm package. It was developed with the goal of learning Gatsby. This website is based on the gatsby-contentful-starter and uses Contentful as CMS. It is hosted on Netlify. Hooks are setup with Bitbucket and Contentful to trigger a new build upon code or content changes. The data on Waterscap.es is a mix of original content and informations from the internets gathered and put together.
  categories:
    - Directory
    - Photography
    - Travel
  built_by: Gaël Billon
  built_by_url: https://gaelbillon.com
  featured: false
- title: Packrs
  url: https://www.packrs.co/
  main_url: https://www.packrs.co/
  description: >
    Packrs is a local delivery platform, one spot for all your daily requirements. On a single tap get everything you need at your doorstep.
  categories:
    - Marketing
    - Landing Page
    - Entrepreneurship
  built_by: Vipin Kumar Rawat
  built_by_url: https://github.com/aesthytik
  featured: false
- title: HyakuninIsshu
  main_url: https://hyakuninanki.net
  url: https://hyakuninanki.net
  source_url: https://github.com/rei-m/web_hyakuninisshu
  description: >
    HyakuninIsshu is a traditional Japanese card game.
  categories:
    - Education
    - Gallery
    - Entertainment
  built_by: Rei Matsushita
  built_by_url: https://github.com/rei-m/
  featured: false
- title: WQU Partners
  main_url: https://partners.wqu.org/
  url: https://partners.wqu.org/
  featured: false
  categories:
    - Marketing
    - Education
    - Landing Page
  built_by: Corey Ward
  built_by_url: http://www.coreyward.me/
- title: Federico Giacone
  url: https://federico.giac.one/
  main_url: https://federico.giac.one
  source_url: https://github.com/leopuleo/federico.giac.one
  description: >
    Digital portfolio for Italian Architect Federico Giacone.
  categories:
    - Portfolio
    - Gallery
  built_by: Leonardo Giacone
  built_by_url: https://github.com/leopuleo
  featured: false
- title: Station
  url: https://getstation.com/
  main_url: https://getstation.com/
  description: Station is the first smart browser for busy people. A single place for all of your web applications.
  categories:
    - Technology
    - Web Development
    - Productivity
  featured: false
- title: Vyron Vasileiadis
  url: https://fedonman.com/
  main_url: https://fedonman.com
  source_url: https://github.com/fedonman/fedonman-website
  description: Personal space of Vyron Vasileiadis aka fedonman, a Web & IoT Developer, Educator and Entrepreneur based in Athens, Greece.
  categories:
    - Portfolio
    - Technology
    - Web Development
    - Education
  built_by: Vyron Vasileiadis
  built_by_url: https://github.com/fedonman
- title: Fabien Champigny
  url: https://www.champigny.name/
  main_url: https://www.champigny.name/
  built_by_url: https://www.champigny.name/
  description: Fabien Champigny's personal blog. Entrepreneur, hacker and loves street photo.
  categories:
    - Blog
    - Gallery
    - Photography
    - Productivity
    - Entrepreneurship
  featured: false
- title: Alex Xie - Portfolio
  url: https://alexieyizhe.me/
  main_url: https://alexieyizhe.me/
  source_url: https://github.com/alexieyizhe/alexieyizhe.github.io
  description: >
    Personal website of Alex Yizhe Xie, a University of Waterloo Computer Science student and coding enthusiast.
  categories:
    - Blog
    - Portfolio
    - Web Development
  featured: false
- title: Dale Blackburn - Portfolio
  url: https://dakebl.co.uk/
  main_url: https://dakebl.co.uk/
  description: >
    Dale Blackburn's personal website and blog.
  categories:
    - Blog
    - Portfolio
    - Web Development
  featured: false
- title: Portfolio of Anthony Wiktor
  url: https://www.anthonydesigner.com/
  main_url: https://www.anthonydesigner.com/
  description: >
    Anthony Wiktor is a Webby Award-Winning Creative Director and Digital Designer twice named Hot 100 by WebDesigner Magazine. Anthony has over a decade of award-winning experience in design and has worked on projects across a diverse set of industries — from entertainment to consumer products to hospitality to technology. Anthony is a frequent lecturer at USC’s Annenberg School for Communication & Journalism and serves on the board of AIGA Los Angeles.
  categories:
    - Portfolio
    - Marketing
  built_by: Maciej Leszczyński
  built_by_url: https://twitter.com/_maciej
  featured: false
- title: Frame.io Workflow Guide
  main_url: https://workflow.frame.io
  url: https://workflow.frame.io
  description: >
    The web’s most comprehensive post-production resource, written by pro filmmakers, for pro filmmakers. Always expanding, always free.
  categories:
    - Education
  built_by: Frame.io
  built_by_url: https://frame.io
  featured: false
- title: MarcySutton.com
  main_url: https://marcysutton.com
  url: https://marcysutton.com
  description: >
    The personal website of web developer and accessibility advocate Marcy Sutton.
  categories:
    - Blog
    - Accessibility
    - Video
    - Photography
  built_by: Marcy Sutton
  built_by_url: https://marcysutton.com
  featured: true
- title: WPGraphQL Docs
  main_url: https://docs.wpgraphql.com
  url: https://docs.wpgraphql.com
  description: >
    Documentation for WPGraphQL, a free open-source WordPress plugin that provides an extendable GraphQL schema and API for any WordPress site.
  categories:
    - API
    - Documentation
    - Technology
    - Web Development
    - WordPress
  built_by: WPGraphQL
  built_by_url: https://wpgraphql.com
  featured: false
- title: Shine Lawyers
  main_url: https://www.shine.com.au
  url: https://www.shine.com.au
  description: >
    Shine Lawyers is an Australian legal services website built with Gatsby v2, Elasticsearch, Isso, and Geolocation services.
  categories:
    - Business
    - Blog
- title: Parallel Polis Kosice
  url: https://www.paralelnapoliskosice.sk/
  main_url: https://www.paralelnapoliskosice.sk/
  source_url: https://github.com/ParalelnaPolisKE/paralelnapoliskosice.sk
  description: >
    Parallel Polis is a collective of people who want to live in a more opened world. We look for possibilities and technologies (Bitcoin, the blockchain, reputation systems and decentralized technologies in general) that open new ways, make processes easier and remove unnecessary barriers. We want to create an environment that aims at education, discovering and creating better systems for everybody who is interested in freedom and independence.
  categories:
    - Blog
    - Education
    - Technology
  built_by: Roman Vesely
  built_by_url: https://romanvesely.
  featured: false
- title: Unda Solutions
  url: https://unda.com.au
  main_url: https://unda.com.au
  description: >
    A custom web application development company in Perth, WA
  categories:
    - Business
    - Freelance
    - Web Development
    - Technology
  featured: false
- title: BIGBrave
  main_url: https://bigbrave.digital
  url: https://bigbrave.digital
  description: >
    BIGBrave is a strategic design firm. We partner with our clients, big and small, to design & create human-centered brands, products, services and systems that are simple, beautiful and easy to use.
  categories:
    - Agency
    - Web Development
    - Marketing
    - Technology
    - WordPress
  built_by: Francois Brill | BIGBrave
  built_by_url: https://bigbrave.digital
  featured: false
- title: 5th Avenue Properties
  main_url: https://5thavenue.co.za
  url: https://5thavenue.co.za
  description: >
    5th Avenue Properties specializes in the leasing and sales of office space and industrial property. BIGBrave built the website in Gatsby with data from an API server (CRM) for all the property and consultant data, and WordPress for all the website content data and case studies. All forms on the website was also directly integrated into the CRM system to ensure no leads are lost. People cannot stop commenting on the speed of the site and the property search.
  categories:
    - Technology
    - WordPress
    - API
  built_by: Russel Povey and Francois Brill | BIGBrave
  built_by_url: https://bigbrave.digital
  featured: false
- title: Intsha Consulting
  main_url: https://intsha.co.za
  url: https://intsha.co.za
  description: >
    Intsha is a bespoke Human Resources consultancy firm offering expert Recruitment and Talent Management services in today's competitive marketplace. BIGBrave helped Intsha design and develop a bespoke online presense helping them stand out from the crowd.
  categories:
    - Consulting
    - Marketing
    - WordPress
  built_by: Evan Janovsky | BIGBrave
  built_by_url: https://bigbrave.digital
  featured: false
- title: MHW Law
  main_url: https://mhwlaw.ca
  url: https://mhwlaw.ca
  description: >
    MHW is a full service law firm that has offered legal representation and advice to clients locally and throughout British Columbia since 1984. BIGBrave helped MHW bring their website into the 21st century by offering the best and latest Gatsby site to help them stand our from the crowd.
  categories:
    - Law
    - Marketing
    - WordPress
  built_by: Evan Janovsky and Francois Brill | BIGBrave
  built_by_url: https://bigbrave.digital
  featured: false
- title: KegTracker
  main_url: https://www.kegtracker.co.za
  url: https://www.kegtracker.co.za
  description: >
    Keg Tracker is part of the Beverage Insights family and its sole aim is to provide you with the right data about your kegs to make better decisions. In today’s business landscape having the right information at your finger tips is crucial to the agility of your business.
  categories:
    - Food
    - Business
    - Technology
  built_by: Francois Brill | BIGBrave
  built_by_url: https://bigbrave.digital
  featured: false
- title: Mike Nichols
  url: https://www.mikenichols.me
  main_url: https://www.mikenichols.me
  description: >
    Portfolio site of Mike Nichols, a UX designer and product development lead.
  categories:
    - Portfolio
    - Technology
    - Web Development
  built_by: Mike Nichols
  featured: false
- title: Steve Haid
  url: https://www.stevehaid.com
  main_url: https://www.stevehaid.com
  description: >
    Steve Haid is a real estate agent and Professional Financial Planner (PFP) who has been helping clients achieve their investment goals since 2006. Site designed by Stephen Bell.
  categories:
    - Marketing
    - Real Estate
  built_by: Michael Uloth
  built_by_url: https://www.michaeluloth.com
- title: Incremental - Loyalty, Rewards and Incentive Programs
  main_url: https://www.incremental.com.au
  url: https://www.incremental.com.au
  description: >
    Sydney-based digital agency specialising in loyalty, rewards and incentive programs. WordPress backend; Cloudinary, YouTube and Hubspot form integration; query data displayed as animated SVG graphs; video background in the header.
  categories:
    - Agency
    - Portfolio
    - WordPress
  built_by: Incremental
  built_by_url: https://www.incremental.com.au
  featured: false
- title: Technica11y
  main_url: https://www.technica11y.org
  url: https://www.technica11y.org
  description: >
    Discussing challenges in technical accessibility.
  categories:
    - Accessibility
    - Education
    - Video
  built_by: Tenon.io
  built_by_url: https://tenon.io
  featured: false
- title: Matthew Secrist
  main_url: https://www.matthewsecrist.net
  url: https://www.matthewsecrist.net
  source_url: https://github.com/matthewsecrist/v3
  description: >
    Matthew Secrist's personal portfolio using Gatsby, Prismic and Styled-Components.
  categories:
    - Portfolio
    - Technology
    - Web Development
  built_by: Matthew Secrist
  built_by_url: https://www.matthewsecrist.net
  featured: false
- title: Node.js Dev
  main_url: https://nodejs.dev
  url: https://nodejs.dev
  source_url: https://github.com/nodejs/nodejs.dev
  description: >
    Node.js Foundation Website.
  categories:
    - Documentation
    - Web Development
  built_by: Node.js Website Redesign Working Group
  built_by_url: https://github.com/nodejs/website-redesign
  featured: false
- title: Sheffielders
  main_url: https://sheffielders.org
  url: https://sheffielders.org
  source_url: https://github.com/davemullenjnr/sheffielders
  description: >
    A collective of businesses, creatives, and projects based in Sheffield, UK.
  categories:
    - Directory
  built_by: Dave Mullen Jnr
  built_by_url: https://davemullenjnr.co.uk
  featured: false
- title: Stealth Labs
  url: https://stealthlabs.io
  main_url: https://stealthlabs.io
  description: >
    We design and develop for the web, mobile and desktop
  categories:
    - Portfolio
    - Web Development
  built_by: Edvins Antonovs
  built_by_url: https://edvins.io
  featured: false
- title: Constanzia Yurashko
  main_url: https://www.constanziayurashko.com
  url: https://www.constanziayurashko.com
  description: >
    Exclusive women's ready-to-wear fashion by designer Constanzia Yurashko.
  categories:
    - Portfolio
  built_by: Maxim Andries
  featured: false
- title: Algolia
  url: https://algolia.com
  main_url: https://algolia.com
  description: >
    Algolia helps businesses across industries quickly create relevant, scalable, and lightning fast search and discovery experiences.
  categories:
    - Web Development
    - Technology
    - Open Source
    - Featured
  built_by: Algolia
  featured: true
- title: GVD Renovations
  url: https://www.gvdrenovationsinc.com/
  main_url: https://www.gvdrenovationsinc.com/
  description: >
    GVD Renovations is a home improvement contractor with a well known reputation as a professional, quality contractor in California.
  categories:
    - Business
  built_by: David Krasniy
  built_by_url: http://dkrasniy.com
  featured: false
- title: Styled System
  url: https://styled-system.com/
  main_url: https://styled-system.com/
  source_url: https://github.com/styled-system/styled-system/tree/master/docs
  description: >
    Style props for rapid UI development.
  categories:
    - Design System
  built_by: Brent Jackson
  built_by_url: https://jxnblk.com/
- title: Timehacker
  url: https://timehacker.app
  main_url: https://timehacker.app
  description: >
    Procrastination killer, automatic time tracking app to skyrocket your productivity
  categories:
    - Productivity
    - App
    - Technology
    - Marketing
    - Landing Page
  built_by: timehackers
  featured: false
- title: Little & Big
  main_url: https://www.littleandbig.com.au/
  url: https://www.littleandbig.com.au/
  description: >
    Little & Big exists with the aim to create Websites, Apps, E-commerce stores
    that are consistently unique and thoughtfully crafted, every time.
  categories:
    - Agency
    - Design
    - Web Development
    - Portfolio
  built_by: Little & Big
  built_by_url: https://www.littleandbig.com.au/
  featured: false
- title: Cat Knows
  main_url: https://catnose99.com/
  url: https://catnose99.com/
  description: >
    Personal blog built with Gatsby v2.
  categories:
    - Blog
    - Web Development
  built_by: CatNose
  built_by_url: https://twitter.com/catnose99
  featured: false
- title: just some dev
  url: https://www.iamdeveloper.com
  main_url: https://www.iamdeveloper.com
  source_url: https://github.com/nickytonline/www.iamdeveloper.com
  description: >
    Just some software developer writing things ✏️
  categories:
    - Blog
  built_by: Nick Taylor
  built_by_url: https://www.iamdeveloper.com
  featured: false
- title: Keziah Moselle Blog
  url: https://blog.keziahmoselle.fr/
  main_url: https://blog.keziahmoselle.fr/
  source_url: https://github.com/KeziahMoselle/blog.keziahmoselle.fr
  description: >
    ✍️ A place to share my thoughts.
  categories:
    - Blog
  built_by: Keziah Moselle
  built_by_url: https://keziahmoselle.fr/
- title: xfuture's blog
  url: https://www.xfuture-blog.com/
  main_url: https://www.xfuture-blog.com/
  source_url: https://github.com/xFuture603/xfuture-blog
  description: >
    A blog about Devops, Web development, and my insights as a systems engineer.
  categories:
    - Blog
  built_by: Daniel Uhlmann
  built_by_url: https://www.xfuture-blog.com/
- title: Mayne's Blog
  main_url: https://gine.me/
  url: https://gine.me/page/1
  source_url: https://github.com/mayneyao/gine-blog
  featured: false
  categories:
    - Blog
    - Web Development
- title: Bakedbird
  url: https://bakedbird.com
  main_url: https://bakedbird.com
  description: >
    Eleftherios Psitopoulos - A frontend developer from Greece ☕
  categories:
    - Portfolio
    - Blog
  built_by: Eleftherios Psitopoulos
  built_by_url: https://bakedbird.com
- title: Aravind Balla
  url: https://aravindballa.com
  main_url: https://aravindballa.com
  source_url: https://github.com/aravindballa/website2017
  description: >
    Personal portfolio of Aravind Balla
  categories:
    - Portfolio
    - Blog
    - Web Development
  built_by: Aravind Balla
  built_by_url: https://aravindballa.com
- title: Kaleb McKelvey
  url: https://kalebmckelvey.com
  main_url: https://kalebmckelvey.com
  source_url: https://github.com/avatar-kaleb/kalebmckelvey-site
  description: >
    Personal portfolio of Kaleb McKelvey!
  categories:
    - Blog
    - Portfolio
  built_by: Kaleb McKelvey
  built_by_url: https://kalebmckelvey.com
  featured: false
- title: Michal Czaplinski
  url: https://czaplinski.io
  main_url: https://czaplinski.io
  source_url: https://github.com/michalczaplinski/michalczaplinski.github.io
  description: >
    Michal Czaplinski is a full-stack developer 🚀
  categories:
    - Portfolio
    - Web Development
  built_by: Michal Czaplinski mmczaplinski@gmail.com
  built_by_url: https://czaplinski.io
  featured: false
- title: Interactive Investor (ii)
  url: https://www.ii.co.uk
  main_url: https://www.ii.co.uk
  description: >
    Hybrid (static/dynamic) Gatsby web app for ii's free research, news and analysis, discussion and product marketing site.
  categories:
    - Business
    - Finance
    - Technology
  built_by: Interactive Investor (ii)
  built_by_url: https://www.ii.co.uk
  featured: false
- title: Weingut Goeschl
  url: https://www.weingut-goeschl.at/
  main_url: https://www.weingut-goeschl.at/
  description: >
    Weingut Goeschl is a family winery located in Gols, Burgenland in Austria (Österreich)
  categories:
    - E-commerce
    - Business
  built_by: Peter Kroyer
  built_by_url: https://www.peterkroyer.at/
  featured: false
- title: Hash Tech Guru
  url: https://hashtech.guru
  main_url: https://hashtech.guru
  description: >
    Software Development Training School and Tech Blog
  categories:
    - Blog
    - Education
  built_by: Htet Wai Yan Soe
  built_by_url: https://github.com/johnreginald
- title: AquaGruppen Vattenfilter
  url: https://aquagruppen.se
  main_url: https://aquagruppen.se/
  description: >
    Water filter and water treatment products in Sweden
  categories:
    - Business
    - Technology
  built_by: Johan Eliasson
  built_by_url: https://github.com/elitan
  featured: false
- title: Josef Aidt
  url: https://josefaidt.dev
  main_url: https://josefaidt.dev
  source_url: https://github.com/josefaidt/josefaidt.github.io
  description: >
    Personal website, blog, portfolio for Josef Aidt
  categories:
    - Portfolio
    - Blog
    - Web Development
  built_by: Josef Aidt
  built_by_url: https://twitter.com/garlicbred
- title: How To egghead
  main_url: https://howtoegghead.com/
  url: https://howtoegghead.com/
  source_url: https://github.com/eggheadio/how-to-egghead
  featured: false
  built_by: egghead.io
  built_by_url: https://egghead.io
  description: >
    How to become an egghead instructor or reviewer
  categories:
    - Documentation
    - Education
- title: Sherpalo Ventures
  main_url: https://www.sherpalo.com/
  url: https://www.sherpalo.com/
  featured: false
  categories:
    - Finance
    - Business
    - Technology
  built_by: Othermachines
  built_by_url: https://othermachines.com
- title: WrapCode
  url: https://www.wrapcode.com
  main_url: https://www.wrapcode.com
  description: >
    A full stack blog on Microsoft Azure, JavaScript, DevOps, AI and Bots.
  categories:
    - Blog
    - Technology
    - Web Development
  built_by: Rahul P
  built_by_url: https://twitter.com/_rahulpp
  featured: false
- title: Kirankumar Ambati's Portfolio
  url: https://www.kirankumarambati.me
  main_url: https://www.kirankumarambati.me
  description: >
    Personal website, blog, portfolio of Kirankumar Ambati
  categories:
    - Blog
    - Portfolio
    - Web Development
  built_by: Kirankumar Ambati
  built_by_url: https://github.com/kirankumarambati
  featured: false
- title: Rou Hun Fan's portfolio
  main_url: https://flowen.me
  url: https://flowen.me
  description: >
    Portfolio of creative developer Rou Hun Fan. Built with Gatsby v2 &amp; Greensock drawSVG.
  categories:
    - Portfolio
  built_by: Rou Hun Fan Developer
  built_by_url: https://flowen.me
  featured: false
- title: chadly.net
  url: https://www.chadly.net
  main_url: https://www.chadly.net
  source_url: https://github.com/chadly/chadly.net
  description: >
    Personal tech blog by Chad Lee.
  categories:
    - Blog
    - Technology
    - Web Development
  built_by: Chad Lee
  built_by_url: https://github.com/chadly
  featured: false
- title: CivicSource
  url: https://www.civicsource.com
  main_url: https://www.civicsource.com
  description: >
    Online auction site to purchase tax-distressed properties from local taxing authorities.
  categories:
    - Real Estate
    - Government
  featured: false
- title: SpotYou
  main_url: https://spotyou.joshglazer.com
  url: https://spotyou.joshglazer.com
  source_url: https://github.com/joshglazer/spotyou
  description: >
    SpotYou allows you to watch your favorite music videos on Youtube based on your Spotify Preferences
  categories:
    - Entertainment
    - Music
  built_by: Josh Glazer
  built_by_url: https://linkedin.com/in/joshglazer/
  featured: false
- title: Hesam Kaveh's blog
  description: >
    A blog with great seo that using gatsby-source-wordpress to fetch posts from backend
  main_url: https://hesamkaveh.com/
  url: https://hesamkaveh.com/
  source_url: https://github.com/hesamkaveh/sansi
  featured: false
  categories:
    - Blog
    - WordPress
- title: Oliver Gomes Portfolio
  main_url: https://oliver-gomes.github.io/v4/
  url: https://oliver-gomes.github.io/v4/
  description: >
    As an artist and a web designer/developer, I wanted to find a way to present these two portfolios in a way that made sense.  I felt with new found power of speed, Gatsby helped keep my creativity intact with amazing response and versatility. I felt my butter smooth transition felt much better in user perspective and super happy with the power of Gatsby.
  categories:
    - Portfolio
    - Web Development
    - Blog
  built_by: Oliver Gomes
  built_by_url: https://github.com/oliver-gomes
  featured: false
- title: Patrik Szewczyk
  url: https://www.szewczyk.cz/
  main_url: https://www.szewczyk.cz/
  description: >
    Patrik Szewczyk – JavaScript, TypeScript, React, Node.js developer, Redux, Reason
  categories:
    - Portfolio
  built_by: Patrik Szewczyk
  built_by_url: https://linkedin.com/in/thepatriczek/
  featured: false
- title: Jacob Cofman's Blog
  description: >
    Personal blog / portfolio about Jacob Cofman.
  main_url: https://jcofman.de/
  url: https://jcofman.de/
  source_url: https://github.com/JCofman/jc-website
  featured: false
  categories:
    - Blog
    - Portfolio
- title: re-geo
  description: >
    re-geo is react based geo cities style component.
  main_url: https://re-geo.netlify.app/
  url: https://re-geo.netlify.app/
  source_url: https://github.com/sadnessOjisan/re-geo-lp
  categories:
    - Open Source
  built_by: sadnessOjisan
  built_by_url: https://twitter.com/sadnessOjisan
  featured: false
- title: Luis Cestou Portfolio
  description: >
    Portfolio of graphic + interactive designer Luis Cestou.
  main_url: https://luiscestou.com
  url: https://luiscestou.com
  source_url: https://github.com/lcestou/luiscestou.com
  built_by: Luis Cestou contact@luiscestou.com
  built_by_url: https://luiscestou.com
  featured: false
  categories:
    - Portfolio
    - Web Development
- title: Data Hackers
  url: https://datahackers.com.br/
  main_url: https://datahackers.com.br/
  description: >
    Official website for the biggest portuguese-speaking data science community. Makes use of several data sources such as podcasts from Anchor, messages from Slack, newsletters from MailChimp and blog posts from Medium. The unique visual design also had its hurdles and was quite fun to develop!
  categories:
    - Blog
    - Education
    - Podcast
    - Technology
  built_by: Kaordica
  built_by_url: https://kaordica.design
  featured: false
- title: TROMAQ
  url: https://www.tromaq.com/
  main_url: https://www.tromaq.com/
  description: >
    TROMAQ executes earthmoving services and rents heavy machinery for construction work. Even with the lack of good photography, their new site managed to pass a solid and trustworthy feeling to visitors during testing and they're already seeing the improvement in brand awareness, being the sole player with a modern website in their industry.
  categories:
    - Marketing
  built_by: Kaordica
  built_by_url: https://kaordica.design
  featured: false
- title: Novida Consulting
  url: https://www.novidaconsultoria.com.br
  main_url: https://www.novidaconsultoria.com.br
  description: >
    Novida’s goal was to position itself as a solid, exclusive and trustworthy brand for families looking for a safe financial future… We created a narrative and visual design that highlight their exclusivity.
  categories:
    - Marketing
  built_by: Kaordica
  built_by_url: https://kaordica.design
  featured: false
- title: We Are Clarks
  url: https://www.weareclarks.com
  main_url: https://www.weareclarks.com
  source_url: https://github.com/abeaclark/weareclarks
  description: >
    A family travel blog.
  categories:
    - Blog
    - Travel
  built_by: Abe Clark
  built_by_url: https://www.linkedin.com/in/abrahamclark/
  featured: false
- title: Guillaume Briday's Blog
  main_url: https://guillaumebriday.fr/
  url: https://guillaumebriday.fr/
  source_url: https://github.com/guillaumebriday/guillaumebriday.fr
  description: >
    My personal blog built with Gatsby and Tailwind CSS.
  categories:
    - Blog
    - Web Development
    - Technology
  built_by: Guillaume Briday
  built_by_url: https://guillaumebriday.fr/
  featured: false
- title: Jean Regisser's Portfolio
  main_url: https://jeanregisser.com/
  url: https://jeanregisser.com/
  source_url: https://github.com/jeanregisser/jeanregisser.com
  featured: false
  description: >
    Portfolio of software engineer Jean Regisser.
  categories:
    - Portfolio
    - Mobile Development
  built_by: Jean Regisser
  built_by_url: https://jeanregisser.com/
- title: Chase Ohlson
  url: https://chaseohlson.com
  main_url: https://chaseohlson.com
  description: >
    Portfolio of frontend engineer & web developer Chase Ohlson.
  categories:
    - Portfolio
    - Web Development
  built_by: Chase Ohlson
  built_by_url: https://chaseohlson.com
  featured: false
- title: Zach Schnackel
  url: https://zslabs.com
  main_url: https://zslabs.com
  source_url: https://github.com/zslabs/zslabs.com
  description: >
    Portfolio site for UI/Motion Developer, Zach Schnackel.
  categories:
    - Portfolio
    - Web Development
  built_by: Zach Schnackel
  built_by_url: https://zslabs.com
- title: Gremlin
  url: https://www.gremlin.com
  main_url: https://www.gremlin.com
  description: >
    Gremlin's Failure as a Service finds weaknesses in your system before they cause problems.
  categories:
    - Marketing
- title: Headless.page
  main_url: https://headless.page/
  url: https://headless.page/
  description: >
    Headless.page is a directory of e-commerce sites featuring headless architecture, PWA features and / or the latest JavaScript technology.
  categories:
    - Directory
    - E-commerce
  built_by: Subscribe Pro
  built_by_url: https://www.subscribepro.com/
  featured: false
- title: Ouracademy
  main_url: https://our-academy.org/
  url: https://our-academy.org/
  source_url: https://github.com/ouracademy/website
  description: >
    Ouracademy is an organization that promoves the education in software development through blog posts & videos smiley.
  categories:
    - Open Source
    - Blog
    - Education
  built_by: Ouracademy
  built_by_url: https://github.com/ouracademy
  featured: false
- title: Tenon.io
  main_url: https://tenon.io
  url: https://tenon.io
  description: >
    Tenon.io is an accessibility tooling, services and consulting company.
  categories:
    - API
    - Accessibility
    - Business
    - Consulting
    - Technology
  built_by: Tenon.io
  built_by_url: https://tenon.io
  featured: false
- title: Projectival
  url: https://www.projectival.de/
  main_url: https://www.projectival.de/
  description: >
    Freelancer Online Marketing & Web Development in Cologne, Germany
  categories:
    - Freelance
    - Marketing
    - Web Development
    - Blog
    - Consulting
    - SEO
    - Business
  built_by: Sascha Klapetz
  built_by_url: https://www.projectival.de/
  featured: false
- title: Hetzner Online Community
  main_url: https://community.hetzner.com
  url: https://community.hetzner.com
  description: >
    Hetzner Online Community provides a free collection of high-quality tutorials, which are based on free and open source software, on a variety of topics such as development, system administration, and other web technology.
  categories:
    - Web Development
    - Technology
    - Programming
    - Open Source
    - Community
  built_by: Hetzner Online GmbH
  built_by_url: https://www.hetzner.com/
  featured: false
- title: AGYNAMIX
  url: https://www.agynamix.de/
  main_url: https://www.agynamix.de/
  source_url: https://github.com/tuhlmann/agynamix.de
  description: >
    Full Stack Java, Scala, Clojure, TypeScript, React Developer in Thalheim, Germany
  categories:
    - Freelance
    - Web Development
    - Programming
    - Blog
    - Consulting
    - Portfolio
    - Business
  built_by: Torsten Uhlmann
  built_by_url: https://www.agynamix.de/
  featured: false
- title: syracuse.io
  url: https://syracuse.io
  main_url: https://syracuse.io
  source_url: https://github.com/syracuseio/syracuseio/
  description: >
    Landing page for Syracuse NY Software Development Meetup Groups
  categories:
    - Community
  built_by: Benjamin Lannon
  built_by_url: https://lannonbr.com
- title: Render Documentation
  main_url: https://render.com/docs
  url: https://render.com/docs
  description: >
    Render is the easiest place to host your sites and apps. We use Gatsby for everything on https://render.com, including our documentation. The site is deployed on Render as well! We also have a guide to deploying Gatsby apps on Render: https://render.com/docs/deploy-gatsby.
  categories:
    - Web Development
    - Programming
    - Documentation
    - Technology
  built_by: Render Developers
  built_by_url: https://render.com
  featured: false
- title: prima
  url: https://www.prima.co
  main_url: https://www.prima.co
  description: >
    Discover industry-defining wellness content and trusted organic hemp CBD products safely supporting wellness, stress, mood, skin health, and balance.
  categories:
    - Blog
    - E-commerce
    - Education
  built_by: The Couch
  built_by_url: https://thecouch.nyc
- title: Gatsby Guides
  url: https://gatsbyguides.com/
  main_url: https://gatsbyguides.com/
  description: >
    Free tutorial course about using Gatsby with a CMS.
  categories:
    - Education
    - Documentation
    - Web Development
  built_by: Osio Labs
  built_by_url: https://osiolabs.com/
  featured: false
- title: Architude
  url: https://architudedesign.com
  main_url: https://architudedesign.com
  description: >
    筑冶 Architude International Design Consultants
  categories:
    - Design
    - Landing Page
    - Gallery
  built_by: Neo Nie
  built_by_url: https://github.com/nihgwu
  featured: false
- title: Arctica
  url: https://arctica.io
  main_url: https://arctica.io
  description: >
    Arctica specialises in purpose-built websites and progressive web applications with user optimal experiences, tailored to meet the objectives of your business.
  categories:
    - Portfolio
    - Agency
    - Design
    - Web Development
  built_by: Arctica
  built_by_url: https://arctica.io
  featured: false
- title: David Brookes
  url: https://davidbrookes.me
  main_url: https://davidbrookes.me
  description: >
    Specialising in crafting stylish, high performance websites and applications that get results, using the latest cutting edge web development technologies.
  categories:
    - Portfolio
    - Freelance
    - Web Development
  built_by: Arctica
  built_by_url: https://arctica.io
  featured: false
- title: Dennis Morello
  url: https://morello.dev
  main_url: https://morello.dev
  source_url: https://gitlab.com/dennismorello/dev-blog
  description: >
    morello.dev is a development and technology blog written by Dennis Morello.
  categories:
    - Blog
    - Education
    - Web Development
    - Open Source
    - Technology
  built_by: Dennis Morello
  built_by_url: https://twitter.com/dennismorello
  featured: false
- title: BaseTable
  url: https://autodesk.github.io/react-base-table/
  main_url: https://autodesk.github.io/react-base-table/
  source_url: https://github.com/Autodesk/react-base-table
  description: >
    BaseTable is a react table component to display large data set with high performance and flexibility.
  categories:
    - Web Development
    - Documentation
    - Open Source
  built_by: Neo Nie
  built_by_url: https://github.com/nihgwu
  featured: false
- title: herper.io
  url: https://herper.io/
  main_url: https://herper.io/
  description: >
    Portfolio website for Jacob Herper - a Front End Web Developer with a passion for all things digital. I have more than 10 years experience working in web development.
  categories:
    - Portfolio
    - Web Development
    - Freelance
    - Design
    - SEO
  built_by: Jacob Herper
  built_by_url: https://github.com/jakeherp
  source_url: https://github.com/jakeherp/portfolio
  featured: false
- title: Artem Sapegin Photography
  description: >
    Photography portfolio and blog of Artem Sapegin, an award-losing photographer living in Berlin, Germany. Landscapes, cityscapes and dogs.
  main_url: https://morning.photos/
  url: https://morning.photos/
  source_url: https://github.com/sapegin/morning.photos
  categories:
    - Portfolio
    - Photography
  built_by: Artem Sapegin
  built_by_url: https://github.com/sapegin
- title: Pattyrn
  main_url: https://pattyrn.com
  url: https://pattyrn.com
  description: >
    Pattyrn uses advanced machine learning AI to analyze the platform’s your teams use, making it easy to solve performance problems, reduce bottlenecks, and monitor culture health to optimize your ROI and help boost performance without causing burn out.
  categories:
    - Marketing
    - Technology
  built_by: Pattyrn
  built_by_url: https://twitter.com/Pattyrn4
  featured: false
- title: Intranet Italia Day
  main_url: https://www.intranetitaliaday.it/en
  url: https://www.intranetitaliaday.it/en
  description: >
    The Italian event dedicated to the digital workplace that focuses on planning, governance and company intranet management
  categories:
    - Event
    - Conference
  built_by: Ariadne Digital
  built_by_url: https://www.ariadnedigital.it
  featured: false
- title: Textually Stylo
  main_url: https://www.textually.net
  url: https://www.textually.net
  description: >
    Stylo Markdown writing App marketing/documentation website by Textually Inc.
  categories:
    - Marketing
    - Technology
    - Blog
    - Documentation
  built_by: Sébastien Hamel
  built_by_url: https://www.textually.net
  featured: false
- title: OneDeck
  main_url: https://www.onedeck.co
  url: https://www.onedeck.co
  description: >
    OneDeck is a simple yet powerful tool for creating and sharing your one-page investment summary in under 10 minutes.
  categories:
    - Finance
    - Technology
  built_by: William Neill
  built_by_url: https://twitter.com/williamneill
  featured: false
- title: Assortment
  main_url: https://assortment.io
  url: https://assortment.io
  description: >
    Assortment aims to provide detailed tutorials (and more) for developers of all skill levels within the Web Development Industry. Attempting to cut out the fluff and arm you with the facts.
  categories:
    - Blog
    - Web Development
  built_by: Luke Whitehouse
  built_by_url: https://twitter.com/_lukewh
  featured: false
- title: Mission42
  main_url: https://mission42.zauberware.com
  url: https://mission42.zauberware.com
  description: >
    A landing page for the mobile app Mission42. Mission42 wants to help you learn new skills.
  categories:
    - App
    - Learning
    - Education
    - Landing Page
  built_by: Philipp Siegmund, zauberware
  built_by_url: https://www.zauberware.com
- title: Altstadtdomizil Idstein
  main_url: http://www.altstadtdomizil-idstein.de/
  url: http://www.altstadtdomizil-idstein.de/
  description: >
    A landing page for a holiday apartment in Idstein, Germany.
  categories:
    - Landing Page
    - Travel
    - Real Estate
  built_by: Simon Franzen, zauberware
  built_by_url: https://www.zauberware.com
- title: Gerald Martinez Dev
  main_url: https://gmartinez.dev/
  url: https://gmartinez.dev/
  source_url: https://github.com/nephlin7/gmartinez.dev
  description: >
    Personal website for show my skills and my works.
  categories:
    - Web Development
    - Portfolio
  built_by: Gerald Martinez
  built_by_url: https://twitter.com/GeraldM_92
  featured: false
- title: Becreatives
  main_url: https://becreatives.com
  url: https://becreatives.com
  featured: false
  description: >
    Digital software house. Enlights ideas. Think smart execute harder.
  categories:
    - Technology
    - Web Development
    - Agency
    - Marketing
  built_by: Becreatives
  built_by_url: https://becreatives.com
- title: Paul Clifton Photography
  main_url: https://paulcliftonphotography.com
  url: https://paulcliftonphotography.com
  featured: false
  description: >
    A full migration from WordPress to GatsbyJS and DatoCMS. Includes custom cropping on images as viewport changes size and also an infinity scroll that doesn't preload all of the results.
  categories:
    - Blog
    - Portfolio
    - Gallery
    - Photography
  built_by: Little Wolf Studio
  built_by_url: https://littlewolfstudio.co.uk
- title: Atte Juvonen - Blog
  url: https://www.attejuvonen.fi/
  main_url: https://www.attejuvonen.fi/
  source_url: https://github.com/baobabKoodaa/blog
  description: >
    Tech-oriented personal blog covering topics like AI, data, voting, game theory, infosec and software development.
  categories:
    - Blog
    - Data
    - JavaScript
    - Programming
    - Science
    - Security
    - Technology
    - Web Development
  featured: false
- title: Kibuk Construction
  url: https://kibukconstruction.com/
  main_url: https://kibukconstruction.com/
  description: >
    Kibuk Construction is a fully licensed and insured contractor specializing in Siding, Decks, Windows & Doors!
  categories:
    - Business
  built_by: David Krasniy
  built_by_url: http://dkrasniy.com
- title: RedCarpetUp
  main_url: https://www.redcarpetup.com
  url: https://www.redcarpetup.com/
  description: >
    RedCarpetUp's home page for a predominantly mobile-only customer base in India with major constraints on bandwidth availability
  categories:
    - Finance
  built_by: RedCarpet Dev Team
  built_by_url: https://www.redcarpetup.com
  featured: false
- title: talita traveler
  url: https://talitatraveler.com/
  main_url: https://talitatraveler.com/
  source_url: https://github.com/afuh/talitatraveler
  description: >
    Talita Traveler's personal blog.
  categories:
    - Blog
  built_by: Axel Fuhrmann
  built_by_url: https://axelfuhrmann.com/
  featured: false
- title: Pastelería el Progreso
  url: https://pasteleriaelprogreso.com/
  main_url: https://pasteleriaelprogreso.com/
  source_url: https://github.com/afuh/elprogreso
  description: >
    Famous bakery in Buenos Aires.
  categories:
    - Food
    - Gallery
  built_by: Axel Fuhrmann
  built_by_url: https://axelfuhrmann.com/
  featured: false
- title: Maitrik's Portfolio
  url: https://www.maitrikpatel.com/
  main_url: https://www.maitrikpatel.com/
  source_url: https://github.com/maitrikjpatel/portfolio
  description: >
    Portfolio of a Front-End Developer / UX Designer who designs and develops pixel perfect user interface, experiences and web applications.
  categories:
    - Portfolio
    - Blog
    - Design
    - Web Development
  built_by: Maitrik Patel
  built_by_url: https://www.maitrikpatel.com/
  featured: false
- title: PicPick
  url: https://picpick.app/
  main_url: https://picpick.app/
  description: >
    All-in-one Graphic Design Tool, Screen Capture Software, Image Editor, Color Picker, Pixel Ruler and More
  categories:
    - Productivity
    - App
    - Technology
  built_by: NGWIN
  built_by_url: https://picpick.app/
  featured: false
- title: Ste O'Neill
  main_url: https://www.steoneill.dev
  url: https://www.steoneill.dev
  description: >
    MVP of a portfolio site for a full stack UK based developer.
  categories:
    - Blog
    - Portfolio
  built_by: Ste O'Neill
  built_by_url: https://steoneill.dev
  featured: false
- title: Filipe Santos Correa's Portfolio
  description: >
    Filipe's Personal About Me / Portfolio.
  main_url: https://filipesantoscorrea.com/
  url: https://filipesantoscorrea.com/
  source_url: https://github.com/Safi1012/filipesantoscorrea.com
  featured: false
  categories:
    - Portfolio
- title: Progressive Massachusetts Legislator Scorecard
  main_url: https://scorecard.progressivemass.com
  url: https://scorecard.progressivemass.com
  featured: false
  source_url: https://github.com/progressivemass/legislator-scorecard
  description: >
    Learn about MA state legislators' voting records through a progressive lens
  categories:
    - Government
    - Education
  built_by: Alex Holachek
  built_by_url: https://alex.holachek.com/
- title: Jeff Wolff – Portfolio
  main_url: https://www.jeffwolff.net
  url: https://www.jeffwolff.net
  featured: false
  description: >
    A guy from San Diego who makes websites.
  categories:
    - Blog
    - Portfolio
    - Web Development
- title: Jp Valery – Portfolio
  main_url: https://jpvalery.photo
  url: https://jpvalery.photo
  featured: false
  description: >
    Self-taught photographer documenting spaces and people
  categories:
    - Portfolio
    - Photography
- title: Prevue
  main_url: https://www.prevue.io
  url: https://www.prevue.io
  featured: false
  description: >
    All in One Prototyping Tool For Vue Developers
  categories:
    - Open Source
    - Web Development
- title: Gold Medal Flour
  main_url: https://www.goldmedalflour.com
  url: https://www.goldmedalflour.com
  description: >
    Gold Medal Four is a brand of flour products owned by General Mills. The new site was built using Gatsby v2 with data sources from WordPress and an internal recipe API, and features multifaceted recipe filtering and a modified version of Gatsby Image to support art direction images.
  categories:
    - Food
  built_by: General Mills Branded Sites Dev Team
  built_by_url: https://www.generalmills.com
  featured: false
- title: Fifth Gait Technologies
  main_url: https://5thgait.com
  url: https://5thgait.com
  featured: false
  description: >
    Fifth Gait is a small business in the defense and space industry that is run and owned by physicists and engineers that have worked together for decades. The site was built using Gatsby V2.
  categories:
    - Government
    - Science
    - Technology
  built_by: Jonathan Z. Fisher
  built_by_url: https://jonzfisher.com
- title: Sal's Pals
  main_url: https://www.sals-pals.net
  url: https://www.sals-pals.net
  featured: false
  description: >
    Sal's Pals is a professional dog walking and pet sitting service based in Westfield, NJ. New site built with gatsby v2.
  categories:
    - Business
- title: Zuyet Awarmatrip
  main_url: https://www.zuyetawarmatrip.com
  url: https://www.zuyetawarmatrip.com
  featured: false
  description: >
    Zuyet Awarmatrip is a subsidiary identity within the personal ecosystem of Zuyet Awarmatik, focusing on travel and photography.
  categories:
    - Travel
    - Photography
  built_by: Zuyet Awarmatik
- title: manuvel.be
  url: https://www.manuvel.be
  main_url: https://www.manuvel.be
  source_url: https://github.com/riencoertjens/manuvelsite
  description: >
    Cycling themed café coming this april in Sint Niklaas, Belgium. One page with funky css-grid and gatsby-image trickery!
  categories:
    - Food
  built_by: WEBhart
  built_by_url: https://www.web-hart.com
  featured: false
- title: WEBhart
  url: https://www.web-hart.com
  main_url: https://www.web-hart.com
  description: >
    Hi, I'm Rien (pronounced Reen) from Belgium but based in Girona, Spain. I'm an autodidact, committed to learning until the end of time.
  categories:
    - Portfolio
    - Design
    - Web Development
    - Freelance
  built_by: WEBhart
  built_by_url: https://www.web-hart.com
  featured: false
- title: nicdougall.com
  url: https://nicdougall.netlify.app/
  main_url: https://nicdougall.netlify.app/
  source_url: https://github.com/riencoertjens/nicdougall.com
  description: >
    Athlete website with Netlify CMS for blog content.
  categories:
    - Blog
  built_by: WEBhart
  built_by_url: https://www.web-hart.com
  featured: false
- title: Lebuin D'Haese
  url: https://www.lebuindhaese.be/
  main_url: https://www.lebuindhaese.be/
  description: >
    Artist portfolio website. Powered by a super simple Netlify CMS to easily add blog posts or new art pieces.
  categories:
    - Portfolio
    - Blog
  built_by: WEBhart
  built_by_url: https://www.web-hart.com
  featured: false
- title: Iefke Molenstra
  url: https://www.iefke.be/
  main_url: https://www.iefke.be/
  description: >
    Artist portfolio website. Powered by a super simple Netlify CMS to easily add blog posts or new art pieces.
  categories:
    - Portfolio
    - Blog
  built_by: WEBhart
  built_by_url: https://www.web-hart.com
  featured: false
- title: The Broomwagon
  url: https://www.thebroomwagongirona.com/
  main_url: https://www.thebroomwagongirona.com/
  description: >
    foodtruck style coffee by pro cyclist Robert Gesink. The site has a webshop with merchandise and coffee beans.
  categories:
    - E-commerce
  built_by: WEBhart
  built_by_url: https://www.web-hart.com
- title: Pella Windows and Doors
  main_url: https://www.pella.com
  url: https://www.pella.com
  featured: false
  description: >
    The Pella Corporation is a privately held window and door manufacturing
  categories:
    - Business
- title: tinney.dev
  url: https://tinney.dev
  main_url: https://tinney.dev
  source_url: https://github.com/cdtinney/tinney.dev
  description: >
    Personal portfolio/blog of Colin Tinney
  categories:
    - Blog
    - Portfolio
    - Open Source
  built_by: Colin Tinney
  built_by_url: https://tinney.dev
  featured: false
- title: Monkeywrench Books
  main_url: https://monkeywrenchbooks.org
  url: https://monkeywrenchbooks.org
  description: >
    Monkeywrench Books is an all-volunteer, collectively-run bookstore and event space in Austin, TX
  categories:
    - Business
    - Community
    - Education
  built_by: Monkeywrench Books
  built_by_url: https://monkeywrenchbooks.org
- title: DeepMay.io
  main_url: https://deepmay.io
  url: https://deepmay.io
  description: >
    DeepMay is an experimental new tech bootcamp in the mountains of North Carolina.
  categories:
    - Event
    - Community
    - Technology
    - Marketing
  built_by: DeepMay
  built_by_url: https://twitter.com/deepmay_io
  featured: false
- title: Liferay.Design
  main_url: https://liferay.design
  url: https://liferay.design
  source_url: https://github.com/liferay-design/liferay.design
  description: >
    Liferay.Design is home to some of the freshest open-source designers who love to share articles and other resources for the Design Community.
  categories:
    - Blog
    - Community
    - Design
    - Marketing
    - Open Source
    - Technology
    - User Experience
  built_by: Liferay Designers
  built_by_url: https://twitter.com/liferaydesign
  featured: false
- title: Front End Remote Jobs
  main_url: https://frontendremotejobs.com
  url: https://frontendremotejobs.com
  source_url: https://github.com/benjamingrobertson/remotefrontend
  description: >
    Front End Remote Jobs features fully remote jobs for front end developers.
  categories:
    - WordPress
    - Web Development
  built_by: Ben Robertson
  built_by_url: https://benrobertson.io
  featured: false
- title: Penrose Grand Del Mar
  main_url: https://penroseatthegrand.com
  url: https://penroseatthegrand.com
  description: >
    Penrose Grand Del Mar is a luxury housing project coming soon.
  categories:
    - Real Estate
    - Design
  built_by: Chase Ohlson
  built_by_url: https://chaseohlson.com
- title: JustGraphQL
  url: https://www.justgraphql.com/
  main_url: https://www.justgraphql.com/
  source_url: https://github.com/Novvum/justgraphql
  description: >
    JustGraphQL helps developers quickly search and filter through GraphQL resources, tools, and articles.
  categories:
    - Open Source
    - Web Development
    - Technology
  built_by: Novvum
  built_by_url: https://www.novvum.io/
  featured: false
- title: Peter Macinkovic Personal Blog
  url: https://peter.macinkovic.id.au/
  main_url: https://peter.macinkovic.id.au/
  source_url: https://github.com/inkovic/peter-macinkovic-static-site
  description: >
    Personal Website and Blog of e-commerce SEO Specialist and Digital Marketer Peter Macinkovic.
  categories:
    - SEO
    - Marketing
    - Blog
  featured: false
- title: NH Hydraulikzylinder
  main_url: https://nh-hydraulikzylinder.com
  url: https://nh-hydraulikzylinder.com
  description: >
    High quality & high performance hydraulic cylinders manufactured in Austria based on the clients requirements
  categories:
    - Business
  built_by: MangoART
  built_by_url: https://www.mangoart.at
  featured: false
- title: Frauennetzwerk Linz-Land
  main_url: https://frauennetzwerk-linzland.net
  url: https://frauennetzwerk-linzland.net
  description: >
    Homepage for the local women's association providing support to people in need offline and online (Livechat integration)
  categories:
    - Nonprofit
  built_by: MangoART
  built_by_url: https://www.mangoart.at
  featured: false
- title: Mein Traktor
  main_url: http://www.mein-traktor.at/
  url: http://www.mein-traktor.at/
  description: >
    Homepage of a the main importer of SAME and Lamborghini Tractors in Austria with customer support area
  categories:
    - Business
    - App
  built_by: MangoART
  built_by_url: https://www.mangoart.at
  featured: false
- title: Lamborghini Traktoren
  main_url: https://lamborghini-traktor.at
  url: https://lamborghini-traktor.at
  description: >
    Lamborghini Tractors - Landing page for the brand in Austria
  categories:
    - Business
  built_by: MangoART
  built_by_url: https://www.mangoart.at
  featured: false
- title: Holly Lodge Community Centre - Highgate, London
  main_url: https://www.hlcchl.org/
  url: https://www.hlcchl.org/
  source_url: https://github.com/eugelogic/hlcchl-gatsby
  description: >
    The Holly Lodge Community Centre - Highgate, London has a shiny new website built with Gatsby v2 that makes important contributions towards a faster, more secure and environmentally friendly web for everyone.
  categories:
    - Community
    - Event
    - Nonprofit
  built_by: Eugene Molari Developer
  built_by_url: https://twitter.com/EugeneMolari
  featured: false
- title: blackcater's blog
  url: https://www.blackcater.win
  main_url: https://www.blackcater.win
  source_url: https://github.com/blackcater/blog
  description: >
    Blog like Medium, for person and team.
  categories:
    - Blog
    - Web Development
  built_by: blackcater
  built_by_url: https://github.com/blackcater
  featured: false
- title: Kenneth Kwakye-Gyamfi Portfolio Site
  url: https://www.kwakye-gyamfi.com
  main_url: https://www.kwakye-gyamfi.com
  source_url: https://www.github.com/cross19xx/cross-site
  description: >
    Personal portfolio site for Kenneth Kwakye-Gyamfi, a mobile and web full stack applications developer currently based in Accra, Ghana.
  categories:
    - SEO
    - Web Development
    - Open Source
    - Portfolio
  featured: false
- title: Gareth Weaver
  url: https://www.garethweaver.com/
  main_url: https://www.garethweaver.com/
  source_url: https://github.com/garethweaver/public-site-react
  description: >
    A personal portfolio of a London based frontend developer built with Gatsby 2, Redux and Sass
  categories:
    - Portfolio
    - Web Development
  built_by: Gareth Weaver
  built_by_url: https://twitter.com/garethdweaver
  featured: false
- title: Mailjet
  url: https://dev.mailjet.com/
  main_url: https://dev.mailjet.com/
  description: >
    Mailjet is an easy-to-use all-in-one e-mail platform.
  categories:
    - API
    - Documentation
  featured: false
- title: Peintagone
  url: https://www.peintagone.be/
  main_url: https://www.peintagone.be/
  description: >
    Peintagone is a superior quality paint brand with Belgian tones.
  categories:
    - Portfolio
    - Gallery
  built_by: Sebastien Crepin
  built_by_url: https://github.com/opeah
  featured: false
- title: Let's Do Dish!
  url: https://letsdodish.com
  main_url: https://letsdodish.com
  description: >
    A new recipe site for people who enjoy cooking great food in their home kitchen. Find some great meal ideas! Let's do dish!
  categories:
    - Blog
    - Food
  built_by: Connerra
  featured: false
- title: AWS Amplify Community
  url: https://amplify.aws/community/
  main_url: https://amplify.aws/community/
  source_url: https://github.com/aws-amplify/community
  description: >
    Amplify Community is a hub for developers building fullstack serverless applications with Amplify to easily access content (such as events, blog posts, videos, sample projects, and tutorials) created by other members of the Amplify community.
  categories:
    - Blog
    - Directory
    - Education
    - Technology
  built_by: Nikhil Swaminathan
  built_by_url: https://github.com/swaminator
  featured: false
- title: Cal State Monterey Bay
  url: https://csumb.edu
  main_url: https://csumb.edu
  source_url: https://github.com/csumb/csumb-gatsby
  description: >
    A website for the entire campus of California State University, Monterey Bay.
  categories:
    - Education
    - Government
  built_by: CSUMB Web Team
  built_by_url: https://csumb.edu/web/team
  featured: false
- title: BestPricingPages.com
  url: https://bestpricingpages.com
  main_url: https://bestpricingpages.com
  source_url: https://github.com/jpvalery/pricingpages/
  description: >
    A repository of the best pricing pages by the best companies. Built in less than a week.
    Inspired by RGE and since pricingpages.xyz no longer exists, I felt such a resource was missing and could be helpful to many people.
  categories:
    - Business
    - Community
    - Entrepreneurship
    - Open Source
    - Technology
  built_by: Jp Valery
  built_by_url: https://jpvalery.me
  featured: false
- title: Lendo Austria
  url: https://lendo.at
  main_url: https://lendo.at
  description: >
    A Comparison site for best private loan offer from banks in Austria.
  categories:
    - Business
    - Finance
  built_by: Lendo developers
  featured: false
- title: Visual Cloud FX
  url: https://visualcloudfx.com
  main_url: https://visualcloudfx.com
  source_url: https://github.com/jjcav84/visualcloudfx
  description: >
    Basic static site built with MDBootstrap, React, and Gatsby
  categories:
    - Consulting
    - Portfolio
  built_by: Jacob Cavazos
  built_by_url: https://jacobcavazos.com
- title: Matthew Miller (Me4502)
  url: https://matthewmiller.dev
  main_url: https://matthewmiller.dev
  description: >
    The personal site, blog and portfolio of Matthew Miller (Me4502)
  categories:
    - Blog
    - Programming
    - Technology
    - Portfolio
  built_by: Matthew Miller
  featured: false
- title: Årets Kontor
  url: https://aretskontor.newst.se
  main_url: https://aretskontor.newst.se
  description: >
    A swedish competition for "office of the year" in sweden with a focus on design. Built with MDBootstrap and Gatsby.
  categories:
    - Real Estate
    - Marketing
  built_by: Victor Björklund
  built_by_url: https://victorbjorklund.com
  featured: false
- title: Kyma
  url: https://kyma-project.io
  main_url: https://kyma-project.io
  source_url: https://github.com/kyma-project/website
  description: >
    This website holds overview, blog and documentation for Kyma open source project that is a Kubernates based application extensibility framework.
  categories:
    - Documentation
    - Blog
    - Technology
    - Open Source
  built_by: Kyma developers
  built_by_url: https://twitter.com/kymaproject
  featured: false
- title: Verso
  main_url: https://verso.digital
  url: https://verso.digital
  description: >
    Verso is a creative technology studio based in Singapore. Site built with Gatsby and Netlify.
  categories:
    - Agency
    - Consulting
    - Design
    - Technology
  built_by: Verso
  built_by_url: https://verso.digital
  featured: false
- title: Camilo Holguin
  url: https://camiloholguin.me
  main_url: https://camiloholguin.me
  source_url: https://github.com/camiloholguin/gatsby-portfolio
  description: >
    Portfolio site using GatsbyJS and WordPress REST API.
  categories:
    - WordPress
    - Portfolio
    - Web Development
  built_by: Camilo Holguin
  built_by_url: https://camiloholguin.me
  featured: false
- title: Kodingnesia
  url: https://kodingnesia.com/
  main_url: https://kodingnesia.com/
  description: >
    Kodingnesia is a place for learning programming & linux in Bahasa Indonesia.
  categories:
    - Blog
    - Programming
    - Technology
  built_by: Frisko Mayufid
  built_by_url: https://frisko.space
- title: ERS HCL Open Source Portal
  url: https://ers-hcl.github.io/
  main_url: https://ers-hcl.github.io/
  description: >
    Official site for ERS-HCL GitHub organizational site. This is a hybrid app with static and dynamic content, providing a details of the open source projects, initiatives, innovation ideas within ERS-HCL. It pulls data from various data sources including GitHub APIs, MDX based blog posts, excel files. It also hosts an ideas app that is based on Firebase.
  categories:
    - Open Source
    - Blog
    - Technology
    - Web Development
    - Community
    - Documentation
  source_url: https://github.com/ERS-HCL/gatsby-ershcl-app
  built_by: Tarun Kumar Sukhu
  built_by_url: https://github.com/tsukhu
- title: Ben Shi
  url: https://hbish.com/
  main_url: https://hbish.com/
  source_url: https://github.com/hbish/hbish.com
  description: >
    A personal website of Ben Shi, a technologist from Sydney, Australia.
  categories:
    - Blog
    - Programming
    - Technology
  built_by: Ben Shi
  built_by_url: https://hbish.com/
  featured: false
- title: Sandbox
  url: https://www.sandboxneu.com/
  main_url: https://www.sandboxneu.com/
  source_url: https://github.com/sandboxneu/sandboxneu.com
  description: >
    Official website of Sandbox, a Northeastern University student group that builds software for researchers.
  categories:
    - Marketing
  built_by: Sandbox at Northeastern
  built_by_url: https://github.com/sandboxneu/
  featured: false
- title: Accessible App
  main_url: https://accessible-app.com
  url: https://accessible-app.com
  source_url: https://github.com/accessible-app/accessible-app_com
  description: >
    Learn how to build inclusive web applications and Single Page Apps in modern JavaScript frameworks. This project collects strategies, links, patterns and plugins for React, Vue and Angular.
  categories:
    - Accessibility
    - Web Development
    - JavaScript
  built_by: Marcus Herrmann
  built_by_url: https://marcus.io
  featured: false
- title: PygmalionPolymorph
  url: https://pygmalionpolymorph.com
  main_url: https://pygmalionpolymorph.com
  source_url: https://github.com/PygmalionPolymorph/portfolio
  description: >
    Portfolio of artist, musician and developer PygmalionPolymorph.
  categories:
    - Portfolio
    - Gallery
    - Music
    - Photography
    - Web Development
  built_by: PygmalionPolymorph
  built_by_url: https://pygmalionpolymorph.com
  featured: false
- title: Gonzalo Nuñez Photographer
  main_url: https://www.gonzalonunez.com
  url: https://www.gonzalonunez.com
  description: >
    Website for Cancun based destination wedding photographer Gonzalo Nuñez. Site built with GatsbyJS, WordPress API and Netlify.
  categories:
    - Photography
    - Portfolio
    - WordPress
  built_by: Miguel Mayo
  built_by_url: https://www.miguelmayo.com
  featured: false
- title: Element 84
  main_url: https://www.element84.com
  url: https://www.element84.com
  description: >
    Element 84 is software engineering and design firm that helps companies and government agencies solve problems using remote sensing, life sciences, and transportation data in the cloud.
  categories:
    - Agency
    - Blog
    - Business
    - Consulting
    - Data
    - Design
    - Government
    - Portfolio
    - Programming
    - Science
    - Technology
    - User Experience
    - Web Development
- title: Raconteur Agency
  main_url: https://www.raconteur.net/agency
  url: https://www.raconteur.net/agency
  description: >
    Raconteur Agency is a London-based content marketing agency for B2B brands. We have rebuilt their site with Gatsby v2 using their existing WordPress backend as the data source. By switching from WordPress to GatsbyJS we have achieved a 200%+ improvement in page load times and went from a Lighthouse performance score of 49 to 100.
  categories:
    - Agency
    - Marketing
    - WordPress
  built_by: Jacob Herper
  built_by_url: https://herper.io
  featured: false
- title: Purple11
  main_url: https://purple11.com/
  url: https://purple11.com/
  description: >
    Purple11 is a site for photography and photo retouching tips and tricks.
  categories:
    - Blog
    - Photography
  built_by: Sébastien Noël
  built_by_url: https://blkfuel.com/
  featured: false
- title: PerfReviews
  main_url: https://perf.reviews/
  url: https://perf.reviews/
  source_url: https://github.com/PerfReviews/PerfReviews
  description: >
    The best content about web performance in spanish language.
  categories:
    - Web Development
  built_by: Joan León & José M. Pérez
  built_by_url: https://perf.reviews/nosotros/
  featured: false
- title: Un Backend - Blog
  main_url: https://www.unbackend.pro/
  url: https://www.unbackend.pro/
  description: >
    The personal website and blog of Camilo Ramírez, a backend developer :).
  categories:
    - Blog
    - Programming
    - Technology
  source_url: https://github.com/camilortte/camilortte.github.com
  built_by: Camilo Ramírez
  built_by_url: https://www.unbackend.pro/about
  featured: false
- title: Hitesh Vaghasiya
  main_url: https://hiteshvaghasiya.com/
  url: https://hiteshvaghasiya.com/
  description: >
    This is Hitesh Vaghasiya's blog. This blog is help you an E-Commerce like Magento, Shopify, and BigCommerce.
  categories:
    - Blog
    - Programming
    - Technology
    - Web Development
  built_by: Hitesh Vaghasiya
  built_by_url: https://hiteshvaghasiya.com/
  featured: false
- title: Aditus
  main_url: https://www.aditus.io
  url: https://www.aditus.io
  description: >
    Aditus is the accessibility tool for your team. We help teams build accessible websites and products.
  categories:
    - Accessibility
    - Education
  built_by: Aditus
  built_by_url: https://www.aditus.io
  featured: false
- title: Ultra Config
  main_url: https://ultraconfig.com.au/
  url: https://ultraconfig.com.au/ultra-config-generator/
  description: >
    Ultra Config Generator is a software application for Network Engineers to efficiently manage their network infrastructure.
  categories:
    - Blog
    - Technology
  built_by: Ultra Config
  built_by_url: https://ultraconfig.com.au/
  featured: false
- title: Malice
  main_url: https://malice.fr/
  url: https://malice.fr/
  description: >
    Malice is a cyber-training  platform for learning, validating and improving security related skills through simulated scenarios and challenges.
  categories:
    - Security
    - Technology
  built_by: Sysdream
  built_by_url: https://sysdream.com/
  featured: false
- title: Nash
  main_url: https://nash.io/
  url: https://nash.io/
  description: >
    Nash is a decentralized platform for trading, payment and other financial services. Our goal is to bring distributed finance to everyone by making blockchain technology fast and easy to use. We employ an off-chain engine to match trades rapidly, but never take control of customers’ assets. Our intuitive interface offers easy access to a range of trading, payment and investment functions.
  categories:
    - Portfolio
    - Security
    - Technology
  built_by: Andrej Gajdos
  built_by_url: https://andrejgajdos.com/
  featured: false
- title: Axel Fuhrmann
  url: https://axelfuhrmann.com
  main_url: https://axelfuhrmann.com
  source_url: https://github.com/afuh/axelfuhrmann.com
  description: >
    Personal portfolio.
  categories:
    - Portfolio
    - Freelance
    - Web Development
  featured: false
- title: Alaina Viau
  url: https://www.alainaviau.com
  main_url: https://www.alainaviau.com
  description: >
    Official website of Canadian opera director, creator, and producer Alaina Viau. Site designed by Stephen Bell.
  categories:
    - Portfolio
    - Music
  built_by: Michael Uloth
  built_by_url: https://www.michaeluloth.com
- title: Alison Moritz
  url: https://www.alisonmoritz.com
  main_url: https://www.alisonmoritz.com
  description: >
    Official website of American stage director Alison Moritz. Site designed by Stephen Bell.
  categories:
    - Portfolio
    - Music
  built_by: Michael Uloth
  built_by_url: https://www.michaeluloth.com
- title: Luke Secomb Digital
  url: https://lukesecomb.digital
  main_url: https://lukesecomb.digital
  source_url: https://github.com/lukethacoder/luke-secomb-simple
  description: >
    A simple portfolio site built using TypeScript, Markdown and React Spring.
  categories:
    - Portfolio
    - Web Development
  built_by: Luke Secomb
  built_by_url: https://lukesecomb.digital
  featured: false
- title: We are Brew
  url: https://www.wearebrew.co.uk
  main_url: https://www.wearebrew.co.uk
  description: >
    Official website for Brew, a Birmingham based Digital Marketing Agency.
  categories:
    - Portfolio
    - Web Development
    - Agency
    - Marketing
  built_by: Brew Digital
  built_by_url: https://www.wearebrew.co.uk
- title: Global City Data
  main_url: https://globalcitydata.com
  url: https://globalcitydata.com
  source_url: https://github.com/globalcitydata/globalcitydata
  description: >
    Global City Data is an open, easily browsable platform to showcase peer-reviewed urban datasets and models created by different research groups.
  categories:
    - Education
    - Open Source
  built_by: Rafi Barash
  built_by_url: https://rafibarash.com
  featured: false
- title: Submittable
  url: https://www.submittable.com
  main_url: https://www.submittable.com
  description: >
    Submissions made simple. Submittalbe is a cloud-based submissions manager that lets you accept, review, and make decisions on any kind of digital content.
  categories:
    - Technology
    - Marketing
  built_by: Genevieve Crow
  built_by_url: https://github.com/g-crow
- title: Appmantle
  main_url: https://appmantle.com
  url: https://appmantle.com
  description: >
    Appmantle is a new way of creating apps. A complete modern app that you build yourself quickly & easily, without programming knowledge.
  categories:
    - App
    - Marketing
    - Landing Page
    - Mobile Development
    - Technology
  built_by: Appmantle
  built_by_url: https://appmantle.com
  featured: false
- title: Acto
  main_url: https://www.acto.dk/
  url: https://www.acto.dk/
  description: >
    Tomorrows solutions - today. Acto is an innovative software engineering company, providing your business with high-quality, scalable and maintainable software solutions, to make your business shine.
  categories:
    - Agency
    - Technology
    - Web Development
    - Mobile Development
  built_by: Acto
  built_by_url: https://www.acto.dk/
- title: Gatsby GitHub Stats
  url: https://gatsby-github-stats.netlify.app
  main_url: https://gatsby-github-stats.netlify.app
  source_url: https://github.com/lannonbr/gatsby-github-stats/
  description: >
    Statistics Dashboard for Gatsby GitHub repository
  categories:
    - Data
  built_by: Benjamin Lannon
  built_by_url: https://lannonbr.com
  featured: false
- title: Graphic Intuitions
  url: https://www.graphicintuitions.com/
  main_url: https://www.graphicintuitions.com/
  description: >
    Digital marketing agency located in Morris, Manitoba.
  categories:
    - Agency
    - Web Development
    - Marketing
  featured: false
- title: Smooper
  url: https://www.smooper.com/
  main_url: https://www.smooper.com/
  description: >
    We connect you with digital marketing experts for 1 on 1 consultation sessions
  categories:
    - Marketing
    - Directory
  featured: false
- title: Lesley Barber
  url: https://www.lesleybarber.com/
  main_url: https://www.lesleybarber.com/
  description: >
    Official website of Canadian film composer Lesley Barber.
  categories:
    - Portfolio
    - Music
  built_by: Michael Uloth
  built_by_url: https://www.michaeluloth.com
- title: Timeline of Terror
  main_url: https://timelineofterror.org/
  url: https://timelineofterror.org/
  source_url: https://github.com/Symbitic/timeline-of-terror
  description: >
    Complete guide to the events of September 11, 2001.
  categories:
    - Directory
    - Government
  built_by: Alex Shaw
  built_by_url: https://github.com/Symbitic/
  featured: false
- title: Pill Club
  url: https://thepillclub.com
  main_url: https://thepillclub.com
  description: >
    Zero Copay With Insurance + Free Shipping + Bonus Gifts + Online Delivery – Birth Control Delivery and Prescription
  categories:
    - Marketing
    - Healthcare
  built_by: Pill Club
  built_by_url: https://thepillclub.com
- title: myweekinjs
  url: https://www.myweekinjs.com/
  main_url: https://www.myweekinjs.com/
  source_url: https://github.com/myweekinjs/public-website
  description: >
    Challenge to create and/or learn something new in JavaScript each week.
  categories:
    - Blog
  built_by: Adriaan Janse van Rensburg
  built_by_url: https://github.com/HurricaneInteractive/
  featured: false
- title: The Edit Suite
  main_url: https://www.theeditsuite.com.au/
  url: https://www.theeditsuite.com.au/
  source_url: https://thriveweb.com.au/portfolio/the-edit-suite/
  description: >-
    The Edit Suite is an award winning video production and photography company based out of our Mermaid Beach studio on the Gold Coast of Australia but we also have the ability to work mobile from any location.
  categories:
    - Photography
    - Marketing
  built_by: Thrive Team - Gold Coast
  built_by_url: https://thriveweb.com.au/
  featured: false
- title: CarineRoitfeld
  main_url: https://www.carineroitfeld.com/
  url: https://www.carineroitfeld.com/
  description: >
    Online shop for Carine Roitfeld parfume
  categories:
    - E-commerce
  built_by: Ask Phill
  built_by_url: https://askphill.com
- title: EngineHub.org
  url: https://enginehub.org
  main_url: https://enginehub.org
  source_url: https://github.com/EngineHub/enginehub-website
  description: >
    The landing pages for EngineHub, the organisation behind WorldEdit, WorldGuard, CraftBook, and more
  categories:
    - Landing Page
    - Technology
    - Open Source
  built_by: Matthew Miller
  built_by_url: https://matthewmiller.dev
- title: Goulburn Physiotherapy
  url: https://www.goulburnphysiotherapy.com.au/
  main_url: https://www.goulburnphysiotherapy.com.au/
  description: >
    Goulburn Physiotherapy is a leader in injury prevention, individual and community health, and workplace health solutions across Central Victoria.
  categories:
    - Blog
    - Healthcare
  built_by: KiwiSprout
  built_by_url: https://kiwisprout.nz/
  featured: false
- title: TomTom Traffic Index
  main_url: https://www.tomtom.com/en_gb/traffic-index/
  url: https://www.tomtom.com/en_gb/traffic-index/
  description: >
    The TomTom Traffic Index provides drivers, city planners, auto manufacturers and policy makers with unbiased statistics and information about congestion levels in 403 cities across 56 countries on 6 continents.
  categories:
    - Travel
    - Data
  built_by: TomTom
  built_by_url: https://tomtom.com
  featured: false
- title: PrintAWorld | A 3D Printing and Fabrication Company
  main_url: https://prtwd.com/
  url: https://prtwd.com/
  description: >
    PrintAWorld is a NYC based fabrication and manufacturing company that specializes in 3D printing, 3D scanning, CAD Design,
    laser cutting, and rapid prototyping. We help artists, agencies and engineers turn their ideas into its physical form.
  categories:
    - Business
  featured: false
- title: Glug-Infinite
  main_url: https://gluginfinite.github.io
  url: https://gluginfinite.github.io
  source_url: https://github.com/crstnmac/glug
  description: >
    This is a website built with Gatsby v2 that is deployed on GitHub using GitHub Pages and Netlify.
  categories:
    - Web Development
    - Blog
    - Portfolio
    - Agency
  built_by: Criston Macarenhas
  built_by_url: https://github.com/crstnmac
  featured: false
- title: The State of CSS Survey
  main_url: https://stateofcss.com/
  url: https://stateofcss.com/
  source_url: https://github.com/StateOfJS/state-of-css-2019
  description: >
    Annual CSS survey, brother of The State of JS Survey.
  categories:
    - Web Development
  built_by: Sacha Greif & Contribs
  built_by_url: https://github.com/StateOfJS
  featured: false
- title: Bytom Blockchain
  url: https://bytom.io/
  main_url: https://bytom.io/
  source_url: https://github.com/bytomlabs/bytom.io
  description: >
    Embrace the New Era of Bytom Blockchain
  categories:
    - Finance
    - Open Source
    - Technology
  built_by: Bytom Foundation
  built_by_url: https://bytom.io/
  featured: false
- title: Oerol Festival
  url: https://www.oerol.nl/nl/
  main_url: https://www.oerol.nl/en/
  description: >
    Oerol is a cultural festival on the island of Terschelling in the Netherlands that is held annually in June.
    The ten-day festival is focused on live, public theatre as well as music and visual arts.
  categories:
    - Event
    - Entertainment
  built_by: Oberon
  built_by_url: https://oberon.nl/
  featured: false
- title: Libra
  main_url: https://libra.org/
  url: https://libra.org/
  description: Libra's mission is to enable a simple global currency and financial infrastructure that empowers billions of people.
  featured: false
  categories:
    - Open Source
    - Technology
    - Finance
- title: Riffy Blog
  main_url: https://blog.rayriffy.com/
  url: https://blog.rayriffy.com/
  source_url: https://github.com/rayriffy/rayriffy-blog
  description: >
    Riffy Blog is async based beautiful highly maintainable site built by using Gatsby v2 with SEO optimized.
  categories:
    - Web Development
    - Blog
    - Open Source
    - Technology
    - Music
    - SEO
  built_by: Phumrapee Limpianchop
  built_by_url: https://rayriffy.com/
  featured: false
- title: The Coffee Collective
  url: https://coffeecollective.dk
  main_url: https://coffeecollective.dk
  description: >
    The Coffee Collective website is a JAM-stack based, multilingual, multi currency website/shop selling coffee, related products and subscriptions.
  categories:
    - E-commerce
    - Food
  built_by: Remotely (Anders Hallundbæk)
  built_by_url: https://remotely.dk
  featured: false
- title: Leadership Development International
  url: https://ldi.global
  main_url: https://ldi.global
  description: >
    A DatoCMS-backed site for an education and training company based in the US, China and the UAE.
  categories:
    - Education
    - Nonprofit
  built_by: Grant Holle
  built_by_url: https://grantholle.com
  featured: false
- title: Canvas 1839
  main_url: https://www.canvas1839.com/
  url: https://www.canvas1839.com/
  description: >-
    Online store for Canvas 1839 products, including pharmacological-grade CBD oil and relief cream.
  categories:
    - E-commerce
    - Marketing
  built_by: Corey Ward
  built_by_url: http://www.coreyward.me/
- title: Sparkle Stories
  main_url: https://app.sparklestories.com/
  url: https://app.sparklestories.com/
  description: >-
    Sparkle Stories is a streaming audio platform for children with over 1,200 original audio stories.
  categories:
    - App
    - Education
  built_by: Corey Ward
  built_by_url: http://www.coreyward.me/
- title: nehalist.io
  main_url: https://nehalist.io
  url: https://nehalist.io
  description: >
    nehalist.io is a blog about software development, technology and all that kind of geeky stuff.
  categories:
    - Blog
    - Web Development
    - Open Source
  built_by: Kevin Hirczy
  built_by_url: https://nehalist.io
  featured: false
- title: March and Ash
  main_url: https://marchandash.com/
  url: https://marchandash.com/
  description: >-
    March and Ash is a customer-focused, licensed cannabis dispensary located in Mission Valley.
  categories:
    - E-commerce
    - Business
    - Blog
  built_by: Blueyellow
  built_by_url: https://blueyellow.io/
  featured: false
- title: T Two Industries
  description: >
    T Two Industries is a manufacturing company specializing in building custom truck decks, truck bodies, and trailers.
  main_url: https://www.ttwo.ca
  url: https://www.ttwo.ca
  categories:
    - Business
  built_by: https://www.t2.ca
  built_by_url: https://www.t2.ca
  featured: false
- title: Cali's Finest Landscaping
  url: https://www.calisfinestlandscaping.com/
  main_url: https://www.calisfinestlandscaping.com/
  description: >
    A team of hard-working, quality-obsessed landscaping professionals looking to take dreams and transform them into reality.
  categories:
    - Business
  built_by: David Krasniy
  built_by_url: http://dkrasniy.com
  featured: false
- title: Vazco
  url: https://www.vazco.eu
  main_url: https://www.vazco.eu
  description: >
    Vazco works for clients from all around the world in future-proof technologies and help them build better products.
  categories:
    - Agency
    - Web Development
    - Blog
    - Business
    - Technology
  built_by: Vazco
  built_by_url: https://www.vazco.eu
  featured: false
- title: Major League Eating
  main_url: https://majorleagueeating.com
  url: https://majorleagueeating.com
  description: >
    Major League Eating is the professional competitive eating organization that runs the Nathan’s Famous Coney Island Hot Dog eating contest on July 4th, among other eating events.
  categories:
    - Entertainment
    - Sports
  built_by: Carmen Cincotti
  built_by_url: https://github.com/ccincotti3
  featured: false
- title: APIs You Won't Hate
  url: https://apisyouwonthate.com/blog
  main_url: https://apisyouwonthate.com
  source_url: https://github.com/apisyouwonthate/apisyouwonthate.com
  description: >
    API development is a topic very close to our hearts. APIs You Won't Hate is a team and community dedicated to learning, writing, sharing ideas and bettering understanding of API practices. Together we can eradicate APIs we hate.
  categories:
    - Blog
    - Education
    - E-commerce
    - API
    - Community
    - Learning
    - Open Source
    - Technology
    - Web Development
  built_by: Mike Bifulco
  built_by_url: https://github.com/mbifulco
  featured: false
- title: Sankarsan Kampa
  main_url: https://traction.one
  url: https://traction.one
  description: Full time programmer, part time gamer, exploring the details of programmable systems and how to stretch their capabilities.
  featured: false
  categories:
    - Portfolio
    - Freelance
- title: AwesomeDocs
  main_url: https://awesomedocs.traction.one/
  url: https://awesomedocs.traction.one/install
  source_url: https://github.com/AwesomeDocs/website
  description: An awesome documentation website generator!
  featured: false
  categories:
    - Open Source
    - Web Development
    - Technology
    - Documentation
  built_by: Sankarsan Kampa
  built_by_url: https://traction.one
- title: Prism Programming Language
  main_url: https://prism.traction.one/
  url: https://prism.traction.one/
  source_url: https://github.com/PrismLang/website
  description: Interpreted, high-level, programming language.
  featured: false
  categories:
    - Programming
    - Open Source
    - Technology
    - Documentation
  built_by: Sankarsan Kampa
  built_by_url: https://traction.one
- title: KingsDesign
  url: https://www.kingsdesign.com.au/
  main_url: https://www.kingsdesign.com.au/
  description: KingsDesign is a Hobart based web design and development company. KingsDesign creates, designs, measures and improves web based solutions for businesses and organisations across Australia.
  categories:
    - Agency
    - Technology
    - Portfolio
    - Consulting
    - User Experience
  built_by: KingsDesign
  built_by_url: https://www.kingsdesign.com.au
- title: EasyFloh | Easy Flows for all
  url: https://www.easyfloh.com
  main_url: https://www.easyfloh.com
  description: >
    EasyFloh is for creating simple flows for your organisation. An organisation
    can design own flows with own stages.
  categories:
    - Business
    - Landing Page
  built_by: Vikram Aroskar
  built_by_url: https://medium.com/@vikramaroskar
  featured: false
- title: Home Alarm Report
  url: https://homealarmreport.com/
  main_url: https://homealarmreport.com/
  description: >
    Home Alarm Report is dedicated to helping consumers make informed decisions
    about home security solutions. The site was easily migrated from a legacy WordPress
    installation and the dev team chose Gatsby for its site speed and SEO capabilities.
  categories:
    - Blog
    - Business
    - SEO
    - Technology
  built_by: Centerfield Media
  built_by_url: https://www.centerfield.com
- title: Just | FX for treasurers
  url: https://www.gojust.com
  main_url: https://www.gojust.com
  description: >
    Just provides a single centralized view of FX for corporate treasurers. See interbank market prices, and access transaction cost analysis.
  categories:
    - Finance
    - Technology
  built_by: Bejamas
  built_by_url: https://bejamas.io/
  featured: false
- title: Bureau for Good | Nonprofit branding, web and print communications
  url: https://www.bureauforgood.com
  main_url: https://www.bureauforgood.com
  description: >
    Bureau for Good helps nonprofits explain why they matter across digital & print media. Bureau for Good crafts purpose-driven identities, websites & print materials for changemakers.
  categories:
    - Nonprofit
    - Agency
    - Design
  built_by: Bejamas
  built_by_url: https://bejamas.io/
  featured: false
- title: Atelier Cartier Blumen
  url: https://www.ateliercartier.ch
  main_url: https://www.ateliercartier.ch
  description: >
    Im schönen Kreis 6 in Zürich kreiert Nicole Cartier Blumenkompositionen anhand Charaktereigenschaften oder Geschichten zur Person an. Für wen ist Dein Blumenstrauss gedacht? Einzigartige Floristik Blumensträusse, Blumenabos, Events, Shootings. Site designed by https://www.stolfo.co
  categories:
    - E-commerce
    - Design
  built_by: Bejamas
  built_by_url: https://bejamas.io/
  featured: false
- title: Veronym – Cloud Security Service Provider
  url: https://www.veronym.com
  main_url: https://www.veronym.com
  description: >
    Veronym is securing your digital transformation. A comprehensive Internet security solution for business. Stay safe no matter how, where and when you connect.
  categories:
    - Security
    - Technology
    - Business
  built_by: Bejamas
  built_by_url: https://bejamas.io/
  featured: false
- title: Devahoy
  url: https://devahoy.com/
  main_url: https://devahoy.com/
  description: >
    Devahoy is a personal blog written in Thai about software development.
  categories:
    - Blog
    - Programming
  built_by: Chai Phonbopit
  built_by_url: https://github.com/phonbopit
  featured: false
- title: Venus Lover
  url: https://venuslover.com
  main_url: https://venuslover.com
  description: >
    Venus Lover is a mobile app for iOS and Android so you can read your daily horoscope and have your natal chart, including the interpretation of the ascendant, planets, houses and aspects.
  categories:
    - App
    - Consulting
    - Education
    - Landing Page
- title: Write/Speak/Code
  url: https://www.writespeakcode.com/
  main_url: https://www.writespeakcode.com/
  description: >
    Write/Speak/Code is a non-profit on a mission to promote the visibility and leadership of technologists with marginalized genders through peer-led professional development.
  categories:
    - Community
    - Nonprofit
    - Open Source
    - Conference
  built_by: Nicola B.
  built_by_url: https://www.linkedin.com/in/nicola-b/
  featured: false
- title: Daniel Spajic
  url: https://danieljs.tech/
  main_url: https://danieljs.tech/
  description: >
    Passionate front-end developer with a deep, yet diverse skillset.
  categories:
    - Portfolio
    - Programming
    - Freelance
  built_by: Daniel Spajic
  featured: false
- title: Cosmotory
  url: https://cosmotory.netlify.app/
  main_url: https://cosmotory.netlify.app/
  description: >
    This is the educational blog containing various courses,learning materials from various authors from all over the world.
  categories:
    - Blog
    - Community
    - Nonprofit
    - Open Source
    - Education
  built_by: Hanishraj B Rao.
  built_by_url: https://hanishrao.netlify.app/
  featured: false
- title: Armorblox | Security Powered by Understanding
  url: https://www.armorblox.com
  main_url: https://www.armorblox.com
  description: >
    Armorblox is a venture-backed stealth cybersecurity startup, on a mission to build a game-changing enterprise security platform.
  categories:
    - Security
    - Technology
    - Business
  built_by: Bejamas
  built_by_url: https://bejamas.io
  featured: false
- title: Mojo
  url: https://www.mojo.is
  main_url: https://www.mojo.is/
  description: >
    We help companies create beautiful digital experiences
  categories:
    - Agency
    - Technology
    - Consulting
    - User Experience
    - Web Development
  featured: false
- title: Marcel Hauri
  url: https://marcelhauri.ch/
  main_url: https://marcelhauri.ch/
  description: >
    Marcel Hauri is an award-winning Magento developer and e-commerce specialist.
  categories:
    - Portfolio
    - Blog
    - Programming
    - Community
    - Open Source
    - E-commerce
  built_by: Marcel Hauri
  built_by_url: https://marcelhauri.ch
  featured: false
- title: Projektmanagementblog
  url: https://www.projektmanagementblog.de
  main_url: https://www.projektmanagementblog.de/
  source_url: https://github.com/StephanWeinhold/pmblog
  description: >
    Thoughts about modern project management. Built with Gatsby and Tachyons, based on Advanced Starter.
  categories:
    - Blog
  built_by: Stephan Weinhold
  built_by_url: https://stephanweinhold.com/
  featured: false
- title: Anthony Boyd Graphics
  url: https://www.anthonyboyd.graphics/
  main_url: https://www.anthonyboyd.graphics/
  description: >
    Free Graphic Design Resources by Anthony Boyd
  categories:
    - Portfolio
  built_by: Anthony Boyd
  built_by_url: https://www.anthonyboyd.com/
  featured: false
- title: Relocation Hero
  url: https://relocationhero.com
  main_url: https://relocationhero.com
  description: >
    Blog with FAQs related to Germany relocation. Built with Gatsby.
  categories:
    - Blog
    - Consulting
    - Community
  featured: false
- title: Zoe Rodriguez
  url: https://zoerodrgz.com
  main_url: https://zoerodrgz.com
  description: >
    Portfolio for Los Angeles-based designer Zoe Rodriguez. Built with Gatsby.
  categories:
    - Portfolio
    - Design
  built_by: Chase Ohlson
  built_by_url: https://chaseohlson.com
  featured: false
- title: TriActive USA
  url: https://triactiveusa.com
  main_url: https://triactiveusa.com
  description: >
    Website and blog for TriActive USA. Built with Gatsby.
  categories:
    - Landing Page
    - Business
  built_by: Chase Ohlson
  built_by_url: https://chaseohlson.com
- title: LaunchDarkly
  url: https://launchdarkly.com/
  main_url: https://launchdarkly.com/
  description: >
    LaunchDarkly is the feature management platform that software teams use to build better software, faster.
  categories:
    - Technology
    - Marketing
  built_by: LaunchDarkly
  built_by_url: https://launchdarkly.com/
  featured: false
- title: Arpit Goyal
  url: https://arpitgoyal.com
  main_url: https://arpitgoyal.com
  source_url: https://github.com/92arpitgoyal/ag-blog
  description: >
    Blog and portfolio website of a Front-end Developer turned Product Manager.
  categories:
    - Blog
    - Portfolio
    - Technology
    - User Experience
  built_by: Arpit Goyal
  built_by_url: https://twitter.com/_arpitgoyal
  featured: false
- title: Portfolio of Cole Townsend
  url: https://twnsnd.co
  main_url: https://twnsnd.co
  description: Portfolio of Cole Townsend, Product Designer
  categories:
    - Portfolio
    - User Experience
    - Web Development
    - Design
  built_by: Cole Townsend
  built_by_url: https://twitter.com/twnsndco
- title: Jana Desomer
  url: https://www.janadesomer.be/
  main_url: https://www.janadesomer.be/
  description: >
    I'm Jana, a digital product designer with coding skills, based in Belgium
  categories:
    - Portfolio
  built_by: Jana Desomer Designer/Developer
  built_by_url: https://www.janadesomer.be/
  featured: false
- title: Carbon8 Regenerative Agriculture
  url: https://www.carbon8.org.au/
  main_url: https://www.carbon8.org.au/
  description: >
    Carbon8 is a Not for Profit charity that supports Aussie farmers to transition to regenerative agriculture practices and rebuild the carbon (organic matter) in their soil from 1% to 8%.
  categories:
    - Nonprofit
    - E-commerce
  built_by: Little & Big
  built_by_url: https://www.littleandbig.com.au/
  featured: false
- title: Reactgo blog
  url: https://reactgo.com/
  main_url: https://reactgo.com/
  description: >
    It provides tutorials & articles about modern open source web technologies such as react,vuejs and gatsby.
  categories:
    - Blog
    - Education
    - Programming
    - Web Development
  built_by: Sai gowtham
  built_by_url: https://twitter.com/saigowthamr
  featured: false
- title: City Springs
  url: https://citysprings.com/
  main_url: https://citysprings.com/
  description: >
    Sandy Springs is a city built on creative thinking and determination. They captured a bold vision for a unified platform to bring together new and existing information systems. To get there, the Sandy Springs communications team partnered with Mediacurrent on a new Drupal 8 decoupled platform architecture with a Gatsbyjs front end to power both the City Springs website and its digital signage network. Now, the Sandy Springs team can create content once and publish it everywhere.
  categories:
    - Community
    - Government
  built_by: Mediacurrent
  built_by_url: https://www.mediacurrent.com
  featured: false
- title: Behalf
  url: https://www.behalf.no/
  main_url: https://www.behalf.no/
  description: >
    Behalf is Norwegian based digital design agency.
  categories:
    - Agency
    - Portfolio
    - Business
    - Consulting
    - Design
    - Design System
    - Marketing
    - Web Development
    - User Experience
  built_by: Behalf
  built_by_url: https://www.behalf.no/
  featured: false
- title: Saxenhammer & Co.
  url: https://saxenhammer-co.com/
  main_url: https://saxenhammer-co.com/
  description: >
    Saxenhammer & Co. is a leading boutique investment bank in Continental Europe. The firm’s strong track record is comprised of the execution of 200 successful transactions across all major industries.
  categories:
    - Consulting
    - Finance
    - Business
  built_by: Axel Fuhrmann
  built_by_url: https://axelfuhrmann.com/
  featured: false
- title: UltronEle
  url: http://ultronele.com
  main_url: https://runbytech.github.io/ueofcweb/
  source_url: https://github.com/runbytech/ueofcweb
  description: >
    UltronEle is a light, fast, simple yet interesting serverless e-learning CMS based on GatsbyJS. It aims to provide a easy-use product for tutors, teachers, instructors from all kinks of fields with near-zero efforts to setup their own authoring tool and content publish website.
  categories:
    - Education
    - Consulting
    - Landing Page
    - Web Development
    - Open Source
    - Learning
  built_by: RunbyTech
  built_by_url: http://runbytech.co
  featured: false
- title: Nick Selvaggio
  url: https://nickgs.com/
  main_url: https://nickgs.com/
  description: >
    The personal website of Nick Selvaggio. Long Island based web developer, teacher, and technologist.
  categories:
    - Consulting
    - Programming
    - Web Development
  featured: false
- title: Free & Open Source Gatsby Themes by LekoArts
  main_url: https://themes.lekoarts.de
  url: https://themes.lekoarts.de
  source_url: https://github.com/LekoArts/gatsby-themes/tree/master/www
  built_by: LekoArts
  built_by_url: https://github.com/LekoArts
  description: >-
    Get high-quality and customizable Gatsby themes to quickly bootstrap your website! Choose from many professionally created and impressive designs with a wide variety of features and customization options. Use Gatsby Themes to take your project to the next level and let you and your customers take advantage of the many benefits Gatsby has to offer.
  categories:
    - Open Source
    - Directory
    - Marketing
    - Landing Page
  featured: false
- title: Lars Roettig
  url: https://larsroettig.dev/
  main_url: https://larsroettig.dev/
  description: >
    Lars Roettig is a Magento Maintainer and e-commerce specialist. On his Blog, he writes Software Architecture and Magento Development.
  categories:
    - Portfolio
    - Blog
    - Programming
    - Community
    - Open Source
    - E-commerce
  built_by: Lars Roettig
  built_by_url: https://larsroettig.dev/
  featured: false
- title: Cade Kynaston
  url: https://cade.codes
  main_url: https://cade.codes
  source_url: https://github.com/cadekynaston/gatsby-portfolio
  description: >
    Cade Kynaston's Portfolio
  categories:
    - Portfolio
  built_by: Cade Kynaston
  built_by_url: https://github.com/cadekynaston
  featured: false
- title: Growable Meetups
  url: https://www.growable.io/
  main_url: https://www.growable.io/
  description: >
    Growable - Events to Accelerate your career in Tech. Made with <3 with Gatsby, React & Netlify by Talent Point in London.
  categories:
    - Event
    - Technology
    - Education
    - Community
    - Conference
  built_by: Talent Point
  built_by_url: https://github.com/talent-point/
  featured: false
- title: Fantastic Metropolis
  main_url: https://fantasticmetropolis.com
  url: https://fantasticmetropolis.com
  description: >
    Fantastic Metropolis ran between 2001 and 2006, highlighting the potential of literary science fiction and fantasy.
  categories:
    - Entertainment
  built_by: Luis Rodrigues
  built_by_url: https://goblindegook.com
  featured: false
- title: Simon Koelewijn
  main_url: https://simonkoelewijn.nl
  url: https://simonkoelewijn.nl
  description: >
    Personal blog of Simon Koelewijn, where he blogs about UX, analytics and web development (in Dutch). Made awesome and fast by using Gatsby 2.x (naturally) and gratefully using Netlify and Netlify CMS.
  categories:
    - Freelance
    - Blog
    - Web Development
    - User Experience
  built_by: Simon Koelewijn
  built_by_url: https://simonkoelewijn.nl
  featured: false
- title: Frankly Steve
  url: https://www.franklysteve.com/
  main_url: https://www.franklysteve.com/
  description: >
    Wedding photography with all the hugs, tears, kisses, smiles, laughter, banter, kids up trees, friends in hedges.
  categories:
    - Photography
    - Portfolio
  built_by: Little & Big
  built_by_url: https://www.littleandbig.com.au/
  featured: false
- title: Eventos orellana
  description: >-
    We are a company dedicated to providing personalized and professional advice
    for the elaboration and coordination of social and business events.
  main_url: https://eventosorellana.com/
  url: https://eventosorellana.com/
  featured: false
  categories:
    - Gallery
  built_by: Ramón Chancay
  built_by_url: https://ramonchancay.me/
- title: DIA Supermercados
  main_url: https://dia.com.br
  url: https://dia.com.br
  description: >-
    Brazilian retailer subsidiary, with more than 1,100 stores in Brazil, focusing on low prices and exclusive DIA Products.
  categories:
    - Business
  built_by: CloudDog
  built_by_url: https://clouddog.com.br
  featured: false
- title: AntdSite
  main_url: https://antdsite.yvescoding.org
  url: https://antdsite.yvescoding.org
  description: >-
    A static docs generator based on Ant Design and GatsbyJs.
  categories:
    - Documentation
  built_by: Yves Wang
  built_by_url: https://antdsite.yvescoding.org
- title: AntV
  main_url: https://antv.vision
  url: https://antv.vision
  description: >-
    AntV is a new generation of data visualization technique from Ant Financial
  categories:
    - Documentation
  built_by: afc163
  built_by_url: https://github.com/afc163
- title: ReactStudy Blog
  url: https://elated-lewin-51cf0d.netlify.app
  main_url: https://elated-lewin-51cf0d.netlify.app
  description: >
    Belong to your own blog by gatsby
  categories:
    - Blog
  built_by: 97thjingba
  built_by_url: https://github.com/97thjingba
  featured: false
- title: George
  main_url: https://kind-mestorf-5a2bc0.netlify.app
  url: https://kind-mestorf-5a2bc0.netlify.app
  description: >
    shiny new web built with Gatsby
  categories:
    - Blog
    - Portfolio
    - Gallery
    - Landing Page
    - Design
    - Web Development
    - Open Source
    - Science
  built_by: George Davituri
  featured: false

- title: CEO amp
  main_url: https://www.ceoamp.com
  url: https://www.ceoamp.com
  description: >
    CEO amp is an executive training programme to amplify a CEO's voice in the media. This site was built with Gatsby v2, Styled-Components, TypeScript and React Spring.
  categories:
    - Consulting
    - Entrepreneurship
    - Marketing
    - Landing Page
  built_by: Jacob Herper
  built_by_url: https://herper.io
  featured: false
- title: QuantumBlack
  main_url: https://www.quantumblack.com/
  url: https://www.quantumblack.com/
  description: >
    We help companies use data to make distinctive, sustainable and significant improvements to their performance.
  categories:
    - Technology
    - Consulting
    - Data
    - Design
  built_by: Richard Westenra
  built_by_url: https://www.richardwestenra.com/
  featured: false
- title: Coffeeshop Creative
  url: https://www.coffeeshopcreative.ca
  main_url: https://www.coffeeshopcreative.ca
  description: >
    Marketing site for a Toronto web design and videography studio.
  categories:
    - Marketing
    - Agency
    - Design
    - Video
    - Web Development
  built_by: Michael Uloth
  built_by_url: https://www.michaeluloth.com
  featured: false
- title: Daily Hacker News
  url: https://dailyhn.com
  main_url: https://dailyhn.com
  description: >
    Daily Hacker News presents the top five stories from Hacker News daily.
  categories:
    - Entertainment
    - Design
    - Web Development
    - Technology
    - Science
  built_by: Joeri Smits
  built_by_url: https://joeri.dev
  featured: false
- title: Grüne Dresden
  main_url: https://ltw19dresden.de
  url: https://ltw19dresden.de
  description: >
    This site was built for the Green Party in Germany (Bündnis 90/Die Grünen) for their local election in Dresden, Saxony. The site was built with Gatsby v2 and Styled-Components.
  categories:
    - Government
    - Nonprofit
  built_by: Jacob Herper
  built_by_url: https://herper.io
- title: Mill3 Studio
  main_url: https://mill3.studio/en/
  url: https://mill3.studio/en/
  description: >
    Our agency specializes in the analysis, strategy and development of digital products.
  categories:
    - Agency
    - Portfolio
  built_by: Mill3
  built_by_url: https://mill3.studio/en/
  featured: false
- title: Zellement
  main_url: https://www.zellement.com
  url: https://www.zellement.com
  description: >
    Online portfolio of Dan Farrow from Nottingham, UK.
  categories:
    - Portfolio
  built_by: Zellement
  built_by_url: https://www.zellement.com
  featured: false
- title: Fullstack HQ
  url: https://fullstackhq.com/
  main_url: https://fullstackhq.com/
  description: >
    Get immediate access to a battle-tested team of designers and developers on a pay-as-you-go monthly subscription.
  categories:
    - Agency
    - Consulting
    - Freelance
    - Marketing
    - Portfolio
    - Web Development
    - App
    - Business
    - Design
    - JavaScript
    - Technology
    - User Experience
    - Web Development
    - E-commerce
    - WordPress
  built_by: Fullstack HQ
  built_by_url: https://fullstackhq.com/
  featured: false
- title: Cantas
  main_url: https://www.cantas.co.jp
  url: https://www.cantas.co.jp
  description: >
    Cantas is digital marketing company in Japan.
  categories:
    - Business
    - Agency
  built_by: Cantas
  built_by_url: https://www.cantas.co.jp
  featured: false
- title: Sheringham Shantymen
  main_url: https://www.shantymen.com/
  url: https://www.shantymen.com/
  description: >
    The Sheringham Shantymen are a sea shanty singing group that raise money for the RNLI in the UK.
  categories:
    - Music
    - Community
    - Entertainment
    - Nonprofit
  built_by: Zellement
  built_by_url: https://www.zellement.com/
  featured: false
- title: WP Spark
  main_url: https://wpspark.io/
  url: https://wpspark.io/
  description: >
    Create blazing fast website with WordPress and our Gatsby themes.
  categories:
    - Agency
    - Community
    - Blog
    - WordPress
  built_by: wpspark
  built_by_url: https://wpspark.io/
- title: Ronald Langeveld
  description: >
    Ronald Langeveld's blog and Web Development portfolio website.
  main_url: https://www.ronaldlangeveld.com
  url: https://www.ronaldlangeveld.com
  categories:
    - Blog
    - Web Development
    - Freelance
    - Portfolio
    - Consulting
  featured: false
- title: Golfonaut
  description: >
    Golfonaut - Golf application for Apple Watch
  main_url: https://golfonaut.io
  url: https://golfonaut.io
  categories:
    - App
    - Sports
  featured: false
- title: Anton Sten - UX Lead/Design
  url: https://www.antonsten.com
  main_url: https://www.antonsten.com
  description: Anton Sten leads UX for design-driven companies.
  categories:
    - User Experience
    - Blog
    - Freelance
    - Portfolio
    - Consulting
    - Agency
    - Design
  featured: false
- title: Rashmi AP - Front-end Developer
  main_url: http://rashmiap.me
  url: http://rashmiap.me
  featured: false
  description: >
    Rashmi AP's Personal Portfolio Website
  source_url: https://github.com/rashmiap/personal-website-react
  categories:
    - Portfolio
    - Open Source
  built_by: Rashmi AP
  built_by_url: http://rashmiap.me
- title: OpenSourceRepos - Blogs for open source repositories
  main_url: https://opensourcerepos.com
  url: https://opensourcerepos.com
  featured: false
  description: >
    Open Source Repos is a blog site for explaining the architecture, code-walkthrough and key takeways for the GitHub repository. Out main aim to is to help more developers contribute to open source projects.
  source_url: https://github.com/opensourcerepos/blogs
  categories:
    - Open Source
    - Design
    - Design System
    - Blog
  built_by: OpenSourceRepos Team
  built_by_url: https://opensourcerepos.com
- title: Sheelah Brennan - Front-End/UX Engineer
  main_url: https://sheelahb.com
  url: https://sheelahb.com
  featured: false
  description: >
    Sheelah Brennan's web development blog
  categories:
    - Blog
    - Web Development
    - Design
    - Freelance
    - Portfolio
  built_by: Sheelah Brennan
- title: Delinx.Digital - Web and Mobile Development Agency based in Sofia, Bulgaria
  main_url: https://delinx.digital
  url: https://delinx.digital/solutions
  description: >
    Delinx.digital is a software development oriented digital agency based in Sofia, Bulgaria. We develop bespoke software solutions using  WordPress, WooCommerce, Shopify, e-commerce, React.js, Node.js, PHP, Laravel and many other technologies.
  categories:
    - Agency
    - Web Development
    - Design
    - E-commerce
    - WordPress
  featured: false
- title: Cameron Nuckols - Articles, Book Notes, and More
  main_url: https://nucks.co
  url: https://nucks.co
  description: >
    This site hosts all of Cameron Nuckols's writing on entrepreneurship, startups, money, fitness, self-education, and self-improvement.
  categories:
    - Blog
    - Entrepreneurship
    - Business
    - Productivity
    - Technology
    - Marketing
  featured: false
- title: Hayato KAJIYAMA - Portfolio
  main_url: https://hyakt.dev
  url: https://hyakt.dev
  source_url: https://github.com/hyakt/hyakt.github.io
  featured: false
  categories:
    - Portfolio
- title: Skirtcraft - Unisex Skirts with Large Pockets
  main_url: https://skirtcraft.com
  url: https://skirtcraft.com/products
  source_url: https://github.com/jqrn/skirtcraft-web
  description: >
    Skirtcraft sells unisex skirts with large pockets, made in the USA. Site built with TypeScript and styled-components, with Tumblr-sourced blog posts.
  categories:
    - E-commerce
    - Blog
  built_by: Joe Quarion
  built_by_url: https://github.com/jqrn
  featured: false
- title: Vermarc Sport
  main_url: https://www.vermarcsport.com/
  url: https://www.vermarcsport.com/
  description: >
    Vermarc Sport offers a wide range of cycle clothing, cycling jerseys, bib shorts, rain gear and accessories, as well for the summer, the mid-season (autumn / spring) and the winter.
  categories:
    - E-commerce
  built_by: BRIKL
  built_by_url: https://github.com/Brikl
- title: Cole Ruche
  main_url: https://coleruche.com
  url: https://coleruche.com
  source_url: https://github.com/kingingcole/myblog
  description: >
    The personal website and blog for Emeruche "Cole" Ikenna, front-end web developer from Nigeria.
  categories:
    - Blog
    - Portfolio
  built_by: Emeruche "Cole" Ikenna
  built_by_url: https://twitter.com/cole_ruche
  featured: false
- title: Abhith Rajan - Coder, Blogger, Biker, Full Stack Developer
  main_url: https://www.abhith.net/
  url: https://www.abhith.net/
  source_url: https://github.com/Abhith/abhith.net
  description: >
    abhith.net is a portfolio website of Abhith Rajan, a full stack developer. Sharing blog posts, recommended videos, developer stories and services with the world through this site.
  categories:
    - Portfolio
    - Blog
    - Programming
    - Open Source
    - Technology
  built_by: Abhith Rajan
  built_by_url: https://github.com/Abhith
  featured: false
- title: Mr & Mrs Wilkinson
  url: https://thewilkinsons.netlify.app/
  main_url: https://thewilkinsons.netlify.app/
  source_url: https://github.com/davemullenjnr/the-wilkinsons
  description: >
    A one-page wedding photography showcase using Gatsby Image and featuring a lovely hero and intro section.
  categories:
    - Photography
  built_by: Dave Mullen Jnr
  built_by_url: https://davemullenjnr.co.uk
  featured: false
- title: Gopesh Gopinath - Full Stack JavaScript Developer
  url: https://www.gopeshgopinath.com
  main_url: https://www.gopeshgopinath.com
  source_url: https://github.com/GopeshMedayil/gopeshgopinath.com
  description: >
    Gopesh Gopinath's Personal Portfolio Website
  categories:
    - Portfolio
    - Open Source
  built_by: Gopesh Gopinath
  built_by_url: https://www.gopeshgopinath.com
  featured: false
- title: Misael Taveras - FrontEnd Developer
  url: https://taverasmisael.com
  main_url: https://taverasmisael.com
  source_url: https://github.com/taverasmisael/taverasmisael
  description: >
    Personal site and blogging about learning FrontEnd web development in spanish.
  categories:
    - Portfolio
    - Open Source
    - Blog
    - JavaScript
    - Web Development
  built_by: Misael Taveras
  built_by_url: https://taverasmisael.com
  featured: false
- title: Le Reacteur
  url: https://www.lereacteur.io/
  main_url: https://www.lereacteur.io/
  description: >
    Le Reacteur is the first coding bootcamp dedicated to web and mobile apps development (iOS/Android). We offer intensive sessions to train students in a short time (10 weeks). Our goal is to pass on to our students in less than 3 months what they would have learned in 2 years. To achieve this ambitious challenge, our training is based on learning JavaScript (Node.js, Express, ReactJS, React Native).
  categories:
    - JavaScript
    - Learning
    - Mobile Development
    - Web Development
  built_by: Farid Safi
  built_by_url: https://twitter.com/FaridSafi
  featured: false
- title: Cinch
  url: https://www.cinch.co.uk
  main_url: https://www.cinch.co.uk
  description: >
    Cinch is a hub for car supermarkets and dealers to show off their stock. The site only lists second-hand cars that are seven years old or younger, with less than 70,000 miles on the clock.
  categories:
    - Entrepreneurship
    - Business
  built_by: Somo
  built_by_url: https://www.somoglobal.com
  featured: false
- title: Recetas El Universo
  description: >-
    Recipes and videos with the best of Ecuadorian cuisine.
    Collectable recipes from Diario El Universo.
  main_url: https://recetas-eu.now.sh/
  url: https://recetas-eu.now.sh/
  featured: false
  categories:
    - Blog
    - WordPress
    - Food
  built_by: Ramón Chancay
  built_by_url: https://ramonchancay.me/
- title: Third and Grove
  url: https://www.thirdandgrove.com
  main_url: https://www.thirdandgrove.com
  source_url: https://github.com/thirdandgrove/tagd8_gatsby
  description: >
    A digital agency slaying the mundane one pixel at a time.
  categories:
    - Agency
    - Marketing
    - Open Source
    - Technology
  built_by: Third and Grove
  built_by_url: https://www.thirdandgrove.com
  featured: false
- title: Le Bikini
  url: https://lebikini.com
  main_url: https://lebikini.com
  description: >
    New website for Toulouse's most iconic concert hall.
  categories:
    - Music
  built_by: Antoine Rousseau
  built_by_url: https://antoine.rousseau.im
  featured: false
- title: Jimmy Truong's Portfolio
  url: https://jimmytruong.ca
  main_url: https://jimmytruong.ca
  description: >
    This porfolio is a complication of all projects done during my time at BCIT D3 (Digital Design and Development) program and after graduation.
  categories:
    - Portfolio
    - Web Development
  built_by: Jimmy Truong
  built_by_url: https://jimmytruong.ca
  featured: false
- title: Quick Stop Nicaragua
  main_url: https://quickstopnicaragua.com
  url: https://quickstopnicaragua.com
  description: >
    Convenience Store Website
  categories:
    - Food
  built_by: Gerald Martinez
  built_by_url: https://twitter.com/GeraldM_92
  featured: false
- title: XIEL
  main_url: https://xiel.dev
  url: https://xiel.dev
  source_url: https://github.com/xiel/xiel
  description: >
    I'm a freelance front-end developer from Berlin who creates digital experiences that everyone likes to use.
  categories:
    - Portfolio
    - Blog
  built_by: Felix Leupold
  built_by_url: https://twitter.com/xiel
  featured: false
- title: Nicaragua Best Guides
  main_url: https://www.nicaraguasbestguides.com
  url: https://www.nicaraguasbestguides.com
  description: >
    Full-Service Tour Operator and Destination Management Company (DMC)
  categories:
    - Agency
    - Travel
  built_by: Gerald Martinez
  built_by_url: https://twitter.com/GeraldM_92
  featured: false
- title: Thoughts and Stuff
  main_url: http://thoughtsandstuff.com
  url: http://thoughtsandstuff.com
  source_url: https://github.com/robmarshall/gatsby-tns
  description: >
    A simple easy to read blog. Minimalistic, focusing on content over branding. Includes RSS feed.
  categories:
    - Accessibility
    - Blog
    - WordPress
  built_by: Robert Marshall
  built_by_url: https://robertmarshall.dev
  featured: false
- title: Tracli
  url: https://tracli.rootvan.com/
  main_url: https://tracli.rootvan.com/
  source_url: https://github.com/ridvankaradag/tracli-landing
  description: >
    A command line app that tracks your time
  categories:
    - Productivity
    - Technology
    - Landing Page
  built_by: Ridvan Karadag
  built_by_url: http://www.rootvan.com
  featured: false
- title: spon.io
  url: https://www.spon.io
  main_url: https://www.spon.io
  source_url: https://github.com/magicspon/spon.io
  description: >
    Portfolio for frontend web developer, based in Bristol UK
  categories:
    - Portfolio
  built_by: Dave Stockley
  built_by_url: https://www.spon.io
  featured: false
- title: BBS
  url: https://big-boss-studio.com
  main_url: https://big-boss-studio.com
  description: >
    For 11 years, we help great brands in their digital transformation, offering all our expertise for their needs. Technical consulting, UX, design, technical integration and maintenance.
  categories:
    - Agency
    - JavaScript
    - Web Development
  built_by: BBS
  built_by_url: https://big-boss-studio.com
  featured: false
- title: Appes - Meant to evolve
  main_url: https://appes.co
  url: https://appes.co
  description: >
    Appes is all about apps and evolution. We help companies to build mobile and
    web products.
  categories:
    - Agency
    - Mobile Development
    - Web Development
    - Technology
  built_by: Appes
  built_by_url: https://appes.co
  featured: false
- title: Intern
  url: https://intern.imedadel.me
  main_url: https://intern.imedadel.me
  description: >
    Intern is a job board for getting internships in tech, design, marketing, and more. It's built entirely with Gatsby.
  categories:
    - Directory
    - Technology
  built_by: Imed Adel
  built_by_url: https://imedadel.me
  featured: false
- title: Global Citizen Foundation
  main_url: https://www.globalcitizenfoundation.org
  url: https://www.globalcitizenfoundation.org
  description: >
    In the digital economy, we are Global Citizens and the currency is Personal Data
  categories:
    - Nonprofit
  built_by: The Delta Studio
  built_by_url: https://www.thedelta.io
  featured: false
- title: GatsbyFinds
  main_url: https://gatsbyfinds.netlify.app
  url: https://gatsbyfinds.netlify.app
  description: >
    GatsbyFinds is a website built ontop of Gatsby v2 by providing developers with a showcase of all the latest projects made with the beloved GatsbyJS.
  categories:
    - Portfolio
    - Gallery
  built_by: Bvlktech
  built_by_url: https://twitter.com/bvlktech
  featured: false
- title: AFEX Commodities Exchange
  main_url: https://afexnigeria.com
  url: https://afexnigeria.com
  description: >
    AFEX Nigeria strives to transform Nigerian agriculture by creating more bargaining power to smallholder farmers, access to information, and secure storage.
  categories:
    - Blog
    - Business
    - Finance
    - Food
    - WordPress
  built_by: Mayowa Falade
  built_by_url: http://mayowafalade.com
  featured: false
- title: VIA Data
  main_url: https://viadata.io
  url: https://viadata.io
  description: >
    The future of data management
  categories:
    - Data
  built_by: The Delta Studio
  built_by_url: https://www.thedelta.io
  featured: false
- title: Front End Day Event Website
  main_url: https://frontend-day.com/
  url: https://frontend-day.com/
  description: >
    Performant landing page for a front end workshops recurring event / conference.
  categories:
    - Event
    - Conference
    - Web Development
    - Technology
  built_by: Pagepro
  built_by_url: https://pagepro.co
  featured: false
- title: Mutual
  main_url: https://www.madebymutual.com
  url: https://www.madebymutual.com
  description: >
    Mutual is a web design and development agency. Our new website is powered by Gatsby and Craft CMS.
  categories:
    - Blog
    - Portfolio
    - Agency
    - Design
    - Web Development
  built_by: Mutual
  built_by_url: https://twitter.com/madebymutual
  featured: false
- title: Surge 3
  main_url: https://surge3.com
  url: https://surge3.com/
  description: >
    We’re Surge 3 - a premier web development agency. Our company centers around the principles of quality, speed, and service! We are founded using the latest in web technologies and are dedicated to using those exact tools to help our customers achieve their goals.
  categories:
    - Portfolio
    - Blog
    - Agency
    - Web Development
    - Marketing
  built_by: Dillon Browne
  built_by_url: https://dillonbrowne.com
- title: Adaltas
  main_url: https://www.adaltas.com
  url: https://www.adaltas.com
  description: >
    Adaltas is a team of consultants with a focus on Open Source, Big Data and Cloud Computing based in France, Canada and Morocco.
  categories:
    - Consulting
    - Data
    - Design System
    - Programming
    - Learning
  built_by: Adaltas
  built_by_url: https://www.adaltas.com
- title: Themis Attorneys
  main_url: https://themis-attorneys.com
  url: https://themis-attorneys.com
  description: >
    Themis Attorneys is Chennai based lawyers. Their new complete website is made using Gatsby.
  categories:
    - Agency
    - Consulting
    - Portfolio
    - Law
  built_by: Merbin J Anselm
  built_by_url: https://anselm.in
- title: Runlet
  main_url: https://runlet.app
  url: https://runlet.app
  source_url: https://github.com/runletapp/runlet
  description: >
    Runlet is a cloud-based job manager that offers device synchronization and reliable message delivery in a network of connected devices even after connectivity issues. Available for ARM, Linux, Mac and Windows.
  categories:
    - App
    - Landing Page
    - Productivity
    - Technology
  built_by: Vandré Leal
  built_by_url: https://vandreleal.github.io
  featured: false
- title: tiaan.dev
  main_url: https://tiaan.dev
  url: https://tiaan.dev
  featured: false
  categories:
    - Blog
    - Portfolio
    - Web Development
- title: Praveen Bisht
  main_url: https://www.prvnbist.com/
  url: https://www.prvnbist.com/
  source_url: https://github.com/prvnbist/portfolio
  categories:
    - Portfolio
    - Blog
  built_by: Praveen Bisht
  built_by_url: https://www.prvnbist.com/
  featured: false
- title: Jeff Mills The Outer Limits x NTS Radio
  url: https://www.nts.live/projects/jeff-mills-the-outer-limits/
  main_url: https://www.nts.live/projects/jeff-mills-the-outer-limits/
  source_url: https://github.com/ntslive/the-outer-limits
  description: >
    NTS Radio created a minisite for Jeff Mills' 6 part radio series The Outer Limits, including original music production and imagery curated from the NASA online image archive.
  categories:
    - Music
    - Gallery
    - Science
    - Entertainment
  built_by: NTS Radio
  built_by_url: https://www.nts.live
  featured: false
- title: BALAJIRAO676
  main_url: https://thebalajiraoecommerce.netlify.app/
  url: https://thebalajiraoecommerce.netlify.app/
  featured: false
  categories:
    - Blog
    - E-commerce
    - Web Development
- title: Mentimeter
  url: https://www.mentimeter.com/
  main_url: https://www.mentimeter.com/
  categories:
    - Business
  featured: false
- title: HYFN
  url: https://hyfn.com/
  main_url: https://hyfn.com/
  categories:
    - Business
  featured: false
- title: Mozilla India
  main_url: https://mozillaindia.org/
  url: https://mozillaindia.org/
  categories:
    - Open Source
  featured: false
- title: Primer Labs
  main_url: https://www.primerlabs.io
  url: https://www.primerlabs.io
  featured: false
  categories:
    - Education
    - Learning
- title: AJ on Purr-fect Solutions
  url: https://ajonp.com
  main_url: https://ajonp.com
  description: >
    A Community of developers, creating resources for all to use!
  categories:
    - Education
    - Learning
    - Programming
    - Web Development
    - API
    - Blog
    - SEO
  built_by: AJonP
  built_by_url: http://ajonp.com/authors/alex-patterson
- title: blog.kwst.site
  main_url: https://blog.kwst.site
  url: https://blog.kwst.site
  description: A blog of frontend engineer working in Fukuoka
  source_url: https://github.com/SatoshiKawabata/blog
  featured: false
  categories:
    - Blog
    - Technology
    - Web Development
    - JavaScript
- title: Run Leeds
  main_url: http://www.runleeds.co.uk
  url: http://www.runleeds.co.uk
  description: >
    Community running site based in Leeds,UK. Aiming to support those going through a life crisis.
  categories:
    - Accessibility
    - Blog
    - Community
    - Nonprofit
    - Sports
    - WordPress
  built_by: Robert Marshall
  built_by_url: https://www.robertmarshall.dev
- title: Arvind Kumar
  main_url: https://arvind.io
  url: https://arvind.io
  source_url: https://github.com/EnKrypt/arvind.io
  built_by: Arvind Kumar
  built_by_url: https://arvind.io/
  description: >
    A blog about writing code, making music and studying the skies.
  featured: false
  categories:
    - Blog
    - Music
    - Technology
- title: GlobalMoney
  url: https://global24.ua
  main_url: https://global24.ua
  description: >
    Provide payment solution for SMB, eWallet GlobalMoney
  categories:
    - Business
    - Finance
    - Technology
  built_by: NodeArt
  built_by_url: https://NodeArt.io
- title: Women's and Girls' Emergency Centre
  url: https://www.wagec.org.au/
  main_url: https://www.wagec.org.au/
  description: >
    Specialist homelessness service for women and families escaping domestic violence. Based in Redfern, Sydney, Australia.
  categories:
    - Nonprofit
    - Community
    - E-commerce
  built_by: Little & Big
  built_by_url: https://www.littleandbig.com.au/
  featured: false
- title: Guus van de Wal | Drupal Front-end specialist
  url: https://guusvandewal.nl
  main_url: https://guusvandewal.nl
  description: >
    Decoupled portfolio site for guusvandewal.nl, a Drupal and ReactJS front-end developer and designer.
  categories:
    - Open Source
    - Web Development
    - Design
    - Blog
    - Freelance
  built_by: Guus van de Wal
  featured: false
- title: Pixelize Web Design Gold Coast | Web Design and SEO
  url: https://www.pixelize.com.au/
  main_url: https://www.pixelize.com.au/
  description: >
    Pixelize is a tight knit group of professional web developers, graphic designers, and content creators that work together to create high performing, blazing fast, beautiful websites with a strong focus on SEO.
  categories:
    - Agency
    - Web Development
    - Marketing
    - SEO
    - Design
    - Portfolio
    - Blog
  built_by: Pixelize
  built_by_url: https://www.pixelize.com.au
  featured: false
- title: VS Code GitHub Stats
  url: https://vscode-github-stats.netlify.app
  main_url: https://vscode-github-stats.netlify.app
  source_url: https://github.com/lannonbr/vscode-github-stats/
  description: >
    Statistics Dashboard for VS Code GitHub repository
  categories:
    - Data
  built_by: Benjamin Lannon
  built_by_url: https://lannonbr.com
  featured: false
- title: MetaProjection
  main_url: https://www.metaprojection.ca
  url: https://www.metaprojection.ca
  source_url: https://github.com/rosslh/metaprojection
  description: >
    MetaProjection is a website that aggregates multiple Canadian federal electoral projections in order to provide an overview of how the election is playing out, both federally and by district.
  categories:
    - Government
    - Data
    - Open Source
  built_by: Ross Hill
  built_by_url: https://rosshill.ca
  featured: false
- title: Tamarisc VC
  url: https://www.tamarisc.vc
  main_url: https://www.tamarisc.vc
  description: >
    Tamarisc invests in and helps build companies that improve the human habitat through innovating at the intersection of real estate, health, and technology.
  categories:
    - Business
    - Technology
  built_by: Peter Hironaka
  built_by_url: https://peterhironaka.com
  featured: false
- title: Up Your A11y
  url: https://www.upyoura11y.com/
  main_url: https://www.upyoura11y.com/
  source_url: https://www.upyoura11y.com/
  description: >
    A web accessibility toolkit with a React focus, Up Your A11y is a resource for front-end developers to find useful information on how to make your sites more accessible. The topics covered have a React bias, but the principles in each apply to all web development, so please don't be put off if you don't work with React specifically!
  categories:
    - Accessibility
    - Blog
    - Programming
    - JavaScript
    - User Experience
    - Web Development
  built_by: Suzanne Aitchison
  built_by_url: https://twitter.com/s_aitchison
  featured: false
- title: Roman Kravets
  description: >
    Portfolio of Roman Kravets. Web Developer, HTML & CSS Coder.
  main_url: https://romkravets.netlify.app/
  url: https://romkravets.netlify.app/
  categories:
    - Portfolio
    - Open Source
    - Web Development
    - Blog
  built_by: Roman Kravets
  built_by_url: https://github.com/romkravets/dev-page
  featured: false
- title: Phil Tietjen Portfolio
  url: https://www.philtietjen.dev/
  main_url: https://www.philtietjen.dev/
  source_url: https://github.com/Phizzard/phil-portfolio
  description: >
    Portfolio of Phil Tietjen using Gatsby, Tailwind CSS, and Emotion/styled
  categories:
    - Portfolio
    - Open Source
    - Web Development
  built_by: Phil Tietjen
  built_by_url: https://github.com/Phizzard
  featured: false
- title: Gatsby Bomb
  description: >
    A fan made version of the website Giantbomb, fully static and powered by Gatsby JS and the GiantBomb API.
  main_url: https://gatsbybomb.netlify.app
  url: https://gatsbybomb.netlify.app
  categories:
    - App
    - Entertainment
    - Media
    - Video
  built_by: Phil Tietjen
  built_by_url: https://github.com/Phizzard
  featured: false
- title: Divyanshu Maithani
  main_url: https://divyanshu013.dev
  url: https://divyanshu013.dev
  source_url: https://github.com/divyanshu013/blog
  description: >
    Personal blog of Divyanshu Maithani. Life, music, code and things in between...
  categories:
    - Blog
    - JavaScript
    - Open Source
    - Music
    - Programming
    - Technology
    - Web Development
  built_by: Divyanshu Maithani
  built_by_url: https://twitter.com/divyanshu013
- title: TFE Energy
  main_url: https://www.tfe.energy
  url: https://www.tfe.energy
  source_url: https://gitlab.com/marcfehrmedia/2019-07-03-tfe-energy
  description: >
    TFE Energy believes in the future. Their new website is programmed with Gatsby, Scrollmagic, Contentful, Cloudify.
  categories:
    - Technology
    - Consulting
    - Video
    - Business
  built_by: Marc Fehr
  built_by_url: https://www.marcfehr.ch
- title: AtomBuild
  url: https://atombuild.github.io/
  main_url: https://atombuild.github.io/
  source_url: https://github.com/AtomBuild/atombuild.github.io
  description: >
    Landing page for the AtomBuild project, offering a curation of Atom packages associated with the project.
  categories:
    - Directory
    - Landing Page
    - Open Source
    - Programming
    - Technology
  built_by: Kepler Sticka-Jones
  built_by_url: https://keplersj.com/
  featured: false
- title: Josh Pensky
  main_url: https://joshpensky.com
  url: https://joshpensky.com
  description: >
    Josh Pensky is an interactive developer based in Boston. He designs and builds refreshing web experiences, packed to the punch with delightful interactions.
  categories:
    - Portfolio
    - Web Development
    - Design
    - SEO
  built_by: Josh Pensky
  built_by_url: https://github.com/joshpensky
  featured: false
- title: AtomLinter
  url: https://atomlinter.github.io/
  main_url: https://atomlinter.github.io/
  source_url: https://github.com/AtomLinter/atomlinter.github.io
  description: >
    Landing page for the AtomLinter project, offering a curation of Atom packages associated with the project.
  categories:
    - Directory
    - Landing Page
    - Open Source
    - Programming
    - Technology
  built_by: Kepler Sticka-Jones
  built_by_url: https://keplersj.com/
  featured: false
- title: Dashbouquet
  url: https://dashbouquet.com/
  main_url: https://dashbouquet.com/
  categories:
    - Agency
    - Blog
    - Business
    - Mobile Development
    - Portfolio
    - Web Development
  built_by: Dashbouquet team
  featured: false
- title: rathes.me
  url: https://rathes.me/
  main_url: https://rathes.me/
  source_url: https://github.com/rathesDot/rathes.me
  description: >
    The Portfolio Website of Rathes Sachchithananthan
  categories:
    - Blog
    - Portfolio
    - Web Development
  built_by: Rathes Sachchithananthan
  built_by_url: https://rathes.me/
- title: viviGuides - Your travel guides
  url: https://vivitravels.com/en/guides/
  main_url: https://vivitravels.com/en/guides/
  description: >
    viviGuides is viviTravels' blog: here you will find travel tips, useful information about the cities and the best guides for your next vacation.
  categories:
    - Travel
    - Blog
  built_by: Kframe Interactive SA
  built_by_url: https://kframeinteractive.com/
  featured: false
- title: KNC Blog
  main_url: https://nagakonada.com
  url: https://nagakonada.com/
  description: >
    Nagakonada is my blogging and portfolio site where I list my projects, experience, capabilities and the blog mostly talks about technical and personal writings.
  categories:
    - Blog
    - Web Development
    - Portfolio
  built_by: Konada, Naga Chaitanya
  built_by_url: https://github.com/ChaituKNag
  featured: false
- title: Vishal Nakum
  url: https://nakum.tech/
  main_url: https://nakum.tech/
  source_url: https://github.com/vishalnakum011/contentful
  description: >
    Portfolio of Vishal Nakum. Made with Gatsby, Contentful. Deployed on Netlify.
  categories:
    - Portfolio
    - Blog
  built_by: Amol Tangade
  built_by_url: https://amoltangade.me/
- title: Sagar Hani Portfolio
  url: http://sagarhani.in/
  main_url: http://sagarhani.in/
  source_url: https://github.com/sagarhani
  description: >
    Sagar Hani is a Software Developer & an Open Source Enthusiast. He blogs about JavaScript, Open Source and his Life experiences.
  categories:
    - Portfolio
    - Blog
    - Web Development
    - Open Source
    - Technology
    - Programming
    - JavaScript
  built_by: Sagar Hani
  built_by_url: http://sagarhani.in/about
- title: Arturo Alviar's Portfolio
  main_url: https://arturoalviar.com
  url: https://arturoalviar.com
  source_url: https://github.com/arturoalviar/portfolio
  categories:
    - Portfolio
    - Open Source
    - Web Development
  built_by: Arturo Alviar
  built_by_url: https://github.com/arturoalviar
  featured: false
- title: Pearly
  url: https://www.pearlyplan.com
  main_url: https://www.pearlyplan.com
  description: >
    Dental Membership Growth Platform
  categories:
    - Technology
    - Healthcare
    - App
  built_by: Sean Emmer and Jeff Cole
- title: MarceloNM
  url: https://marcelonm.com
  main_url: https://marcelonm.com
  description: >
    Personal landing page and blog for MarceloNM, a frontend developer based in Brazil.
  categories:
    - Blog
    - JavaScript
    - Landing Page
    - Programming
    - Web Development
  built_by: Marcelo Nascimento Menezes
  built_by_url: https://github.com/mrcelo
  featured: false
- title: Open Source Galaxy
  main_url: https://www.opensourcegalaxy.com
  url: https://www.opensourcegalaxy.com
  description: >
    Explore the Open Source Galaxy and help other earthlings by contributing to open source.
  categories:
    - Open Source
    - Programming
    - Web Development
  built_by: Justin Juno
  built_by_url: https://www.justinjuno.dev
  featured: false
- title: enBonnet Blog
  url: https://enbonnet.me/
  main_url: https://enbonnet.me/
  source_url: https://github.com/enbonnet
  description: >
    Hola, este es mi sitio personal, estare escribiendo sobre JavaScript, Frontend y Tecnologia que utilice en mi dia a dia.
  categories:
    - Portfolio
    - Blog
    - Web Development
    - Technology
    - Programming
    - JavaScript
  built_by: Ender Bonnet
  built_by_url: https://enbonnet.me/
- title: Edenspiekermann
  url: https://www.edenspiekermann.com/eu/
  main_url: https://www.edenspiekermann.com/eu/
  description: >
    Hello. We are Edenspiekermann, an independent global creative agency.
  categories:
    - Featured
    - Agency
    - Design
    - Portfolio
  featured: true
- title: IBM Design
  url: https://www.ibm.com/design/
  main_url: https://www.ibm.com/design/
  description: >
    At IBM, our design philosophy is to help guide people so they can do their best work. Our human-centered design practices help us deliver on that goal.
  categories:
    - Featured
    - Design
    - Technology
    - Web Development
  built_by: IBM
  featured: true
- title: We Do Plugins
  url: https://wedoplugins.com
  main_url: https://wedoplugins.com
  description: >
    Free & premium WordPress plugins development studio from Wroclaw, Poland.
  categories:
    - Portfolio
    - Agency
    - Open Source
    - Web Development
  built_by: We Do Plugins
  built_by_url: https://wedoplugins.com
- title: Mevish Aslam, business coach
  url: https://mevishaslam.com/
  main_url: https://mevishaslam.com/
  description: >
    Mevish Aslam helps women build a life they love and coaches women to launch and grow businesses.
  categories:
    - Business
    - Consulting
    - Entrepreneurship
    - Freelance
    - Marketing
    - Portfolio
  built_by: Rou Hun Fan
  built_by_url: https://flowen.me
  featured: false
- title: Principles of wealth
  url: https://principlesofwealth.net
  main_url: https://principlesofwealth.net
  source_url: https://github.com/flowen/principlesofwealth
  description: >
    Principles of wealth. How to get rich without being lucky, a summary of Naval Ravikant's tweets and podcast.`
  categories:
    - Business
    - Consulting
    - Education
    - Entrepreneurship
    - Finance
    - Learning
    - Marketing
    - Media
    - Nonprofit
    - Productivity
    - Science
  built_by: Rou Hun Fan
  built_by_url: https://flowen.me
  featured: false
- title: Problem studio
  url: https://problem.studio
  main_url: https://problem.studio
  description: >
    Problem Studio creates unique and fun web experiences. Our enemy is "boring" if ya know what we mean: overused WordPress templates, the top 10 shopify templates, copy of a copy of a copy of a copy. We love to support design and marketing agencies and help realize their creations into a digital product. `
  categories:
    - Agency
    - Business
    - Consulting
    - Design
    - Education
    - Entrepreneurship
    - Freelance
    - Landing Page
    - Marketing
    - Media
    - Portfolio
    - Productivity
    - Web Development
  built_by: Rou Hun Fan & Sander Visser
  built_by_url: https://flowen.me
- title: North X South
  main_url: https://northxsouth.co
  url: https://northxsouth.co
  description: >
    We work with small businesses and non-profits to develop their brands, build an online identity, create stellar designs, and give a voice to their causes.
  categories:
    - Agency
    - Consulting
    - Business
    - Design
    - Web Development
  built_by: North X South
  built_by_url: https://northxsouth.co
- title: Plenty of Fish
  main_url: https://www.pof.com/
  url: https://pof.com
  description: >
    Plenty of Fish is one of the world's largest dating platforms.
  categories:
    - Community
  featured: true
- title: Bitcoin
  main_url: https://www.bitcoin.com/
  url: https://bitcoin.com
  description: >
    One of the largest crypto-currency platforms in the world.
  categories:
    - Technology
    - Finance
  featured: true
- title: Frame.io
  main_url: https://www.frame.io/
  url: https://frame.io
  description: >
    Frame.io is a cloud-based video collaboration platform that allows its users to easily work on media projects together
  categories:
    - Technology
    - Entertainment
    - Media
  featured: true
- title: Sainsbury’s Homepage
  main_url: https://www.sainsburys.co.uk/
  url: https://www.sainsburys.co.uk
  description: >
    Sainsbury’s is an almost 150 year old supermarket chain in the United Kingdom.
  categories:
    - E-commerce
    - Food
  featured: true
- title: Haxzie, Portfolio and Blog
  url: https://haxzie.com/
  main_url: https://haxzie.com/
  source_url: https://github.com/haxzie/haxzie.com
  description: >
    Haxzie.com is the portfolio and personal blog of Musthaq Ahamad, UX Engineer and Visual Designer
  categories:
    - Blog
    - Portfolio
  built_by: Musthaq Ahamad
  built_by_url: https://haxzie.com
  featured: false
- title: Robin Wieruch's Blog
  url: https://www.robinwieruch.de/
  main_url: https://www.robinwieruch.de/
  categories:
    - Blog
    - Education
  featured: false
- title: Roger Ramos Development Journal
  url: https://rogerramos.me/
  main_url: https://rogerramos.me/
  source_url: https://github.com/rogerramosme/rogerramos.me/
  description: >
    Personal development journal made with Netlify CMS
  categories:
    - Blog
  built_by: Roger Ramos
  built_by_url: https://rogerramos.me/
  featured: false
- title: Global Adviser Alpha
  main_url: https://globaladviseralpha.com
  url: https://globaladviseralpha.com
  description: >
    Lead by David Haintz, Global Adviser Alpha transforms advice business into world class firms.
  categories:
    - Business
    - Blog
    - Finance
  built_by: Handsome Creative
  built_by_url: https://www.hellohandsome.com.au
  featured: false
- title: Alcamine
  url: https://alcamine.com/
  main_url: https://alcamine.com/
  description: >
    Never apply to another job online and receive tons of tech jobs in your inbox everyday — all while keeping your information private.
  categories:
    - Blog
    - Technology
  built_by: Caldera Digital
  built_by_url: https://www.calderadigital.com/
  featured: false
- title: Caldera Digital
  url: https://www.calderadigital.com/
  main_url: https://www.calderadigital.com/
  source_url: https://github.com/caldera-digital/platform
  description: >
    Caldera is a product and application development agency that uses innovative technology to bring your vision, brand, and identity to life through user centered design.
  categories:
    - Blog
    - User Experience
    - Consulting
  built_by: Caldera Digital
  built_by_url: https://www.calderadigital.com/
  featured: false
- title: Keycodes
  url: https://www.keycodes.dev
  main_url: https://www.keycodes.dev
  source_url: https://github.com/justinjunodev/keycodes.dev
  description: >
    A developer resource for getting keyboard key codes.
  categories:
    - Programming
    - Productivity
    - Open Source
    - Web Development
  built_by: Justin Juno
  built_by_url: https://www.justinjuno.dev
  featured: false
- title: Utah Pumpkins
  url: https://www.utahpumpkins.com/
  main_url: https://www.utahpumpkins.com/
  source_url: https://github.com/cadekynaston/utah-pumpkins
  description: >
    An awesome pumpkin gallery built using Gatsby and Contentful.
  categories:
    - Gallery
    - Blog
    - Photography
  built_by: Cade Kynaston
  built_by_url: https://cade.codes
- title: diff001a's blog
  main_url: https://diff001a.netlify.app/
  url: https://diff001a.netlify.app/
  description: >
    This is diff001a's blog which contains blogs related to programming.
  categories:
    - Blog
  built_by: diff001a
- title: Rockwong Blog
  main_url: http://rockwong.com/blog/
  url: http://rockwong.com/blog/
  description: >
    Rockwong is a technical blog containing content related to various web technologies.
  categories:
    - Technology
    - Education
    - Blog
- title: RegexGuide
  main_url: https://regex.guide
  url: https://regex.guide/playground
  source_url: https://github.com/pacdiv/regex.guide
  description: >
    The easiest way to learn regular expressions! The RegexGuide is a playground helping developers to discover regular expressions. Trying it is adopting regular expressions!
  categories:
    - App
    - Education
    - JavaScript
    - Nonprofit
    - Open Source
    - Programming
    - Technology
    - Web Development
  built_by: Loïc J.
  built_by_url: https://growthnotes.dev
- title: re:store
  url: https://www.visitrestore.com
  main_url: https://www.visitrestore.com
  description: >
    This is your chance to discover, connect, and shop beyond your feed and get to know the who, how, and why behind your favorite products.
  categories:
    - Marketing
  built_by: The Couch
  built_by_url: https://thecouch.nyc
  featured: false
- title: MyPrograming Steps
  main_url: https://mysteps.netlify.app/
  url: https://mysteps.netlify.app/
  description: >
    FrontEnd Tutorial Information
  featured: false
  categories:
    - Blog
    - Portfolio
  source_url: https://github.com/IoT-Arduino/Gatsby-MySteps
  built_by: Maruo
  built_by_url: https://twitter.com/DengenT
- title: Brent Runs Marathons
  main_url: https://www.brentrunsmarathons.com/
  url: https://www.brentrunsmarathons.com/
  description: >
    Brent Runs Marathons is about the training and race experience for the Comrades Ultra Marathon
  categories:
    - Blog
  built_by: Brent Ingram
  built_by_url: https://www.brentjingram.com/
  featured: false
- title: Pedro LaTorre
  main_url: https://www.pedrolatorre.com/
  url: https://www.pedrolatorre.com/
  source_url: https://github.com/bingr001/pedro-latorre-site
  description: >
    A really awesome website built for the motivational speaker Pedro LaTorre
  categories:
    - Blog
  built_by: Brent Ingram
  built_by_url: https://www.brentjingram.com/
  featured: false
- title: Veryben
  main_url: https://veryben.com/
  url: https://veryben.com/
  description: >
    be water my friend
  categories:
    - Blog
  built_by: anikijiang
  built_by_url: https://twitter.com/anikijiang
  featured: false
- title: kentarom's portfolio
  main_url: https://kentarom.com/
  url: https://kentarom.com/
  source_url: https://github.com/kentaro-m/portfolio-gatsby
  description: >
    The portfolio of kentarom, frontend developer. This site shows recent activities about him.
  categories:
    - Portfolio
    - Technology
    - Web Development
  built_by: kentarom
  built_by_url: https://twitter.com/_kentaro_m
  featured: false
- title: MotionThat
  main_url: https://motionthat.com.au
  url: https://motionthat.com.au
  description: >
    MotionThat was created to fill a void in Tabletop Product shooting, whereby the need for consistency, repetition and flexibility was required to eliminate the many variables and inaccuracies that slow the filming process down.
  categories:
    - Entertainment
    - Food
    - Media
    - Gallery
  built_by: Handsome Creative
  built_by_url: https://www.hellohandsome.com.au
  featured: false
- title: TEN ALPHAS
  main_url: https://tenalphas.com.au
  url: https://tenalphas.com.au
  description: >
    TEN ALPHAS is a content production company based in Sydney and Wollongong, telling stories through moving image and beautiful design.
  categories:
    - Media
    - Entertainment
    - Video
  built_by: Handsome Creative
  built_by_url: https://www.hellohandsome.com.au
  featured: false
- title: SalesGP
  main_url: https://salesgp.io
  url: https://salesgp.io
  description: >
    SalesGP is a specialist Sales and Operations partner offering expert skill-sets and decades of experience to companies entering the Australia, NZ (ANZ) and South East Asian (SEA) markets.
  categories:
    - Business
    - Marketing
    - Consulting
  built_by: Handsome Creative
  built_by_url: https://www.hellohandsome.com.au
  featured: false
- title: Source Separation Systems
  main_url: https://sourceseparationsystems.com.au
  url: https://sourceseparationsystems.com.au
  description: >
    Innovative waste diversion products, designed to connect Australians to a more sustainable world.
  categories:
    - Business
  built_by: Handsome Creative
  built_by_url: https://www.hellohandsome.com.au
- title: Fuzzy String Matching
  main_url: https://fuzzy-string-matching.netlify.app
  url: https://fuzzy-string-matching.netlify.app
  source_url: https://github.com/jdemieville/fuzzyStringMatching
  description: >
    This site is built to assess the performance of various approximate string matching algorithms aka fuzzy string searching.
  categories:
    - JavaScript
    - Learning
    - Programming
  built_by: Jennifer Demieville
  built_by_url: https://demieville-codes.herokuapp.com/portfolio
  featured: false
- title: Open Techiz
  main_url: https://www.opentechiz.com/
  url: https://www.opentechiz.com/
  featured: false
  description: >
    An agile software development company in Vietnam, providing wide range service from e-commerce development, mobile development, automation testing and cloud deployment with kubernets
  categories:
    - Web Development
    - Mobile Development
    - Technology
  built_by: Open Techiz
  built_by_url: https://www.opentechiz.com/
- title: Leave Me Alone
  url: https://leavemealone.app
  main_url: https://leavemealone.app
  description: >
    Leave Me Alone helps you unsubscribe from unwanted emails easily. It's built with Gatsby v2.
  categories:
    - Landing Page
    - Productivity
  built_by: James Ivings
  built_by_url: https://squarecat.io
  featured: false
- title: Oberion
  main_url: https://oberion.io
  url: https://oberion.io
  description: >
    Oberion analyzes your gaming library and gives you personal recommendations based on what you play
  categories:
    - Entertainment
    - Media
  built_by: Thomas Uta
  built_by_url: https://twitter.com/ThomasJanUta
  featured: false
- title: Yoseph.tech
  main_url: https://www.yoseph.tech
  url: https://www.yoseph.tech/compilers
  source_url: https://github.com/radding/yoseph.tech_gatsby
  description: >
    Yoseph.tech is a personal blog centered around technology and software engineering
  categories:
    - Technology
    - Web Development
    - Open Source
  built_by: Yoseph Radding
  built_by_url: https://github.com/radding
  featured: false
- title: Really Fast Sites
  url: https://reallyfastsites.com
  main_url: https://reallyfastsites.com
  description: >
    Really Fast Sites showcases websites that have a speed score of 85 or higher on Google's Page Speed Insights for both mobile and desktop, along with some of the platforms and technologies those sites use.
  categories:
    - Web Development
    - Programming
  built_by: Peter Brady
  built_by_url: https://www.peterbrady.co.uk
  featured: false
- title: Mieke Frouws
  url: https://www.miekefrouws.nl
  main_url: https://www.miekefrouws.nl
  description: >
    Mieke Frouws is a freelance primary and secondary school theatre teacher based in the Netherlands.
  categories:
    - Freelance
    - Education
  built_by: Laurens Kling
  built_by_url: https://www.goedideemedia.nl
  featured: false
- title: Paul de Vries
  url: https://pauldevries1972.nl
  main_url: https://pauldevries1972.nl
  description: >
    Paul de Vries is founder of #DCDW and Spokesperson for Marktplaats Automotive (eBay) - Making the online automotive better!
  categories:
    - Blog
    - Business
    - Consulting
  built_by: Laurens Kling
  built_by_url: https://www.goedideemedia.nl
  featured: false
- title: The Fabulous Lifestyles 不藏私旅行煮藝
  url: https://thefabulouslifestyles.com/
  main_url: https://thefabulouslifestyles.com/
  description: >
    The Fabulous Lifestyles features content about travel and food. It offers practical travel advice that covers trip planning, logistics, and reviews on destination, resort & hotel...etc. Besides travelling, there are step-by-step homemade gourmet recipes that will appeal to everyone's taste buds.
  categories:
    - Blog
    - Food
    - Travel
  built_by: Kevin C Chen
  built_by_url: https://www.linkedin.com/in/kevincychen/
- title: Salexa - Estetica Venezolana
  url: https://peluqueriavenezolana.cl/
  main_url: https://peluqueriavenezolana.cl/
  source_url: https://github.com/enbonnet/salexa-front
  description: >
    Venezuelan beauty and hairdressing salon in Chile
  categories:
    - Marketing
    - Business
  built_by: Ender Bonnet
  built_by_url: https://enbonnet.me/
- title: Akshay Thakur's Portfolio
  main_url: https://akshaythakur.me
  url: https://akshaythakur.me
  categories:
    - Portfolio
    - Web Development
  built_by: Akshay Thakur
  built_by_url: https://akshaythakur.me
- title: Binaria
  description: >
    Digital product connecting technics & creativity.
  main_url: https://binaria.com/en/
  url: https://binaria.com/en/
  categories:
    - Web Development
    - Agency
    - Technology
    - App
    - Consulting
    - User Experience
  built_by: Binaria
  built_by_url: https://binaria.com/
- title: Quema Labs
  url: https://quemalabs.com/
  main_url: https://quemalabs.com/
  description: >
    WordPress themes for these modern times
  categories:
    - Blog
    - Web Development
    - WordPress
    - Portfolio
  built_by: Nico Andrade
  built_by_url: https://nicoandrade.com/
- title: Century 21 Financial
  url: https://century21financial.co.nz/
  main_url: https://century21financial.co.nz/
  description: Website for Century 21's mortgage broker and insurance broker business in New Zealand.
  categories:
    - Real Estate
    - Finance
    - Business
  built_by: Shannon Smith
  built_by_url: https://www.powerboard.co.nz/clients
  featured: false
- title: Base Backpackers
  url: https://www.stayatbase.com/
  main_url: https://www.stayatbase.com/
  description: Base Backpackers is one of Australasia's biggest youth adventure tourism brands. They are super stoked to have one of the fastest websites in the tourism industry.
  categories:
    - Travel
    - Business
  built_by: Shannon Smith
  built_by_url: https://www.powerboard.co.nz/clients
  featured: false
- title: Wealthsimple
  url: https://www.wealthsimple.com/
  main_url: https://www.wealthsimple.com/en-us/
  description: >
    The simple way to grow your money like the world's most sophisticated investors. Zero-maintenance portfolios, expert advisors and low fees.
  categories:
    - App
    - Business
    - Finance
  featured: false
- title: To Be Created
  description: >
    tbc is a London based styling agency that champions a modernised minimal aesthetic for both personal clients and brands.
  main_url: https://to-be-created.com
  url: https://to-be-created.com
  categories:
    - Web Development
    - Agency
    - Portfolio
    - Freelance
  built_by: Sam Goddard
  built_by_url: https://samgoddard.dev/
- title: Kosmos Platform
  main_url: https://kosmosplatform.com
  url: https://kosmosplatform.com
  description: >
    Explore the Kosmos - A new world is here, where every clinician now has the ability to improve cardiothoracic and abdominal assessment, in just a few minutes.
  categories:
    - Marketing
    - Science
    - Video
    - Landing Page
    - Healthcare
    - Technology
  built_by: Bryce Benson via Turnstyle Studio
  built_by_url: https://github.com/brycebenson
- title: B-Engaged
  url: https://b-engaged.se/
  main_url: https://b-engaged.se/
  description: >
    B-Engaged gives a clear picture of the organization and helps you implement the measures that makes difference for the employees. The results of our employee surveys are easily transformed into concrete improvement measures using AI technology.
  categories:
    - Business
    - Human Resources
  featured: false
- title: Rollbar
  url: https://rollbar.com/
  main_url: https://rollbar.com/
  description: >
    Rollbar automates error monitoring and triaging, so developers can fix errors that matter within minutes, and build software quickly and painlessly.
  categories:
    - Programming
    - Web Development
  featured: false
- title: EQX
  url: https://digitalexperience.equinox.com/
  main_url: https://digitalexperience.equinox.com/
  description: >
    The Equinox app, personalized to unlock your full potential.
  categories:
    - Sports
    - App
  featured: false
- title: WagWalking
  url: https://wagwalking.com/
  main_url: https://wagwalking.com/
  description: >
    Paws on the move
  categories:
    - App
  featured: false
- title: FirstBorn
  url: https://www.firstborn.com/
  main_url: https://www.firstborn.com/
  description: >
    We shape modern brands for a connected future.
  categories:
    - Agency
    - Design
- title: Pix4D
  url: https://www.pix4d.com
  main_url: https://www.pix4d.com
  description: >
    A unique suite of photogrammetry software for drone mapping. Capture images with our app, process on desktop or cloud and create maps and 3D models.
  categories:
    - Business
    - Productivity
    - Technology
  featured: false
- title: Bakken & Bæck
  url: https://bakkenbaeck.com
  main_url: https://bakkenbaeck.com
  description: >
    We’re Bakken & Bæck, a digital studio based in Oslo, Bonn and Amsterdam. Ambitious companies call us when they need an experienced team that can transform interesting ideas into powerful products.
  categories:
    - Agency
    - Design
    - Technology
  featured: false
- title: Figma Config
  url: https://config.figma.com/
  main_url: https://config.figma.com/
  description: A one-day conference where Figma users come together to learn from each other.
  categories:
    - Conference
    - Design
    - Event
    - Community
    - Learning
  built_by: Corey Ward
  built_by_url: http://www.coreyward.me/
  featured: false
- title: Anurag Hazra's Portfolio
  url: https://anuraghazra.github.io/
  main_url: https://anuraghazra.github.io/
  source_url: https://github.com/anuraghazra/anuraghazra.github.io
  description: >
    Anurag Hazra's portfolio & personal blog, Creative FrontEnd web developer from india.
  categories:
    - Portfolio
    - Blog
    - Open Source
    - JavaScript
  built_by: Anurag Hazra
  built_by_url: https://github.com/anuraghazra
- title: VeganWorks
  url: https://veganworks.com/
  main_url: https://veganworks.com/
  description: We make delicious vegan snack boxes.
  categories:
    - Food
- title: codesundar
  url: https://codesundar.com
  main_url: https://codesundar.com
  description: >
    Learn PhoneGap, Ionic, Flutter
  categories:
    - Education
    - Technology
    - Web Development
    - Blog
  built_by: codesundar
  built_by_url: https://codesundar.com
  featured: false
- title: Nordic Microfinance Initiative
  url: https://www.nmimicro.no/
  main_url: https://www.nmimicro.no/
  description: Nordic Microfinance Initiative's (NMI) vision is to contribute to the empowerment of poor people in developing countries and to the creation of jobs and wealth on a sustainable basis.
  featured: false
  categories:
    - Finance
    - Business
  built_by: Othermachines
  built_by_url: https://othermachines.com
- title: Subscribe Pro Documentation
  url: https://docs.subscribepro.com/
  main_url: https://docs.subscribepro.com/
  description: >
    Subscribe Pro is a subscription commerce solution that enables brands to quickly add subscription commerce models such as box, subscribe-and-save, autoship and similar to their existing e-commerce websites.
  categories:
    - Documentation
    - E-commerce
    - API
    - Technology
    - Web Development
  built_by: Subscribe Pro
  built_by_url: https://www.subscribepro.com/
- title: Software.com
  main_url: https://www.software.com
  url: https://www.software.com
  description: Our data platform helps developers learn from their data, increase productivity, and code smarter.
  categories:
    - Data
    - Productivity
    - Programming
  built_by: Brett Stevens, Joshua Cheng, Geoff Stevens
  built_by_url: https://github.com/swdotcom/
  featured: false
- title: WTL Studio Website Builder
  main_url: https://wtlstudio.com/
  url: https://wtlstudio.com/
  description: >
    Cloud-based, SEO focused website builder - helping local businesses and startups reach audiences faster.
  featured: false
  categories:
    - E-commerce
    - SEO
    - Business
- title: ToolsDB
  main_url: https://toolsdb.dev
  url: https://toolsdb.dev
  description: List of tools for better software development.
  featured: false
  categories:
    - Technology
    - Web Development
    - Programming
    - Productivity
- title: Eastman Strings
  url: https://www.eastmanstrings.com
  main_url: https://www.eastmanstrings.com
  description: >
    Site was built using GatsbyJS, Cosmic CMS, and Netlify.
  categories:
    - Business
    - Music
  built_by: Tekhaus
  built_by_url: https://www.tekha.us
  featured: false
- title: Lesley Lai
  main_url: https://lesleylai.info
  url: https://lesleylai.info
  source_url: https://github.com/LesleyLai/blog
  description: >
    lesleylai.info is the personal website of Lesley Lai, where he talks mainly about C++ and Computer Graphics.
  categories:
    - Blog
    - Open Source
    - Portfolio
    - Programming
    - Technology
  built_by: Lesley Lai
  built_by_url: https://github.com/LesleyLai
  featured: false
- title: Whipstitch Webwork
  url: https://www.whipstitchwebwork.com
  main_url: https://www.whipstitchwebwork.com
  description: >
    Websites for smart people.
  categories:
    - Agency
    - Web Development
  built_by: Matthew Russell
  featured: false
- title: Vandré Leal
  main_url: https://vandreleal.github.io
  url: https://vandreleal.github.io
  source_url: https://github.com/vandreleal/vandreleal.github.io
  description: >
    Portfolio of Vandré Leal.
  categories:
    - Portfolio
    - Web Development
  built_by: Vandré Leal
  built_by_url: https://vandreleal.github.io
  featured: false
- title: Tarokenlog
  url: https://taroken.dev/
  main_url: https://taroken.dev/
  description: >
    Blog and Gallery
  categories:
    - Blog
    - Portfolio
    - Web Development
    - Photography
  built_by: Kentaro Koga
  built_by_url: https://twitter.com/kentaro_koga
  featured: false
- title: OwlyPixel Blog
  main_url: https://owlypixel.com
  url: https://owlypixel.com
  description: >
    Notes and tutorials on coding, web development, design and other stuff.
  categories:
    - Web Development
    - Blog
    - Education
  built_by: Owlypixel
  built_by_url: https://twitter.com/owlypixel
  featured: false
- title: talkoverflow
  main_url: https://talkoverflow.com
  url: https://talkoverflow.com
  description: Blog on software engineering built with Gatsby themes and theme-ui
  categories:
    - Blog
    - Web Development
    - Technology
  built_by: Patryk Jeziorowski
  built_by_url: https://twitter.com/pjeziorowski
- title: HISTORYTalks
  main_url: https://www.history-talks.com/
  url: https://www.history-talks.com/
  description: Built using Gatsby, JSS and Contentful
  categories:
    - Conference
    - Media
  built_by: A+E Networks
  built_by_url: https://www.aenetworks.com/
- title: HISTORYCon
  main_url: https://www.historycon.com/
  url: https://www.historycon.com/
  description: Built using Gatsby, JSS and Contentful
  categories:
    - Conference
    - Media
  built_by: A+E Networks
  built_by_url: https://www.aenetworks.com/
- title: Kölliker Immobilien
  url: https://koelliker-immobilien.ch/
  main_url: https://koelliker-immobilien.ch/
  description: >
    Built using Gatsby, Netlify and Contentful
  categories:
    - Real Estate
    - Marketing
  built_by: Matthias Gemperli
  built_by_url: https://matthiasgemperli.ch
- title: Lessmess Agency website
  url: https://lessmess.agency/
  main_url: https://lessmess.agency/
  description: >
    Website of Lessmess Agency
  categories:
    - Agency
    - Web Development
  built_by: Ilya Lesik
  built_by_url: https://github.com/ilyalesik
- title: Ezekiel Ekunola Portfolio
  main_url: http://ezekielekunola.com/
  url: http://ezekielekunola.com/
  description: Built using Gatsby, Styled-Components
  categories:
    - Web Development
    - Portfolio
  built_by: Ezekiel Ekunola
  built_by_url: https://github.com/easybuoy/
  featured: false
- title: Gearbox Development
  main_url: https://gearboxbuilt.com
  url: https://gearboxbuilt.com/?no-load-in
  description: >
    Gearbox is a performance website development & optimization company based out of Canada. Built using Gatsby/WordPress.
  categories:
    - Agency
    - Web Development
    - WordPress
    - Portfolio
    - Programming
    - Technology
    - Business
  built_by: Gearbox Development
  built_by_url: https://gearboxbuilt.com
  featured: false
- title: UXWorks
  main_url: https://uxworks.org
  url: https://uxworks.org
  description: Built with Gatsby, Netlify and Markdown
  categories:
    - Web Development
    - Blog
  built_by: Amrish Kushwaha
  built_by_url: https://github.com/isamrish
  featured: false
- title: Jarod Peachey
  main_url: https://jarodpeachey.netlify.app
  url: https://jarodpeachey.netlify.app
  source_url: https://github.com/jarodpeachey/portfolio
  description: >
    Jarod Peachey is a front-end developer focused on building modern and fast websites for everyone.
  categories:
    - Blog
    - JavaScript
    - Mobile Development
    - Portfolio
  built_by: Jarod Peachey
  built_by_url: https://github.com/jarodpeachey
  featured: false
- title: Thomas Maximini
  main_url: https://www.thomasmaximini.com/
  url: https://www.thomasmaximini.com/
  source_url: https://github.com/tmaximini/maxi.io
  description: >
    Thomas Maximini is a full stack web developer from Germany
  categories:
    - Blog
    - JavaScript
    - Photography
    - Portfolio
    - Web Development
  built_by: Thomas Maximini
  built_by_url: https://github.com/tmaximini
  featured: false
- title: Aretha Iskandar
  main_url: https://arethaiskandar.com/
  url: https://arethaiskandar.com/
  source_url: https://github.com/tmaximini/arethaiskandar.com
  description: >
    Aretha Iskandar is a Jazz and Soul Singer / Songwriter from Paris
  categories:
    - Music
  built_by: Thomas Maximini
  built_by_url: https://github.com/tmaximini
  featured: false
- title: Harshil Shah
  url: https://harshil.net
  main_url: https://harshil.net
  description: >
    Harshil Shah is an iOS engineer from Mumbai, India
  categories:
    - Blog
    - Mobile Development
  built_by: Harshil Shah
  built_by_url: https://twitter.com/_HarshilShah
  featured: false
- title: Code Examples
  url: https://codeexamples.dev/
  main_url: https://codeexamples.dev/
  description: >
    Examples about various programming languages like JavaScript, Python, Rust, Angular, React, Vue.js etc.
  categories:
    - Blog
    - Education
    - Programming
    - Web Development
  built_by: Sai gowtham
  built_by_url: https://twitter.com/saigowthamr
  featured: false
- title: Samir Mujanovic
  main_url: https://www.samirmujanovic.com/
  url: https://www.samirmujanovic.com/
  description: >
    I'm a Frontend Developer with 3 years of experience. I describe myself as a developer who loves coding, open-source and web platform.
  categories:
    - Portfolio
    - Web Development
    - Design
  built_by: Samir Mujanovic
  built_by_url: https://github.com/sameerrM
- title: Yearlyglot - Fluent Every Year
  url: https://www.yearlyglot.com/blog
  main_url: https://www.yearlyglot.com
  description: >
    A popular blog on languages, second language acquisition and polyglottery.
  categories:
    - Blog
    - Education
    - Learning
    - Travel
  built_by: Donovan Nagel
  built_by_url: https://www.donovannagel.com
  featured: false
- title: 8fit.com
  url: https://8fit.com/
  main_url: https://8fit.com/
  description: >
    Get personalized workouts, custom meal plans, and nutrition guidance, right in the palm of your hand. Prioritize progress over perfection with the 8fit app!
  categories:
    - App
    - Food
    - Sports
  featured: false
- title: Dispel - Remote Access for Industrial Control Systems
  url: https://dispel.io
  main_url: https://dispel.io
  description: >
    Dispel provides secure, moving target defense networks through which your teams can remotely access industrial control systems in seconds, replacing static-defense products that take 5 to 15 minutes to work through.
  categories:
    - Business
    - Technology
    - Security
  built_by: Anton Aberg
  built_by_url: https://github.com/aaaberg
  featured: false
- title: Geothermal Heat Pump DIY Project
  url: https://diyheatpump.net/
  main_url: https://diyheatpump.net/
  description: Personal project by Yuriy Logvin that demonstrates how you can switch to heating with electricity at a minimal cost. The goal here is to show that everyone can build a geothermal heat pump and start saving money.
  categories:
    - Blog
    - Education
    - Technology
  built_by: Yuriy Logvin
  built_by_url: https://powerwatcher.net
- title: Catalyst Network - Cryptocurrency
  url: https://www.cryptocatalyst.net/
  main_url: https://www.cryptocatalyst.net/
  source_url: https://github.com/n8tb1t/gatsby-starter-cryptocurrency
  description: >
    An All-in-One solution for Modern Transactions.
  categories:
    - Business
    - Technology
  built_by: n8tb1t
  built_by_url: https://github.com/n8tb1t/
  featured: false
- title: SaoBear's-Blog
  main_url: https://saobear.xyz/
  url: https://saobear.xyz/
  source_url: https://github.com/PiccoloYu/SaoBear-is-Blog
  featured: false
  categories:
    - Blog
    - Web Development
- title: Rumaan Khalander - Portfolio
  url: https://rumaan.tech/
  main_url: https://rumaan.tech/
  description: >
    Rumaan Khalander is a Full-Stack Dev from Bengaluru who loves to develop for mobile and web.
  categories:
    - Portfolio
  built_by: rumaan
  built_by_url: https://github.com/rumaan/
  featured: false
- title: DigiGov
  main_url: https://digigov.grnet.gr/
  url: https://digigov.grnet.gr/
  description: >
    DigiGov is an initiative for the Digital Transformation of the Greek Public Sector
  categories:
    - Government
  built_by: GRNET
  built_by_url: https://grnet.gr/
  featured: false
- title: Zeek Interactive
  main_url: https://zeek.com
  url: https://zeek.com
  description: >
    Business site for Zeek Interactive. Using WordPress as a data store via the WPGraphQL plugin.
  categories:
    - Blog
    - Web Development
    - Mobile Development
    - WordPress
    - Agency
    - Business
  built_by: Zeek Interactive
  built_by_url: https://zeek.com
  featured: false
- title: Bare Advertising & Communications
  url: https://bare.ca/
  main_url: https://bare.ca/
  description: >
    Bare is a full-service branding and production agency in Vancouver BC with deep experience in digital/traditional communications and strategy. We specialize in building headless WordPress sites with Gatsby.
  categories:
    - WordPress
    - Agency
    - Business
  built_by: Bare Advertising & Communications
  built_by_url: https://www.bare.ca/
  featured: false
- title: The Decking Superstore
  url: https://www.thedeckingsuperstore.com/
  main_url: https://www.thedeckingsuperstore.com/
  description: >
    One of Northern California's largest outdoor decking and siding providers.
  categories:
    - WordPress
    - Business
  built_by: Bare Advertising & Communications
  built_by_url: https://www.bare.ca/
  featured: false
- title: Precision Cedar Products
  url: https://www.precisioncedar.com/
  main_url: https://www.precisioncedar.com/
  description: >
    Western Red Cedar Distributor in Vancouver Canada.
  categories:
    - WordPress
    - Business
  built_by: Bare Advertising & Communications
  built_by_url: https://www.bare.ca/
  featured: false
- title: Circle Restoration
  url: https://www.circlerestoration.com/
  main_url: https://www.circlerestoration.com/
  description: >
    Restoration Services Provider in Vancouver Canada.
  categories:
    - WordPress
    - Business
  built_by: Bare Advertising & Communications
  built_by_url: https://www.bare.ca/
  featured: false
- title: ALS Rally
  url: https://www.alsrally.com/
  main_url: https://www.alsrally.com/
  description: >
    Non profit fundraiser for ALS Research.
  categories:
    - WordPress
    - Nonprofit
    - Event
  built_by: Bare Advertising & Communications
  built_by_url: https://www.bare.ca/
  featured: false
- title: Vancouver Welsh Men's Choir
  url: https://vancouverchoir.ca/
  main_url: https://vancouverchoir.ca/
  description: >
    Vancouver Welsh Men's Choir website for upcoming shows, ticket purchases and online merchandise.
  categories:
    - WordPress
    - Entertainment
    - Event
    - E-commerce
  built_by: Bare Advertising & Communications
  built_by_url: https://www.bare.ca/
  featured: false
- title: Paul Scanlon - Blog
  main_url: https://paulie.dev/
  url: https://paulie.dev/
  source_url: https://github.com/PaulieScanlon/paulie-dev-2019
  description: >
    I'm a React UI developer / UX Engineer. React, GatsbyJs, JavaScript, TypeScript/Flow, StyledComponents, Storybook, TDD (Jest/Enzyme) and a tiny bit of Node.js.
  categories:
    - Blog
    - Web Development
  built_by: Paul Scanlon
  built_by_url: http://www.pauliescanlon.io
  featured: false
- title: EF Design
  main_url: https://ef.design
  url: https://ef.design
  description: >
    Home of everything creative, digital and brand at EF.
  featured: false
  categories:
    - Marketing
    - Design
  built_by: João Matos (Global Creative Studio - Education First)
- title: Codica
  main_url: https://www.codica.com/
  url: https://www.codica.com/
  description: >
    We help startups and established brands with JAMStack, Progressive Web Apps and Marketplaces development.
  categories:
    - Agency
    - Web Development
  built_by: Codica
  built_by_url: https://www.codica.com/
- title: Bhavani Ravi's Portfolio
  url: https://bhavaniravi.com
  main_url: https://bhavaniravi.com
  description: >
    Showcase of Bhavani Ravi's skillset and blogs
  categories:
    - Blog
    - Portfolio
  built_by: Bhavani Ravi
  built_by_url: https://twitter.com/geeky_bhavani
- title: Kotoriyama
  main_url: https://kotoriyama.com/
  url: https://kotoriyama.com/
  description: >
    Japanese Indie Game Creator.
  featured: false
  categories:
    - App
    - Entertainment
    - Mobile Development
  built_by: Motoyoshi Shiine (Kotoriyama)
- title: PWA Shields
  url: https://www.pwa-shields.com
  main_url: https://www.pwa-shields.com
  source_url: https://github.com/richardtaylordawson/pwa-shields
  description: >
    Personalize your app's README with custom, fun, PWA shields in SVG
  categories:
    - Documentation
    - App
    - API
  built_by: Richard Taylor Dawson
  built_by_url: https://richardtaylordawson.com
- title: Zatsuzen
  url: https://zatsuzen.com
  main_url: https://zatsuzen.com
  description: >
    Web developer's portfolio
  categories:
    - Portfolio
  built_by: Akane
  built_by_url: https://twitter.com/akanewz
  featured: false
- title: Reeemoter
  description: >-
    Join thousands of developers from everywhere and access to job
    offers from hundreds of companies worldwide right
    at your inbox for free.
  main_url: https://reeemoter.com/
  url: https://reeemoter.com/
  featured: false
  categories:
    - Technology
    - Web Development
  built_by: Ramón Chancay
  built_by_url: https://ramonchancay.me/
- title: Ananya Neogi
  main_url: https://ananyaneogi.com
  url: https://ananyaneogi.com
  description: >
    Showcases Ananya's work as a frontend developer and comprises of a collection of written articles on web development, programming and, user experience.
  categories:
    - Portfolio
    - Blog
  built_by: Ananya Neogi
  built_by_url: https://ananyaneogi.com
- title: webman.pro
  main_url: https://webman.pro/
  url: https://webman.pro/
  description: >
    webman.pro is an awesome portfolio and technical blog where
    professional Front End engineer Dmytro Chumak shares his thoughts
    and experience to inspire other developers.
  featured: false
  categories:
    - Blog
    - Web Development
    - JavaScript
  built_by: Dmytro Chumak
  built_by_url: https://github.com/wwwebman
- title: borderless
  url: https://junhobaik.github.io
  main_url: https://junhobaik.github.io
  source_url: https://github.com/junhobaik/junhobaik.github.io/tree/develop
  description: >
    Junho Baik's Development Blog
  categories:
    - Blog
    - Web Development
  built_by: Junho Baik
  built_by_url: https://github.com/junhobaik
  featured: false
- title: React Resume Generator
  main_url: https://nimahkh.github.io/nima_habibkhoda
  url: https://nimahkh.github.io/nima_habibkhoda
  source_url: https://github.com/nimahkh/resume_generator
  description: >
    The resume generator is a project to create your own resume web page easily with Gatsby.
  categories:
    - Portfolio
  built_by: Nima Habibkhoda
  featured: false
- title: Thomas Wang's Blog
  main_url: https://www.thomaswang.io
  url: https://www.thomaswang.io
  description: >-
    Technical blog by Thomas Wang
  built_by: Thomas Wang
  built_by_url: https://github.com/thomaswang
  featured: false
  categories:
    - Blog
    - Web Development
- title: The Rebigulator
  main_url: https://www.rebigulator.org/
  source_url: https://github.com/Me4502/Rebigulator/
  url: https://rebigulator.org/
  description: A quote-based via game powered by Frinkiac
  built_by: Matthew Miller
  built_by_url: https://matthewmiller.dev/
  featured: false
  categories:
    - Open Source
    - Entertainment
    - App
- title: madewithlove
  main_url: https://madewithlove.com
  url: https://madewithlove.com
  description: >-
    We build digital products and create the teams around them. We can help with software engineering, product management, managing technical teams, audits and technical consulting.
  built_by: madewithlove
  built_by_url: https://madewithlove.com
  featured: false
  categories:
    - Web Development
    - Blog
    - Agency
    - Business
- title: Sprucehill
  url: https://sprucehill.ca/
  main_url: https://sprucehill.ca/
  description: >
    Sprucehill is a North Vancouver based custom home builder and renovator.
  categories:
    - WordPress
    - Business
  built_by: Bare Advertising & Communications
  built_by_url: https://www.bare.ca/
  featured: false
- title: Nathaniel Ryan Mathew
  url: https://nathanielmathew.me
  main_url: https://nathanielmathew.me
  source_url: https://github.com/nathanielmathew/MyPortfolio
  description: >
    A personal online Portfolio built using GatsbyJS, that showcases Achievements, Projects and Additional information.
  categories:
    - Portfolio
    - Open Source
    - Blog
  built_by: Nathaniel Ryan Mathew
  built_by_url: https://github.com/nathanielmathew
  featured: false
- title: Kanazawa.js Community Page
  main_url: https://kanazawajs.now.sh/
  url: https://kanazawajs.now.sh/
  source_url: https://github.com/kanazawa-js/community-page
  description: >
    Kanazawa.js is a local community for the JSer around Kanazawa to share knowledge about JavaScript.
  categories:
    - Community
    - Programming
    - Web Development
  built_by: Kanazawa.js
  built_by_url: https://twitter.com/knzw_js
  featured: false
- title: monica*dev
  url: https://www.aboutmonica.com/
  main_url: https://www.aboutmonica.com/
  description: >
    Personal site for Monica Powell, a software engineer who is passionate about making open-source more accessible and building community, online & offline.
  categories:
    - Web Development
    - Blog
    - Programming
    - Portfolio
  built_by: Monica Powell
  built_by_url: https://www.aboutmonica.com/
  featured: false
- title: Shivam Sinha
  url: https://www.helloshivam.com/
  main_url: https://www.helloshivam.com/
  description: >
    Portfolio of Shivam Sinha, Graphic Designer and Creative Coder based in New York.
  categories:
    - Portfolio
  built_by: Shivam Sinha
  built_by_url: https://www.helloshivam.com/
  featured: false
- title: Brianna Sharpe - Writer
  main_url: https://www.briannasharpe.com/
  url: https://www.briannasharpe.com/
  source_url: https://github.com/ehowey/briannasharpe
  description: >
    Brianna Sharpe is an Alberta, Canada based freelance writer and journalist focused on health, LGBTQ2S+, parenting, and the environment.
  categories:
    - Portfolio
    - Media
  built_by: Eric Howey
  built_by_url: https://www.erichowey.dev/
  featured: false
- title: Eric Howey Web Development
  main_url: https://www.erichowey.dev/
  url: https://www.erichowey.dev/
  source_url: https://github.com/ehowey/erichoweydev
  description: >
    Personal website and blog for Eric Howey. I am a freelance web developer based in Alberta, Canada specializing in Gatsby, React, WordPress and Theme-UI.
  categories:
    - Portfolio
    - Web Development
    - Freelance
    - Blog
  built_by: Eric Howey
  built_by_url: https://www.erichowey.dev/
- title: Solfej Chord Search
  url: https://www.solfej.io/chords
  main_url: https://www.solfej.io/chords
  description: >
    Solfej Chord Search helps you master every chord imaginable. It shows you notes, intervals, guitar and piano fingerings for 1000s of chords.
  categories:
    - Education
    - Music
  built_by: Shayan Javadi
  built_by_url: https://www.instagram.com/shawnjavadi/
- title: a+ Saúde
  url: https://www.amaissaude.com.br/sp/
  main_url: https://www.amaissaude.com.br/sp/
  description: >
    An even better experience in using health services.
  categories:
    - Healthcare
    - Marketing
    - Blog
  built_by: Grupo Fleury
  built_by_url: http://www.grupofleury.com.br/
  featured: false
- title: Mallikarjun Katakol Photography
  main_url: https://mallik.in
  url: https://mallik.in
  built_by: Arvind Kumar
  built_by_url: https://arvind.io/
  description: >
    Mallikarjun Katakol is an Advertising, Architecture, Editorial, Fashion and Lifestyle Photographer based in Bangalore, India.
    Shoots Corporate & Business headshots, Portfolios for Models and Actors, Documents Projects for Architects, Fashion & Interior Designers
  featured: false
  categories:
    - Gallery
    - Photography
    - Portfolio
- title: gatsby-animate-blog
  url: https://gatsby-animate-blog.luffyzh.now.sh/
  main_url: https://gatsby-animate-blog.luffyzh.now.sh/home
  source_url: https://github.com/luffyZh/gatsby-animate-blog
  description: >
    A simple && cool blog site starter kit by Gatsby.
  categories:
    - Blog
    - Open Source
    - Web Development
  built_by: luffyZh
  built_by_url: https://github.com/luffyZh
  featured: false
- title: LBI Financial
  main_url: https://lbifinancial.com/
  url: https://lbifinancial.com/
  description: >
    We help individuals and businesses with life insurance, disability, long-term care and annuities.
  categories:
    - Business
    - Consulting
    - Finance
  built_by: Pagepro
  built_by_url: https://pagepro.co
  featured: false
- title: GIS-Netzwerk
  url: https://www.gis-netzwerk.com/
  main_url: https://www.gis-netzwerk.com/
  description: >
    Multilingual (i18n) Blog with different URLs for categories, tags and posts depending on the language.
  categories:
    - Blog
    - Data
    - Technology
  built_by: Max Dietrich
  built_by_url: https://www.gis-netzwerk.com/
  featured: false
- title: Krishna Gopinath
  main_url: https://krishnagopinath.me
  url: https://krishnagopinath.me
  source_url: https://github.com/krishnagopinath/website
  description: >
    Website of Krishna Gopinath, software engineer and budding teacher.
  categories:
    - Portfolio
  built_by: Krishna Gopinath
  built_by_url: https://twitter.com/krishwader
  featured: false
- title: Curology
  main_url: https://curology.com
  url: https://curology.com
  description: >
    Curology's mission is to make effective skincare accessible to everyone. We provide customized prescription skincare for our acne and anti-aging patients.
  categories:
    - Healthcare
    - Community
    - Landing Page
  built_by: Curology
  built_by_url: https://curology.com
- title: labelmake.jp
  main_url: https://labelmake.jp/
  url: https://labelmake.jp/
  description: >
    Web Application of Variable Data Printing and Blog.
  categories:
    - App
    - Data
    - Blog
  built_by: hand-dot
  built_by_url: https://twitter.com/hand_dot
  featured: false
- title: Personal website of Maarten Afink
  main_url: https://www.maarten.im/
  url: https://www.maarten.im/
  source_url: https://github.com/maartenafink/personal-website
  description: >
    Personal website of Maarten Afink, digital product designer.
  categories:
    - Portfolio
    - Open Source
    - Blog
    - Music
    - Design
- title: Adam Bowen
  main_url: https://adamcbowen.com/
  url: https://adamcbowen.com/
  source_url: https://github.com/bowenac/my-website
  description: >
    Personal website for Adam Bowen. I am a freelance web developer based in Tacoma, WA specializing in WordPress, Craft CMS, plus a lot more and recently fell in love with Gatsby.
  categories:
    - Portfolio
    - Web Development
    - Freelance
  built_by: Adam Bowen
  built_by_url: https://adamcbowen.com
  featured: false
- title: tqCoders
  main_url: https://tqcoders.com
  url: https://tqcoders.com
  description: >
    tqCoders is a software development company that focuses on the development of the most advanced websites and mobile apps. We use the most advanced technologies to make websites blazing fast, SEO-friendly and responsive for each screen resolution.
  categories:
    - Web Development
    - Mobile Development
    - SEO
    - Design
    - Programming
    - Technology
    - Business
  built_by: tqCoders
  built_by_url: https://tqcoders.com
  featured: false
- title: ErudiCAT
  main_url: https://www.erudicat.com
  url: https://www.erudicat.com
  description: >
    ErudiCAT is an educational platform created to help PMP certification candidates to prepare for the exam. There are 1k+ sample questions and PMP Exam Simulator. Upon completion, there are statistics and performance chart available. Performance reports are saved in users' accounts and may be used later to review questions. The PMP Exam Simulator has a unique feature of Time Acceleration. It makes the Mock Exam even tougher and makes training even more advanced.
  categories:
    - Education
    - Web Development
    - Learning
  built_by: tqCoders
  built_by_url: https://tqcoders.com
  featured: false
- title: Qri.io Website and Docs
  main_url: https://qri.io
  url: https://qri.io/docs
  source_url: https://github.com/qri-io/website
  description: >
    Website and Documentation for Qri, an open source version control system for datasets
  categories:
    - Open Source
    - Community
    - Data
    - Technology
  built_by: Qri, Inc.
  built_by_url: https://qri.io
  featured: false
- title: Jellypepper
  main_url: https://jellypepper.com/
  url: https://jellypepper.com/
  description: >
    Award-winning creative studio for disrupters. We design and build beautiful brands, apps, websites and videos for startups and tech companies.
  categories:
    - Portfolio
    - Agency
  built_by: Jellypepper
  built_by_url: https://jellypepper.com/
- title: Miyamado Jinja
  main_url: https://www.miyamadojinja.com
  url: https://www.miyamadojinja.com
  source_url: https://github.com/mnishiguchi/miyamadojinja
  description: >
    Miyamado Jinja is a Japanese Shinto Shrine in Yokkaichi, Mie, Japan.
  categories:
    - Nonprofit
    - Travel
  built_by: mnishiguchi
  built_by_url: https://mnishiguchi.com
  featured: false
- title: Hear This Idea
  main_url: https://hearthisidea.com
  url: https://hearthisidea.com/episodes/victoria
  source_url: https://github.com/finmoorhouse/podcast
  description: >
    A podcast showcasing new thinking from top academics.
  categories:
    - Podcast
    - Open Source
  built_by: Fin Moorhouse
  built_by_url: https://finmoorhouse.com
  featured: false
- title: Calisthenics Skills
  main_url: https://www.calisthenicsskills.com
  url: https://www.calisthenicsskills.com
  description: >
    A beautiful fitness progress tracker built on Gatsby.
  categories:
    - Sports
  built_by: Andrico Karoulla
  built_by_url: https://andri.co
  featured: false
- title: AutoloadIT
  main_url: https://autoloadit.com/
  url: https://autoloadit.com/
  description: >
    The world's leading Enterprise Automotive imaging solution
  categories:
    - Business
    - Landing Page
  built_by: Pagepro
  built_by_url: https://pagepro.co
  featured: false
- title: Tools of Golf
  main_url: https://thetoolsofgolf.com/
  url: https://thetoolsofgolf.com//titleist-915-d2-driver
  description: >
    Tools of Golf is a community dedicated to golf nerds and gear heads.
  categories:
    - Sports
    - Data
    - Documentation
  built_by: Peter Hironaka
  built_by_url: https://peterhironaka.com
  featured: false
- title: sung.codes
  main_url: https://sung.codes/
  source_url: https://github.com/dance2die/sung.codes
  url: https://sung.codes/
  description: >
    Blog by Sung M. Kim (a.k.a. dance2die)
  categories:
    - Blog
    - Landing Page
  built_by: Sung M. Kim
  built_by_url: https://github.com/dance2die
  featured: false
- title: Choose Tap
  main_url: https://www.choosetap.com.au/
  url: https://www.choosetap.com.au/
  featured: false
  description: >
    Choose Tap aims to improve the health and wellbeing of communities and the environment by promoting tap water as the best choice of hydration for all Australians.
  built_by: Hardhat
  built_by_url: https://www.hardhat.com.au
  categories:
    - Nonprofit
    - Community
- title: Akash Rajpurohit
  main_url: https://akashwho.codes/
  url: https://akashwho.codes/
  description: >
    Personal portfolio website of Akash Rajpurohit made using Gatsby v2, where I  write short blogs related to software development and share my experiences.
  categories:
    - Portfolio
    - Blog
  built_by: Akash Rajpurohit
  built_by_url: https://github.com/AkashRajpurohit
  featured: false
- title: See Kids Dream
  url: https://seekidsdream.org/
  main_url: https://seekidsdream.org/
  description: >
    A not-for-profit organization dedicated to empower youth with the skills, motivation and confidence.
  categories:
    - Nonprofit
    - Education
    - Learning
  built_by: CapTech Consulting
  built_by_url: https://www.captechconsulting.com/
  featured: false
- title: Locale Central
  url: https://localecentral.io/
  main_url: https://localecentral.io/
  description: >
    Locale Central is a web & mobile data collection app that makes it easy to record accurate data out on the field.
  categories:
    - Technology
  built_by: KiwiSprout
  built_by_url: https://kiwisprout.nz/
  featured: false
- title: Cathy O'Shea
  url: https://cathyoshea.co.nz/
  main_url: https://cathyoshea.co.nz/
  categories:
    - Portfolio
    - Real Estate
  built_by: KiwiSprout
  built_by_url: https://kiwisprout.nz/
  featured: false
- title: DG Recruit
  url: https://dgrecruit.com
  main_url: https://dgrecruit.com
  description: >
    DG Recruit is a NYC recruitment agency
  categories:
    - Agency
    - WordPress
  built_by: Waverly Lab
  built_by_url: https://waverlylab.com
  featured: false
- title: Smile
  url: https://reasontosmile.com
  main_url: https://reasontosmile.com
  description: >
    Smile is an online store for buying CBD products that keep you balanced and happy
  categories:
    - E-commerce
    - WordPress
  built_by: Waverly Lab
  built_by_url: https://waverlylab.com
- title: Bold Oak Design
  url: https://boldoak.design/
  main_url: https://boldoak.design/
  description: >
    A Milwaukee-based web design and development studio.
  categories:
    - Blog
    - Business
    - Freelance
    - Portfolio
    - Programming
    - Technology
    - Web Development
  featured: false
- title: Lydia Rose Eiche
  url: https://lydiaroseeiche.com/
  main_url: https://lydiaroseeiche.com/
  description: >
    Lydia Rose Eiche is a soprano, opera singer, and actress based in Milwaukee.
  categories:
    - Music
    - Portfolio
  built_by: Bold Oak Design
  built_by_url: https://boldoak.design/
  featured: false
- title: Chris Otto
  url: https://chrisotto.dev/
  main_url: https://chrisotto.dev/
  source_url: https://github.com/chrisotto6/chrisottodev
  description: >
    Blog, portfolio and website for Chris Otto.
  categories:
    - Blog
    - JavaScript
    - Landing Page
    - Portfolio
    - Programming
    - Technology
    - Web Development
  built_by: Chris Otto
  built_by_url: https://github.com/chrisotto6
  featured: false
- title: Roboto Studio
  url: https://roboto.studio
  main_url: https://roboto.studio
  description: >
    Faster than a speeding bullet Website Development based in sunny old Nottingham
  categories:
    - Agency
    - Blog
    - Business
    - Design
    - Featured
    - Freelance
    - Web Development
  featured: true
- title: Viraj Chavan | Full Stack Software Engineer
  url: http://virajc.tech
  main_url: http://virajc.tech
  source_url: https://github.com/virajvchavan/portfolio
  description: >
    Portfolio and blog of a full stack software engineer from India
  categories:
    - Portfolio
    - Blog
    - Web Development
  built_by: Viraj V Chavan
  built_by_url: https://twitter.com/VirajVChavan
  featured: false
- title: Nexweave
  url: https://www.nexweave.com
  main_url: https://www.nexweave.com
  description: >
    Nexweave is a SaaS platform built by a team of experienced product, design & technology professionals in India. Nexweave allows brands to create personalized & interactive video experiences at scale. We would love for our site to be featured at the gatsby showcase since we have long been appreciating the flexibility and speed of the sites we have created using the same.
  categories:
    - Video
    - API
    - User Experience
    - Marketing
    - Design
    - Data
    - Technology
    - Media
    - Consulting
  built_by: Kashaf S
  built_by_url: https://www.linkedin.com/in/kashaf-shaikh-925117178
  featured: false
- title: Daniel Balloch
  url: https://danielballoch.com
  main_url: https://danielballoch.com
  source_url: https://github.com/danielballoch/danielballoch
  description: >
    Hey, I'm Daniel and this is my portfolio site. Made with Gatsby, React, GraphQL, Styled Emotion & Netlify. Install & local host instructions: 1. git clone https://github.com/danielballoch/danielballoch.git 2. npm install. 3. gatsby develop. Keep in mind I'm still learning myself, so these may not be best practises. If anyone's curious as to how something works flick me a message or if you have advice for me I'd love to hear it, otherwise happy coding!
  categories:
    - Portfolio
    - Business
    - Design
    - Freelance
    - Web Development
  built_by: Daniel Balloch
  built_by_url: https://danielballoch.com
- title: The Rift Metz
  url: http://theriftmetz.com/
  main_url: http://theriftmetz.com/
  description: >
    The Rift is a gaming bar based in Metz (France).
  categories:
    - Landing Page
    - Entertainment
    - Design
    - Blog
    - Food
  built_by: Hugo Torzuoli
  built_by_url: https://github.com/HZooly
  featured: false
- title: Built with Workers
  url: https://workers.cloudflare.com/built-with/
  main_url: https://workers.cloudflare.com/built-with/
  description: >
    Showcasing websites & projects built with Cloudflare Workers
  categories:
    - Portfolio
    - JavaScript
    - Web Development
  built_by: Workers who work at Cloudflare
  built_by_url: https://github.com/cloudflare/built-with-workers/graphs/contributors
- title: WebAnaya Solutions
  url: https://www.webanaya.com
  main_url: https://www.webanaya.com
  description: >
    Full Stack Web Solutions Provider.
  categories:
    - Agency
    - Web Development
    - API
    - Blog
  built_by: Durgesh Gupta
  built_by_url: https://durgeshgupta.com
  featured: false
- title: Artem Sapegin’s Blog
  description: >
    Blog of a Berlin based coffee first frontend engineer who works at Omio, makes photos and hangs out with his dogs.
  main_url: https://blog.sapegin.me/
  url: https://blog.sapegin.me/
  source_url: https://github.com/sapegin/blog.sapegin.me
  categories:
    - Blog
    - Open Source
    - Web Development
    - JavaScript
    - Programming
    - Technology
  built_by: Artem Sapegin
  built_by_url: https://github.com/sapegin
- title: adam.ai
  url: https://adam.ai/
  main_url: https://adam.ai/
  description: >
    Are you ready to make your meetings more productive? Our intelligent meeting management tool can help!
  categories:
    - Business
    - Landing Page
    - Productivity
    - Technology
  built_by: Hazem Osama
  built_by_url: https://github.com/hazem3500
  featured: false
- title: Indra Kusuma Profile Page
  url: https://indrakusuma.web.id/me/
  main_url: https://indrakusuma.web.id/me/
  description: >
    Hi! I'm Indra Kusuma. I am an optimistic and type of person of learn by doing who have an interest in Software Engineering, specifically about Web Development.
  categories:
    - Landing Page
    - Blog
  built_by: Indra Kusuma
  built_by_url: https://github.com/idindrakusuma/me
  featured: false
- title: Lukas Horak
  main_url: https://lukashorak.com
  url: https://lukashorak.com
  description: >
    Lukas Horak's personal website. Full stack JavaScript Developer, working in React on front end and Node.js on back end.
  categories:
    - Blog
    - Portfolio
    - Web Development
  built_by: Lukas Horak
  built_by_url: https://github.com/lhorak
  featured: false
- title: Alexandra Thomas
  main_url: https://alexandracthomas.com/
  url: https://alexandracthomas.com/
  description: >
    A portfolio site for Alexandra Thomas, a front-end developer with creative super powers based in Charlotte, NC.
  categories:
    - Portfolio
    - Blog
    - Web Development
  featured: false
- title: Storto Productions
  main_url: https://www.storto-productions.com/
  url: https://www.storto-productions.com/about/
  featured: false
  description: >
    A portfolio site for a video production company based out of Phoenix, AZ.
  categories:
    - Video
    - Blog
    - Portfolio
    - Business
  built_by: Alexandra Thomas
  built_by_url: https://alexandracthomas.com/
- title: Zatsuzen Blog
  url: https://blog.zatsuzen.com
  main_url: https://blog.zatsuzen.com
  description: >
    Web developer's tech blog
  categories:
    - Blog
  built_by: Akane
  built_by_url: https://twitter.com/akanewz
- title: Matthew Mesa
  url: https://matthewmesa.com
  main_url: https://matthewmesa.com
  description: >
    Portfolio website for freelance digital specialist Matthew Mesa.
  categories:
    - Portfolio
  built_by: Matthew Mesa
  built_by_url: https://matthewmesa.com
- title: Taskade
  main_url: https://taskade.com
  url: https://taskade.com
  description: >
    Taskade is the unified workspace for distributed teams. Collaborate and organize in real-time to get things done, faster and smarter.
  categories:
    - App
    - Business
    - Productivity
  built_by: Taskade
  built_by_url: https://github.com/taskade
  featured: false
- title: PWD
  url: https://pwd.com.au
  main_url: https://pwd.com.au
  description: >
    PWD is a full service web marketing, design, and development agency in Perth, Western Australia.
  categories:
    - Blog
    - Portfolio
    - WordPress
    - Business
  built_by: Alex Moon
  built_by_url: https://moonmeister.net
  featured: false
- title: ramonak.io
  url: https://ramonak.io/
  main_url: https://ramonak.io/
  source_url: https://github.com/KaterinaLupacheva/ramonak.io
  description: >
    Tech blog and portfolio site of a full stack web developer Katsiaryna (Kate) Lupachova
  categories:
    - Blog
    - Portfolio
  built_by: Katsiaryna Lupachova
  built_by_url: https://ramonak.io/
  featured: false
- title: React JS Developer
  main_url: https://reacter.dev/
  url: https://reacter.dev/
  featured: false
  categories:
    - App
    - Web Development
    - Web Development
    - Agency
  built_by: App Design
  built_by_url: https://appdesign.dev/
- title: Guillermo Gómez-Peña
  url: https://www.guillermogomezpena.com/
  main_url: https://www.guillermogomezpena.com/
  description: >
    Personal website for the work of Guillermo Gómez-Peña: performance artist, writer, activist, radical pedagogue and artistic director of the performance troupe La Pocha Nostra. Recipient of the MacArthur Fellow, USA Artists Fellow, and a winner of the Bessie, Guggenheim, and American Book awards.
  categories:
    - Portfolio
    - Gallery
  built_by: Aveling Ray
  built_by_url: https://avelingray.com/
  featured: false
- title: Clinka
  url: https://www.clinka.com.au/
  main_url: https://www.clinka.com.au/
  description: >
    B2B website for an Australian manufacturer of environmentally friendly construction materials.
  categories:
    - Business
  built_by: Aveling Ray
  built_by_url: https://avelingray.com/
- title: Chris Vogt's Blog
  main_url: https://www.chrisvogt.me
  url: https://www.chrisvogt.me
  source_url: https://github.com/chrisvogt/gatsby-theme-private-sphere
  description: >-
    Personal blog of Chris Vogt, a software developer in San Francisco. Showcases
    my latest activity on Instagram, Goodreads, and Spotify using original widgets.
  categories:
    - Blog
    - Open Source
    - Photography
    - Portfolio
  built_by: Chris Vogt
  built_by_url: https://github.com/chrisvogt
- title: Trolley Travel
  main_url: http://trolleytravel.org/
  url: http://trolleytravel.org/
  description: >
    Travel blog website to give tips and informations for many destinations, built with Novella theme
  categories:
    - Blog
    - Travel
  built_by: Pierre Beard
  built_by_url: https://github.com/PBRT
  featured: false
- title: Playlist Detective
  main_url: https://www.playlistdetective.com/
  url: https://www.playlistdetective.com/
  source_url: https://github.com/bobylito/playlistFinder
  description: >
    Playlist Detective is an attempt to ease music discovery with playlists. Back in the days, people were sharing mixtapes - some songs we knew and others we didn't, therefore expanding our musical horizons.

    Playlists are the same, and playlist detective lets you search for songs or artists you like in order to stumble on your new favorite songs.

    It uses Algolia for the search.
  categories:
    - Media
    - Music
  built_by: Alexandre Valsamou-Stanislawski
  built_by_url: https://www.noima.xyz
- title: ProjectManager.tools
  main_url: https://projectmanager.tools/
  url: https://projectmanager.tools/
  featured: false
  categories:
    - App
    - Web Development
    - Design
    - Agency
  built_by: App Design
  built_by_url: https://appdesign.dev/
- title: 1902 Software
  url: https://1902software.com/
  main_url: https://1902software.com/
  description: >
    We are an IT company that specializes in e-commerce and website development on different platforms such as Magento, WordPress, and Umbraco. We are also known for custom software development, web design and mobile app solutions for iOS and Android.
  categories:
    - E-commerce
    - Web Development
    - Programming
    - Mobile Development
    - WordPress
    - Design
    - Business
    - Agency
  built_by: 1902 Software Development Corporation
  built_by_url: https://1902software.com/
  featured: false
- title: Codeful
  url: https://www.codeful.fi/
  main_url: https://www.codeful.fi/
  categories:
    - Agency
    - Consulting
  featured: false
- title: Noima
  url: https://www.noima.xyz
  main_url: https://www.noima.xyz
  categories:
    - Agency
    - Consulting
    - Blog
  featured: false
  built_by: Alexandre Valsamou-Stanislawski
  built_by_url: https://www.noima.xyz
- title: Talent Point
  url: https://talentpoint.co
  main_url: https://talentpoint.co
  description: >
    Talent Point provide the tools that companies need to scale quickly and effectively, bridging the gap between employer brand, HR, and hiring to build teams from within.
  categories:
    - Business
    - Technology
    - Blog
    - Consulting
    - Human Resources
  built_by: Talent Point
  built_by_url: https://talentpoint.co
  featured: false
- title: Marathon Oil
  main_url: https://www.marathonoil.com/
  url: https://www.marathonoil.com/
  featured: false
  categories:
    - Business
    - Marketing
  built_by: Corey Ward
  built_by_url: http://www.coreyward.me/
- title: Gene
  url: https://www.geneglobal.com/work
  main_url: https://www.geneglobal.com
  description: >
    We’re an experience design agency, focused on the future of health
  categories:
    - Agency
    - Technology
    - Healthcare
    - Consulting
    - User Experience
  featured: false
- title: medignition – healthcare innovations
  url: https://medignition.com/
  main_url: https://medignition.com/
  description: >
    medignition builds digital innovations in healthcare.
  categories:
    - Healthcare
    - Education
    - Technology
    - Design
    - Business
    - Portfolio
    - Entrepreneurship
    - Agency
  built_by: medignition
  built_by_url: https://medignition.com/
- title: Dynobase
  url: https://dynobase.dev/
  main_url: https://dynobase.dev/
  description: >
    Professional GUI Client for DynamoDB.
  categories:
    - Data
    - Programming
    - Web Development
  built_by: Rafal Wilinski
  built_by_url: https://rwilinski.me/
  featured: false
- title: Vaktija.eu
  url: https://vaktija.eu
  main_url: https://vaktija.eu
  description: >
    Vaktija.eu gives information about prayer times in germany. (Built with GatsbyJS. Fast in every way that matters.)
  categories:
    - App
    - Community
    - Nonprofit
    - SEO
    - Web Development
  built_by: Rašid Redžić
  built_by_url: https://rasidre.com/
  featured: false
- title: Creative code daily
  main_url: https://www.bobylito.dev/
  url: https://www.bobylito.dev/
  source_url: https://github.com/bobylito/sketches
  description: >
    Creative code daily (CCD) is a personal project for which I build a new animation made out of code every day.
  categories:
    - Blog
    - Programming
    - Gallery
    - Portfolio
  built_by: Alexandre Valsamou-Stanislawski
  built_by_url: https://www.noima.xyz
- title: Messi vs Ronaldo
  description: >
    The biggest debate in football - but who is the best, Messi or Ronaldo? This website provides all the goals and stats to help you reach your own conclusion.
  main_url: https://www.messivsronaldo.app/
  url: https://www.messivsronaldo.app/
  categories:
    - Sports
    - Data
    - App
  built_by: Stephen Greig
  built_by_url: http://ste.digital/
- title: Em Em Recipes
  url: https://ememrecipes.com
  main_url: https://ememrecipes.com
  description: >
    Finally, a recipe website that gets straight to the point.
  categories:
    - Blog
    - Food
  built_by: Matthew Mesa
  built_by_url: https://matthewmesa.com
- title: Yuuniworks Portfolio / Blog
  main_url: https://www.yuuniworks.com/
  url: https://www.yuuniworks.com/
  source_url: https://github.com/junkboy0315/gatsby-portfolio-blog
  featured: false
  categories:
    - Portfolio
    - Web Development
    - Blog
- title: Jun Chen Portfolio
  url: https://www.junchenjun.me
  main_url: https://www.junchenjun.me
  source_url: https://github.com/junchenjun/junchenjun.me
  description: >
    Get to know Jun.
  categories:
    - Portfolio
    - Blog
    - Web Development
  built_by: Jun Chen
  built_by_url: https://www.junchenjun.me
- title: Xavier Mirabelli-Montan
  url: https://xavie.mirmon.co.uk
  main_url: https://xavie.mirmon.co.uk
  source_url: https://github.com/xaviemirmon/xavier-developer-site
  description: >
    The developer portfolio and blog for Xavier Mirabelli-Montan.  Built using TinaCMS Grande hosted on Gatsby Cloud.
  categories:
    - Blog
    - Portfolio
    - Programming
  featured: false
- title: MPG Calculator
  url: https://www.mpg-calculator.co.uk
  main_url: https://www.mpg-calculator.co.uk
  description: >
    A website which allows you to calculate the MPG of your vehicle.
  categories:
    - SEO
    - Accessibility
    - Blog
  built_by: PJ
  built_by_url: https://pjsachdev.me
- title: Softblues
  main_url: https://softblues.io
  url: https://softblues.io
  description: >
    We optimize your project costs and deliver outstanding results by applying relevant technology. Plus, we create our own effective products for businesses and developers all over the world.
  categories:
    - WordPress
    - Portfolio
    - Agency
  built_by: Softblues
  built_by_url: https://softblues.io
- title: Clipchamp
  main_url: https://clipchamp.com/
  url: https://clipchamp.com/en/
  description: >
    Clipchamp is an online video editor, compressor, and converter. The Clipchamp website and blog are powered by Gatsby, Contentful, and Smartling.
  categories:
    - App
    - Blog
    - Landing Page
    - Marketing
    - Video
  featured: false
- title: Mob HQ
  main_url: https://hq.yt-mob.com/
  url: https://hq.yt-mob.com/
  description: >
    Mob HQ is the Headquarters for the World Cup winning Downhill Mountain Bike Race Team, and also a full-time Ride Center for YT bikes.
  categories:
    - Sports
    - Travel
  built_by: Built by Rebels Ltd.
  built_by_url: https://builtbyrebels.com/
  featured: false
- title: OCIUS
  url: https://www.ocius.com.au/
  main_url: https://www.ocius.com.au/
  source_url: https://github.com/ocius/website
  description: >
    Ocius Technology Ltd (formerly Solar Sailor Holdings Ltd) is an Australian public unlisted company with Research and Development facilities at the University of NSW.
  categories:
    - Business
    - Technology
    - Science
  built_by: Sergey Monin
  built_by_url: https://build-in-saratov.com/
- title: Kosmos & Kaos
  main_url: https://www.kosmosogkaos.is/
  url: https://www.kosmosogkaos.is/
  description: >
    A carefully designed user experience is good business.
  categories:
    - Design
    - Consulting
    - Agency
    - Web Development
    - JavaScript
  built_by: Kosmos & Kaos
  built_by_url: https://www.kosmosogkaos.is/
  featured: false
- title: Design Portfolio of Richard Bruskowski
  main_url: https://bruskowski.design/
  url: https://bruskowski.design/
  description: >
    My freelance design portfolio: Visual design, digital products, interactive prototypes, design systems, brand design. Uses MDX, Styled Components, Framer Motion. Started with Gatsby Starter Emilia by LekoArts.
  categories:
    - Design
    - Portfolio
    - User Experience
    - Freelance
    - Photography
  built_by: Richard Bruskowski
  built_by_url: https://github.com/richardbruskowski
- title: Kelvin DeCosta's Website
  url: https://kelvindecosta.com
  main_url: https://kelvindecosta.com
  categories:
    - Blog
    - Portfolio
  built_by: Kelvin DeCosta
  built_by_url: https://github.com/kelvindecosta
  featured: false
- title: Coronavirus (COVID-19) Tracker
  url: https://coronavirus.traction.one/
  main_url: https://coronavirus.traction.one/
  description: >
    This application shows the near real-time status based on data from JHU CSSE.
  categories:
    - Data
    - Directory
  built_by: Sankarsan Kampa
  built_by_url: https://traction.one
  featured: false
- title: Coronavirus COVID-19 Statistics Worldwide
  url: https://maxmaxinechen.github.io/COVID19-Worldwide-Stats/
  main_url: https://maxmaxinechen.github.io/COVID19-Worldwide-Stats/
  source_url: https://github.com/maxMaxineChen/COVID19-Worldwide-Stats
  description: >
    A Coronavirus COVID-19 global data statistics application built by Gatsby + Material UI + Recharts
  categories:
    - Data
    - Open Source
  built_by: Maxine Chen
  built_by_url: https://github.com/maxMaxineChen
  featured: false
- title: Folding@Home Stats
  url: https://folding.traction.one/team?id=246252
  main_url: https://folding.traction.one
  description: >
    Folding@Home Stats Report for Teams.
  categories:
    - Data
    - Science
    - Directory
  built_by: Sankarsan Kampa
  built_by_url: https://traction.one
  featured: false
- title: COVID-19 Tracking and Projections
  url: https://flattenthecurve.co.nz/
  main_url: https://flattenthecurve.co.nz/
  source_url: https://github.com/carlaiau/flatten-the-curve
  description: >
    Allowing non technical users to compare their country with other situations around the world. We present configurable cumulative graph curves. We compare your countries current status with other countries who have already been at your level and show you where they’ve ended up. Data via JHU. Further functionality added daily.
  categories:
    - Data
    - Open Source
  built_by: Carl Aiau
  built_by_url: https://github.com/carlaiau
  featured: false
- title: Takeout Tracker
  main_url: https://www.takeouttracker.com/
  url: https://www.takeouttracker.com/
  featured: false
  categories:
    - Data
    - Open Source
    - Food
    - Directory
    - Nonprofit
  built_by: Corey Ward
  built_by_url: http://www.coreyward.me/
- title: Illustration Hunt
  main_url: https://illustrationhunt.com/
  url: https://illustrationhunt.com/
  featured: false
  categories:
    - Data
    - Design
    - Entertainment
    - Productivity
    - User Experience
    - Programming
    - Gallery
    - Human Resources
    - Library
  built_by: Gilbish Kosma
  built_by_url: https://www.gil20.me/
- title: Monolit
  url: https://monolit.hr
  main_url: https://monolit.hr
  description: >
    Standard business website with sliders and contact form.
  categories:
    - Business
  built_by: Devnet
  built_by_url: https://devnet.hr
  featured: false
- title: Andrew Zeller
  main_url: https://zeller.io
  source_url: https://github.com/ajzeller/zellerio_gatsby
  url: https://zeller.io
  featured: false
  categories:
    - Portfolio
    - Blog
    - Web Development
  built_by: Andrew Zeller
  built_by_url: https://zeller.io
- title: Crushing WFH
  url: https://crushingwfh.com/
  main_url: https://crushingwfh.com/
  source_url: https://github.com/tiagofsanchez/wfh-tools
  description: >
    A directory of tools to help anyone to work from home in a productive manner
  categories:
    - Directory
    - Open Source
  built_by: Tiago Sanchez
  built_by_url: https://www.tiagofsanchez.com/
  featured: false
- title: Martin Container
  main_url: https://www.container.com/
  url: https://www.container.com/
  featured: false
  categories:
    - Business
  built_by: Vincit California
  built_by_url: https://www.vincit.com/
- title: Urban Armor Gear
  main_url: https://www.urbanarmorgear.com/
  url: https://www.urbanarmorgear.com/
  featured: false
  categories:
    - E-commerce
  built_by: Vincit California
  built_by_url: https://www.vincit.com/
- title: Jason Zheng's Portfolio
  main_url: https://jasonzy.com
  url: https://jasonzy.com
  source_url: https://github.com/bilafish/portfolio-site
  description: >
    Hey there, I'm Jason! I'm a front-end web developer from the sunny island
    of Singapore. This is my first Gatsby site developed using Gatsby and
    Netlify CMS. Feel free to get in touch if you're interested to collaborate
    or engage me on any projects. If you just want to say hello, that's cool
    too.
  featured: false
  categories:
    - Portfolio
    - Web Development
  built_by: Jason Zheng
  built_by_url: https://github.com/bilafish
- title: Fluiditype
  url: https://www.fluiditype.com/
  main_url: https://www.fluiditype.com/
  description: >
    Fluditype is small CSS library focusing on pure typographic fluidity. Recommend to be used for blogs, portfolios, documentation & and simplistic text websites.
  categories:
    - Open Source
    - Design
  built_by: Boris Kirov
  built_by_url: https://www.boriskirov.com
  featured: false
- title: Bonsaiilabs
  main_url: https://bonsaiilabs.com/
  url: https://bonsaiilabs.com/
  description: >
    We are a team of two, creating software for startups and enabling learners with our visualize, break, and solve approach.
  featured: false
  categories:
    - Education
    - Consulting
  built_by: Bonsaiilabs Team
  built_by_url: https://bonsaiilabs.com/team
- title: Tyson
  main_url: https://www.tyson.com
  url: https://www.tyson.com
  featured: false
  categories:
    - Food
    - Marketing
  built_by: Tyson Foods, Inc.
- title: Hillshire Farm
  main_url: https://www.hillshirefarm.com
  url: https://www.hillshirefarm.com
  featured: false
  categories:
    - Food
    - Marketing
  built_by: Tyson Foods, Inc.
- title: Hillshire Snacking
  main_url: https://www.hillshiresnacking.com
  url: https://www.hillshiresnacking.com
  featured: false
  categories:
    - Food
    - Marketing
  built_by: Tyson Foods, Inc.
- title: Jimmy Dean
  main_url: https://www.jimmydean.com
  url: https://www.jimmydean.com
  featured: false
  categories:
    - Food
    - Marketing
  built_by: Tyson Foods, Inc.
- title: Aidells
  main_url: https://www.aidells.com
  url: https://www.aidells.com
  featured: false
  categories:
    - Food
    - Marketing
  built_by: Tyson Foods, Inc.
- title: State Fair
  main_url: https://www.corndogs.com
  url: https://www.corndogs.com
  featured: false
  categories:
    - Food
    - Marketing
  built_by: Tyson Foods, Inc.
- title: Nudges
  main_url: https://www.nudgesdogtreats.com
  url: https://www.nudgesdogtreats.com
  featured: false
  categories:
    - Food
    - Marketing
  built_by: Tyson Foods, Inc.
- title: Tyson Ingredient Solutions
  main_url: https://www.tysoningredientsolutions.com
  url: https://www.tysoningredientsolutions.com
  featured: false
  categories:
    - Food
    - Marketing
  built_by: Tyson Foods, Inc.
- title: Wright Brand
  main_url: https://www.wrightbrand.com
  url: https://www.wrightbrand.com
  featured: false
  categories:
    - Food
    - Marketing
  built_by: Tyson Foods, Inc.
- title: TSUKUTTEMITA LAB
  main_url: https://create.kayac.com/
  url: https://create.kayac.com/
  description: KAYAC private works
  featured: false
  categories:
    - Portfolio
    - Technology
    - Entertainment
  built_by: KAYAC inc.
- title: Brad Garropy
  url: https://bradgarropy.com
  main_url: https://bradgarropy.com
  source_url: https://github.com/bradgarropy/bradgarropy.com
  categories:
    - Blog
    - Education
    - Entertainment
    - JavaScript
    - Open Source
    - Portfolio
    - Programming
    - SEO
    - Technology
    - Web Development
  built_by: Brad Garropy
  built_by_url: https://twitter.com/bradgarropy
- title: mrkaluzny
  main_url: https://mrkaluzny.com
  url: https://mrkaluzny.com
  description: >
    Web designer and web developer specializing in providing services for SME sector.
  featured: false
  categories:
    - Web Development
    - Programming
    - Business
    - Portfolio
    - Freelance
  built_by: Wojciech Kaluzny
- title: The COVID Tracking Project
  url: https://covidtracking.com/
  main_url: https://covidtracking.com/
  source_url: https://github.com/COVID19Tracking/website
  description: >
    The COVID Tracking Project collects and publishes the most complete testing data available for US states and territories.
  categories:
    - Media
    - Healthcare
  built_by: The COVID Tracking Project Web Team
  built_by_url: https://github.com/COVID19Tracking/website/graphs/contributors
- title: The Gauntlet Coverage of COVID-19 in Canada
  url: https://covid19.thegauntlet.ca
  main_url: https://covid19.thegauntlet.ca
  description: >
    Tracking The Spread of Coronavirus in Canada
  categories:
    - Media
    - Education
  built_by: Masoud Karimi
  built_by_url: https://github.com/masoudkarimif
- title: Zestard Technologies
  main_url: https://www.zestard.com
  url: https://www.zestard.com
  description: >
    Zestard Technologies is an eCommerce Specialist company focusing on Magento & Shopify as a core expertise.
  categories:
    - Web Development
    - WordPress
    - Technology
    - Agency
    - E-commerce
  built_by: Zestard Technologies
  built_by_url: https://www.zestard.com
- title: Kostas Vrouvas
  main_url: https://kosvrouvas.com
  url: https://kosvrouvas.com
  featured: false
  categories:
    - Blog
    - Portfolio
  built_by: Kostas Vrouvas
- title: Hanare Cafe in Toshijima, Toba, Japan
  main_url: https://hanarecafe.com
  url: https://hanarecafe.com
  source_url: https://github.com/mnishiguchi/hanarecafe-gatsby
  description: >
    A website for a cafe/bakery located in Toshijima, a beautiful sightseeing spot just a 20-minutes ferry ride from downtown Toba, Japan.
  categories:
    - Food
    - Travel
  built_by: Masatoshi Nishiguchi
  built_by_url: https://mnishiguchi.com
  featured: false
- title: WhileNext
  url: https://whilenext.com
  main_url: https://whilenext.com
  description: >
    A Blog on Software Development
  categories:
    - Blog
    - Learning
    - Programming
    - Web Development
  built_by: Masoud Karimi
  built_by_url: https://github.com/masoudkarimif
- title: Jamify.me
  description: >
    We build websites & PWAs with JAMstack. Delivering faster, more secure web.
  main_url: https://jamify.me
  url: https://jamify.me
  categories:
    - Agency
    - Web Development
  featured: false
- title: Shrey Sachdeva
  url: https://www.shreysachdeva.tech/
  main_url: https://www.shreysachdeva.tech/
  source_url: https://github.com/shrey-sachdeva2000/Shrey-Sachdeva
  description: >
    Personal website for Shrey Sachdeva. An abstract thinker who writes code and designs pixel-perfect user-interfaces with industry experience.
  categories:
    - Portfolio
    - Web Development
  built_by: Shrey Sachdeva
  built_by_url: https://www.shreysachdeva.tech/
- title: The Cares Family
  main_url: https://thecaresfamily.org.uk/home
  url: https://thecaresfamily.org.uk/home
  description: >
    The Cares Family helps people find connection and community in a disconnected age. They relaunched their website in Gatsby during the COVID-19 outbreak of 2020 to help connect neighbours.
  categories:
    - Nonprofit
    - Blog
    - Community
  built_by: Mutual
  built_by_url: https://www.madebymutual.com
- title: "Due to COVID-19: Documenting the Signs of the Pandemic"
  url: https://duetocovid19.com
  main_url: https://duetocovid19.com
  description: >
    A project to document all the signs that have gone up on the storefronts of our cities in response to the coronavirus pandemic.
  categories:
    - Photography
    - Community
  built_by: Andrew Louis
  built_by_url: https://hyfen.net
  featured: false
- title: "Besoegsvenner - Visiting Friends for the Elderly"
  main_url: https://www.xn--besgsvenner-igb.dk
  url: https://www.xn--besgsvenner-igb.dk/ruths-historie
  description: >
    50.000 elderly people in Denmark feel lonely. This project seeks to inform people to become visitor friends ("Besøgsven" in Danish) to help fight loneliness and bring new friendships in to the world.
  categories:
    - Marketing
    - Nonprofit
    - Landing Page
  built_by: Hello Great Works
  built_by_url: https://hellogreatworks.com
- title: Interficie Internet Services
  main_url: https://www.interficie.com
  url: https://www.interficie.com/our-work/
  description: >
    Located in Barcelona, we develop innovative websites, ecommerce solutions and software platforms for global brands, startups and organizations.
  categories:
    - E-commerce
    - Web Development
    - Consulting
    - JavaScript
    - Agency
    - Business
  built_by: Interficie Internet Services
  built_by_url: https://github.com/InterficieIS
- title: SofaScore Corporate
  url: https://corporate.sofascore.com
  main_url: https://corporate.sofascore.com
  description: >
    SofaScore is a leading provider of advanced sports insights and content with global coverage of 20+ sports.
  categories:
    - App
    - Data
    - Sports
    - Technology
  built_by: SofaScore
  built_by_url: https://www.sofascore.com
- title: "#compraaospequenos: buy local during Covid-19"
  url: https://compraaospequenos.pt/
  main_url: https://compraaospequenos.pt/
  source_url: https://github.com/marzeelabs/compraaospequenos
  description: >
    Helping local stores survive and thrive during the Covid-19 crisis (Portugal).
  categories:
    - Community
    - Food
    - Data
    - Directory
  built_by: Marzee Labs
  built_by_url: https://marzeelabs.org
  featured: false
- title: Inventia
  main_url: https://inventia.life/
  url: https://inventia.life/
  description: >
    We have developed unique digital bioprinting technology and unleashed it in a complete platform designed to make complex 3D cell biology simple.
  categories:
    - Business
    - Science
  built_by: Jellypepper
  built_by_url: https://jellypepper.com/
- title: Hasura
  url: https://hasura.io
  main_url: https://hasura.io
  description: >
    Hasura is an open source engine that connects to your databases & microservices and auto-generates a production-ready GraphQL backend.
  categories:
    - API
    - Web Development
    - Technology
    - Open Source
  featured: false
- title: Jimdo.com
  description: >
    Jimdo is an international tech company and one of the world's leading providers of online services for small and medium businesses (SMBs). The company empowers entrepreneurs to create their own website or store without coding and to digitize their business ideas.
  main_url: https://www.jimdo.com/
  url: https://www.jimdo.com/
  categories:
    - Marketing
    - Technology
    - E-commerce
    - Web Development
    - Business
  built_by: Jimdo GmbH
- title: Resume on the Web
  main_url: https://amruthpillai.com
  url: https://amruthpillai.com
  source_url: https://github.com/AmruthPillai/ResumeOnTheWeb-Gatsby
  description: >
    Everyone needs their own little spot on the interwebs, and this is mine. Welcome to my resume, on the web!
  categories:
    - Blog
    - Design
    - Freelance
    - Gallery
    - JavaScript
    - Landing Page
    - Mobile Development
    - Open Source
    - Photography
    - Portfolio
    - Technology
    - Web Development
  built_by: Amruth Pillai
  built_by_url: https://amruthpillai.com
  featured: false
- title: Landmarks.ro
  main_url: https://landmarks.ro/
  url: https://landmarks.ro/
  description: >
    Lead generation technology for real estate developers
  categories:
    - Real Estate
    - Marketing
    - Technology
    - Web Development
    - Landing Page
  built_by: Horia Miron
  built_by_url: https://github.com/ancashoria
  featured: false
- title: GeneOS
  url: https://geneos.me/
  main_url: https://geneos.me/
  description: >
    GeneOS is a privacy-preserving data monetization protocol for genetic, activity, and medical data.
  categories:
    - Landing Page
    - Business
  built_by: GeneOS Team
- title: COVID KPI
  url: https://covidkpi.com/
  main_url: https://covidkpi.com/
  description: >
    COVID KPI aggregates COVID-19 data from numerous official sources then displays the Key Performance Indicators.
  categories:
    - Data
    - Media
    - Healthcare
  built_by: Albert Chen
  built_by_url: https://github.com/mralbertchen
- title: Most Recommended Books
  url: http://mostrecommendedbooks.com/
  main_url: http://mostrecommendedbooks.com/
  description: >
    Discover credibly powerful books recommendations by billionaires, icons, and world-class performers.
  categories:
    - Blog
    - Entrepreneurship
    - Books
- title: theAnubhav.com
  main_url: https://theanubhav.com/
  url: https://theanubhav.com/
  categories:
    - Web Development
    - Blog
    - Portfolio
  built_by: Anubhav Srivastava
  built_by_url: https://theanubhav.com
- title: WatchKeeper
  url: https://www.watchkeeperintl.com
  main_url: https://www.watchkeeperintl.com
  description: >
    WatchKeeper helps organisations to manage global security risks such as natural disasters, extreme weather and violent incidents.
  categories:
    - Data
    - Business
    - Technology
    - Consulting
    - Security
  built_by: WatchKeeper Engineering
  built_by_url: https://twitter.com/watchkeeper
  featured: false
- title: Sztuka Programowania
  built_by: Piotr Fedorczyk
  built_by_url: https://piotrf.pl
  categories:
    - Event
    - Learning
    - Web Development
  description: >
    Landing page of a series of web development workshops held in Gdańsk, Poland.
  featured: false
  main_url: https://sztuka-programowania.pl/
  url: https://sztuka-programowania.pl/
- title: Rivers Casino
  built_by: WILDLIFE.LA
  built_by_url: https://www.wildlife.la
  categories:
    - Entertainment
    - Food
    - Blog
    - Travel
  description: >
    Rivers Casino offers the very best in casinos, hotels, restaurants, concerts, and entertainment. Visit us in Des Plaines, IL, Philadelphia, PA, Pittsburgh, PA and Schenectady, NY.
  featured: false
  main_url: https://www.riverscasino.com/desplaines/
  url: https://www.riverscasino.com/desplaines/
- title: Mishal Shah
  built_by: Mishal Shah
  built_by_url: https://mishal23.github.io
  categories:
    - Blog
    - Portfolio
    - Open Source
    - Web Development
  description: >
    Hey, I'm Mishal Shah, a passionate developer with interests in Networks, Databases and Web Security. This website is my personal portfolio and blog with the Fresh theme. I love reading engineering articles, contributing to open-source and interacting with communities. Feel free to get in touch if you have an interesting project that you want to collaborate on.
  featured: false
  main_url: https://mishal23.github.io/
  url: https://mishal23.github.io/
- title: Chris Nager
  main_url: https://chrisnager.com
  url: https://chrisnager.com
  source_url: https://github.com/chrisnager/chrisnager-dot-com
  description: >
    Developer and designer in Brooklyn, NY passionate about performance, accessibility, and systematic design.
  categories:
    - Accessibility
    - Blog
    - Design
    - Portfolio
    - User Experience
    - Web Development
  built_by: Chris Nager
  built_by_url: https://twitter.com/chrisnager
- title: Resistbot
  url: https://resist.bot
  main_url: https://resist.bot
  description: >
    A chatbot that helps you contact your representatives, and be an informed citizen.
  categories:
    - Blog
    - Government
    - Nonprofit
- title: SVG to PNG
  url: https://www.svgtopng.me/
  main_url: https://www.svgtopng.me/
  description: >
    Online SVG to PNG batch converter. Upload and convert your SVG files to PNG with the desired size and background color for free, fast and secure.
  categories:
    - App
    - Technology
    - Productivity
    - Design
    - Web Development
  built_by: Illia Achour
  built_by_url: https://github.com/dummyco
- title: St. Jude Cloud
  url: https://www.stjude.cloud
  main_url: https://www.stjude.cloud
  description: >
    Pediatric cancer data sharing ecosystem by St. Jude Children's Research Hospital.
  categories:
    - Science
    - Technology
    - Nonprofit
    - Data
    - Healthcare
  featured: false
- title: Philip Domingo
  url: https://www.prtdomingo.com
  main_url: https://www.prtdomingo.com
  description: >
    Personal website built on top of GatsbyJS, Ghost, and Azure.
  categories:
    - Technology
    - Blog
  featured: false
- title: Vinicius Dias
  built_by: Vinicius Dias
  built_by_url: https://viniciusdias.works/
  categories:
    - Blog
    - Portfolio
    - Open Source
    - Web Development
  description: >
    Hi, I'm Vinicius Dias, a Front-End developer with focus on performance and UX. This is my personal portfolio developed with Gatsby. I'm always learning different things and I consider myself a very curious guy. I feel that it keeps me motivated and creative to solve problems.
  featured: false
  main_url: https://viniciusdias.works/
  url: https://viniciusdias.works/
- title: Cognifide Tech
  url: https://tech.cognifide.com/
  main_url: https://tech.cognifide.com/
  description: >
    Technology HUB that provides useful and specialized technical knowledge created for fellow engineers by engineers from Cognifide.
  categories:
    - Blog
    - Programming
    - Technology
  built_by: Cognifide
  built_by_url: https://www.cognifide.com/
- title: Chandraveena by S Balachander
  url: https://www.chandraveena.com
  main_url: https://www.chandraveena.com
  description: >
    Chandraveena is a contemporary Indian string instrument designed from the traditional Saraswati Veena.
    S Balachander, an Indian classical musician, is the creator and performing artist of Chandraveena.
    Chandraveena has been designed to support a systematic and contemplative exploration of Indian Ragas.
    It is endowed with a deep sustain and a rich sound allowing the artist to create elaborate musical phrases
    and subtle intonations. Visit the website to listen and learn more!
  categories:
    - Music
    - Portfolio
    - Blog
  built_by: Sadharani Music Works
  built_by_url: https://www.sadharani.com
  featured: false
- title: Anong Network
  main_url: https://anong.network
  url: https://anong.network
  description: >
    An app used to quickly identify a network provider in Philippines
  categories:
    - App
    - Directory
  built_by: Jan Harold Diaz
  built_by_url: https://janharold.com
  featured: false
- title: PayMongo
  main_url: https://paymongo.com
  url: https://paymongo.com
  description: >
    The official website of PayMongo Philippines
  categories:
    - Marketing
    - Finance
  built_by: PayMongo
  built_by_url: https://paymongo.com
- title: Zona Digital
  url: https://zonadigital.pt
  main_url: https://zonadigital.pt
  description: >
    We work with startups and small businesses building effective strategies through digital platforms. Based in Porto, Portugal.
  categories:
    - Web Development
    - Programming
    - Technology
    - Design
    - Business
  built_by: Zona Digital
  built_by_url: https://zonadigital.pt
  featured: false
- title: Ofri Lifshitz Design
  url: https://www.ofrilifshitz.com
  main_url: https://www.ofrilifshitz.com
  categories:
    - Portfolio
    - Design
  built_by: Raz Lifshitz
  built_by_url: https://www.linkedin.com/in/raz-lifshitz
- title: Runly
  url: https://www.runly.io/
  main_url: https://www.runly.io/
  description: >
    The easiest way to run background jobs with .NET Core. It's more than background jobs —
    it's an all-in-one platform to create great user experiences.
  categories:
    - API
    - App
    - Landing Page
    - Technology
    - Programming
  built_by: Chad Lee
  built_by_url: https://github.com/chadly
  featured: false
- title: Ajith's blog
  url: https://ajith.blog
  main_url: https://ajith.blog
  source_url: https://github.com/ajithrnayak/ajith_blog
  description: >
    I build apps and sometimes write about the observations and frustrations at work here.
  categories:
    - Blog
    - Mobile Development
    - Open Source
    - Programming
    - Technology
  built_by: Ajith R Nayak
  built_by_url: https://ajith.xyz
- title: I Love You Infinity
  url: https://iloveyouinfinity.com
  main_url: https://iloveyouinfinity.com
  description: >
    An infinite sound experiment to help raise awareness about autism and love.
  categories:
    - Nonprofit
    - Healthcare
  built_by: Good Praxis
  built_by_url: https://goodpraxis.coop
  featured: false
- title: KAIGO in JAPAN
  main_url: https://kaigo-in-japan.jp
  url: https://kaigo-in-japan.jp
  description: >
    KAIGO in JAPAN is a website for those who are planning to work in the care work field in Japan. We built a multilingual site on Gatsby. One of them is a special language called Easy-Japanese with various ruby tags.
  categories:
    - Healthcare
    - Nonprofit
    - Web Development
    - Programming
  built_by: hgw
  built_by_url: https://shunyahagiwara.com/
- title: Dondoko Susumu Website
  url: https://xn--28jma5da5l6e.com/en/
  main_url: https://xn--28jma5da5l6e.com/en/
  source_url: https://github.com/dondoko-susumu/website-v2
  description: >
    The Website of Dondoko Susumu, a Japanese cartoonist. His cartoons have been posted. It is internationalized into 12 languages.
  categories:
    - Blog
    - Entertainment
    - Gallery
    - Landing Page
  built_by: Dondoko Susumu
  built_by_url: https://xn--28jma5da5l6e.com/en/
- title: Raymond Ware
  url: https://www.raymondware.com
  main_url: https://www.raymondware.com
  description: >
    Seattle web developer portfolio site.
  categories:
    - Portfolio
    - Design
    - Freelance
    - Web Development
  built_by: Raymond Ware
  built_by_url: https://github.com/raymondware
  featured: false
- title: Formula One Gym
  url: https://www.formulaonegym.co.uk/
  main_url: https://www.formulaonegym.co.uk/
  source_url: https://github.com/Zellement/formula1gym
  description: A UK based fitness gym in the heart of Nottingham, built with Gatsby v2
  categories:
    - Sports
  built_by: Dan Farrow
  built_by_url: https://github.com/Zellement
  featured: false
- title: Blog - Thanawat Gulati
  main_url: https://testing.thanawatgulati.com
  url: https://testing.thanawatgulati.com
  source_url: https://github.com/thanawatgulati/thanawatgulati-blog
  description: >
    Thanawat Gulati - Blog , Work experience portfolio and more.
  categories:
    - Blog
  built_by: Thanawat Gulati
  built_by_url: https://twitter.com/mjamesvevo
  featured: false
- title: Effico Ltd
  main_url: https://www.effico.ltd
  url: https://www.effico.ltd
  source_url: https://github.com/Zellement/effico
  description: >
    Commercial and domestic electrical contractors.
  categories:
    - Business
  built_by: Dan Farrow
  built_by_url: https://www.zellement.com
  featured: false
- title: Sheringham Flooring
  main_url: https://www.sheringhamflooring.com
  url: https://www.sheringhamflooring.com
  source_url: https://github.com/Zellement/sheringham-flooring-2019
  description: >
    Sheringham Flooring - commercial and domestic flooring solutions
  categories:
    - Business
  built_by: Dan Farrow
  built_by_url: https://www.zellement.com
  featured: false
- title: Que Jamear
  description: >-
    A directory with a map of food delivery services
    to be used during the health emergency caused by covid 19.
  main_url: https://quejamear.com/encebollados
  url: https://quejamear.com/encebollados
  featured: false
  categories:
    - Food
  built_by: Ramón Chancay
  built_by_url: https://ramonchancay.me/
- title: Vim Training
  description: >
    Bite sized video tutorials for Vim
  main_url: https://vimtraining.com
  url: https://vimtraining.com
  featured: false
  categories:
    - Education
    - Programming
  built_by: Nishant Dania
  built_by_url: https://nishantdania.com
- title: CodeTisans
  url: https://codetisans.com
  main_url: https://codetisans.com
  description: >-
    Website of an agency specialized in creating Laravel and Vue apps
  categories:
    - Agency
  built_by: Przemysław Przyłucki
  built_by_url: https://twitter.com/przylucki_p
  featured: false
- title: Mox Bank
  main_url: https://mox.com/
  url: https://mox.com/
  description: >
    Mox is the new virtual bank backed by Standard Chartered in partnership with HKT, PCCW and Trip.com; created to deliver a new banking experience in Hong Kong.
  categories:
    - Business
    - Design
    - Technology
    - Finance
    - User Experience
  built_by: Mox Bank
  built_by_url: https://mox.com/
- title: Pittica
  url: https://pittica.com
  main_url: https://pittica.com
  source_url: https://github.com/pittica/site
  description: >
    Digital agency site.
  categories:
    - Design
    - Web Development
    - Agency
  built_by: Lucio Benini
  built_by_url: https://pittica.com
  featured: false
- title: MyHumus
  url: https://myhumus.com
  main_url: https://myhumus.com
  source_url: https://github.com/my-humus/site
  description: >
    Digital agency site.
  categories:
    - Blog
    - Food
  built_by: Lucio Benini
  built_by_url: https://pittica.com
- title: Wanaboat.fr
  main_url: https://www.wanaboat.fr
  url: https://www.wanaboat.fr
  description: >
    This a boating classifieds website. It presents dinghys, catamarans and anything that floats or goes on the water and is for sale in France and Europe.
  categories:
    - Directory
  built_by: Olivier L. Developer
  built_by_url: https://www.olivierlivet.net/
- title: maxemitchell.com
  url: https://www.maxemitchell.com/
  main_url: https://www.maxemitchell.com/
  source_url: https://github.com/maxemitchell/portfolio
  description: >
    This is a personal portfolio website to highlight my photography, videography, coding projects, and work/education experience.
  categories:
    - Portfolio
    - Gallery
    - Portfolio
    - Open Source
    - Design
  built_by: Max Mitchell
  built_by_url: https://github.com/maxemitchell
- title: Nick Offerman
  url: https://nickofferman.co/
  main_url: https://nickofferman.co/
  description: >
    The official website of Nick Offerman: Actor, Author, Humorist, & Woodworker.
  categories:
    - E-commerce
    - Entertainment
    - Video
  built_by: Aveling Ray
  built_by_url: https://avelingray.com/
- title: Rudra Narayan
  url: https://rudra.dev
  main_url: https://rudra.dev
  source_url: https://github.com/mrprofessor/rudra.dev
  description: >
    Rudra Narayan | Thoughts, obsessions and rants
  categories:
    - Blog
    - Portfolio
    - SEO
    - Programming
    - Landing Page
    - Technology
  built_by: Rudra Narayan
  built_by_url: https://github.com/mrprofessor
  featured: false
- title: Stackrole
  main_url: https://stackrole.com
  url: https://stackrole.com
  description: >
    We help Startups and Individuals launch their blazing fast JAMstack website with GatsbyJS and Netlify CMS, Deployed on Netlify
  categories:
    - Agency
    - Blog
    - User Experience
    - Web Development
    - Portfolio
    - JavaScript
  built_by: Stackrole
  built_by_url: https://stackrole.com
  featured: false
- title: Aparna Joshi
  url: https://aparnajoshi.netlify.app/
  main_url: https://aparnajoshi.netlify.app/
  description: >
    Hi, I`m a Software Engineer working in Citrix, Bangalore. I spend my free time learning stuff that interests me. I write articles that educates me.
  categories:
    - Blog
    - Science
    - Technology
    - Programming
  built_by: Aparna Joshi
  built_by_url: https://github.com/AparnaJoshi007/explained/
  featured: false
- title: Narration Box
  main_url: https://narrationbox.com
  url: https://narrationbox.com
  description: >
    Narration Box provides cost effective voiceovers and narrations at scale using an intuitive editor and state of the art speech synthesis.
  categories:
    - Productivity
    - Technology
    - Podcast
    - Landing Page
    - Media
    - Entertainment
    - Business
    - API
    - Video
  built_by: Chetan Malhotra
  built_by_url: https://twitter.com/narrationbox
- title: CodeWithLinda
  url: https://www.codewithlinda.com/
  main_url: https://www.codewithlinda.com/
  source_url: https://github.com/Linda-Ikechukwu/Personal-Site
  description: >
    CodeWithLinda is the personal portfolio and blog site of Linda Ikechukwu, a Frontend developer based in Lagos, Nigeria.
  categories:
    - Portfolio
    - Blog
    - Technology
    - Programming
    - Web Development
  built_by: Linda Ikechukwu
  built_by_url: https://twitter.com/_MsLinda
  featured: false
- title: Headless WordPress Blog and Portfolio by Simon Halimonov
  url: https://simonhalimonov.com/
  main_url: https://simonhalimonov.com/
  description: >
    An open source portfolio about UI/UX design and development. This is my personal website that I use to promote my work. It uses TypeScript and a headless WordPress CMS. Supports i18n and Gutenberg. I open source this site to help everyone make a nice WordPress site faster.
  categories:
    - Blog
    - Portfolio
    - Programming
    - Open Source
    - Design
    - Freelance
    - Web Development
    - WordPress
  built_by: Simon Halimonov
  built_by_url: https://simonhalimonov.com/
  featured: false
- title: Clarke Harris
  url: https://www.clarkeharris.com/
  main_url: https://www.clarkeharris.com/
  description: >
    Brooklyn based designer portfolio. Uses pretty advance animations. Content is pulled from the contentful.
  categories:
    - Portfolio
    - Design
    - Freelance
    - Web Development
  built_by: Daniel Husar
  built_by_url: https://www.danielhusar.sk/
  featured: false
- title: Daniel Husar
  url: https://www.danielhusar.sk/
  main_url: https://www.danielhusar.sk/
  source_url: https://github.com/danielhusar/danielhusar.sk
  description: >
    An open source portfolio and blog.
  categories:
    - Blog
    - Portfolio
    - JavaScript
    - Open Source
  built_by: Daniel Husar
  built_by_url: https://www.danielhusar.sk/
  featured: false
- title: SANDALBOYZ
  main_url: https://sandalboyz.com
  url: https://sandalboyz.com
  description: >
    The official website of SANDALBOYZ – home to coziness and comfort. Built in conjunction with https://planetary.co/.
  categories:
    - Retail
    - E-commerce
    - Blog
  built_by: SANDALBOYZ
  built_by_url: https://sandalboyz.com
  featured: false
- title: Tim Phillips
  url: https://www.tim-phillips.com/
  main_url: https://www.tim-phillips.com/
  source_url: https://github.com/timphillips/tim-phillips.com
  description: >
    Personal website for Tim Phillips, a software engineer and web developer.
  categories:
    - Open Source
    - Portfolio
    - Web Development
  featured: false
- title: Nagarjun Palavalli
  main_url: https://nagarjun.co/
  url: https://nagarjun.co/
  description: >
    My personal website built with Gatsby. I am a full-stack web developer and designer based in Bangalore, India.
  categories:
    - Portfolio
    - Blog
  built_by: Nagarjun Palavalli
  built_by_url: https://twitter.com/palavalli
  featured: false
- title: Diogo Rodrigues
  url: https://www.diogorodrigues.dev/
  main_url: https://www.diogorodrigues.dev/
  description: >
    As a front-end developer with UI/UX design skills, I create digital experiences through design & code.
  categories:
    - Freelance
    - Portfolio
    - Blog
    - Mobile Development
    - Web Development
    - User Experience
  built_by: Diogo Rodrigues
  built_by_url: https://www.diogorodrigues.dev/
- title: Jamstack Storefront
  main_url: https://jamstackstorefront.com/
  url: https://jamstackstorefront.com/
  categories:
    - E-commerce
    - Agency
  built_by: Peter Hironaka
  built_by_url: https://peterhironaka.com
  featured: false
- title: Support Black Business
  main_url: https://support-black.business
  url: https://support-black.business
  categories:
    - Directory
  built_by: Peter Hironaka
  built_by_url: https://peterhironaka.com
  featured: false
- title: Nyxo
  url: https://www.nyxo.app
  main_url: https://www.nyxo.app
  description: >
    Nyxo is the best aid for improving your sleep quality. We combine leading sleep research techniques with your sleep tracker’s data to provide you with personalized and actionable coaching, to improve your sleep.
  categories:
    - Healthcare
    - Blog
    - Science
    - Technology
    - Data
    - Mobile Development
  built_by: Kayla Gordon
  built_by_url: https://www.kayla-gordon.com/
  featured: false
- title: Earner
  url: https://www.earner.ai/
  main_url: https://www.earner.ai/
  source_url: https://github.com/Earner-ai/earner-website
  description: >
    Earner is here to keep you informed of services you are entitled to from the Finnish government to entrepreneurship. We are here to help you succeed.
  categories:
    - Blog
    - Open Source
    - Education
    - Technology
    - Community
    - Data
    - Entrepreneurship
    - Human Resources
  built_by: Kayla Gordon
  built_by_url: https://www.kayla-gordon.com/
  featured: false
- title: Amamos Vivir Cada Día
  main_url: https://www.amvi.org.mx/
  url: https://www.amvi.org.mx/
  description: >
    AMVI, Amamos Vivir Cada Día A.C. is a Mexican non-profit organisation helping children with degenerative illnesses by fulfilling their dreams and helping their families financially, but also with personal support. During the Covid-19 crisis, their donations have plummeted since they did not have a website, so I decided to help by building this site for them using Gatsby, TypeScript and Styled-Components, proudly hosted on Netlify who helped the cause with a free pro plan.
  featured: false
  categories:
    - Nonprofit
    - Healthcare
  built_by: Jacob Herper
  built_by_url: https://herper.io/
- title: Digital4Better
  url: https://digital4better.com
  main_url: https://digital4better.com
  description: >
    Digital4Better is an agency promoting a sustainable digital future.
  categories:
    - Accessibility
    - Agency
    - Blog
    - Consulting
    - Design
    - E-commerce
    - Mobile Development
    - Open Source
    - Programming
    - Technology
    - User Experience
    - Web Development
  built_by: Digital4Better
  built_by_url: https://digital4better.com
  featured: false
- title: With Pulp
  url: https://withpulp.com
  main_url: https://withpulp.com
  description: >
    With Pulp's agency website and blog. Meet our team, see our work and read our latest insights on design and development.
  categories:
    - Agency
    - Marketing
    - Web Development
    - Portfolio
    - Blog
  featured: false
- title: DUDOS
  main_url: https://dudos.co.uk
  url: https://dudos.co.uk
  description: >
    UK based web design agency building premium bespoke websites with light-speed performance and rock-solid security
  categories:
    - Agency
    - Web Development
    - Design
    - SEO
    - Portfolio
    - Blog
    - JavaScript
    - Mobile Development
    - Marketing
    - Photography
    - User Experience
  built_by: Mark A Hext
  built_by_url: https://dudos.co.uk/about
  featured: false
- title: Impuls-e
  main_url: https://impuls-e.works/
  url: https://impuls-e.works/
  description: >
    Digital Agency focused on helping our clients build their online digital presence. Located in Santa Catarina, Brazil
  categories:
    - Web Development
    - E-commerce
    - Mobile Development
    - Landing Page
    - Blog
    - Programming
    - Agency
  built_by: Impuls-e
  built_by_url: https://www.instagram.com/impulse.works/
  featured: false
- title: Honeycomb Creative
  main_url: https://www.honeycombcreative.com/
  url: https://www.honeycombcreative.com/
  description: >
    Honeycomb Creative has been producing websites and other print and electronic communications material since 1991. Website built with Gatsby v2 and headless WordPress.
  categories:
    - Agency
    - Web Development
    - Design
    - SEO
    - Portfolio
    - Marketing
    - Blog
    - WordPress
  built_by: Honeycomb Creative
  built_by_url: https://www.honeycombcreative.com/
- title: Personal Website of Suganthan Mohanadasan
  main_url: https://suganthan.com/
  url: https://suganthan.com/
  description: >
    Suganthan is a digital marketing consultant who works with medium and large businesses. This Gatsby site uses Contentful as the CMS and Tailwind CSS for the styling. It also uses i18n plugins to provide a site for Suganthan's Norwegian visitors.
  categories:
    - Blog
    - Business
    - Consulting
    - Entrepreneurship
    - Portfolio
    - SEO
  built_by: Shane Jones
  built_by_url: https://shanejones.co.uk/
- title: Bold.org
  url: https://bold.org/
  main_url: https://bold.org/
  description: >
    Fighting Student Debt. Create or apply to exclusive scholarships, fellowships, and grants, in minutes.
  categories:
    - Education
  built_by: Bold.org
  featured: false
- title: The Story of Dovetail and Afterpay
  url: https://dovetailstudios.com/the-story-of-dovetail-and-afterpay
  main_url: https://dovetailstudios.com/the-story-of-dovetail-and-afterpay
  description: An interactive story sharing how Dovetail helped Afterpay build the fastest growing consumer tech platform in Australian history.
  categories:
    - Agency
    - Design
    - Entrepreneurship
    - Mobile Development
    - Web Development
  built_by: Dovetail
  built_by_url: https://dovetailstudios.com
  featured: false
- title: Daily Texas Country
  url: https://dailytexascountry.com
  main_url: https://dailytexascountry.com
  source_url: https://github.com/bradgarropy/dailytexascountry.com
  description: >
    She tries to tell me that Oklahoma's better, but I ain't got time for that.
  categories:
    - Blog
    - Community
    - E-commerce
    - Entertainment
    - Marketing
    - Media
    - Music
    - Podcast
    - SEO
    - Video
  built_by: Brad Garropy
  built_by_url: https://bradgarropy.com
- title: Petite & Minimal
  url: https://www.petiteandminimal.com/
  main_url: https://www.petiteandminimal.com/
  description: >-
    Eco-friendly lifestyle website. Green, sustainable, minimal. Covering food,
    style, travel, living and featuring several eco-friendly directories.
  categories:
    - Blog
    - Food
    - Travel
    - Photography
    - Directory
  built_by: Annie Taylor Chen
  built_by_url: https://www.annietaylorchen.com/
  featured: false
- title: Petite & Minimal Concept Store DEMO
  url: https://petiteandminimalstore.netlify.app/
  main_url: https://petiteandminimalstore.netlify.app/
  source_url: https://github.com/AnnieTaylorCHEN/PetiteandMinimalStore
  description: >-
    A JAMstack e-commerce solution built with Gatsby, Contentful and
    CommerceLayer.
  categories:
    - E-commerce
  built_by: Annie Taylor Chen
  built_by_url: https://www.annietaylorchen.com/
- title: Tatjana Volbeke Portfolio
  url: https://tatjanavolbeke.com/
  main_url: https://tatjanavolbeke.com/
  categories:
    - Design
    - Portfolio
    - User Experience
- title: Inbound Latino
  url: https://inboundlatino.com/
  main_url: https://inboundlatino.com/
  source_url: https://github.com/JoseSoteloCohen/inboundlatino
  description: >-
    A portfolio website built with Gatsby, featuring websites and WordPress plugins.
  categories:
    - Portfolio
    - Web Development
  built_by: José Sotelo
  built_by_url: https://inboundlatino.com/
- title: ReqView
  url: https://www.reqview.com
  main_url: https://www.reqview.com
  description: >
    Requirements management tool for development of software and systems products
  categories:
    - App
    - Business
    - Data
    - Documentation
    - Productivity
    - Technology
  built_by: Eccam
  built_by_url: https://www.eccam.com
- title: Hippocampus's Garden
  url: https://hippocampus-garden.com/
  main_url: https://hippocampus-garden.com/
  source_url: https://github.com/shionhonda/hippocampus-garden
  description: >-
    A blog by Shion Honda. Posts on what I learn about machine learning, statistics, and programming.
  categories:
    - Blog
    - Science
    - Technology
  built_by: Shion Honda
  built_by_url: https://twitter.com/shion_honda
  featured: false
- title: mindkit
  url: https://mindkit.fr
  main_url: https://mindkit.fr
  description: >
    A collection of wellness links to help with mind and body. Built with Gatsby, Theme UI, Airtable and Netlify.
  categories:
    - Directory
    - Healthcare
  built_by: Joseph Race
  built_by_url: https://josephrace.co.uk
- title: Travel Diary - Your Digital Travelogue
  main_url: https://ontraveldiary.com
  url: https://ontraveldiary.com
  description: >
    An open to all digital platform for avid travelers to share their trips and photos with the world.
  categories:
    - Blog
    - Travel
    - Community
  built_by: Draftbox
  built_by_url: https://draftbox.co
  featured: false
- title: Ellington Hammond
  main_url: https://ellington-hammond.com
  url: https://ellington-hammond.com
  description: >
    Ellington Hammond is a photographer and film director based in the United States.
  categories:
    - Portfolio
    - E-commerce
  built_by: Peter Hironaka
  built_by_url: https://peterhironaka.com
- title: Laputan ERP
  main_url: https://erp.laputan.com.au
  url: https://erp.laputan.com.au
  description: >
    Customizable Enterprise Resource Planning (ERP) System helps companies save time and money across departments (Accounting, Finance, Human Resources, Marketing, Sales & IT) in order to improve productivity and competitiveness.
  categories:
    - Technology
    - Productivity
    - Human Resources
    - Finance
    - Marketing
  built_by: Laputan Software
  built_by_url: https://laputan.com.au
- title: Laputan Schools
  main_url: https://schools.laputan.com.au
  url: https://schools.laputan.com.au
  description: >
    Laputan Schools helps parents to research and engage with the schools around their areas.
  categories:
    - Education
  built_by: Laputan Software
  built_by_url: https://laputan.com.au
- title: LeanyLabs
  main_url: https://leanylabs.com/
  url: https://leanylabs.com/mvp-development/
  description: >
    Web Development Agency. We help startups to build successful web applications.
  categories:
    - Agency
    - Web Development
    - Programming
    - JavaScript
    - Consulting
    - Blog
  built_by: LeanyLabs
  built_by_url: https://leanylabs.com/
- title: Require Podcast
  main_url: https://require.podcast.gq
  url: https://require.podcast.gq
  source_url: https://github.com/requirepodcast/website
  description: >
    Website for Require Podcast - a Polish podcast about webdevelopment. Simple landing page + episode archive with player and episode notes generated from markdown files
  categories:
    - Entertainment
    - Landing Page
    - Podcast
    - Programming
    - Web Development
  built_by: Adam Siekierski and Artur Dudek
  built_by_url: https://siekierski.ml
- title: Lidabox
  description: >-
    Website for the sale of medical supplies and biosafety supplies.
  main_url: https://lidabox.com/
  url: https://lidabox.com/
  featured: false
  categories:
    - E-commerce
    - Marketing
  built_by: Ramón Chancay
  built_by_url: https://ramonchancay.me/
- title: Real Estate Shows
  main_url: https://realestateshows.com/
  url: https://realestateshows.com/
  description: >
    Marketing site for Real Estate Shows, a web app for making real estate video slide shows. Using WordPress as a data store for the blog via the WPGraphQL plugin.
  categories:
    - Real Estate
    - Blog
    - WordPress
    - SEO
    - Video
  built_by: Zeek Interactive
  built_by_url: https://zeek.com/
- title: Fidisys Playbook
  main_url: https://playbook.fidisys.com/
  url: https://playbook.fidisys.com/
  description: >
    Fidisys playbook is the process we follow in Fidisys to build awesome products. It shows engineering, hiring and operation process.
  categories:
    - Technology
    - Productivity
    - Human Resources
  built_by: Fidisys Technologies
  built_by_url: https://www.fidisys.com/
- title: Gabriel Giordano Portfolio
  main_url: https://gabrielgiordano.com
  url: https://gabrielgiordano.com
  source_url: https://github.com/gabrielgiordan/gabrielgiordano.com
  description: >
    Personal website for Gabriel Giordano, a Senior Software Engineer and also an open-source contributor.
  categories:
    - Open Source
    - Portfolio
    - Web Development
    - SEO
    - Technology
    - Programming
    - Freelance
  built_by: Gabriel Giordano
  built_by_url: https://gabrielgiordano.com
  featured: false
- title: LANDTX
  main_url: https://www.landtx.com
  url: https://www.landtx.com
  source_url: https://github.com/ltx-digett/landtx
  description: >
    LANDTX markets investment, recreational, ranch and farm lands throughout Texas.
  categories:
    - Real Estate
    - Business
  built_by: Digett
  built_by_url: https://www.digett.com
  featured: false
- title: Raleigh Bikes
  url: https://www.raleigh.co.uk/gb/en/
  main_url: https://raleigh.co.uk/
  description: >
    Chances are that you rode a Raleigh when you were younger - and maybe you still do now. Raleigh is one of the oldest bicycle companies in the world. Website build with Algolia, Shopware & Storyblok.
  categories:
    - E-commerce
    - Sports
  built_by: Oberon (for Accell Group)
  built_by_url: https://oberon.nl
- title: Nitro Sign
  main_url: https://www.nitrosign.com
  url: https://www.nitrosign.com
  description: >
    Nitro Sign is a free to use Electronic Signature solution that helps businesses & individuals work smarter, faster, and more securely—without the need for paper or pen.
  categories:
    - Technology
    - Productivity
    - Business
  built_by: Nitro Software Inc
  built_by_url: https://www.nitrosign.com
- title: Neon Law
  main_url: https://www.neonlaw.com
  source_url: https://github.com/neonlaw/interface
  url: https://www.neonlaw.com
  description: >
    Neon Law is a general-practice law firm that uses software to improve access to justice.
  categories:
    - Consulting
    - Data
    - Open Source
  built_by: Neon Law
  built_by_url: https://twitter.com/neonlaw

- title: Developer Ecosystem
  main_url: https://www.developerecosystem.com/
  url: https://www.developerecosystem.com/
  description: >
    Theories, talks, and tools for building or being part of a Developer Ecosystem. Learn how Platform Economies are built and scaled.
  categories:
    - Blog
    - Design
    - Entrepreneurship
  built_by: Hugh Durkin
  built_by_url: https://twitter.com/hughdurkin
- title: Jose D. Santos IV
  main_url: https://ivjose.com
  url: https://ivjose.com
  source_url: https://github.com/ivjose/portfolio
  description: >
    I’m a freelance Frontend Developer specializing in React and in building a web interface with better user experiences.
  categories:
    - Freelance
    - Portfolio
    - Web Development
  built_by: Jose D. Santos IV
  built_by_url: https://ivjose.com
  featured: false
- title: Jeff Jadulco
  main_url: https://jeffjadulco.com
  url: https://jeffjadulco.com
  description: >
    Personal website for Jeff Jadulco, an experienced game developer with deep interest in modern web development.
  categories:
    - Blog
    - Portfolio
    - Web Development
  built_by: Jeff Jadulco
  built_by_url: https://jeffjadulco.com
  featured: false
- title: Château de Morey 🏰
  main_url: https://chateaudemorey.fr
  url: https://chateaudemorey.fr/en/
  description: >
    Website of Château de Morey. Built on the ruins of a Templar convent 🏰
  categories:
    - Travel
    - Blog
  built_by: Julien Karst
  built_by_url: https://julienkarst.com
- title: TRUE STORY
  main_url: https://custom.truestorysport.com/
  url: https://custom.truestorysport.com/
  description: >
    TRUE STORY is a contemporary sportswear brand offering custom products for orienteering.
  categories:
    - E-commerce
  built_by: BRIKL
  built_by_url: https://github.com/Brikl
- title: Julien Karst Freelance
  main_url: https://julienkarst.com
  url: https://julienkarst.com
  description: >
    Personal website for Julien Karst, a Mobile / Web developer.
  categories:
    - Blog
    - Portfolio
    - JavaScript
    - Programming
    - Freelance
  built_by: Julien Karst
  built_by_url: https://twitter.com/JulienKarst
- title: Chien Tai Co.
  main_url: https://www.chientai.com.tw
  url: https://www.chientai.com.tw
  description: >
    Chien Tai Co. is an electronic, motor material and magnet wire retailer in Taiwan.
  categories:
    - Retail
    - Business
    - Agency
  built_by: Chen-Tai Hou
  built_by_url: https://ctxhou.com/
- title: Glee
  main_url: https://glee.traction.one/
  url: https://glee.traction.one/
  description: Whether you're a startup, a developer, an artist, a creator, or just a handful of friends building a great product or creating interesting content, Glee makes it easy to collect, track and manage feedback from your users.
  featured: false
  categories:
    - App
    - Technology
    - Productivity
  built_by: Sankarsan Kampa
  built_by_url: https://traction.one
- title: Paths.io
  url: https://paths.io/
  main_url: https://paths.io/
  description: >
    Paths enables a new type of career discovery, in addition to being a better way to find work.
  categories:
    - Data
    - Technology
    - Landing Page
  built_by: HiringSolved
  built_by_url: https://hiringsolved.com/home/
  featured: false
- title: Crogic
  url: https://crogic.jp
  main_url: https://crogic.jp
  description: >
    Web and Music Creator's porfolio site.
  categories:
    - Portfolio
    - Web Development
    - Music
  built_by: Mei
  built_by_url: https://twitter.com/vo_mei0623
- title: Reactive Resume
  url: https://rxresu.me
  main_url: https://rxresu.me
  description: >
    A free and open source resume builder.
  categories:
    - App
    - Design
    - Open Source
  built_by: Amruth Pillai
  built_by_url: https://amruthpillai.com
- title: Meetup
  url: https://meetup.com/
  main_url: https://meetup.com/
  description: >
    Meetup is the leading social media platform dedicated to connecting people in person, or online during times of crisis.
  categories:
    - Accessibility
    - App
    - Community
    - Event
    - SEO
- title: John Kavanagh's Portfolio
  url: https://johnkavanagh.co.uk/
  main_url: https://johnkavanagh.co.uk/
  description: >
    Website and portfolio of John Kavanagh: a freelance front-end web developer in Brighton, UK.
  categories:
    - Portfolio
    - Technology
    - Web Development
    - Blog
    - Freelance
  built_by: John Kavanagh
  built_by_url: https://johnkavanagh.co.uk/
  featured: false
- title: Red Central
  url: https://redcentral.co.uk/
  main_url: https://redcentral.co.uk/
  description: >
    Based in Bristol in the UK, Red Central is the World's no.1 creative agency for entertainment and brand licensing.
  categories:
    - Agency
    - Entertainment
    - Media
    - Consulting
    - Design
  built_by: John Kavanagh
  built_by_url: https://johnkavanagh.co.uk/
  featured: false
- title: MongoDB Developer Hub
  url: https://developer.mongodb.com
  main_url: https://developer.mongodb.com
  description: >
    The MongoDB Developer Hub serves as the central location for all MongoDB developer content, programs, and resources.
  categories:
    - Blog
    - Data
    - Education
    - Learning
    - Programming
    - Technology
    - Web Development
  built_by: MongoDB
  featured: false
- title: Devnet
  main_url: https://devnet.hr/
  url: https://devnet.hr/
  description: >
    Business website for web development company.
  categories:
    - Web Development
    - Agency
  built_by: Devnet
  built_by_url: https://devnet.hr
- title: Leanier.com
  url: https://leanier.com
  main_url: https://leanier.com
  description: >
    Enterprise SaaS Management for Modern IT
  categories:
    - Data
    - Technology
    - Business
  built_by: leaniercode
  featured: false
<<<<<<< HEAD
- title: FatihaTV
  url: https://fatihatv.com
  main_url: https://fatihatv.com
  description: A distaction-free platform to consume Islamic content from reputable Youtube Channels
  categories:
    - Community
    - Library
    - Media
    - Nonprofit
    - SEO
  built_by: TengkuHafidz
=======
- title: WebSheets Generator
  url: https://my.websheets.co
  main_url: https://demo.websheets.co
  source_url: https://github.com/tengkuhafidz/websheets-generator
  description: Generate websites with just Google Sheets
  categories:
    - Open Source
    - Web Development
    - Directory
    - Gallery
    - Portfolio
    - Documentation
  built_by: Tengku Hafidz
>>>>>>> b5715c2d
  built_by_url: https://twitter.com/sohafidz
- title: The Mezzofanti Guild - Language Learning Made Simple
  url: https://www.mezzoguild.com
  main_url: https://www.mezzoguild.com
  description: >
    Learning a foreign language and don't know where to start? The Mezzofanti Guild will teach you the best tips, tricks and hacks to simplify your language learning.
  categories:
    - Blog
    - Education
    - Learning
    - Travel
  built_by: Donovan Nagel
  built_by_url: https://www.donovannagel.com
  featured: false
- title: Alex Perronnet Personal Website
  url: https://alexperronnet.io
  main_url: https://alexperronnet.io
  source_url: https://github.com/alexperronnet/alexperronnet.io
  description: >
    I'm Alex Perronnet, a french freelance developer and designer. I'm also an open-source contributor and a content creator.
  categories:
    - Open Source
    - Freelance
  built_by: Alex Perronnet
  built_by_url: https://alexperronnet.io
  featured: false<|MERGE_RESOLUTION|>--- conflicted
+++ resolved
@@ -11636,7 +11636,6 @@
     - Business
   built_by: leaniercode
   featured: false
-<<<<<<< HEAD
 - title: FatihaTV
   url: https://fatihatv.com
   main_url: https://fatihatv.com
@@ -11648,7 +11647,6 @@
     - Nonprofit
     - SEO
   built_by: TengkuHafidz
-=======
 - title: WebSheets Generator
   url: https://my.websheets.co
   main_url: https://demo.websheets.co
@@ -11662,7 +11660,6 @@
     - Portfolio
     - Documentation
   built_by: Tengku Hafidz
->>>>>>> b5715c2d
   built_by_url: https://twitter.com/sohafidz
 - title: The Mezzofanti Guild - Language Learning Made Simple
   url: https://www.mezzoguild.com
