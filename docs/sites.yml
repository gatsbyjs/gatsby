- title: ReactJS
  main_url: https://reactjs.org/
  url: https://reactjs.org/
  source_url: https://github.com/reactjs/reactjs.org
  featured: true
  categories:
    - Web Development
    - Featured
    - Documentation
- title: Flamingo
  main_url: https://www.shopflamingo.com/
  url: https://www.shopflamingo.com/
  description: >
    Online shop for women's body care and hair removal products.
  categories:
    - E-commerce
    - Featured
  featured: true
- title: IDEO
  url: https://www.ideo.com
  main_url: https://www.ideo.com/
  description: >
    A Global design company committed to creating positive impact.
  categories:
    - Agency
    - Technology
    - Featured
    - Consulting
    - User Experience
  featured: true
- title: Airbnb Engineering & Data Science
  description: >
    Creative engineers and data scientists building a world where you can belong
    anywhere
  main_url: https://airbnb.io/
  url: https://airbnb.io/
  categories:
    - Blog
    - Gallery
    - Featured
  featured: true
- title: Impossible Foods
  main_url: https://impossiblefoods.com/
  url: https://impossiblefoods.com/
  categories:
    - Food
    - Featured
  featured: true
- title: Braun
  description: >
    Braun offers high performance hair removal and hair care products, including dryers, straighteners, shavers, and more.
  main_url: https://ca.braun.com/en-ca
  url: https://ca.braun.com/en-ca
  categories:
    - E-commerce
    - Featured
  featured: true
- title: NYC Pride 2019 | WorldPride NYC | Stonewall50
  main_url: https://2019-worldpride-stonewall50.nycpride.org/
  url: https://2019-worldpride-stonewall50.nycpride.org/
  featured: true
  description: >-
    Join us in 2019 for NYC Pride, as we welcome WorldPride and mark the 50th
    Anniversary of the Stonewall Uprising and a half-century of LGBTQ+
    liberation.
  categories:
    - Education
    - Marketing
    - Nonprofit
    - Featured
  built_by: Canvas United
  built_by_url: https://www.canvasunited.com/
- title: The State of European Tech
  main_url: https://2017.stateofeuropeantech.com/
  url: https://2017.stateofeuropeantech.com/
  featured: true
  categories:
    - Technology
    - Featured
  built_by: Studio Lovelock
  built_by_url: http://www.studiolovelock.com/
- title: Hopper
  main_url: https://www.hopper.com/
  url: https://www.hopper.com/
  built_by: Narative
  built_by_url: https://www.narative.co/
  featured: true
  categories:
    - Technology
    - App
    - Featured
- title: GM Capital One
  description: |
    Introducing the new online experience for your GM Rewards Credit Card
  main_url: https://gm.capitalone.com/
  url: https://gm.capitalone.com/
  categories:
    - Featured
  featured: true
- title: Theodora Warre
  main_url: https://theodorawarre.eu
  url: https://theodorawarre.eu
  description: >-
    E-commerce site for jewellery designer Theodora Warre, built using Gatsby + Shopify + Prismic + Matter.js
  categories:
    - E-commerce
    - Marketing
  built_by: Pierre Nel
  built_by_url: https://pierre.io
  featured: false
- title: Life Without Barriers | Foster Care
  main_url: https://www.lwb.org.au/foster-care
  url: https://www.lwb.org.au/foster-care
  featured: true
  description: >-
    We are urgently seeking foster carers all across Australia. Can you open
    your heart and your home to a child in need? There are different types of
    foster care that can suit you. We offer training and 24/7 support.
  categories:
    - Nonprofit
    - Education
    - Documentation
    - Marketing
    - Featured
  built_by: LWB Digital Team
  built_by_url: https://twitter.com/LWBAustralia
- title: Figma
  main_url: https://www.figma.com/
  url: https://www.figma.com/
  featured: true
  categories:
    - Marketing
    - Design
    - Featured
  built_by: Corey Ward
  built_by_url: http://www.coreyward.me/
- title: Bejamas - JAM Experts for hire
  main_url: https://bejamas.io/
  url: https://bejamas.io/
  featured: true
  description: >-
    We help agencies and companies with JAMStack tools. This includes web
    development using Static Site Generators, Headless CMS, CI / CD and CDN
    setup.
  categories:
    - Technology
    - Web Development
    - Agency
    - Marketing
    - Featured
  built_by: Bejamas
  built_by_url: https://bejamas.io/
- title: The State of JavaScript
  description: >
    Data from over 20,000 developers, asking them questions on topics ranging
    from frontend frameworks and state management, to build tools and testing
    libraries.
  main_url: https://stateofjs.com/
  url: https://stateofjs.com/
  source_url: https://github.com/StateOfJS/StateOfJS
  categories:
    - Data
    - JavaScript
    - Featured
  built_by: StateOfJS
  built_by_url: https://github.com/StateOfJS/StateOfJS/graphs/contributors
  featured: true
- title: DesignSystems.com
  main_url: https://www.designsystems.com/
  url: https://www.designsystems.com/
  description: |
    A resource for learning, creating and evangelizing design systems.
  categories:
    - Design
    - Blog
    - Technology
    - Featured
  built_by: Corey Ward
  built_by_url: http://www.coreyward.me/
  featured: true
- title: Snap Kit
  main_url: https://kit.snapchat.com/
  url: https://kit.snapchat.com/
  description: >
    Snap Kit lets developers integrate some of Snapchat’s best features across
    platforms.
  categories:
    - Technology
    - Documentation
    - Featured
  featured: true
- title: SendGrid
  main_url: https://sendgrid.com/docs/
  url: https://sendgrid.com/docs/
  description: >
    SendGrid delivers your transactional and marketing emails through the
    world's largest cloud-based email delivery platform.
  categories:
    - API
    - Technology
    - Documentation
    - Featured
  featured: true
- title: Kirsten Noelle
  main_url: https://www.kirstennoelle.com/
  url: https://www.kirstennoelle.com/
  featured: true
  description: >
    Digital portfolio for San Francisco Bay Area photographer Kirsten Noelle Wiemer.
  categories:
    - Photography
    - Portfolio
    - Featured
  built_by: Ryan Wiemer
  built_by_url: https://www.ryanwiemer.com/
- title: Cajun Bowfishing
  main_url: https://cajunbowfishing.com/
  url: https://cajunbowfishing.com/
  featured: false
  categories:
    - E-commerce
    - Sports
  built_by: Escalade Sports
  built_by_url: https://www.escaladesports.com/
- title: NEON
  main_url: http://neonrated.com/
  url: http://neonrated.com/
  featured: false
  categories:
    - Gallery
- title: GraphCMS
  main_url: https://graphcms.com/
  url: https://graphcms.com/
  featured: false
  categories:
    - Marketing
    - Technology
- title: Ghost Documentation
  main_url: https://docs.ghost.org/
  url: https://docs.ghost.org/
  source_url: https://github.com/tryghost/docs
  featured: false
  description: >-
    Ghost is an open source, professional publishing platform built on a modern Node.js technology stack — designed for teams who need power, flexibility and performance.
  categories:
    - Technology
    - Documentation
    - Open Source
  built_by: Ghost Foundation
  built_by_url: https://ghost.org/
- title: Nike - Just Do It
  main_url: https://justdoit.nike.com/
  url: https://justdoit.nike.com/
  featured: true
  categories:
    - E-commerce
    - Featured
- title: AirBnB Cereal
  main_url: https://airbnb.design/cereal
  url: https://airbnb.design/cereal
  featured: false
  categories:
    - Marketing
    - Design
- title: Cardiogram
  main_url: https://cardiogr.am/
  url: https://cardiogr.am/
  featured: false
  categories:
    - Marketing
    - Technology
- title: Hack Club
  main_url: https://hackclub.com/
  url: https://hackclub.com/
  source_url: https://github.com/hackclub/site
  featured: false
  categories:
    - Education
    - Web Development
- title: Matthias Jordan Portfolio
  main_url: https://iammatthias.com/
  url: https://iammatthias.com/
  source_url: https://github.com/iammatthias/.com
  description: >-
    Photography portfolio of content creator and digital marketer Matthias Jordan
  built_by: Matthias Jordan
  built_by_url: https://github.com/iammatthias
  featured: false
  categories:
    - Photography
    - Portfolio
    - Blog
    - Gallery
- title: Investment Calculator
  main_url: https://investmentcalculator.io/
  url: https://investmentcalculator.io/
  featured: false
  categories:
    - Education
    - Finance
- title: CSS Grid Playground by MozillaDev
  main_url: https://mozilladevelopers.github.io/playground/
  url: https://mozilladevelopers.github.io/playground/
  source_url: https://github.com/MozillaDevelopers/playground
  featured: false
  categories:
    - Education
    - Web Development
- title: Piotr Fedorczyk Portfolio
  built_by: Piotr Fedorczyk
  built_by_url: https://piotrf.pl
  categories:
    - Portfolio
    - Web Development
  description: >-
    Portfolio of Piotr Fedorczyk, a digital product designer and full-stack developer specializing in shaping, designing and building news and tools for news.
  featured: false
  main_url: https://piotrf.pl/
  url: https://piotrf.pl/
- title: unrealcpp
  main_url: https://unrealcpp.com/
  url: https://unrealcpp.com/
  source_url: https://github.com/Harrison1/unrealcpp-com
  featured: false
  categories:
    - Blog
    - Web Development
- title: Andy Slezak
  main_url: https://www.aslezak.com/
  url: https://www.aslezak.com/
  source_url: https://github.com/amslezak
  featured: false
  categories:
    - Web Development
    - Portfolio
- title: Deliveroo.Design
  main_url: https://www.deliveroo.design/
  url: https://www.deliveroo.design/
  featured: false
  categories:
    - Food
    - Marketing
- title: Dona Rita
  main_url: https://www.donarita.co.uk/
  url: https://www.donarita.co.uk/
  source_url: https://github.com/peduarte/dona-rita-website
  featured: false
  categories:
    - Food
    - Marketing
- title: Fröhlich ∧ Frei
  main_url: https://www.froehlichundfrei.de/
  url: https://www.froehlichundfrei.de/
  featured: false
  categories:
    - Web Development
    - Blog
    - Open Source
- title: How to GraphQL
  main_url: https://www.howtographql.com/
  url: https://www.howtographql.com/
  source_url: https://github.com/howtographql/howtographql
  featured: false
  categories:
    - Documentation
    - Web Development
    - Open Source
- title: OnCallogy
  main_url: https://www.oncallogy.com/
  url: https://www.oncallogy.com/
  featured: false
  categories:
    - Marketing
    - Healthcare
- title: Ryan Wiemer's Portfolio
  main_url: https://www.ryanwiemer.com/
  url: https://www.ryanwiemer.com/knw-photography/
  source_url: https://github.com/ryanwiemer/rw
  featured: false
  description: >
    Digital portfolio for Oakland, CA based account manager Ryan Wiemer.
  categories:
    - Portfolio
    - Web Development
    - Design
  built_by: Ryan Wiemer
  built_by_url: https://www.ryanwiemer.com/
- title: Ventura Digitalagentur Köln
  main_url: https://www.ventura-digital.de/
  url: https://www.ventura-digital.de/
  featured: false
  built_by: Ventura Digitalagentur
  categories:
    - Agency
    - Marketing
    - Featured
- title: Azer Koçulu
  main_url: https://kodfabrik.com/
  url: https://kodfabrik.com/photography/
  featured: false
  categories:
    - Portfolio
    - Photography
    - Web Development
- title: Damir.io
  main_url: http://damir.io/
  url: http://damir.io/
  source_url: https://github.com/dvzrd/gatsby-sfiction
  featured: false
  categories:
    - Blog
- title: Digital Psychology
  main_url: http://digitalpsychology.io/
  url: http://digitalpsychology.io/
  source_url: https://github.com/danistefanovic/digitalpsychology.io
  featured: false
  categories:
    - Education
    - Library
- title: Théâtres Parisiens
  main_url: http://theatres-parisiens.fr/
  url: http://theatres-parisiens.fr/
  source_url: https://github.com/phacks/theatres-parisiens
  featured: false
  categories:
    - Education
    - Entertainment
- title: A4 纸网
  main_url: http://www.a4z.cn/
  url: http://www.a4z.cn/price
  source_url: https://github.com/hiooyUI/hiooyui.github.io
  featured: false
  categories:
    - E-commerce
- title: Steve Meredith's Portfolio
  main_url: http://www.stevemeredith.com/
  url: http://www.stevemeredith.com/
  featured: false
  categories:
    - Portfolio
- title: API Platform
  main_url: https://api-platform.com/
  url: https://api-platform.com/
  source_url: https://github.com/api-platform/website
  featured: false
  categories:
    - Documentation
    - Web Development
    - Open Source
    - Library
- title: The Audacious Project
  main_url: https://audaciousproject.org/
  url: https://audaciousproject.org/
  featured: false
  categories:
    - Nonprofit
- title: Dustin Schau's Blog
  main_url: https://blog.dustinschau.com/
  url: https://blog.dustinschau.com/
  source_url: https://github.com/dschau/blog
  featured: false
  categories:
    - Blog
    - Web Development
- title: iContract Blog
  main_url: https://blog.icontract.co.uk/
  url: http://blog.icontract.co.uk/
  featured: false
  categories:
    - Blog
- title: BRIIM
  main_url: https://bri.im/
  url: https://bri.im/
  featured: false
  description: >-
    BRIIM is a movement to enable JavaScript enthusiasts and web developers in
    machine learning. Learn about artificial intelligence and data science, two
    fields which are governed by machine learning, in JavaScript. Take it right
    to your browser with WebGL.
  categories:
    - Education
    - Web Development
    - Technology
- title: Calpa's Blog
  main_url: https://calpa.me/
  url: https://calpa.me/
  source_url: https://github.com/calpa/blog
  featured: false
  categories:
    - Blog
    - Web Development
- title: Code Bushi
  main_url: https://codebushi.com/
  url: https://codebushi.com/
  featured: false
  description: >-
    Web development resources, trends, & techniques to elevate your coding
    journey.
  categories:
    - Web Development
    - Open Source
    - Blog
  built_by: Hunter Chang
  built_by_url: https://hunterchang.com/
- title: Daniel Hollcraft
  main_url: https://danielhollcraft.com/
  url: https://danielhollcraft.com/
  source_url: https://github.com/danielbh/danielhollcraft.com
  featured: false
  categories:
    - Web Development
    - Blog
    - Portfolio
- title: Darren Britton's Portfolio
  main_url: https://darrenbritton.com/
  url: https://darrenbritton.com/
  source_url: https://github.com/darrenbritton/darrenbritton.github.io
  featured: false
  categories:
    - Web Development
    - Portfolio
- title: Dave Lindberg Marketing & Design
  url: https://davelindberg.com/
  main_url: https://davelindberg.com/
  source_url: https://github.com/Dave-Lindberg/dl-gatsby
  featured: false
  description: >-
    My work revolves around solving problems for people in business, using
    integrated design and marketing strategies to improve sales, increase brand
    engagement, generate leads and achieve goals.
  categories:
    - Design
    - Marketing
    - Portfolio
- title: Dalbinaco's Website
  main_url: https://dlbn.co/en/
  url: https://dlbn.co/en/
  source_url: https://github.com/dalbinaco/dlbn.co
  featured: false
  categories:
    - Portfolio
    - Web Development
- title: mParticle's Documentation
  main_url: https://docs.mparticle.com/
  url: https://docs.mparticle.com/
  featured: false
  categories:
    - Web Development
    - Documentation
- title: Doopoll
  main_url: https://doopoll.co/
  url: https://doopoll.co/
  featured: false
  categories:
    - Marketing
    - Technology
- title: ERC dEX
  main_url: https://ercdex.com/
  url: https://ercdex.com/aqueduct
  featured: false
  categories:
    - Marketing
- title: Fabian Schultz' Portfolio
  main_url: https://fabianschultz.com/
  url: https://fabianschultz.com/
  source_url: https://github.com/fabe/site
  featured: false
  description: >-
    Hello, I’m Fabian — a product designer and developer based in Potsdam,
    Germany. I’ve been working both as a product designer and frontend developer
    for over 5 years now. I particularly enjoy working with companies that try
    to meet broad and unique user needs.
  categories:
    - Portfolio
    - Web Development
  built_by: Fabian Schultz
  built_by_url: https://fabianschultz.com/
- title: CalState House Manager
  description: >
    Home service membership that offers proactive and on-demand maintenance for
    homeowners
  main_url: https://housemanager.calstate.aaa.com/
  url: https://housemanager.calstate.aaa.com/
  categories:
    - Marketing
- title: The freeCodeCamp Guide
  main_url: https://guide.freecodecamp.org/
  url: https://guide.freecodecamp.org/
  source_url: https://github.com/freeCodeCamp/guide
  featured: false
  categories:
    - Web Development
    - Documentation
- title: Hapticmedia
  main_url: https://hapticmedia.fr/en/
  url: https://hapticmedia.fr/en/
  featured: false
  categories:
    - Agency
- title: heml.io
  main_url: https://heml.io/
  url: https://heml.io/
  source_url: https://github.com/SparkPost/heml.io
  featured: false
  categories:
    - Documentation
    - Web Development
    - Open Source
- title: Juliette Pretot's Portfolio
  main_url: https://juliette.sh/
  url: https://juliette.sh/
  featured: false
  categories:
    - Web Development
    - Portfolio
    - Blog
- title: Kris Hedstrom's Portfolio
  main_url: https://k-create.com/
  url: https://k-create.com/portfolio/
  source_url: https://github.com/kristofferh/kristoffer
  featured: false
  description: >-
    Hey. I’m Kris. I’m an interactive designer / developer. I grew up in Umeå,
    in northern Sweden, but I now live in Brooklyn, NY. I am currently enjoying
    a hybrid Art Director + Lead Product Engineer role at a small startup called
    Nomad Health. Before that, I was a Product (Engineering) Manager at Tumblr.
    Before that, I worked at agencies. Before that, I was a baby. I like to
    design things, and then I like to build those things. I occasionally take on
    freelance projects. Feel free to get in touch if you have an interesting
    project that you want to collaborate on. Or if you just want to say hello,
    that’s cool too.
  categories:
    - Portfolio
  built_by: Kris Hedstrom
  built_by_url: https://k-create.com/
- title: knpw.rs
  main_url: https://knpw.rs/
  url: https://knpw.rs/
  source_url: https://github.com/knpwrs/knpw.rs
  featured: false
  categories:
    - Blog
    - Web Development
- title: Kostas Bariotis' Blog
  main_url: https://kostasbariotis.com/
  url: https://kostasbariotis.com/
  source_url: https://github.com/kbariotis/kostasbariotis.com
  featured: false
  categories:
    - Blog
    - Portfolio
    - Web Development
- title: LaserTime Clinic
  main_url: https://lasertime.ru/
  url: https://lasertime.ru/
  source_url: https://github.com/oleglegun/lasertime
  featured: false
  categories:
    - Marketing
- title: Jason Lengstorf
  main_url: https://lengstorf.com
  url: https://lengstorf.com
  source_url: https://github.com/jlengstorf/lengstorf.com
  featured: false
  categories:
    - Blog
  built_by: Jason Lengstorf
  built_by_url: https://github.com/jlengstorf
- title: Mannequin.io
  main_url: https://mannequin.io/
  url: https://mannequin.io/
  source_url: https://github.com/LastCallMedia/Mannequin/tree/master/site
  featured: false
  categories:
    - Open Source
    - Web Development
    - Documentation
- title: manu.ninja
  main_url: https://manu.ninja/
  url: https://manu.ninja/
  source_url: https://github.com/Lorti/manu.ninja
  featured: false
  description: >-
    manu.ninja is the personal blog of Manuel Wieser, where he talks about
    frontend development, games and digital art
  categories:
    - Blog
    - Technology
    - Web Development
- title: Fabric
  main_url: https://meetfabric.com/
  url: https://meetfabric.com/
  featured: false
  categories:
    - Marketing
- title: Nexit
  main_url: https://nexit.sk/
  url: https://nexit.sk/references
  featured: false
  categories:
    - Web Development
- title: Open FDA
  description: >
    Provides APIs and raw download access to a number of high-value, high
    priority and scalable structured datasets, including adverse events, drug
    product labeling, and recall enforcement reports.
  main_url: https://open.fda.gov/
  url: https://open.fda.gov/
  source_url: https://github.com/FDA/open.fda.gov
  featured: false
  categories:
    - Government
    - Open Source
    - Web Development
    - API
    - Data
- title: NYC Planning Labs (New York City Department of City Planning)
  main_url: https://planninglabs.nyc/
  url: https://planninglabs.nyc/about/
  source_url: https://github.com/NYCPlanning/
  featured: false
  description: >-
    We work with New York City's Urban Planners to deliver impactful, modern
    technology tools.
  categories:
    - Open Source
    - Government
- title: Preston Richey Portfolio / Blog
  main_url: https://prestonrichey.com/
  url: https://prestonrichey.com/
  source_url: https://github.com/prichey/prestonrichey.com
  featured: false
  categories:
    - Web Development
    - Portfolio
    - Blog
- title: Landing page of Put.io
  main_url: https://put.io/
  url: https://put.io/
  featured: false
  categories:
    - E-commerce
    - Technology
- title: The Rick and Morty API
  main_url: https://rickandmortyapi.com/
  url: https://rickandmortyapi.com/
  built_by: Axel Fuhrmann
  built_by_url: https://axelfuhrmann.com/
  featured: false
  categories:
    - Web Development
    - Entertainment
    - Documentation
    - Open Source
    - API
- title: Santa Compañía Creativa
  main_url: https://santacc.es/
  url: https://santacc.es/
  source_url: https://github.com/DesarrolloWebSantaCC/santacc-web
  featured: false
  categories:
    - Agency
- title: Sean Coker's Blog
  main_url: https://sean.is/
  url: https://sean.is/
  featured: false
  categories:
    - Blog
    - Portfolio
    - Web Development
- title: Several Levels
  main_url: https://severallevels.io/
  url: https://severallevels.io/
  source_url: https://github.com/Harrison1/several-levels
  featured: false
  categories:
    - Agency
    - Web Development
- title: Simply
  main_url: https://simply.co.za/
  url: https://simply.co.za/
  featured: false
  categories:
    - Marketing
- title: Storybook
  main_url: https://storybook.js.org/
  url: https://storybook.js.org/
  source_url: https://github.com/storybooks/storybook
  featured: false
  categories:
    - Web Development
    - Open Source
- title: Vibert Thio's Portfolio
  main_url: https://vibertthio.com/portfolio/
  url: https://vibertthio.com/portfolio/projects/
  source_url: https://github.com/vibertthio/portfolio
  featured: false
  categories:
    - Portfolio
    - Web Development
- title: VisitGemer
  main_url: https://visitgemer.sk/
  url: https://visitgemer.sk/
  featured: false
  categories:
    - Marketing
- title: Bricolage.io
  main_url: https://www.bricolage.io/
  url: https://www.bricolage.io/
  source_url: https://github.com/KyleAMathews/blog
  featured: false
  categories:
    - Blog
- title: Charles Pinnix Website
  main_url: https://www.charlespinnix.com/
  url: https://www.charlespinnix.com/
  featured: false
  description: >-
    I’m a senior frontend engineer with 8 years of experience building websites
    and web applications. I’m interested in leading creative, multidisciplinary
    engineering teams. I’m a creative technologist, merging photography, art,
    and design into engineering and visa versa. I take a pragmatic,
    product-oriented approach to development, allowing me to see the big picture
    and ensuring quality products are completed on time. I have a passion for
    modern frontend JavaScript frameworks such as React and Vue, and I have
    substantial experience on the backend with an interest in Node and
    container based deployment with Docker and AWS.
  categories:
    - Portfolio
    - Web Development
- title: Charlie Harrington's Blog
  main_url: https://www.charlieharrington.com/
  url: https://www.charlieharrington.com/
  source_url: https://github.com/whatrocks/blog
  featured: false
  categories:
    - Blog
    - Web Development
    - Music
- title: Gabriel Adorf's Portfolio
  main_url: https://www.gabrieladorf.com/
  url: https://www.gabrieladorf.com/
  source_url: https://github.com/gabdorf/gabriel-adorf-portfolio
  featured: false
  categories:
    - Portfolio
    - Web Development
- title: greglobinski.com
  main_url: https://www.greglobinski.com/
  url: https://www.greglobinski.com/
  source_url: https://github.com/greglobinski/www.greglobinski.com
  featured: false
  categories:
    - Portfolio
    - Web Development
- title: I am Putra
  main_url: https://www.iamputra.com/
  url: https://www.iamputra.com/
  featured: false
  categories:
    - Portfolio
    - Web Development
    - Blog
- title: In Sowerby Bridge
  main_url: https://www.insowerbybridge.co.uk/
  url: https://www.insowerbybridge.co.uk/
  featured: false
  categories:
    - Marketing
    - Government
- title: JavaScript Stuff
  main_url: https://www.javascriptstuff.com/
  url: https://www.javascriptstuff.com/
  featured: false
  categories:
    - Education
    - Web Development
    - Library
- title: Ledgy
  main_url: https://www.ledgy.com/
  url: https://github.com/morloy/ledgy.com
  featured: false
  categories:
    - Marketing
    - Finance
- title: Alec Lomas's Portfolio / Blog
  main_url: https://www.lowmess.com/
  url: https://www.lowmess.com/
  source_url: https://github.com/lowmess/lowmess
  featured: false
  categories:
    - Web Development
    - Blog
    - Portfolio
- title: Michele Mazzucco's Portfolio
  main_url: https://www.michelemazzucco.it/
  url: https://www.michelemazzucco.it/
  source_url: https://github.com/michelemazzucco/michelemazzucco.it
  featured: false
  categories:
    - Portfolio
- title: Orbit FM Podcasts
  main_url: https://www.orbit.fm/
  url: https://www.orbit.fm/
  source_url: https://github.com/agarrharr/orbit.fm
  featured: false
  categories:
    - Podcast
- title: Prosecco Springs
  main_url: https://www.proseccosprings.com/
  url: https://www.proseccosprings.com/
  featured: false
  categories:
    - Food
    - Blog
    - Marketing
- title: Verious
  main_url: https://www.verious.io/
  url: https://www.verious.io/
  source_url: https://github.com/cpinnix/verious
  featured: false
  categories:
    - Web Development
- title: Yisela
  main_url: https://www.yisela.com/
  url: https://www.yisela.com/tetris-against-trauma-gaming-as-therapy/
  featured: false
  categories:
    - Blog
- title: YouFoundRon.com
  main_url: https://www.youfoundron.com/
  url: https://www.youfoundron.com/
  source_url: https://github.com/rongierlach/yfr-dot-com
  featured: false
  categories:
    - Portfolio
    - Web Development
    - Blog
- title: Ease
  main_url: https://www.ease.com/
  url: https://www.ease.com/
  featured: false
  categories:
    - Marketing
    - Healthcare
- title: Policygenius
  main_url: https://www.policygenius.com/
  url: https://www.policygenius.com/
  featured: false
  categories:
    - Marketing
    - Healthcare
- title: Moteefe
  main_url: https://www.moteefe.com/
  url: https://www.moteefe.com/
  featured: false
  categories:
    - Marketing
    - Agency
    - Technology
- title: Athelas
  main_url: http://www.athelas.com/
  url: http://www.athelas.com/
  featured: false
  categories:
    - Marketing
    - Healthcare
- title: Pathwright
  main_url: http://www.pathwright.com/
  url: http://www.pathwright.com/
  featured: false
  categories:
    - Marketing
    - Education
- title: Lucid
  main_url: https://www.golucid.co/
  url: https://www.golucid.co/
  featured: false
  categories:
    - Marketing
    - Technology
- title: Bench
  main_url: http://www.bench.co/
  url: http://www.bench.co/
  featured: false
  categories:
    - Marketing
- title: Gin Lane
  main_url: http://www.ginlane.com/
  url: https://www.ginlane.com/
  featured: false
  categories:
    - Web Development
    - Agency
- title: Marmelab
  main_url: https://marmelab.com/en/
  url: https://marmelab.com/en/
  featured: false
  categories:
    - Web Development
    - Agency
- title: Dovetail
  main_url: https://dovetailapp.com/
  url: https://dovetailapp.com/
  featured: false
  categories:
    - Marketing
    - Technology
- title: The Bastion Bot
  main_url: https://bastionbot.org/
  url: https://bastionbot.org/
  source_url: https://github.com/TheBastionBot/Bastion-Website
  description: Give awesome perks to your Discord server!
  featured: false
  categories:
    - Open Source
    - Technology
    - Documentation
    - Community
  built_by: Sankarsan Kampa
  built_by_url: https://traction.one
- title: Smakosh
  main_url: https://smakosh.com/
  url: https://smakosh.com/
  source_url: https://github.com/smakosh/smakosh.com
  featured: false
  categories:
    - Portfolio
    - Web Development
- title: WebGazer
  main_url: https://www.webgazer.io/
  url: https://www.webgazer.io/
  featured: false
  categories:
    - Marketing
    - Web Development
    - Technology
- title: Joe Seifi's Blog
  main_url: http://seifi.org/
  url: http://seifi.org/
  featured: false
  categories:
    - Portfolio
    - Web Development
    - Blog
- title: LekoArts — Graphic Designer & Front-End Developer
  main_url: https://www.lekoarts.de
  url: https://www.lekoarts.de
  source_url: https://github.com/LekoArts/portfolio
  featured: false
  built_by: LekoArts
  built_by_url: https://github.com/LekoArts
  description: >-
    Hi, I'm Lennart — a self-taught and passionate graphic/web designer &
    frontend developer based in Darmstadt, Germany. I love it to realize complex
    projects in a creative manner and face new challenges. Since 6 years I do
    graphic design, my love for frontend development came up 3 years ago. I
    enjoy acquiring new skills and cementing this knowledge by writing blogposts
    and creating tutorials.
  categories:
    - Portfolio
    - Blog
    - Design
    - Web Development
    - Freelance
    - Open Source
- title: 杨二小的博客
  main_url: https://blog.yangerxiao.com/
  url: https://blog.yangerxiao.com/
  source_url: https://github.com/zerosoul/blog.yangerxiao.com
  featured: false
  categories:
    - Blog
    - Portfolio
- title: MOTTO x MOTTO
  main_url: https://mottox2.com
  url: https://mottox2.com
  source_url: https://github.com/mottox2/website
  description: Web developer / UI Designer in Tokyo Japan.
  featured: false
  categories:
    - Blog
    - Portfolio
  built_by: mottox2
  built_by_url: https://mottox2.com
- title: Pride of the Meadows
  main_url: https://www.prideofthemeadows.com/
  url: https://www.prideofthemeadows.com/
  featured: false
  categories:
    - E-commerce
    - Food
    - Blog
  built_by: Caldera Digital
  built_by_url: https://www.calderadigital.com/
- title: Michael Uloth
  main_url: https://www.michaeluloth.com
  url: https://www.michaeluloth.com
  featured: false
  description: Michael Uloth is a web developer, opera singer, and the creator of Up and Running Tutorials.
  categories:
    - Portfolio
    - Web Development
    - Music
  built_by: Michael Uloth
  built_by_url: https://www.michaeluloth.com
- title: Spacetime
  main_url: https://www.heyspacetime.com/
  url: https://www.heyspacetime.com/
  featured: false
  description: >-
    Spacetime is a Dallas-based digital experience agency specializing in web,
    app, startup, and digital experience creation.
  categories:
    - Marketing
    - Portfolio
    - Agency
  built_by: Spacetime
  built_by_url: https://www.heyspacetime.com/
- title: Eric Jinks
  main_url: https://ericjinks.com/
  url: https://ericjinks.com/
  featured: false
  description: Software engineer / web developer from the Gold Coast, Australia.
  categories:
    - Portfolio
    - Blog
    - Web Development
    - Technology
  built_by: Eric Jinks
  built_by_url: https://ericjinks.com/
- title: GaiAma - We are wildlife
  main_url: https://www.gaiama.org/
  url: https://www.gaiama.org/
  featured: false
  description: >-
    We founded the GaiAma conservation organization to protect wildlife in Perú
    and to create an example of a permaculture neighborhood, living
    symbiotically with the forest - because reforestation is just the beginning
  categories:
    - Nonprofit
    - Marketing
    - Blog
  source_url: https://github.com/GaiAma/gaiama.org
  built_by: GaiAma
  built_by_url: https://www.gaiama.org/
- title: Healthcare Logic
  main_url: https://www.healthcarelogic.com/
  url: https://www.healthcarelogic.com/
  featured: false
  description: >-
    Revolutionary technology that empowers clinical and managerial leaders to
    collaborate with clarity.
  categories:
    - Marketing
    - Healthcare
    - Technology
  built_by: Thrive
  built_by_url: https://thriveweb.com.au/
- title: Papergov
  main_url: https://papergov.com/
  url: https://papergov.com/
  featured: false
  description: Manage all your government services in a single place
  categories:
    - Directory
    - Government
    - Technology
  source_url: https://github.com/WeOpenly/localgov.fyi
  built_by: Openly Technologies
  built_by_url: https://papergov.com/about/
- title: Kata.ai Documentation
  main_url: https://docs.kata.ai/
  url: https://docs.kata.ai/
  source_url: https://github.com/kata-ai/kata-platform-docs
  featured: false
  description: >-
    Documentation website for the Kata Platform, an all-in-one platform for
    building chatbots using AI technologies.
  categories:
    - Documentation
    - Technology
- title: goalgetters
  main_url: https://goalgetters.space/
  url: https://goalgetters.space/
  featured: false
  description: >-
    goalgetters is a source of inspiration for people who want to change their
    career. We offer articles, success stories and expert interviews on how to
    find a new passion and how to implement change.
  categories:
    - Blog
    - Education
  built_by: Stephanie Langers (content), Adrian Wenke (development)
  built_by_url: https://twitter.com/AdrianWenke
- title: Zensum
  main_url: https://zensum.se/
  url: https://zensum.se/
  featured: false
  description: >-
    Borrow money quickly and safely through Zensum. We compare Sweden's leading
    banks and credit institutions. Choose from multiple offers and lower your
    monthly cost. [Translated from Swedish]
  categories:
    - Technology
    - Finance
    - Marketing
  built_by: Bejamas
  built_by_url: https://bejamas.io/
- title: StatusHub - Easy to use Hosted Status Page Service
  main_url: https://statushub.com/
  url: https://statushub.com/
  featured: false
  description: >-
    Set up your very own service status page in minutes with StatusHub. Allow
    customers to subscribe to be updated automatically.
  categories:
    - Technology
    - Marketing
  built_by: Bejamas
  built_by_url: https://bejamas.io/
- title: Matthias Kretschmann Portfolio
  main_url: https://matthiaskretschmann.com/
  url: https://matthiaskretschmann.com/
  source_url: https://github.com/kremalicious/portfolio
  featured: false
  description: Portfolio of designer & developer Matthias Kretschmann.
  categories:
    - Portfolio
    - Web Development
  built_by: Matthias Kretschmann
  built_by_url: https://matthiaskretschmann.com/
- title: Iron Cove Solutions
  main_url: https://ironcovesolutions.com/
  url: https://ironcovesolutions.com/
  description: >-
    Iron Cove Solutions is a cloud based consulting firm. We help companies
    deliver a return on cloud usage by applying best practices
  categories:
    - Technology
    - Web Development
  built_by: Iron Cove Solutions
  built_by_url: https://ironcovesolutions.com/
  featured: false
- title: Moetez Chaabene Portfolio / Blog
  main_url: https://moetez.me/
  url: https://moetez.me/
  source_url: https://github.com/moetezch/moetez.me
  featured: false
  description: Portfolio of Moetez Chaabene
  categories:
    - Portfolio
    - Web Development
    - Blog
  built_by: Moetez Chaabene
  built_by_url: https://twitter.com/moetezch
- title: Nikita
  description: >-
    Automation of system deployments in Node.js for applications and
    infrastructures.
  main_url: https://nikita.js.org/
  url: https://nikita.js.org/
  source_url: https://github.com/adaltas/node-nikita
  categories:
    - Documentation
    - Open Source
    - Technology
  built_by: Adaltas
  built_by_url: https://www.adaltas.com
  featured: false
- title: Gourav Sood Blog & Portfolio
  main_url: https://www.gouravsood.com/
  url: https://www.gouravsood.com/
  featured: false
  categories:
    - Blog
    - Portfolio
  built_by: Gourav Sood
  built_by_url: https://www.gouravsood.com/
- title: Jonas Tebbe Portfolio
  description: |
    Hey, I’m Jonas and I create digital products.
  main_url: https://jonastebbe.com
  url: https://jonastebbe.com
  categories:
    - Portfolio
  built_by: Jonas Tebbe
  built_by_url: https://twitter.com/jonastebbe
  featured: false
- title: Parker Sarsfield Portfolio
  description: |
    I'm Parker, a software engineer and sneakerhead.
  main_url: https://parkersarsfield.com
  url: https://parkersarsfield.com
  categories:
    - Blog
    - Portfolio
  built_by: Parker Sarsfield
  built_by_url: https://parkersarsfield.com
- title: Frontend web development with Greg
  description: |
    JavaScript, GatsbyJS, ReactJS, CSS in JS... Let's learn some stuff together.
  main_url: https://dev.greglobinski.com
  url: https://dev.greglobinski.com
  categories:
    - Blog
    - Web Development
  built_by: Greg Lobinski
  built_by_url: https://github.com/greglobinski
- title: Insomnia
  description: |
    Desktop HTTP and GraphQL client for developers
  main_url: https://insomnia.rest/
  url: https://insomnia.rest/
  categories:
    - Blog
  built_by: Gregory Schier
  built_by_url: https://schier.co
  featured: false
- title: Timeline Theme Portfolio
  description: |
    I'm Aman Mittal, a software developer.
  main_url: https://amanhimself.dev/
  url: https://amanhimself.dev/
  categories:
    - Web Development
    - Portfolio
  built_by: Aman Mittal
  built_by_url: https://amanhimself.dev/
- title: Ocean artUp
  description: >
    Science outreach site built using styled-components and Contentful. It
    presents the research project "Ocean artUp" funded by an Advanced Grant of
    the European Research Council to explore the possible benefits of artificial
    uplift of nutrient-rich deep water to the ocean’s sunlit surface layer.
  main_url: https://ocean-artup.eu
  url: https://ocean-artup.eu
  source_url: https://github.com/janosh/ocean-artup
  categories:
    - Science
    - Education
    - Blog
  built_by: Janosh Riebesell
  built_by_url: https://janosh.io
  featured: false
- title: Ryan Fitzgerald
  description: |
    Personal portfolio and blog for Ryan Fitzgerald
  main_url: https://ryanfitzgerald.ca/
  url: https://ryanfitzgerald.ca/
  categories:
    - Web Development
    - Portfolio
  built_by: Ryan Fitzgerald
  built_by_url: https://github.com/RyanFitzgerald
  featured: false
- title: Kaizen
  description: |
    Content Marketing, PR & SEO Agency in London
  main_url: https://www.kaizen.co.uk/
  url: https://www.kaizen.co.uk/
  categories:
    - Agency
    - Blog
    - Design
    - Web Development
    - SEO
  built_by: Bogdan Stanciu
  built_by_url: https://github.com/b0gd4n
  featured: false
- title: HackerOne Platform Documentation
  description: |
    HackerOne's Product Documentation Center!
  url: https://docs.hackerone.com/
  main_url: https://docs.hackerone.com/
  categories:
    - Documentation
    - Security
  featured: false
- title: Mux Video
  description: |
    API to video hosting and streaming
  main_url: https://mux.com/
  url: https://mux.com/
  categories:
    - Video
    - API
  featured: false
- title: Swapcard
  description: >
    The easiest way for event organizers to instantly connect people, build a
    community of attendees and exhibitors, and increase revenue over time
  main_url: https://www.swapcard.com/
  url: https://www.swapcard.com/
  categories:
    - Event
    - Community
    - Marketing
  built_by: Swapcard
  built_by_url: https://www.swapcard.com/
  featured: false
- title: Kalix
  description: >
    Kalix is perfect for healthcare professionals starting out in private
    practice, to those with an established clinic.
  main_url: https://www.kalixhealth.com/
  url: https://www.kalixhealth.com/
  categories:
    - Healthcare
  featured: false
- title: HyperPlay
  description: |
    In Asean's 1st Ever LOL Esports X Music Festival
  main_url: https://hyperplay.leagueoflegends.com/
  url: https://hyperplay.leagueoflegends.com/
  categories:
    - Music
  featured: false
- title: Bad Credit Loans
  description: |
    Get the funds you need, from $250-$5,000
  main_url: https://www.creditloan.com/
  url: https://www.creditloan.com/
  categories:
    - Finance
  featured: false
- title: Financial Center
  description: >
    Member-owned, not-for-profit, co-operative whose members receive financial
    benefits in the form of lower loan rates, higher savings rates, and lower
    fees than banks.
  main_url: https://fcfcu.com/
  url: https://fcfcu.com/
  categories:
    - Finance
    - Nonprofit
    - Business
    - Education
  built_by: https://fcfcu.com/
  built_by_url: https://fcfcu.com/
  featured: false
- title: Office of Institutional Research and Assessment
  description: |
    Good Data, Good Decisions
  main_url: http://oira.ua.edu/
  url: http://oira.ua.edu/
  categories:
    - Data
  featured: false
- title: The Telegraph Premium
  description: |
    Exclusive stories from award-winning journalists
  main_url: https://premium.telegraph.co.uk/
  url: https://premium.telegraph.co.uk/
  categories:
    - Media
  featured: false
- title: html2canvas
  description: |
    Screenshots with JavaScript
  main_url: http://html2canvas.hertzen.com/
  url: http://html2canvas.hertzen.com/
  source_url: https://github.com/niklasvh/html2canvas/tree/master/www
  categories:
    - JavaScript
    - Documentation
  built_by: Niklas von Hertzen
  built_by_url: http://hertzen.com/
  featured: false
- title: Dato CMS
  description: |
    The API-based CMS your editors will love
  main_url: https://www.datocms.com/
  url: https://www.datocms.com/
  categories:
    - API
  featured: false
- title: Half Electronics
  description: |
    Personal website
  main_url: https://www.halfelectronic.com/
  url: https://www.halfelectronic.com/
  categories:
    - Blog
  built_by: Fernando Poumian
  built_by_url: https://github.com/fpoumian/halfelectronic.com
  featured: false
- title: Frithir Software Development
  main_url: https://frithir.com/
  url: https://frithir.com/
  featured: false
  description: I DRINK COFFEE, WRITE CODE AND IMPROVE MY DEVELOPMENT SKILLS EVERY DAY.
  categories:
    - Design
    - Web Development
  built_by: Frithir
  built_by_url: https://Frithir.com/
- title: Unow
  main_url: https://www.unow.fr/
  url: https://www.unow.fr/
  categories:
    - Education
    - Marketing
  featured: false
- title: Peter Hironaka
  description: |
    Freelance Web Developer based in Los Angeles.
  main_url: https://peterhironaka.com/
  url: https://peterhironaka.com/
  categories:
    - Portfolio
    - Web Development
  built_by: Peter Hironaka
  built_by_url: https://github.com/PHironaka
  featured: false
- title: Michael McQuade
  description: |
    Personal website and blog for Michael McQuade
  main_url: https://giraffesyo.io
  url: https://giraffesyo.io
  categories:
    - Blog
  built_by: Michael McQuade
  built_by_url: https://github.com/giraffesyo
  featured: false
- title: Haacht Brewery
  description: |
    Corporate website for Haacht Brewery. Designed and Developed by Gafas.
  main_url: https://haacht.com/en/
  url: https://haacht.com
  categories:
    - Marketing
  built_by: Gafas
  built_by_url: https://gafas.be
  featured: false
- title: StoutLabs
  description: |
    Portfolio of Daniel Stout, freelance developer in East Tennessee.
  main_url: https://www.stoutlabs.com/
  url: https://www.stoutlabs.com/
  categories:
    - Web Development
    - Portfolio
  built_by: Daniel Stout
  built_by_url: https://github.com/stoutlabs
  featured: false
- title: Chicago Ticket Outcomes By Neighborhood
  description: |
    ProPublica data visualization of traffic ticket court outcomes
  categories:
    - Media
    - Nonprofit
  url: >-
    https://projects.propublica.org/graphics/il/il-city-sticker-tickets-maps/ticket-status/?initialWidth=782
  main_url: >-
    https://projects.propublica.org/graphics/il/il-city-sticker-tickets-maps/ticket-status/?initialWidth=782
  built_by: David Eads
  built_by_url: https://github.com/eads
  featured: false
- title: Chicago South Side Traffic Ticketing rates
  description: |
    ProPublica data visualization of traffic ticket rates by community
  main_url: >-
    https://projects.propublica.org/graphics/il/il-city-sticker-tickets-maps/ticket-rate/?initialWidth=782
  url: >-
    https://projects.propublica.org/graphics/il/il-city-sticker-tickets-maps/ticket-rate/?initialWidth=782
  categories:
    - Media
    - Nonprofit
  built_by: David Eads
  built_by_url: https://github.com/eads
  featured: false
- title: Otsimo
  description: >
    Otsimo is a special education application for children with autism, down
    syndrome and other developmental disabilities.
  main_url: https://otsimo.com/en/
  url: https://otsimo.com/en/
  categories:
    - Blog
    - Education
  featured: false
- title: Matt Bagni Portfolio 2018
  description: >
    Mostly the result of playing with Gatsby and learning about react and
    graphql. Using the screenshot plugin to showcase the work done for my
    company in the last 2 years, and a good amount of other experiments.
  main_url: https://mattbag.github.io
  url: https://mattbag.github.io
  categories:
    - Portfolio
  featured: false
- title: Lisa Ye's Blog
  description: |
    Simple blog/portofolio for a fashion designer. Gatsby_v2 + Netlify cms
  main_url: https://lisaye.netlify.com/
  url: https://lisaye.netlify.com/
  categories:
    - Blog
    - Portfolio
  featured: false
- title: Artem Sapegin
  description: >
    Little homepage of Artem Sapegin, a frontend developer, passionate
    photographer, coffee drinker and crazy dogs’ owner.
  main_url: https://sapegin.me/
  url: https://sapegin.me/
  categories:
    - Portfolio
    - Open Source
    - Web Development
  built_by: Artem Sapegin
  built_by_url: https://github.com/sapegin
  featured: false
- title: SparkPost Developers
  main_url: https://developers.sparkpost.com/
  url: https://developers.sparkpost.com/
  source_url: https://github.com/SparkPost/developers.sparkpost.com
  categories:
    - Documentation
    - API
  featured: false
- title: Malik Browne Portfolio 2018
  description: >
    The portfolio blog of Malik Browne, a full-stack engineer, foodie, and avid
    blogger/YouTuber.
  main_url: https://www.malikbrowne.com/about
  url: https://www.malikbrowne.com
  categories:
    - Blog
    - Portfolio
  built_by: Malik Browne
  built_by_url: https://twitter.com/milkstarz
  featured: false
- title: Novatics
  description: |
    Digital products that inspire and make a difference
  main_url: https://www.novatics.com.br
  url: https://www.novatics.com.br
  categories:
    - Portfolio
    - Technology
    - Web Development
  built_by: Novatics
  built_by_url: https://github.com/Novatics
  featured: false
- title: Max McKinney
  description: >
    I’m a developer and designer with a focus in web technologies. I build cars
    on the side.
  main_url: https://maxmckinney.com/
  url: https://maxmckinney.com/
  categories:
    - Portfolio
    - Web Development
    - Design
  built_by: Max McKinney
  featured: false
- title: Stickyard
  description: |
    Make your React component sticky the easy way
  main_url: https://nihgwu.github.io/stickyard/
  url: https://nihgwu.github.io/stickyard/
  source_url: https://github.com/nihgwu/stickyard/tree/master/website
  categories:
    - Web Development
  built_by: Neo Nie
  featured: false
- title: Agata Milik
  description: |
    Website of a Polish psychologist/psychotherapist based in Gdańsk, Poland.
  main_url: https://agatamilik.pl
  url: https://agatamilik.pl
  categories:
    - Marketing
    - Healthcare
  built_by: Piotr Fedorczyk
  built_by_url: https://piotrf.pl
  featured: false
- title: WebPurple
  main_url: https://www.webpurple.net/
  url: https://www.webpurple.net/
  source_url: https://github.com/WebPurple/site
  description: >-
    Site of local (Russia, Ryazan) frontend community. Main purpose is to show
    info about meetups and keep blog.
  categories:
    - Nonprofit
    - Web Development
    - Community
    - Blog
    - Open Source
  built_by: Nikita Kirsanov
  built_by_url: https://twitter.com/kitos_kirsanov
  featured: false
- title: Papertrail.io
  description: |
    Inspection Management for the 21st Century
  main_url: https://www.papertrail.io/
  url: https://www.papertrail.io/
  categories:
    - Marketing
    - Technology
  built_by: Papertrail.io
  built_by_url: https://www.papertrail.io
  featured: false
- title: Matt Ferderer
  main_url: https://mattferderer.com
  url: https://mattferderer.com
  source_url: https://github.com/mattferderer/gatsbyblog
  description: >
    A blog built with Gatsby that discusses web related tech
    such as JavaScript, .NET, Blazor & security.
  categories:
    - Blog
    - Web Development
  built_by: Matt Ferderer
  built_by_url: https://twitter.com/mattferderer
  featured: false
- title: Sahyadri Open Source Community
  main_url: https://sosc.org.in
  url: https://sosc.org.in
  source_url: https://github.com/haxzie/sosc-website
  description: >
    Official website of Sahyadri Open Source Community for community blog, event
    details and members info.
  categories:
    - Blog
    - Community
    - Open Source
  built_by: Musthaq Ahamad
  built_by_url: https://github.com/haxzie
  featured: false
- title: Tech Confessions
  main_url: https://confessions.tech
  url: https://confessions.tech
  source_url: https://github.com/JonathanSpeek/tech-confessions
  description: A guilt-free place for us to confess our tech sins \U0001F64F\n
  categories:
    - Community
    - Open Source
  built_by: Jonathan Speek
  built_by_url: https://speek.design
  featured: false
- title: Thibault Maekelbergh
  main_url: https://thibmaek.com
  url: https://thibmaek.com
  source_url: https://github.com/thibmaek/thibmaek.github.io
  description: |
    A nice blog about development, Raspberry Pi, plants and probably records.
  categories:
    - Blog
    - Open Source
  built_by: Thibault Maekelbergh
  built_by_url: https://twitter.com/thibmaek
  featured: false
- title: LearnReact.design
  main_url: https://learnreact.design
  url: https://learnreact.design
  description: >
    React Essentials For Designers: A React course tailored for product
    designers, ux designers, ui designers.
  categories:
    - Blog
  built_by: Linton Ye
  built_by_url: https://twitter.com/lintonye
- title: Mega House Creative
  main_url: https://www.megahousecreative.com/
  url: https://www.megahousecreative.com/
  description: >
    Mega House Creative is a digital agency that provides unique goal-oriented
    web marketing solutions.
  categories:
    - Marketing
    - Agency
  built_by: Daniel Robinson
  featured: false
- title: Tobie Marier Robitaille - csc
  main_url: https://tobiemarierrobitaille.com/
  url: https://tobiemarierrobitaille.com/en/
  description: |
    Portfolio site for director of photography Tobie Marier Robitaille
  categories:
    - Portfolio
    - Gallery
  built_by: Mill3 Studio
  built_by_url: https://mill3.studio/en/
  featured: false
- title: Bestvideogame.deals
  main_url: https://bestvideogame.deals/
  url: https://bestvideogame.deals/
  description: |
    Video game comparison website for the UK, build with GatsbyJS.
  categories:
    - E-commerce
  built_by: Koen Kamphuis
  built_by_url: https://koenkamphuis.com/
  featured: false
- title: Mahipat's Portfolio
  main_url: https://mojaave.com/
  url: https://mojaave.com
  source_url: https://github.com/mhjadav/mojaave
  description: >
    mojaave.com is Mahipat's portfolio, I have developed it using Gatsby v2 and
    Bootstrap, To get in touch with people looking for full-stack developer.
  categories:
    - Portfolio
    - Web Development
  built_by: Mahipat Jadav
  built_by_url: https://mojaave.com/
  featured: false
- title: Mintfort
  main_url: https://mintfort.com/
  url: https://mintfort.com/
  source_url: https://github.com/MintFort/mintfort.com
  description: >
    Mintfort, the first crypto-friendly bank account. Store and manage assets on
    the blockchain.
  categories:
    - Technology
    - Finance
  built_by: Axel Fuhrmann
  built_by_url: https://axelfuhrmann.com/
  featured: false
- title: React Native Explorer
  main_url: https://react-native-explorer.firebaseapp.com
  url: https://react-native-explorer.firebaseapp.com
  description: |
    Explorer React Native packages and examples effortlessly.
  categories:
    - Education
  featured: false
- title: 500Tech
  main_url: https://500tech.com/
  url: https://500tech.com/
  featured: false
  categories:
    - Web Development
    - Agency
    - Open Source
- title: eworld
  main_url: https://eworld.herokuapp.com/
  url: https://eworld.herokuapp.com/
  featured: false
  categories:
    - E-commerce
    - Technology
- title: It's a Date
  description: >
    It's a Date is a dating app that actually involves dating.
  main_url: https://www.itsadate.app/
  url: https://www.itsadate.app/
  featured: false
  categories:
    - App
    - Blog
- title: Node.js HBase
  description: >
    Asynchronous HBase client for NodeJs using REST.
  main_url: https://hbase.js.org/
  url: https://hbase.js.org/
  source_url: https://github.com/adaltas/node-hbase
  categories:
    - Documentation
    - Open Source
    - Technology
  built_by: David Worms
  built_by_url: http://www.adaltas.com
  featured: false
- title: Peter Kroyer - Web Design / Web Development
  main_url: https://www.peterkroyer.at/en/
  url: https://www.peterkroyer.at/en/
  description: >
    Freelance web designer / web developer based in Vienna, Austria (Wien, Österreich).
  categories:
    - Agency
    - Web Development
    - Design
    - Portfolio
    - Freelance
  built_by: Peter Kroyer
  built_by_url: https://www.peterkroyer.at/
  featured: false
- title: Geddski
  main_url: https://gedd.ski
  url: https://gedd.ski
  description: >
    frontend mastery blog - level up your UI game.
  categories:
    - Web Development
    - Education
    - Productivity
    - User Experience
  built_by: Dave Geddes
  built_by_url: https://twitter.com/geddski
  featured: false
- title: Rung
  main_url: https://rung.com.br/
  url: https://rung.com.br/
  description: >
    Rung alerts you about the exceptionalities of your personal and professional life.
  categories:
    - API
    - Technology
    - Travel
  featured: false
- title: Mokkapps
  main_url: https://www.mokkapps.de/
  url: https://www.mokkapps.de/
  source_url: https://github.com/mokkapps/website
  description: >
    Portfolio website from Michael Hoffmann. Passionate software developer with focus on web-based technologies.
  categories:
    - Blog
    - Portfolio
    - Web Development
    - Mobile Development
  featured: false
- title: Premier Octet
  main_url: https://www.premieroctet.com/
  url: https://www.premieroctet.com/
  description: >
    Premier Octet is a React-based agency
  categories:
    - Agency
    - Web Development
    - Mobile Development
  featured: false
- title: Thorium
  main_url: https://www.thoriumsim.com/
  url: https://www.thoriumsim.com/
  source_url: https://github.com/thorium-sim/thoriumsim.com
  description: >
    Thorium - Open-source Starship Simulator Controls for Live Action Role Play
  built_by: Alex Anderson
  built_by_url: https://twitter.com/ralex1993
  categories:
    - Blog
    - Portfolio
    - Documentation
    - Marketing
    - Education
    - Entertainment
    - Open Source
    - Web Development
  featured: false
- title: Cameron Maske
  main_url: https://www.cameronmaske.com/
  url: https://www.cameronmaske.com/courses/introduction-to-pytest/
  source_url: https://github.com/cameronmaske/cameronmaske.com-v2
  description: >
    The homepage of Cameron Maske, a freelance full-stack developer, who is currently working on a free pytest video course
  categories:
    - Education
    - Video
    - Portfolio
    - Freelance
  featured: false
- title: Studenten bilden Schüler
  description: >
    Studenten bilden Schüler e.V. is a German student-run nonprofit initiative that aims to
    contribute to more equal educational opportunities by providing free tutoring to refugees
    and children from underprivileged families. The site is built on Gatsby v2, styled-components
    and Contentful. It supports Google Analytics, fluid typography and Algolia search.
  main_url: https://studenten-bilden-schueler.de
  url: https://studenten-bilden-schueler.de
  source_url: https://github.com/StudentenBildenSchueler/homepage
  categories:
    - Education
    - Nonprofit
    - Blog
  built_by: Janosh Riebesell
  built_by_url: https://janosh.io
  featured: false
- title: Mike's Remote List
  main_url: https://www.mikesremotelist.com
  url: https://www.mikesremotelist.com
  description: >
    A list of remote jobs, updated throughout the day. Built on Gatsby v1 and powered by Contentful, Google Sheets, string and sticky tape.
  categories:
    - Marketing
  featured: false
- title: Madvoid
  main_url: https://madvoid.com/
  url: https://madvoid.com/screenshot/
  featured: false
  description: >
    Madvoid is a team of expert developers dedicated to creating simple, clear, usable and blazing fast web and mobile apps.
    We are coders that help companies and agencies to create social & interactive experiences.
    This includes full-stack development using React, WebGL, Static Site Generators, Ruby On Rails, Phoenix, GraphQL, Chatbots, CI / CD, Docker and more!
  categories:
    - Portfolio
    - Technology
    - Web Development
    - Agency
    - Marketing
  built_by: Jean-Paul Bonnetouche
  built_by_url: https://twitter.com/_jpb
- title: MOMNOTEBOOK.COM
  description: >
    Sharing knowledge and experiences that make childhood and motherhood rich, vibrant and healthy.
  main_url: https://momnotebook.com/
  url: https://momnotebook.com/
  featured: false
  built_by: Aleksander Hansson
  built_by_url: https://www.linkedin.com/in/aleksanderhansson/
  categories:
    - Blog
- title: Pirate Studios
  description: >
    Reinventing music studios with 24/7 self service rehearsal, DJ & production rooms available around the world.
  main_url: https://www.piratestudios.co
  url: https://www.piratestudios.co
  featured: false
  built_by: The Pirate Studios team
  built_by_url: https://github.com/piratestudios/
  categories:
    - Music
- title: Aurora EOS
  main_url: https://www.auroraeos.com/
  url: https://www.auroraeos.com/
  featured: false
  categories:
    - Finance
    - Marketing
    - Blog
  built_by: Corey Ward
  built_by_url: http://www.coreyward.me/
- title: MadeComfy
  main_url: https://madecomfy.com.au/
  url: https://madecomfy.com.au/
  description: >
    Short term rental management startup, using Contentful + Gatsby + CircleCI
  featured: false
  categories:
    - Travel
  built_by: Lucas Vilela
  built_by_url: https://madecomfy.com.au/
- title: Tiger Facility Services
  description: >
    Tiger Facility Services combines facility management expertise with state of the art software to offer a sustainable and customer oriented cleaning and facility service.
  main_url: https://www.tigerfacilityservices.com/de-en/
  url: https://www.tigerfacilityservices.com/de-en/
  featured: false
  categories:
    - Marketing
- title: Luciano Mammino's blog
  description: >
    Tech & programming blog of Luciano Mammino a.k.a. "loige", Full-Stack Web Developer and International Speaker
  main_url: https://loige.co
  url: https://loige.co
  featured: false
  categories:
    - Blog
    - Web Development
  built_by: Luciano Mammino
  built_by_url: https://loige.co
- title: Wire • Secure collaboration platform
  description: >
    Corporate website of Wire, an open source, end-to-end encrypted collaboration platform
  main_url: https://wire.com
  url: https://wire.com
  featured: false
  categories:
    - Open Source
    - Productivity
    - Technology
    - Blog
    - App
  built_by: Wire team
  built_by_url: https://github.com/orgs/wireapp/people
- title: J. Patrick Raftery
  main_url: https://www.jpatrickraftery.com
  url: https://www.jpatrickraftery.com
  description: J. Patrick Raftery is an opera singer and voice teacher based in Vancouver, BC.
  categories:
    - Portfolio
    - Music
  built_by: Michael Uloth
  built_by_url: https://www.michaeluloth.com
  featured: false
- title: Aria Umezawa
  main_url: https://www.ariaumezawa.com
  url: https://www.ariaumezawa.com
  description: Aria Umezawa is a director, producer, and writer currently based in San Francisco. Site designed by Stephen Bell.
  categories:
    - Portfolio
    - Music
    - Entertainment
  built_by: Michael Uloth
  built_by_url: https://www.michaeluloth.com
  featured: false
- title: Pomegranate Opera
  main_url: https://pomegranateopera.netlify.com
  url: https://pomegranateopera.netlify.com
  description: Pomegranate Opera is a lesbian opera written by Amanda Hale & Kye Marshall. Site designed by Stephen Bell.
  categories:
    - Gallery
    - Music
  built_by: Michael Uloth
  built_by_url: https://www.michaeluloth.com
  featured: false
- title: Daniel Cabena
  main_url: https://www.danielcabena.com
  url: https://www.danielcabena.com
  description: Daniel Cabena is a Canadian countertenor highly regarded in both Canada and Europe for prize-winning performances ranging from baroque to contemporary repertoire. Site designed by Stephen Bell.
  categories:
    - Portfolio
    - Music
  built_by: Michael Uloth
  built_by_url: https://www.michaeluloth.com
  featured: false
- title: Artist.Center
  main_url: https://artistcenter.netlify.com
  url: https://artistcenter.netlify.com
  description: The marketing page for Artist.Center, a soon-to-launch platform designed to connect opera singers to opera companies. Site designed by Stephen Bell.
  categories:
    - Music
  built_by: Michael Uloth
  built_by_url: https://www.michaeluloth.com
  featured: false
- title: DG Volo & Company
  main_url: https://www.dgvolo.com
  url: https://www.dgvolo.com
  description: DG Volo & Company is a Toronto-based investment consultancy. Site designed by Stephen Bell.
  categories:
    - Finance
  built_by: Michael Uloth
  built_by_url: https://www.michaeluloth.com
  featured: false
- title: Shawna Lucey
  main_url: https://www.shawnalucey.com
  url: https://www.shawnalucey.com
  description: Shawna Lucey is an American theater and opera director based in New York City. Site designed by Stephen Bell.
  categories:
    - Portfolio
    - Music
    - Entertainment
  built_by: Michael Uloth
  built_by_url: https://www.michaeluloth.com
  featured: false
- title: Leyan Lo
  main_url: https://www.leyanlo.com
  url: https://www.leyanlo.com
  description: >
    Leyan Lo’s personal website
  categories:
    - Portfolio
  built_by: Leyan Lo
  built_by_url: https://www.leyanlo.com
  featured: false
- title: Hawaii National Bank
  url: https://hawaiinational.bank
  main_url: https://hawaiinational.bank
  description: Hawaii National Bank's highly personalized service has helped loyal customers & locally owned businesses achieve their financial dreams for over 50 years.
  categories:
    - Finance
  built_by: Wall-to-Wall Studios
  built_by_url: https://walltowall.com
  featured: false
- title: Coletiv
  url: https://coletiv.com
  main_url: https://coletiv.com
  description: Coletiv teams up with companies of all sizes to design, develop & launch digital products for iOS, Android & the Web.
  categories:
    - Technology
    - Agency
    - Web Development
  built_by: Coletiv
  built_by_url: https://coletiv.com
  featured: false
- title: janosh.io
  description: >
    Personal blog and portfolio of Janosh Riebesell. The site is built with Gatsby v2 and designed
    entirely with styled-components v4. Much of the layout was achieved with CSS grid. It supports
    Google Analytics, fluid typography and Algolia search.
  main_url: https://janosh.io
  url: https://janosh.io
  source_url: https://github.com/janosh/janosh.io
  categories:
    - Portfolio
    - Blog
    - Science
    - Photography
    - Travel
  built_by: Janosh Riebesell
  built_by_url: https://janosh.io
  featured: false
- title: Gold Edge Training
  url: https://www.goldedgetraining.co.uk
  main_url: https://www.goldedgetraining.co.uk
  description: >
    AAT approved online distance learning accountancy training provider. Branded landing page / mini brochure promoting competitor differentiators, student testimonials, offers, service benefits and features. Designed to both inform potential students and encourage visits to company e-commerce site or direct company contact.
  categories:
    - Education
    - Learning
    - Landing Page
    - Business
    - Finance
  built_by: Leo Furze-Waddock
  built_by_url: https://www.linkedin.com/in/lfurzewaddock
- title: Gatsby Manor
  description: >
    We build themes for gatsby. We have themes for all projects including personal,
    portfolio, e-commerce, landing pages and more. We also run an in-house
    web dev and design studio. If you cannot find what you want, we can build it for you!
    Email us at gatsbymanor@gmail.com with questions.
  main_url: https://www.gatsbymanor.com
  url: https://www.gatsbymanor.com
  source_url: https://github.com/gatsbymanor
  categories:
    - Web Development
    - Agency
    - Technology
    - Freelance
  built_by: Steven Natera
  built_by_url: https://stevennatera.com
- title: Ema Suriano's Portfolio
  main_url: https://emasuriano.com/
  url: https://emasuriano.com/
  description: >
    Ema Suriano's portfolio to display information about him, his projects and what he's writing about.
  categories:
    - Portfolio
    - Technology
    - Web Development
  built_by: Ema Suriano
  built_by_url: https://emasuriano.com/
  featured: false
- title: Luan Orlandi
  main_url: https://luanorlandi.github.io
  url: https://luanorlandi.github.io
  source_url: https://github.com/luanorlandi/luanorlandi.github.io
  description: >
    Luan Orlandi's personal website. Brazilian web developer, enthusiast in React and Gatsby.
  categories:
    - Blog
    - Portfolio
    - Web Development
  built_by: Luan Orlandi
  built_by_url: https://github.com/luanorlandi
- title: Mobius Labs
  main_url: https://mobius.ml
  url: https://mobius.ml
  description: >
    Mobius Labs landing page, a Start-up working on Computer Vision
  categories:
    - Landing Page
    - Marketing
    - Technology
  built_by: sktt
  built_by_url: https://github.com/sktt
- title: EZAgrar
  main_url: https://www.ezagrar.at/en/
  url: https://www.ezagrar.at/en/
  description: >
    EZAgrar.at is the homepage of the biggest agricultural machinery dealership in Austria. In total 8 pages will be built for this client reusing a lot of components between them.
  categories:
    - E-commerce
    - Marketing
  built_by: MangoART
  built_by_url: https://www.mangoart.at
  featured: false
- title: OAsome blog
  main_url: https://oasome.blog/
  url: https://oasome.blog/
  source_url: https://github.com/oorestisime/oasome
  description: >
    Paris-based Cypriot adventurers. A and O. Lovers of life and travel. Want to get a glimpse of the OAsome world?
  categories:
    - Blog
    - Photography
    - Travel
  built_by: Orestis Ioannou
  featured: false
- title: Brittany Chiang
  main_url: https://brittanychiang.com/
  url: https://brittanychiang.com/
  source_url: https://github.com/bchiang7/v4
  description: >
    Personal website and portfolio of Brittany Chiang built with Gatsby v2
  categories:
    - Portfolio
  built_by: Brittany Chiang
  built_by_url: https://github.com/bchiang7
  featured: false
- title: Fitekran
  description: >
    One of the most visited Turkish blogs about health, sports and healthy lifestyle, that has been rebuilt with Gatsby v2 using WordPress.
  main_url: https://www.fitekran.com
  url: https://www.fitekran.com
  categories:
    - Science
    - Healthcare
    - Blog
  built_by: Burak Tokak
  built_by_url: https://www.buraktokak.com
- title: Serverless
  main_url: https://serverless.com
  url: https://serverless.com
  description: >
    Serverless.com – Build web, mobile and IoT applications with serverless architectures using AWS Lambda, Azure Functions, Google CloudFunctions & more!
  categories:
    - Technology
    - Web Development
  built_by: Codebrahma
  built_by_url: https://codebrahma.com
  featured: false
- title: Dive Bell
  main_url: https://divebell.band/
  url: https://divebell.band/
  description: >
    Simple site for a band to list shows dates and videos (499 on lighthouse)
  categories:
    - Music
  built_by: Matt Bagni
  built_by_url: https://mattbag.github.io
  featured: false
- title: Mayer Media Co.
  main_url: https://mayermediaco.com/
  url: https://mayermediaco.com/
  description: >
    Freelance Web Development and Digital Marketing
  categories:
    - Web Development
    - Marketing
    - Blog
  source_url: https://github.com/MayerMediaCo/MayerMediaCo2.0
  built_by: Danny Mayer
  built_by_url: https://twitter.com/mayermediaco
  featured: false
- title: Jan Czizikow Portfolio
  main_url: https://www.janczizikow.com/
  url: https://www.janczizikow.com/
  source_url: https://github.com/janczizikow/janczizikow-portfolio
  description: >
    Simple personal portfolio site built with Gatsby
  categories:
    - Portfolio
    - Freelance
    - Web Development
  built_by: Jan Czizikow
  built_by_url: https://github.com/janczizikow
- title: Carbon Design Systems
  main_url: http://www.carbondesignsystem.com/
  url: http://www.carbondesignsystem.com/
  description: >
    The Carbon Design System is integrating the new IBM Design Ethos and Language. It represents a completely fresh approach to the design of all things at IBM.
  categories:
    - Design System
    - Documentation
  built_by: IBM
  built_by_url: https://www.ibm.com/
  featured: false
- title: Mozilla Mixed Reality
  main_url: https://mixedreality.mozilla.org/
  url: https://mixedreality.mozilla.org/
  description: >
    Virtual Reality for the free and open Web.
  categories:
    - Open Source
  built_by: Mozilla
  built_by_url: https://www.mozilla.org/
  featured: false
- title: Uniform Hudl Design System
  main_url: http://uniform.hudl.com/
  url: http://uniform.hudl.com/
  description: >
    A single design system to ensure every interface feels like Hudl. From the colors we use to the size of our buttons and what those buttons say, Uniform has you covered. Check the guidelines, copy the code and get to building.
  categories:
    - Design System
    - Open Source
    - Design
  built_by: Hudl
  built_by_url: https://www.hudl.com/
- title: Subtle UI
  main_url: https://subtle-ui.netlify.com/
  url: https://subtle-ui.netlify.com/
  source_url: https://github.com/ryanwiemer/subtle-ui
  description: >
    A collection of clever yet understated user interactions found on the web.
  categories:
    - Web Development
    - Open Source
    - User Experience
  built_by: Ryan Wiemer
  built_by_url: https://www.ryanwiemer.com/
  featured: false
- title: developer.bitcoin.com
  main_url: https://developer.bitcoin.com/
  url: https://developer.bitcoin.com/
  description: >
    Bitbox based bitcoin.com developer platform and resources.
  categories:
    - Finance
  featured: false
- title: Barmej
  main_url: https://app.barmej.com/
  url: https://app.barmej.com/
  description: >
    An interactive platform to learn different programming languages in Arabic for FREE
  categories:
    - Education
    - Programming
    - Learning
  built_by: Obytes
  built_by_url: https://www.obytes.com/
  featured: false
- title: Emergence
  main_url: https://emcap.com/
  url: https://emcap.com/
  description: >
    Emergence is a top enterprise cloud venture capital firm. We fund early stage ventures focusing on enterprise & SaaS applications. Emergence is one of the top VC firms in Silicon Valley.
  categories:
    - Marketing
    - Blog
  built_by: Upstatement
  built_by_url: https://www.upstatement.com/
  featured: false
- title: FPVtips
  main_url: https://fpvtips.com
  url: https://fpvtips.com
  source_url: https://github.com/jumpalottahigh/fpvtips
  description: >
    FPVtips is all about bringing racing drone pilots closer together, and getting more people into the hobby!
  categories:
    - Community
    - Education
  built_by: Georgi Yanev
  built_by_url: https://twitter.com/jumpalottahigh
  featured: false
- title: Georgi Yanev
  main_url: https://blog.georgi-yanev.com/
  url: https://blog.georgi-yanev.com/
  source_url: https://github.com/jumpalottahigh/blog.georgi-yanev.com
  description: >
    I write articles about FPV quads (building and flying), web development, smart home automation, life-long learning and other topics from my personal experience.
  categories:
    - Blog
  built_by: Georgi Yanev
  built_by_url: https://twitter.com/jumpalottahigh
  featured: false
- title: Bear Archery
  main_url: https://beararchery.com/
  url: https://beararchery.com/
  categories:
    - E-commerce
    - Sports
  built_by: Escalade Sports
  built_by_url: https://www.escaladesports.com/
  featured: false
- title: "attn:"
  main_url: https://www.attn.com/
  url: https://www.attn.com/
  categories:
    - Media
    - Entertainment
  built_by: "attn:"
  built_by_url: https://www.attn.com/
  featured: false
- title: Mirror Conf
  description: >
    Mirror Conf is a conference designed to empower designers and frontend developers who have a thirst for knowledge and want to broaden their horizons.
  main_url: https://www.mirrorconf.com/
  url: https://www.mirrorconf.com/
  categories:
    - Conference
    - Design
    - Web Development
  featured: false
- title: Startarium
  main_url: https://www.startarium.ro
  url: https://www.startarium.ro
  description: >
    Free entrepreneurship educational portal with more than 20000 users, hundreds of resources, crowdfunding, mentoring and investor pitching events facilitated.
  categories:
    - Education
    - Nonprofit
    - Entrepreneurship
  built_by: Cezar Neaga
  built_by_url: https://twitter.com/cezarneaga
  featured: false
- title: Microlink
  main_url: https://microlink.io/
  url: https://microlink.io/
  description: >
    Extract structured data from any website.
  categories:
    - Web Development
    - API
  built_by: Kiko Beats
  built_by_url: https://kikobeats.com/
  featured: false
- title: Markets.com
  main_url: https://www.markets.com/
  url: https://www.markets.com/
  featured: false
  categories:
    - Finance
- title: Kevin Legrand
  url: https://k-legrand.com
  main_url: https://k-legrand.com
  source_url: https://github.com/Manoz/k-legrand.com
  description: >
    Personal website and blog built with love with Gatsby v2
  categories:
    - Blog
    - Portfolio
    - Web Development
  built_by: Kevin Legrand
  built_by_url: https://k-legrand.com
  featured: false
- title: David James Portfolio
  main_url: https://dfjames.com/
  url: https://dfjames.com/
  source_url: https://github.com/daviddeejjames/dfjames-gatsby
  description: >
    Portfolio Site using GatsbyJS and headless WordPress
  categories:
    - WordPress
    - Portfolio
    - Blog
  built_by: David James
  built_by_url: https://twitter.com/daviddeejjames
- title: Hypertext Candy
  url: https://www.hypertextcandy.com/
  main_url: https://www.hypertextcandy.com/
  description: >
    Blog about web development. Laravel, Vue.js, etc.
  categories:
    - Blog
    - Web Development
  built_by: Masahiro Harada
  built_by_url: https://twitter.com/_Masahiro_H_
  featured: false
- title: Maxence Poutord's blog
  description: >
    Tech & programming blog of Maxence Poutord, Software Engineer, Serial Traveler and Public Speaker
  main_url: https://www.maxpou.fr
  url: https://www.maxpou.fr
  featured: false
  categories:
    - Blog
    - Web Development
  built_by: Maxence Poutord
  built_by_url: https://www.maxpou.fr
- title: The Noted Project
  url: https://thenotedproject.org
  main_url: https://thenotedproject.org
  source_url: https://github.com/ianbusko/the-noted-project
  description: >
    Website to showcase the ethnomusicology research for The Noted Project.
  categories:
    - Portfolio
    - Education
    - Gallery
  built_by: Ian Busko
  built_by_url: https://github.com/ianbusko
  featured: false
- title: People For Bikes
  url: https://2017.peopleforbikes.org/
  main_url: https://2017.peopleforbikes.org/
  categories:
    - Community
    - Sports
    - Gallery
    - Nonprofit
  built_by: PeopleForBikes
  built_by_url: https://peopleforbikes.org/about-us/who-we-are/staff/
  featured: false
- title: Wide Eye
  description: >
    Creative agency specializing in interactive design, web development, and digital communications.
  url: https://wideeye.co/
  main_url: https://wideeye.co/
  categories:
    - Design
    - Web Development
  built_by: Wide Eye
  built_by_url: https://wideeye.co/about-us/
  featured: false
- title: CodeSandbox
  description: >
    CodeSandbox is an online editor that helps you create web applications, from prototype to deployment.
  url: https://codesandbox.io/
  main_url: https://codesandbox.io/
  categories:
    - Web Development
  featured: false
- title: Marvel
  description: >
    The all-in-one platform powering design.
  url: https://marvelapp.com/
  main_url: https://marvelapp.com/
  categories:
    - Design
  featured: false
- title: Designcode.io
  description: >
    Learn to design and code React apps.
  url: https://designcode.io
  main_url: https://designcode.io
  categories:
    - Learning
  featured: false
- title: Happy Design
  description: >
    The Brand and Product Team Behind Happy Money
  url: https://design.happymoney.com/
  main_url: https://design.happymoney.com/
  categories:
    - Design
    - Finance
- title: Weihnachtsmarkt.ms
  description: >
    Explore the christmas market in Münster (Westf).
  url: https://weihnachtsmarkt.ms/
  main_url: https://weihnachtsmarkt.ms/
  source_url: https://github.com/codeformuenster/weihnachtsmarkt
  categories:
    - Gallery
    - Food
  built_by: Code for Münster during MSHACK18
  featured: false
- title: Code Championship
  description: >
    Competitive coding competitions for students from 3rd to 8th grade. Code is Sport.
  url: https://www.codechampionship.com
  main_url: https://www.codechampionship.com
  categories:
    - Learning
    - Education
    - Sports
  built_by: Abamath LLC
  built_by_url: https://www.abamath.com
  featured: false
- title: Wieden+Kennedy
  description: >
    Wieden+Kennedy is an independent, global creative company.
  categories:
    - Technology
    - Web Development
    - Agency
    - Marketing
  url: https://www.wk.com
  main_url: https://www.wk.com
  built_by: Wieden Kennedy
  built_by_url: https://www.wk.com/about/
  featured: false
- title: Testing JavaScript
  description: >
    This course will teach you the fundamentals of testing your JavaScript applications using eslint, Flow, Jest, and Cypress.
  url: https://testingjavascript.com/
  main_url: https://testingjavascript.com/
  categories:
    - Learning
    - Education
    - JavaScript
  built_by: Kent C. Dodds
  built_by_url: https://kentcdodds.com/
  featured: false
- title: Use Hooks
  description: >
    One new React Hook recipe every day.
  url: https://usehooks.com/
  main_url: https://usehooks.com/
  categories:
    - Learning
  built_by: Gabe Ragland
  built_by_url: https://twitter.com/gabe_ragland
  featured: false
- title: Ambassador
  url: https://www.getambassador.io
  main_url: https://www.getambassador.io
  description: >
    Open source, Kubernetes-native API Gateway for microservices built on Envoy.
  categories:
    - Open Source
    - Documentation
    - Technology
  built_by: Datawire
  built_by_url: https://www.datawire.io
  featured: false
- title: Clubhouse
  main_url: https://clubhouse.io
  url: https://clubhouse.io
  description: >
    The intuitive and powerful project management platform loved by software teams of all sizes. Built with Gatsby v2 and Prismic
  categories:
    - Technology
    - Blog
    - Productivity
    - Community
    - Design
    - Open Source
  built_by: Ueno.
  built_by_url: https://ueno.co
  featured: false
- title: Asian Art Collection
  url: http://artmuseum.princeton.edu/asian-art/
  main_url: http://artmuseum.princeton.edu/asian-art/
  description: >
    Princeton University has a branch dealing with state of art.They have showcased ore than 6,000 works of Asian art are presented alongside ongoing curatorial and scholarly research
  categories:
    - Marketing
  featured: false
- title: QHacks
  url: https://qhacks.io
  main_url: https://qhacks.io
  source_url: https://github.com/qhacks/qhacks-website
  description: >
    QHacks is Queen’s University’s annual hackathon! QHacks was founded in 2016 with a mission to advocate and incubate the tech community at Queen’s University and throughout Canada.
  categories:
    - Education
    - Technology
    - Podcast
  featured: false
- title: Tyler McGinnis
  url: https://tylermcginnis.com/
  main_url: https://tylermcginnis.com/
  description: >
    The linear, course based approach to learning web technologies.
  categories:
    - Education
    - Technology
    - Podcast
    - Web Development
  featured: false
- title: a11y with Lindsey
  url: https://www.a11ywithlindsey.com/
  main_url: https://www.a11ywithlindsey.com/
  source_url: https://github.com/lkopacz/a11y-with-lindsey
  description: >
    To help developers navigate accessibility jargon, write better code, and to empower them to make their Internet, Everyone's Internet.
  categories:
    - Education
    - Blog
    - Technology
  built_by: Lindsey Kopacz
  built_by_url: https://twitter.com/littlekope0903
  featured: false
- title: DEKEMA
  url: https://www.dekema.com/
  main_url: https://www.dekema.com/
  description: >
    Worldclass crafting: Furnace, fervor, fulfillment. Delivering highest demand for future craftsmanship. Built using Gatsby v2 and Prismic.
  categories:
    - Healthcare
    - Science
    - Technology
  built_by: Crisp Studio
  built_by_url: https://crisp.studio
  featured: false
- title: Ramón Chancay
  description: >-
    Front-end / Back-end Developer in Guayaquil Ecuador.
    Currently at Everymundo, previously at El Universo.
    I enjoy teaching and sharing what I know.
    I give professional advice to developers and companies.
    My wife and my children are everything in my life.
  main_url: https://ramonchancay.me/
  url: https://ramonchancay.me/
  source_url: https://github.com/devrchancay/personal-site
  featured: false
  categories:
    - Blog
    - Technology
    - Web Development
  built_by: Ramón Chancay
  built_by_url: https://ramonchancay.me/
- title: BELLHOPS
  main_url: https://www.getbellhops.com/
  url: https://www.getbellhops.com/
  description: >-
    Whether you’re moving someplace new or just want to complete a few projects around your current home, BellHops can arrange the moving services you need—at simple, straightforward rates.
  categories:
    - Business
  built_by: Bellhops, Inc.
  built_by_url: https://www.getbellhops.com/
  featured: false
- title: Acclimate Consulting
  main_url: https://www.acclimate.io/
  url: https://www.acclimate.io/
  description: >-
    Acclimate is a consulting firm that puts organizations back in control with data-driven strategies and full-stack applications.
  categories:
    - Technology
    - Consulting
  built_by: Andrew Wilson
  built_by_url: https://github.com/andwilson
  featured: false
- title: Flyright
  url: https://flyright.co/
  main_url: https://flyright.co/
  description: >-
    Flyright curates everything you need for international travel in one tidy place 💜
  categories:
    - Technology
    - App
  built_by: Ty Hopp
  built_by_url: https://github.com/tyhopp
  featured: false
- title: Vets Who Code
  url: https://vetswhocode.io/
  main_url: https://vetswhocode.io/
  description: >-
    VetsWhoCode is a non-profit organization dedicated to training military veterans & giving them the skills they need transition into tech careers.
  categories:
    - Technology
    - Nonprofit
  featured: false
- title: Patreon Blog
  url: https://blog.patreon.com/
  main_url: https://blog.patreon.com/
  description: >-
    Official blog of Patreon.com
  categories:
    - Blog
  featured: false
- title: Full Beaker
  url: https://fullbeaker.com/
  main_url: https://fullbeaker.com/
  description: >-
    Full Beaker provides independent advice online about careers and home ownership, and connect anyone who asks with companies that can help them.
  categories:
    - Consulting
  featured: false
- title: Citywide Holdup
  url: https://citywideholdup.org/
  main_url: https://citywideholdup.org/
  description: >-
    Citywide Holdup is an annual fundraising event held around early November in the city of Austin, TX hosted by the Texas Wranglers benefitting Easter Seals of Central Texas, a non-profit organization that provides exceptional services, education, outreach and advocacy so that people with disabilities can live, learn, work and play in our communities.
  categories:
    - Nonprofit
    - Event
  built_by: Cameron Rison
  built_by_url: https://github.com/killakam3084
  featured: false
- title: Dawn Labs
  url: https://dawnlabs.io
  main_url: https://dawnlabs.io
  description: >-
    Thoughtful products for inspired teams. With a holistic approach to engineering and design, we partner with startups and enterprises to build for the digital era.
  categories:
    - Technology
    - Agency
    - Web Development
  featured: false
- title: COOP by Ryder
  url: https://coop.com/
  main_url: https://coop.com/
  description: >
    COOP is a platform that connects fleet managers that have idle vehicles to businesses that are looking to rent vehicles. COOP simplifies the process and paperwork required to safely share vehicles between business owners.
  categories:
    - Marketing
  built_by: Crispin Porter Bogusky
  built_by_url: http://www.cpbgroup.com/
  featured: false
- title: Domino's Paving for Pizza
  url: https://www.pavingforpizza.com/
  main_url: https://www.pavingforpizza.com/
  description: >
    Nominate your town for a chance to have your rough drive home from Domino's fixed to pizza perfection.
  categories:
    - Marketing
  built_by: Crispin Porter Bogusky
  built_by_url: http://www.cpbgroup.com/
  featured: false
- title: Propapanda
  url: https://propapanda.eu/
  main_url: https://propapanda.eu/
  description: >
    Is a creative production house based in Tallinn, Estonia. We produce music videos, commercials, films and campaigns – from scratch to finish.
  categories:
    - Video
    - Portfolio
    - Agency
    - Media
  built_by: Henry Kehlmann
  built_by_url: https://github.com/madhenry/
  featured: false
- title: JAMstack.paris
  url: https://jamstack.paris/
  main_url: https://jamstack.paris/
  source_url: https://github.com/JAMstack-paris/jamstack.paris
  description: >
    JAMstack-focused, bi-monthly meetup in Paris
  categories:
    - Web Development
  built_by: Matthieu Auger & Nicolas Goutay
  built_by_url: https://github.com/JAMstack-paris
  featured: false
- title: DexWallet - The only Wallet you need by Dexlab
  main_url: https://www.dexwallet.io/
  url: https://www.dexwallet.io/
  source_url: https://github.com/dexlab-io/DexWallet-website
  featured: false
  description: >-
    DexWallet is a secure, multi-chain, mobile wallet with an upcoming one-click exchange for mobile.
  categories:
    - App
    - Open Source
  built_by: DexLab
  built_by_url: https://github.com/dexlab-io
- title: Kings Valley Paving
  url: https://kingsvalleypaving.com
  main_url: https://kingsvalleypaving.com
  description: >
    Kings Valley Paving is an asphalt, paving and concrete company serving the commercial, residential and industrial sectors in the Greater Toronto Area. Site designed by Stephen Bell.
  categories:
    - Marketing
  built_by: Michael Uloth
  built_by_url: https://www.michaeluloth.com
  featured: false
- title: Peter Barrett
  url: https://www.peterbarrett.ca
  main_url: https://www.peterbarrett.ca
  description: >
    Peter Barrett is a Canadian baritone from Newfoundland and Labrador who performs opera and concert repertoire in Canada, the U.S. and around the world. Site designed by Stephen Bell.
  categories:
    - Portfolio
    - Music
  built_by: Michael Uloth
  built_by_url: https://www.michaeluloth.com
  featured: false
- title: NARCAN
  main_url: https://www.narcan.com
  url: https://www.narcan.com
  description: >
    NARCAN Nasal Spray is the first and only FDA-approved nasal form of naloxone for the emergency treatment of a known or suspected opioid overdose.
  categories:
    - Healthcare
  built_by: NARCAN
  built_by_url: https://www.narcan.com
  featured: false
- title: Ritual
  main_url: https://ritual.com
  url: https://ritual.com
  description: >
    Ritual started with a simple question, what exactly is in women's multivitamins? This is the story of what happened when our founder Kat started searching for answers — the story of Ritual.
  categories:
    - Healthcare
  built_by: Ritual
  built_by_url: https://ritual.com
  featured: false
- title: Truebill
  main_url: https://www.truebill.com
  url: https://www.truebill.com
  description: >
    Truebill empowers you to take control of your money.
  categories:
    - Finance
  built_by: Truebill
  built_by_url: https://www.truebill.com
  featured: false
- title: Smartling
  main_url: https://www.smartling.com
  url: https://www.smartling.com
  description: >
    Smartling enables you to automate, manage, and professionally translate content so that you can do more with less.
  categories:
    - Marketing
  built_by: Smartling
  built_by_url: https://www.smartling.com
  featured: false
- title: Clear
  main_url: https://www.clearme.com
  url: https://www.clearme.com
  description: >
    At clear, we’re working toward a future where you are your ID, enabling you to lead an unstoppable life.
  categories:
    - Security
  built_by: Clear
  built_by_url: https://www.clearme.com
  featured: false
- title: VS Code Rocks
  main_url: https://vscode.rocks
  url: https://vscode.rocks
  source_url: https://github.com/lannonbr/vscode-rocks
  featured: false
  description: >
    VS Code Rocks is a place for weekly news on the newest features and updates to Visual Studio Code as well as trending extensions and neat tricks to continually improve your VS Code skills.
  categories:
    - Open Source
    - Blog
    - Web Development
  built_by: Benjamin Lannon
  built_by_url: https://github.com/lannonbr
- title: Particle
  main_url: https://www.particle.io
  url: https://www.particle.io
  featured: false
  description: Particle is a fully-integrated IoT platform that offers everything you need to deploy an IoT product.
  categories:
    - Marketing
- title: freeCodeCamp curriculum
  main_url: https://learn.freecodecamp.org
  url: https://learn.freecodecamp.org
  featured: false
  description: Learn to code with free online courses, programming projects, and interview preparation for developer jobs.
  categories:
    - Web Development
    - Learning
- title: Tandem
  main_url: https://www.tandem.co.uk
  url: https://www.tandem.co.uk
  description: >
    We're on a mission to free you of money misery. Our app, card and savings account are designed to help you spend less time worrying about money and more time enjoying life.
  categories:
    - Finance
    - App
  built_by: Tandem
  built_by_url: https://github.com/tandembank
  featured: false
- title: Monbanquet.fr
  main_url: https://monbanquet.fr
  url: https://monbanquet.fr
  description: >
    Give your corporate events the food and quality it deserves, thanks to the know-how of the best local artisans.
  categories:
    - E-commerce
    - Food
    - Event
  built_by: Monbanquet.fr
  built_by_url: https://github.com/monbanquet
  featured: false
- title: The Leaky Cauldron Blog
  url: https://theleakycauldronblog.com
  main_url: https://theleakycauldronblog.com
  source_url: https://github.com/v4iv/theleakycauldronblog
  description: >
    A Brew of Awesomeness with a Pinch of Magic...
  categories:
    - Blog
  built_by: Vaibhav Sharma
  built_by_url: https://github.com/v4iv
  featured: false
- title: Wild Drop Surf Camp
  main_url: https://wilddropsurfcamp.com
  url: https://wilddropsurfcamp.com
  description: >
    Welcome to Portugal's best kept secret and be amazed with our nature. Here you can explore, surf, taste the world's best gastronomy and wine, feel the North Canyon's power with the biggest waves in the world and so many other amazing things. Find us, discover yourself!
  categories:
    - Travel
  built_by: Samuel Fialho
  built_by_url: https://samuelfialho.com
  featured: false
- title: JoinUp HR chatbot
  url: https://www.joinup.io
  main_url: https://www.joinup.io
  description: Custom HR chatbot for better candidate experience
  categories:
    - App
    - Technology
  featured: false
- title: JDCastro Web Design & Development
  main_url: https://jacobdcastro.com
  url: https://jacobdcastro.com
  source_url: https://github.com/jacobdcastro/personal-site
  featured: false
  description: >
    A small business site for freelance web designer and developer Jacob D. Castro. Includes professional blog, contact forms, and soon-to-come portfolio of sites for clients. Need a new website or an extra developer to share the workload? Feel free to check out the website!
  categories:
    - Blog
    - Portfolio
    - Business
    - Freelance
  built_by: Jacob D. Castro
  built_by_url: https://twitter.com/jacobdcastro
- title: Gatsby Tutorials
  main_url: https://www.gatsbytutorials.com
  url: https://www.gatsbytutorials.com
  source_url: https://github.com/ooloth/gatsby-tutorials
  featured: false
  description: >
    Gatsby Tutorials is a community-updated list of video, audio and written tutorials to help you learn GatsbyJS.
  categories:
    - Web Development
    - Education
    - Open Source
  built_by: Michael Uloth
  built_by_url: https://www.michaeluloth.com
- title: Grooovinger
  url: https://www.grooovinger.com
  main_url: https://www.grooovinger.com
  description: >
    Martin Grubinger, a web developer from Austria
  categories:
    - Portfolio
    - Web Development
  built_by: Martin Grubinger
  built_by_url: https://www.grooovinger.com
  featured: false
- title: LXDX - the Crypto Derivatives Exchange
  main_url: https://www.lxdx.co/
  url: https://www.lxdx.co/
  description: >
    LXDX is the world's fastest crypto exchange. Our mission is to bring innovative financial products to retail crypto investors, providing access to the same speed and scalability that institutional investors already depend on us to deliver each and every day.
  categories:
    - Marketing
    - Finance
  built_by: Corey Ward
  built_by_url: http://www.coreyward.me/
  featured: false
- title: Kyle McDonald
  url: https://kylemcd.com
  main_url: https://kylemcd.com
  source_url: https://github.com/kylemcd/personal-site-react
  description: >
    Personal site + blog for Kyle McDonald
  categories:
    - Blog
  built_by: Kyle McDonald
  built_by_url: https://kylemcd.com
  featured: false
- title: VSCode Power User Course
  main_url: https://VSCode.pro
  url: https://VSCode.pro
  description: >
    After 10 years with Sublime, I switched to VSCode. Love it. Spent 1000+ hours building a premium video course to help you switch today. 200+ power user tips & tricks turn you into a VSCode.pro
  categories:
    - Education
    - Learning
    - E-commerce
    - Marketing
    - Technology
    - Web Development
  built_by: Ahmad Awais
  built_by_url: https://twitter.com/MrAhmadAwais/
  featured: false
- title: Thijs Koerselman Portfolio
  main_url: https://www.vauxlab.com
  url: https://www.vauxlab.com
  featured: false
  description: >
    Portfolio of Thijs Koerselman. A freelance software engineer, full-stack web developer and sound designer.
  categories:
    - Portfolio
    - Business
    - Freelance
    - Technology
    - Web Development
    - Music
- title: Ad Hoc Homework
  main_url: https://homework.adhoc.team
  url: https://homework.adhoc.team
  description: >
    Ad Hoc builds government digital services that are fast, efficient, and usable by everyone. Ad Hoc Homework is a collection of coding and design challenges for candidates applying to our open positions.
  categories:
    - Web Development
    - Government
    - Healthcare
    - Programming
  built_by_url: https://adhoc.team
  featured: false
- title: Birra Napoli
  main_url: http://www.birranapoli.it
  url: http://www.birranapoli.it
  built_by: Ribrain
  built_by_url: https://www.ribrainstudio.com
  featured: false
  description: >
    Birra Napoli official site
  categories:
    - Landing Page
    - Business
    - Food
- title: Satispay
  url: https://www.satispay.com
  main_url: https://www.satispay.com
  categories:
    - Business
    - Finance
    - Technology
  built_by: Satispay
  built_by_url: https://www.satispay.com
  featured: false
- title: The Movie Database - Gatsby
  url: https://tmdb.lekoarts.de
  main_url: https://tmdb.lekoarts.de
  source_url: https://github.com/LekoArts/gatsby-source-tmdb-example
  categories:
    - Open Source
    - Entertainment
    - Gallery
  featured: false
  built_by: LekoArts
  built_by_url: https://github.com/LekoArts
  description: >
    Source from The Movie Database (TMDb) API (v3) in Gatsby. This example is built with react-spring, React hooks and react-tabs and showcases the gatsby-source-tmdb plugin. It also has some client-only paths and uses gatsby-image.
- title: LANDR - Creative Tools for Musicians
  url: https://www.landr.com/
  main_url: https://www.landr.com/en/
  categories:
    - Music
    - Technology
    - Business
    - Entrepreneurship
    - Freelance
    - Marketing
    - Media
  featured: false
  built_by: LANDR
  built_by_url: https://twitter.com/landr_music
  description: >
    Marketing website built for LANDR. LANDR is a web application that provides tools for musicians to master their music (using artificial intelligence), collaborate with other musicians, and distribute their music to multiple platforms.
- title: ClinicJS
  url: https://clinicjs.org/
  main_url: https://clinicjs.org/
  categories:
    - Technology
    - Documentation
  featured: false
  built_by: NearForm
  built_by_url: https://www.nearform.com/
  description: >
    Tools to help diagnose and pinpoint Node.js performance issues.
- title: KOBIT
  main_url: https://kobit.in
  url: https://kobit.in
  description: Automated Google Analytics Report with everything you need and more
  featured: false
  categories:
    - Marketing
    - Blog
  built_by: mottox2
  built_by_url: https://mottox2.com
- title: Aleksander Hansson
  main_url: https://ahansson.com
  url: https://ahansson.com
  featured: false
  description: >
    Portfolio website for Aleksander Hansson
  categories:
    - Portfolio
    - Business
    - Freelance
    - Technology
    - Web Development
    - Consulting
  built_by: Aleksander Hansson
  built_by_url: https://www.linkedin.com/in/aleksanderhansson/
- title: Surfing Nosara
  main_url: https://www.surfingnosara.com
  url: https://www.surfingnosara.com
  description: Real estate, vacation, and surf report hub for Nosara, Costa Rica
  featured: false
  categories:
    - Business
    - Blog
    - Gallery
    - Marketing
  built_by: Desarol
  built_by_url: https://www.desarol.com
- title: Crispin Porter Bogusky
  url: https://cpbgroup.com/
  main_url: https://cpbgroup.com/
  description: >
    We solve the world’s toughest communications problems with the most quantifiably potent creative assets.
  categories:
    - Agency
    - Design
    - Marketing
  built_by: Crispin Porter Bogusky
  built_by_url: https://cpbgroup.com/
  featured: false
- title: graphene-python
  url: https://graphene-python.org
  main_url: https://graphene-python.org
  description: Graphene is a collaboratively funded project.Graphene-Python is a library for building GraphQL APIs in Python easily.
  categories:
    - Library
    - API
    - Documentation
  featured: false
- title: Engel & Völkers Ibiza Holiday Rentals
  main_url: https://www.ev-ibiza.com/
  url: https://www.ev-ibiza.com/
  featured: false
  built_by: Ventura Digitalagentur
  description: >
    Engel & Völkers, one of the most successful real estate agencies in the world, offers luxury holiday villas to rent in Ibiza.
  categories:
    - Travel
- title: Sylvain Hamann's personal website
  url: https://shamann.fr
  main_url: https://shamann.fr
  source_url: https://github.com/sylvhama/shamann-gatsby/
  description: >
    Sylvain Hamann, web developer from France
  categories:
    - Portfolio
    - Web Development
  built_by: Sylvain Hamann
  built_by_url: https://twitter.com/sylvhama
  featured: false
- title: Luca Crea's portfolio
  main_url: https://lcrea.github.io
  url: https://lcrea.github.io
  description: >
    Portfolio and personal website of Luca Crea, an Italian software engineer.
  categories:
    - Portfolio
  built_by: Luca Crea
  built_by_url: https://github.com/lcrea
  featured: false
- title: Escalade Sports
  main_url: https://www.escaladesports.com/
  url: https://www.escaladesports.com/
  categories:
    - E-commerce
    - Sports
  built_by: Escalade Sports
  built_by_url: https://www.escaladesports.com/
  featured: false
- title: Exposify
  main_url: https://www.exposify.de/
  url: https://www.exposify.de/
  description: >
    This is our German website built with Gatsby 2.0, Emotion and styled-system.
    Exposify is a proptech startup and builds technology for real estate businesses.
    We provide our customers with an elegant agent software in combination
    with beautifully designed and fast websites.
  categories:
    - Web Development
    - Real Estate
    - Agency
    - Marketing
  built_by: Exposify
  built_by_url: https://www.exposify.de/
  featured: false
- title: Steak Point
  main_url: https://www.steakpoint.at/
  url: https://www.steakpoint.at/
  description: >
    Steak Restaurant in Vienna, Austria (Wien, Österreich).
  categories:
    - Food
  built_by: Peter Kroyer
  built_by_url: https://www.peterkroyer.at/
  featured: false
- title: Takumon blog
  main_url: https://takumon.com
  url: https://takumon.com
  source_url: https://github.com/Takumon/blog
  description: Java Engineer's tech blog.
  featured: false
  categories:
    - Blog
  built_by: Takumon
  built_by_url: https://twitter.com/inouetakumon
- title: DayThirty
  main_url: https://daythirty.com
  url: https://daythirty.com
  description: DayThirty - ideas for the new year.
  featured: false
  categories:
    - Marketing
  built_by: Jack Oliver
  built_by_url: https://twitter.com/mrjackolai
- title: TheAgencyProject
  main_url: https://theagencyproject.co
  url: https://theagencyproject.co
  description: Agency model, without agency overhead.
  categories:
    - Agency
  built_by: JV-LA
  built_by_url: https://jv-la.com
- title: Karen Hou's portfolio
  main_url: https://www.karenhou.com/
  url: https://www.karenhou.com/
  categories:
    - Portfolio
  built_by: Karen H. Developer
  built_by_url: https://github.com/karenhou
  featured: false
- title: Jean Luc Ponty
  main_url: https://ponty.com
  url: https://ponty.com
  description: Official site for Jean Luc Ponty, French virtuoso violinist and jazz composer.
  featured: false
  categories:
    - Music
    - Entertainment
  built_by: Othermachines
  built_by_url: https://othermachines.com
- title: Rosewood Family Advisors
  main_url: https://www.rfallp.com/
  url: https://www.rfallp.com/
  description: Rosewood Family Advisors LLP (Palo Alto) provides a diverse range of family office services customized for ultra high net worth individuals.
  featured: false
  categories:
    - Finance
    - Business
  built_by: Othermachines
  built_by_url: https://othermachines.com
- title: Standing By Company
  main_url: https://standingby.company
  url: https://standingby.company
  description: A brand experience design company led by Scott Mackenzie and Trent Barton.
  featured: false
  categories:
    - Design
    - Web Development
  built_by: Standing By Company
  built_by_url: https://standingby.company
- title: Ashley Thouret
  main_url: https://www.ashleythouret.com
  url: https://www.ashleythouret.com
  description: Official website of Canadian soprano Ashley Thouret. Site designed by Stephen Bell.
  categories:
    - Portfolio
    - Music
  built_by: Michael Uloth
  built_by_url: https://www.michaeluloth.com
  featured: false
- title: The AZOOR Society
  main_url: https://www.azoorsociety.org
  url: https://www.azoorsociety.org
  description: The AZOOR Society is a UK-based charity committed to promoting awareness of Acute Zonal Occult Outer Retinopathy and assisting further research. Site designed by Stephen Bell.
  categories:
    - Community
    - Nonprofit
  built_by: Michael Uloth
  built_by_url: https://www.michaeluloth.com
  featured: false
- title: Gábor Fűzy pianist
  main_url: https://pianobar.hu
  url: https://pianobar.hu
  description: Gábor Fűzy pianist's official website built with Gatsby v2.
  categories:
    - Music
  built_by: Zoltán Bedi
  built_by_url: https://github.com/B3zo0
  featured: false
- title: Logicwind
  main_url: https://logicwind.com
  url: https://logicwind.com
  description: Website of Logicwind - JavaScript experts, Technology development agency & consulting.
  featured: false
  categories:
    - Portfolio
    - Agency
    - Web Development
    - Consulting
  built_by: Logicwind
  built_by_url: https://www.logicwind.com
- title: ContactBook.app
  main_url: https://contactbook.app
  url: https://contactbook.app
  description: Seamlessly share Contacts with G Suite team members
  featured: false
  categories:
    - Landing Page
    - Blog
  built_by: Logicwind
  built_by_url: https://www.logicwind.com
- title: Waterscapes
  main_url: https://waterscap.es
  url: https://waterscap.es/lake-monteynard/
  source_url: https://github.com/gaelbillon/Waterscapes-Gatsby-site
  description: Waterscap.es is a directory of bodies of water (creeks, ponds, waterfalls, lakes, etc) with information about each place such as how to get there, hike time, activities and photos and a map displayed with the Mapbox GL SJ npm package. It was developed with the goal of learning Gatsby. This website is based on the gatsby-contentful-starter and uses Contentful as CMS. It is hosted on Netlify. Hooks are setup with Bitbucket and Contentful to trigger a new build upon code or content changes. The data on Waterscap.es is a mix of original content and informations from the internets gathered and put together.
  categories:
    - Directory
    - Photography
    - Travel
  built_by: Gaël Billon
  built_by_url: https://gaelbillon.com
  featured: false
- title: Packrs
  url: https://www.packrs.co/
  main_url: https://www.packrs.co/
  description: >
    Packrs is a local delivery platform, one spot for all your daily requirements. On a single tap get everything you need at your doorstep.
  categories:
    - Marketing
    - Landing Page
    - Entrepreneurship
  built_by: Vipin Kumar Rawat
  built_by_url: https://github.com/aesthytik
  featured: false
- title: HyakuninIsshu
  main_url: https://hyakuninanki.net
  url: https://hyakuninanki.net
  source_url: https://github.com/rei-m/web_hyakuninisshu
  description: >
    HyakuninIsshu is a traditional Japanese card game.
  categories:
    - Education
    - Gallery
    - Entertainment
  built_by: Rei Matsushita
  built_by_url: https://github.com/rei-m/
  featured: false
- title: WQU Partners
  main_url: https://partners.wqu.org/
  url: https://partners.wqu.org/
  featured: false
  categories:
    - Marketing
    - Education
    - Landing Page
  built_by: Corey Ward
  built_by_url: http://www.coreyward.me/
- title: Federico Giacone
  url: https://federico.giac.one/
  main_url: https://federico.giac.one
  source_url: https://github.com/leopuleo/federico.giac.one
  description: >
    Digital portfolio for Italian Architect Federico Giacone.
  categories:
    - Portfolio
    - Gallery
  built_by: Leonardo Giacone
  built_by_url: https://github.com/leopuleo
  featured: false
- title: Station
  url: https://getstation.com/
  main_url: https://getstation.com/
  description: Station is the first smart browser for busy people. A single place for all of your web applications.
  categories:
    - Technology
    - Web Development
    - Productivity
  featured: false
- title: Vyron Vasileiadis
  url: https://fedonman.com/
  main_url: https://fedonman.com
  source_url: https://github.com/fedonman/fedonman-website
  description: Personal space of Vyron Vasileiadis aka fedonman, a Web & IoT Developer, Educator and Entrepreneur based in Athens, Greece.
  categories:
    - Portfolio
    - Technology
    - Web Development
    - Education
  built_by: Vyron Vasileiadis
  built_by_url: https://github.com/fedonman
- title: Fabien Champigny
  url: https://www.champigny.name/
  main_url: https://www.champigny.name/
  built_by_url: https://www.champigny.name/
  description: Fabien Champigny's personal blog. Entrepreneur, hacker and loves street photo.
  categories:
    - Blog
    - Gallery
    - Photography
    - Productivity
    - Entrepreneurship
  featured: false
- title: Alex Xie - Portfolio
  url: https://alexieyizhe.me/
  main_url: https://alexieyizhe.me/
  source_url: https://github.com/alexieyizhe/alexieyizhe.github.io
  description: >
    Personal website of Alex Yizhe Xie, a University of Waterloo Computer Science student and coding enthusiast.
  categories:
    - Blog
    - Portfolio
    - Web Development
  featured: false
- title: Equithon
  url: https://equithon.org/
  main_url: https://equithon.org/
  source_url: https://github.com/equithon/site-main/
  built_by: Alex Xie
  built_by_url: https://alexieyizhe.me/
  description: >
    Equithon is the largest social innovation hackathon in Waterloo, Canada. It was founded in 2016 to tackle social equity issues and create change.
  categories:
    - Education
    - Event
    - Learning
    - Open Source
    - Nonprofit
    - Technology
  featured: false
- title: Dale Blackburn - Portfolio
  url: https://dakebl.co.uk/
  main_url: https://dakebl.co.uk/
  description: >
    Dale Blackburn's personal website and blog.
  categories:
    - Blog
    - Portfolio
    - Web Development
  featured: false
- title: Portfolio of Anthony Wiktor
  url: https://www.anthonydesigner.com/
  main_url: https://www.anthonydesigner.com/
  description: >
    Anthony Wiktor is a Webby Award-Winning Creative Director and Digital Designer twice named Hot 100 by WebDesigner Magazine. Anthony has over a decade of award-winning experience in design and has worked on projects across a diverse set of industries — from entertainment to consumer products to hospitality to technology. Anthony is a frequent lecturer at USC’s Annenberg School for Communication & Journalism and serves on the board of AIGA Los Angeles.
  categories:
    - Portfolio
    - Marketing
  built_by: Maciej Leszczyński
  built_by_url: https://twitter.com/_maciej
  featured: false
- title: Frame.io Workflow Guide
  main_url: https://workflow.frame.io
  url: https://workflow.frame.io
  description: >
    The web’s most comprehensive post-production resource, written by pro filmmakers, for pro filmmakers. Always expanding, always free.
  categories:
    - Education
  built_by: Frame.io
  built_by_url: https://frame.io
  featured: false
- title: MarcySutton.com
  main_url: https://marcysutton.com
  url: https://marcysutton.com
  description: >
    The personal website of web developer and accessibility advocate Marcy Sutton.
  categories:
    - Blog
    - Accessibility
    - Video
    - Photography
  built_by: Marcy Sutton
  built_by_url: https://marcysutton.com
  featured: true
- title: WPGraphQL Docs
  main_url: https://docs.wpgraphql.com
  url: https://docs.wpgraphql.com
  description: >
    Documentation for WPGraphQL, a free open-source WordPress plugin that provides an extendable GraphQL schema and API for any WordPress site.
  categories:
    - API
    - Documentation
    - Technology
    - Web Development
    - WordPress
  built_by: WPGraphQL
  built_by_url: https://wpgraphql.com
  featured: false
- title: Shine Lawyers
  main_url: https://www.shine.com.au
  url: https://www.shine.com.au
  description: >
    Shine Lawyers is an Australian legal services website built with Gatsby v2, Elasticsearch, Isso, and Geolocation services.
  categories:
    - Business
    - Blog
- title: Parallel Polis Kosice
  url: https://www.paralelnapoliskosice.sk/
  main_url: https://www.paralelnapoliskosice.sk/
  source_url: https://github.com/ParalelnaPolisKE/paralelnapoliskosice.sk
  description: >
    Parallel Polis is a collective of people who want to live in a more opened world. We look for possibilities and technologies (Bitcoin, the blockchain, reputation systems and decentralized technologies in general) that open new ways, make processes easier and remove unnecessary barriers. We want to create an environment that aims at education, discovering and creating better systems for everybody who is interested in freedom and independence.
  categories:
    - Blog
    - Education
    - Technology
  built_by: Roman Vesely
  built_by_url: https://romanvesely.
  featured: false
- title: Unda Solutions
  url: https://unda.com.au
  main_url: https://unda.com.au
  description: >
    A custom web application development company in Perth, WA
  categories:
    - Business
    - Freelance
    - Web Development
    - Technology
  featured: false
- title: BIGBrave
  main_url: https://bigbrave.digital
  url: https://bigbrave.digital
  description: >
    BIGBrave is a strategic design firm. We partner with our clients, big and small, to design & create human-centered brands, products, services and systems that are simple, beautiful and easy to use.
  categories:
    - Agency
    - Web Development
    - Marketing
    - Technology
    - WordPress
  built_by: Francois Brill | BIGBrave
  built_by_url: https://bigbrave.digital
  featured: false
- title: 5th Avenue Properties
  main_url: https://5thavenue.co.za
  url: https://5thavenue.co.za
  description: >
    5th Avenue Properties specializes in the leasing and sales of office space and industrial property. BIGBrave built the website in Gatsby with data from an API server (CRM) for all the property and consultant data, and WordPress for all the website content data and case studies. All forms on the website was also directly integrated into the CRM system to ensure no leads are lost. People cannot stop commenting on the speed of the site and the property search.
  categories:
    - Technology
    - WordPress
    - API
  built_by: Russel Povey and Francois Brill | BIGBrave
  built_by_url: https://bigbrave.digital
  featured: false
- title: Intsha Consulting
  main_url: https://intsha.co.za
  url: https://intsha.co.za
  description: >
    Intsha is a bespoke Human Resources consultancy firm offering expert Recruitment and Talent Management services in today's competitive marketplace. BIGBrave helped Intsha design and develop a bespoke online presense helping them stand out from the crowd.
  categories:
    - Consulting
    - Marketing
    - WordPress
  built_by: Evan Janovsky | BIGBrave
  built_by_url: https://bigbrave.digital
  featured: false
- title: MHW Law
  main_url: https://mhwlaw.ca
  url: https://mhwlaw.ca
  description: >
    MHW is a full service law firm that has offered legal representation and advice to clients locally and throughout British Columbia since 1984. BIGBrave helped MHW bring their website into the 21st century by offering the best and latest Gatsby site to help them stand our from the crowd.
  categories:
    - Law
    - Marketing
    - WordPress
  built_by: Evan Janovsky and Francois Brill | BIGBrave
  built_by_url: https://bigbrave.digital
  featured: false
- title: KegTracker
  main_url: https://www.kegtracker.co.za
  url: https://www.kegtracker.co.za
  description: >
    Keg Tracker is part of the Beverage Insights family and its sole aim is to provide you with the right data about your kegs to make better decisions. In today’s business landscape having the right information at your finger tips is crucial to the agility of your business.
  categories:
    - Food
    - Business
    - Technology
  built_by: Francois Brill | BIGBrave
  built_by_url: https://bigbrave.digital
  featured: false
- title: Mike Nichols
  url: https://www.mikenichols.me
  main_url: https://www.mikenichols.me
  description: >
    Portfolio site of Mike Nichols, a UX designer and product development lead.
  categories:
    - Portfolio
    - Technology
    - Web Development
  built_by: Mike Nichols
  featured: false
- title: Steve Haid
  url: https://www.stevehaid.com
  main_url: https://www.stevehaid.com
  description: >
    Steve Haid is a real estate agent and Professional Financial Planner (PFP) who has been helping clients achieve their investment goals since 2006. Site designed by Stephen Bell.
  categories:
    - Marketing
    - Real Estate
  built_by: Michael Uloth
  built_by_url: https://www.michaeluloth.com
- title: Incremental - Loyalty, Rewards and Incentive Programs
  main_url: https://www.incremental.com.au
  url: https://www.incremental.com.au
  description: >
    Sydney-based digital agency specialising in loyalty, rewards and incentive programs. WordPress backend; Cloudinary, YouTube and Hubspot form integration; query data displayed as animated SVG graphs; video background in the header.
  categories:
    - Agency
    - Portfolio
    - WordPress
  built_by: Incremental
  built_by_url: https://www.incremental.com.au
  featured: false
- title: Technica11y
  main_url: https://www.technica11y.org
  url: https://www.technica11y.org
  description: >
    Discussing challenges in technical accessibility.
  categories:
    - Accessibility
    - Education
    - Video
  built_by: Tenon.io
  built_by_url: https://tenon.io
  featured: false
- title: Matthew Secrist
  main_url: https://www.matthewsecrist.net
  url: https://www.matthewsecrist.net
  source_url: https://github.com/matthewsecrist/v3
  description: >
    Matthew Secrist's personal portfolio using Gatsby, Prismic and Styled-Components.
  categories:
    - Portfolio
    - Technology
    - Web Development
  built_by: Matthew Secrist
  built_by_url: https://www.matthewsecrist.net
  featured: false
- title: Node.js Dev
  main_url: https://nodejs.dev
  url: https://nodejs.dev
  source_url: https://github.com/nodejs/nodejs.dev
  description: >
    Node.js Foundation Website.
  categories:
    - Documentation
    - Web Development
  built_by: Node.js Website Redesign Working Group
  built_by_url: https://github.com/nodejs/website-redesign
  featured: false
- title: Sheffielders
  main_url: https://sheffielders.org
  url: https://sheffielders.org
  source_url: https://github.com/davemullenjnr/sheffielders
  description: >
    A collective of businesses, creatives, and projects based in Sheffield, UK.
  categories:
    - Directory
  built_by: Dave Mullen Jnr
  built_by_url: https://davemullenjnr.co.uk
  featured: false
- title: Stealth Labs
  url: https://stealthlabs.io
  main_url: https://stealthlabs.io
  description: >
    We design and develop for the web, mobile and desktop
  categories:
    - Portfolio
    - Web Development
  built_by: Edvins Antonovs
  built_by_url: https://edvins.io
  featured: false
- title: Constanzia Yurashko
  main_url: https://www.constanziayurashko.com
  url: https://www.constanziayurashko.com
  description: >
    Exclusive women's ready-to-wear fashion by designer Constanzia Yurashko.
  categories:
    - Portfolio
  built_by: Maxim Andries
  featured: false
- title: Algolia
  url: https://algolia.com
  main_url: https://algolia.com
  description: >
    Algolia helps businesses across industries quickly create relevant, scalable, and lightning fast search and discovery experiences.
  categories:
    - Web Development
    - Technology
    - Open Source
    - Featured
  built_by: Algolia
  featured: true
- title: GVD Renovations
  url: https://www.gvdrenovationsinc.com/
  main_url: https://www.gvdrenovationsinc.com/
  description: >
    GVD Renovations is a home improvement contractor with a well known reputation as a professional, quality contractor in California.
  categories:
    - Business
  built_by: David Krasniy
  built_by_url: http://dkrasniy.com
  featured: false
- title: Styled System
  url: https://styled-system.com/
  main_url: https://styled-system.com/
  source_url: https://github.com/styled-system/styled-system/tree/master/docs
  description: >
    Style props for rapid UI development.
  categories:
    - Design System
  built_by: Brent Jackson
  built_by_url: https://jxnblk.com/
- title: Timehacker
  url: https://timehacker.app
  main_url: https://timehacker.app
  description: >
    Procrastination killer, automatic time tracking app to skyrocket your productivity
  categories:
    - Productivity
    - App
    - Technology
    - Marketing
    - Landing Page
  built_by: timehackers
  featured: false
- title: Little & Big
  main_url: https://www.littleandbig.com.au/
  url: https://www.littleandbig.com.au/
  description: >
    Little & Big exists with the aim to create Websites, Apps, E-commerce stores
    that are consistently unique and thoughtfully crafted, every time.
  categories:
    - Agency
    - Design
    - Web Development
    - Portfolio
  built_by: Little & Big
  built_by_url: https://www.littleandbig.com.au/
  featured: false
- title: Cat Knows
  main_url: https://catnose99.com/
  url: https://catnose99.com/
  description: >
    Personal blog built with Gatsby v2.
  categories:
    - Blog
    - Web Development
  built_by: CatNose
  built_by_url: https://twitter.com/catnose99
  featured: false
- title: just some dev
  url: https://www.iamdeveloper.com
  main_url: https://www.iamdeveloper.com
  source_url: https://github.com/nickytonline/www.iamdeveloper.com
  description: >
    Just some software developer writing things ✏️
  categories:
    - Blog
  built_by: Nick Taylor
  built_by_url: https://www.iamdeveloper.com
  featured: false
- title: Keziah Moselle Blog
  url: https://blog.keziahmoselle.fr/
  main_url: https://blog.keziahmoselle.fr/
  source_url: https://github.com/KeziahMoselle/blog.keziahmoselle.fr
  description: >
    ✍️ A place to share my thoughts.
  categories:
    - Blog
  built_by: Keziah Moselle
  built_by_url: https://keziahmoselle.fr/
- title: xfuture's blog
  url: https://www.xfuture-blog.com/
  main_url: https://www.xfuture-blog.com/
  source_url: https://github.com/xFuture603/xfuture-blog
  description: >
    A blog about Devops, Web development, and my insights as a systems engineer.
  categories:
    - Blog
  built_by: Daniel Uhlmann
  built_by_url: https://www.xfuture-blog.com/
- title: Mayne's Blog
  main_url: https://gine.me/
  url: https://gine.me/page/1
  source_url: https://github.com/mayneyao/gine-blog
  featured: false
  categories:
    - Blog
    - Web Development
- title: Bakedbird
  url: https://bakedbird.com
  main_url: https://bakedbird.com
  description: >
    Eleftherios Psitopoulos - A frontend developer from Greece ☕
  categories:
    - Portfolio
    - Blog
  built_by: Eleftherios Psitopoulos
  built_by_url: https://bakedbird.com
- title: Benjamin Lannon
  url: https://lannonbr.com
  main_url: https://lannonbr.com
  source_url: https://github.com/lannonbr/Portfolio-gatsby
  description: >
    Personal portfolio of Benjamin Lannon
  categories:
    - Portfolio
    - Web Development
  built_by: Benjamin Lannon
  built_by_url: https://lannonbr.com
  featured: false
- title: Aravind Balla
  url: https://aravindballa.com
  main_url: https://aravindballa.com
  source_url: https://github.com/aravindballa/website2017
  description: >
    Personal portfolio of Aravind Balla
  categories:
    - Portfolio
    - Blog
    - Web Development
  built_by: Aravind Balla
  built_by_url: https://aravindballa.com
- title: Kaleb McKelvey
  url: https://kalebmckelvey.com
  main_url: https://kalebmckelvey.com
  source_url: https://github.com/avatar-kaleb/kalebmckelvey-site
  description: >
    Personal portfolio of Kaleb McKelvey!
  categories:
    - Blog
    - Portfolio
  built_by: Kaleb McKelvey
  built_by_url: https://kalebmckelvey.com
  featured: false
- title: Michal Czaplinski
  url: https://czaplinski.io
  main_url: https://czaplinski.io
  source_url: https://github.com/michalczaplinski/michalczaplinski.github.io
  description: >
    Michal Czaplinski is a full-stack developer 🚀
  categories:
    - Portfolio
    - Web Development
  built_by: Michal Czaplinski mmczaplinski@gmail.com
  built_by_url: https://czaplinski.io
  featured: false
- title: Interactive Investor (ii)
  url: https://www.ii.co.uk
  main_url: https://www.ii.co.uk
  description: >
    Hybrid (static/dynamic) Gatsby web app for ii's free research, news and analysis, discussion and product marketing site.
  categories:
    - Business
    - Finance
    - Technology
  built_by: Interactive Investor (ii)
  built_by_url: https://www.ii.co.uk
  featured: false
- title: Weingut Goeschl
  url: https://www.weingut-goeschl.at/
  main_url: https://www.weingut-goeschl.at/
  description: >
    Weingut Goeschl is a family winery located in Gols, Burgenland in Austria (Österreich)
  categories:
    - E-commerce
    - Business
  built_by: Peter Kroyer
  built_by_url: https://www.peterkroyer.at/
  featured: false
- title: Hash Tech Guru
  url: https://hashtech.guru
  main_url: https://hashtech.guru
  description: >
    Software Development Training School and Tech Blog
  categories:
    - Blog
    - Education
  built_by: Htet Wai Yan Soe
  built_by_url: https://github.com/johnreginald
- title: AquaGruppen Vattenfilter
  url: https://aquagruppen.se
  main_url: https://aquagruppen.se/
  description: >
    Water filter and water treatment products in Sweden
  categories:
    - Business
    - Technology
  built_by: Johan Eliasson
  built_by_url: https://github.com/elitan
  featured: false
- title: Josef Aidt
  url: https://josefaidt.dev
  main_url: https://josefaidt.dev
  source_url: https://github.com/josefaidt/josefaidt.github.io
  description: >
    Personal website, blog, portfolio for Josef Aidt
  categories:
    - Portfolio
    - Blog
    - Web Development
  built_by: Josef Aidt
  built_by_url: https://twitter.com/garlicbred
- title: How To egghead
  main_url: https://howtoegghead.com/
  url: https://howtoegghead.com/
  source_url: https://github.com/eggheadio/how-to-egghead
  featured: false
  built_by: egghead.io
  built_by_url: https://egghead.io
  description: >
    How to become an egghead instructor or reviewer
  categories:
    - Documentation
    - Education
- title: Sherpalo Ventures
  main_url: https://www.sherpalo.com/
  url: https://www.sherpalo.com/
  featured: false
  categories:
    - Finance
    - Business
    - Technology
  built_by: Othermachines
  built_by_url: https://othermachines.com
- title: WrapCode
  url: https://www.wrapcode.com
  main_url: https://www.wrapcode.com
  description: >
    A full stack blog on Microsoft Azure, JavaScript, DevOps, AI and Bots.
  categories:
    - Blog
    - Technology
    - Web Development
  built_by: Rahul P
  built_by_url: https://twitter.com/_rahulpp
  featured: false
- title: Kirankumar Ambati's Portfolio
  url: https://www.kirankumarambati.me
  main_url: https://www.kirankumarambati.me
  description: >
    Personal website, blog, portfolio of Kirankumar Ambati
  categories:
    - Blog
    - Portfolio
    - Web Development
  built_by: Kirankumar Ambati
  built_by_url: https://github.com/kirankumarambati
  featured: false
- title: Rou Hun Fan's portfolio
  main_url: https://flowen.me
  url: https://flowen.me
  description: >
    Portfolio of creative developer Rou Hun Fan. Built with Gatsby v2 &amp; Greensock drawSVG.
  categories:
    - Portfolio
  built_by: Rou Hun Fan Developer
  built_by_url: https://flowen.me
  featured: false
- title: chadly.net
  url: https://www.chadly.net
  main_url: https://www.chadly.net
  source_url: https://github.com/chadly/chadly.net
  description: >
    Personal tech blog by Chad Lee.
  categories:
    - Blog
    - Technology
    - Web Development
  built_by: Chad Lee
  built_by_url: https://github.com/chadly
  featured: false
- title: CivicSource
  url: https://www.civicsource.com
  main_url: https://www.civicsource.com
  description: >
    Online auction site to purchase tax-distressed properties from local taxing authorities.
  categories:
    - Real Estate
    - Government
  featured: false
- title: SpotYou
  main_url: https://spotyou.joshglazer.com
  url: https://spotyou.joshglazer.com
  source_url: https://github.com/joshglazer/spotyou
  description: >
    SpotYou allows you to watch your favorite music videos on Youtube based on your Spotify Preferences
  categories:
    - Entertainment
    - Music
  built_by: Josh Glazer
  built_by_url: https://linkedin.com/in/joshglazer/
  featured: false
- title: Hesam Kaveh's blog
  description: >
    A blog with great seo that using gatsby-source-wordpress to fetch posts from backend
  main_url: https://hesamkaveh.com/
  url: https://hesamkaveh.com/
  source_url: https://github.com/hesamkaveh/sansi
  featured: false
  categories:
    - Blog
    - WordPress
- title: Oliver Gomes Portfolio
  main_url: https://oliver-gomes.github.io/v4/
  url: https://oliver-gomes.github.io/v4/
  description: >
    As an artist and a web designer/developer, I wanted to find a way to present these two portfolios in a way that made sense.  I felt with new found power of speed, Gatsby helped keep my creativity intact with amazing response and versatility. I felt my butter smooth transition felt much better in user perspective and super happy with the power of Gatsby.
  categories:
    - Portfolio
    - Web Development
    - Blog
  built_by: Oliver Gomes
  built_by_url: https://github.com/oliver-gomes
  featured: false
- title: Patrik Szewczyk
  url: https://www.szewczyk.cz/
  main_url: https://www.szewczyk.cz/
  description: >
    Patrik Szewczyk – JavaScript, TypeScript, React, Node.js developer, Redux, Reason
  categories:
    - Portfolio
  built_by: Patrik Szewczyk
  built_by_url: https://linkedin.com/in/thepatriczek/
  featured: false
- title: Jacob Cofman's Blog
  description: >
    Personal blog / portfolio about Jacob Cofman.
  main_url: https://jcofman.de/
  url: https://jcofman.de/
  source_url: https://github.com/JCofman/jc-website
  featured: false
  categories:
    - Blog
    - Portfolio
- title: re-geo
  description: >
    re-geo is react based geo cities style component.
  main_url: https://re-geo.netlify.com/
  url: https://re-geo.netlify.com/
  source_url: https://github.com/sadnessOjisan/re-geo-lp
  categories:
    - Open Source
  built_by: sadnessOjisan
  built_by_url: https://twitter.com/sadnessOjisan
  featured: false
- title: Luis Cestou Portfolio
  description: >
    Portfolio of graphic + interactive designer Luis Cestou.
  main_url: https://luiscestou.com
  url: https://luiscestou.com
  source_url: https://github.com/lcestou/luiscestou.com
  built_by: Luis Cestou contact@luiscestou.com
  built_by_url: https://luiscestou.com
  featured: false
  categories:
    - Portfolio
    - Web Development
- title: Data Hackers
  url: https://datahackers.com.br/
  main_url: https://datahackers.com.br/
  description: >
    Official website for the biggest portuguese-speaking data science community. Makes use of several data sources such as podcasts from Anchor, messages from Slack, newsletters from MailChimp and blog posts from Medium. The unique visual design also had its hurdles and was quite fun to develop!
  categories:
    - Blog
    - Education
    - Podcast
    - Technology
  built_by: Kaordica
  built_by_url: https://kaordica.design
  featured: false
- title: TROMAQ
  url: https://www.tromaq.com/
  main_url: https://www.tromaq.com/
  description: >
    TROMAQ executes earthmoving services and rents heavy machinery for construction work. Even with the lack of good photography, their new site managed to pass a solid and trustworthy feeling to visitors during testing and they're already seeing the improvement in brand awareness, being the sole player with a modern website in their industry.
  categories:
    - Marketing
  built_by: Kaordica
  built_by_url: https://kaordica.design
  featured: false
- title: Novida Consulting
  url: https://www.novidaconsultoria.com.br
  main_url: https://www.novidaconsultoria.com.br
  description: >
    Novida’s goal was to position itself as a solid, exclusive and trustworthy brand for families looking for a safe financial future… We created a narrative and visual design that highlight their exclusivity.
  categories:
    - Marketing
  built_by: Kaordica
  built_by_url: https://kaordica.design
  featured: false
- title: We Are Clarks
  url: https://www.weareclarks.com
  main_url: https://www.weareclarks.com
  source_url: https://github.com/abeaclark/weareclarks
  description: >
    A family travel blog.
  categories:
    - Blog
    - Travel
  built_by: Abe Clark
  built_by_url: https://www.linkedin.com/in/abrahamclark/
  featured: false
- title: Guillaume Briday's Blog
  main_url: https://guillaumebriday.fr/
  url: https://guillaumebriday.fr/
  source_url: https://github.com/guillaumebriday/guillaumebriday.fr
  description: >
    My personal blog built with Gatsby and Tailwind CSS.
  categories:
    - Blog
    - Web Development
    - Technology
  built_by: Guillaume Briday
  built_by_url: https://guillaumebriday.fr/
  featured: false
- title: Jean Regisser's Portfolio
  main_url: https://jeanregisser.com/
  url: https://jeanregisser.com/
  source_url: https://github.com/jeanregisser/jeanregisser.com
  featured: false
  description: >
    Portfolio of software engineer Jean Regisser.
  categories:
    - Portfolio
    - Mobile Development
  built_by: Jean Regisser
  built_by_url: https://jeanregisser.com/
- title: Chase Ohlson
  url: https://chaseohlson.com
  main_url: https://chaseohlson.com
  description: >
    Portfolio of frontend engineer & web developer Chase Ohlson.
  categories:
    - Portfolio
    - Web Development
  built_by: Chase Ohlson
  built_by_url: https://chaseohlson.com
  featured: false
- title: Zach Schnackel
  url: https://zslabs.com
  main_url: https://zslabs.com
  source_url: https://github.com/zslabs/zslabs.com
  description: >
    Portfolio site for UI/Motion Developer, Zach Schnackel.
  categories:
    - Portfolio
    - Web Development
  built_by: Zach Schnackel
  built_by_url: https://zslabs.com
- title: Gremlin
  url: https://www.gremlin.com
  main_url: https://www.gremlin.com
  description: >
    Gremlin's Failure as a Service finds weaknesses in your system before they cause problems.
  categories:
    - Marketing
- title: Headless.page
  main_url: https://headless.page/
  url: https://headless.page/
  description: >
    Headless.page is a directory of e-commerce sites featuring headless architecture, PWA features and / or the latest JavaScript technology.
  categories:
    - Directory
    - E-commerce
  built_by: Subscribe Pro
  built_by_url: https://www.subscribepro.com/
  featured: false
- title: Ouracademy
  main_url: https://our-academy.org/
  url: https://our-academy.org/
  source_url: https://github.com/ouracademy/website
  description: >
    Ouracademy is an organization that promoves the education in software development through blog posts & videos smiley.
  categories:
    - Open Source
    - Blog
    - Education
  built_by: Ouracademy
  built_by_url: https://github.com/ouracademy
  featured: false
- title: Tenon.io
  main_url: https://tenon.io
  url: https://tenon.io
  description: >
    Tenon.io is an accessibility tooling, services and consulting company.
  categories:
    - API
    - Accessibility
    - Business
    - Consulting
    - Technology
  built_by: Tenon.io
  built_by_url: https://tenon.io
  featured: false
- title: Projectival
  url: https://www.projectival.de/
  main_url: https://www.projectival.de/
  description: >
    Freelancer Online Marketing & Web Development in Cologne, Germany
  categories:
    - Freelance
    - Marketing
    - Web Development
    - Blog
    - Consulting
    - SEO
    - Business
  built_by: Sascha Klapetz
  built_by_url: https://www.projectival.de/
  featured: false
- title: Hetzner Online Community
  main_url: https://community.hetzner.com
  url: https://community.hetzner.com
  description: >
    Hetzner Online Community provides a free collection of high-quality tutorials, which are based on free and open source software, on a variety of topics such as development, system administration, and other web technology.
  categories:
    - Web Development
    - Technology
    - Programming
    - Open Source
    - Community
  built_by: Hetzner Online GmbH
  built_by_url: https://www.hetzner.com/
  featured: false
- title: AGYNAMIX
  url: https://www.agynamix.de/
  main_url: https://www.agynamix.de/
  source_url: https://github.com/tuhlmann/agynamix.de
  description: >
    Full Stack Java, Scala, Clojure, TypeScript, React Developer in Thalheim, Germany
  categories:
    - Freelance
    - Web Development
    - Programming
    - Blog
    - Consulting
    - Portfolio
    - Business
  built_by: Torsten Uhlmann
  built_by_url: https://www.agynamix.de/
  featured: false
- title: syracuse.io
  url: https://syracuse.io
  main_url: https://syracuse.io
  source_url: https://github.com/syracuseio/syracuseio/
  description: >
    Landing page for Syracuse NY Software Development Meetup Groups
  categories:
    - Community
  built_by: Benjamin Lannon
  built_by_url: https://lannonbr.com
- title: Render Documentation
  main_url: https://render.com/docs
  url: https://render.com/docs
  description: >
    Render is the easiest place to host your sites and apps. We use Gatsby for everything on https://render.com, including our documentation. The site is deployed on Render as well! We also have a guide to deploying Gatsby apps on Render: https://render.com/docs/deploy-gatsby.
  categories:
    - Web Development
    - Programming
    - Documentation
    - Technology
  built_by: Render Developers
  built_by_url: https://render.com
  featured: false
- title: prima
  url: https://www.prima.co
  main_url: https://www.prima.co
  description: >
    Discover industry-defining wellness content and trusted organic hemp CBD products safely supporting wellness, stress, mood, skin health, and balance.
  categories:
    - Blog
    - E-commerce
    - Education
  built_by: The Couch
  built_by_url: https://thecouch.nyc
- title: Gatsby Guides
  url: https://gatsbyguides.com/
  main_url: https://gatsbyguides.com/
  description: >
    Free tutorial course about using Gatsby with a CMS.
  categories:
    - Education
    - Documentation
    - Web Development
  built_by: Osio Labs
  built_by_url: https://osiolabs.com/
  featured: false
- title: Architude
  url: https://architudedesign.com
  main_url: https://architudedesign.com
  description: >
    筑冶 Architude International Design Consultants
  categories:
    - Design
    - Landing Page
    - Gallery
  built_by: Neo Nie
  built_by_url: https://github.com/nihgwu
  featured: false
- title: Arctica
  url: https://arctica.io
  main_url: https://arctica.io
  description: >
    Arctica specialises in purpose-built web sites and progressive web applications with user optimal experiences, tailored to meet the objectives of your business.
  categories:
    - Portfolio
    - Agency
    - Design
    - Web Development
  built_by: Arctica
  built_by_url: https://arctica.io
  featured: false
- title: Shard Ventures
  url: https://shard.vc
  main_url: https://shard.vc
  description: >
    Shard is building new online companies from scratch, partnering with other like-minded founders to start and invest in technology companies.
  categories:
    - Finance
    - Technology
    - Portfolio
  built_by: Arctica
  built_by_url: https://arctica.io
  featured: false
- title: David Brookes
  url: https://davidbrookes.me
  main_url: https://davidbrookes.me
  description: >
    Specialising in crafting stylish, high performance websites and applications that get results, using the latest cutting edge web development technologies.
  categories:
    - Portfolio
    - Freelance
    - Web Development
  built_by: Arctica
  built_by_url: https://arctica.io
  featured: false
- title: Dennis Morello
  url: https://morello.dev
  main_url: https://morello.dev
  source_url: https://gitlab.com/dennismorello/dev-blog
  description: >
    morello.dev is a development and technology blog written by Dennis Morello.
  categories:
    - Blog
    - Education
    - Web Development
    - Open Source
    - Technology
  built_by: Dennis Morello
  built_by_url: https://twitter.com/dennismorello
  featured: false
- title: BaseTable
  url: https://autodesk.github.io/react-base-table/
  main_url: https://autodesk.github.io/react-base-table/
  source_url: https://github.com/Autodesk/react-base-table
  description: >
    BaseTable is a react table component to display large data set with high performance and flexibility.
  categories:
    - Web Development
    - Documentation
    - Open Source
  built_by: Neo Nie
  built_by_url: https://github.com/nihgwu
  featured: false
- title: herper.io
  url: https://herper.io
  main_url: https://herper.io
  description: >
    Portfolio website for Jacob Herper - a Front End Web Developer with a passion for all things digital. I have more than 10 years experience working in web development.
  categories:
    - Portfolio
    - Web Development
    - Freelance
    - Design
    - SEO
  built_by: Jacob Herper
  built_by_url: https://github.com/jakeherp
  featured: false
- title: Artem Sapegin Photography
  description: >
    Photography portfolio and blog of Artem Sapegin, an award-losing photographer living in Berlin, Germany. Landscapes, cityscapes and dogs.
  main_url: https://morning.photos/
  url: https://morning.photos/
  source_url: https://github.com/sapegin/morning.photos
  categories:
    - Portfolio
    - Photography
  built_by: Artem Sapegin
  built_by_url: https://github.com/sapegin
- title: Pattyrn
  main_url: https://pattyrn.com
  url: https://pattyrn.com
  description: >
    Pattyrn uses advanced machine learning AI to analyze the platform’s your teams use, making it easy to solve performance problems, reduce bottlenecks, and monitor culture health to optimize your ROI and help boost performance without causing burn out.
  categories:
    - Marketing
    - Technology
  built_by: Pattyrn
  built_by_url: https://twitter.com/Pattyrn4
  featured: false
- title: Intranet Italia Day
  main_url: https://www.intranetitaliaday.it/en
  url: https://www.intranetitaliaday.it/en
  description: >
    The Italian event dedicated to the digital workplace that focuses on planning, governance and company intranet management
  categories:
    - Event
    - Conference
  built_by: Ariadne Digital
  built_by_url: https://www.ariadnedigital.it
  featured: false
- title: Textually Stylo
  main_url: https://www.textually.net
  url: https://www.textually.net
  description: >
    Stylo Markdown writing App marketing/documentation website by Textually Inc.
  categories:
    - Marketing
    - Technology
    - Blog
    - Documentation
  built_by: Sébastien Hamel
  built_by_url: https://www.textually.net
  featured: false
- title: OneDeck
  main_url: https://www.onedeck.co
  url: https://www.onedeck.co
  description: >
    OneDeck is a simple yet powerful tool for creating and sharing your one-page investment summary in under 10 minutes.
  categories:
    - Finance
    - Technology
  built_by: William Neill
  built_by_url: https://twitter.com/williamneill
  featured: false
- title: Assortment
  main_url: https://assortment.io
  url: https://assortment.io
  description: >
    Assortment aims to provide detailed tutorials (and more) for developers of all skill levels within the Web Development Industry. Attempting to cut out the fluff and arm you with the facts.
  categories:
    - Blog
    - Web Development
  built_by: Luke Whitehouse
  built_by_url: https://twitter.com/_lukewh
  featured: false
- title: Mission42
  main_url: https://mission42.zauberware.com
  url: https://mission42.zauberware.com
  description: >
    A landing page for the mobile app Mission42. Mission42 wants to help you learn new skills.
  categories:
    - App
    - Learning
    - Education
    - Landing Page
  built_by: Philipp Siegmund, zauberware
  built_by_url: https://www.zauberware.com
- title: Altstadtdomizil Idstein
  main_url: http://www.altstadtdomizil-idstein.de/
  url: http://www.altstadtdomizil-idstein.de/
  description: >
    A landing page for a holiday apartment in Idstein, Germany.
  categories:
    - Landing Page
    - Travel
    - Real Estate
  built_by: Simon Franzen, zauberware
  built_by_url: https://www.zauberware.com
- title: Gerald Martinez Dev
  main_url: https://gmartinez.dev/
  url: https://gmartinez.dev/
  source_url: https://github.com/nephlin7/gmartinez.dev
  description: >
    Personal web site for show my skills and my works.
  categories:
    - Web Development
    - Portfolio
  built_by: Gerald Martinez
  built_by_url: https://twitter.com/GeraldM_92
  featured: false
- title: Becreatives
  main_url: https://becreatives.com
  url: https://becreatives.com
  featured: false
  description: >
    Digital software house. Enlights ideas. Think smart execute harder.
  categories:
    - Technology
    - Web Development
    - Agency
    - Marketing
  built_by: Becreatives
  built_by_url: https://becreatives.com
- title: Paul Clifton Photography
  main_url: https://paulcliftonphotography.com
  url: https://paulcliftonphotography.com
  featured: false
  description: >
    A full migration from WordPress to GatsbyJS and DatoCMS. Includes custom cropping on images as viewport changes size and also an infinity scroll that doesn't preload all of the results.
  categories:
    - Blog
    - Portfolio
    - Gallery
    - Photography
  built_by: Little Wolf Studio
  built_by_url: https://littlewolfstudio.co.uk
- title: Atte Juvonen - Blog
  url: https://www.attejuvonen.fi/
  main_url: https://www.attejuvonen.fi/
  source_url: https://github.com/baobabKoodaa/blog
  description: >
    Tech-oriented personal blog covering topics like AI, data, voting, game theory, infosec and software development.
  categories:
    - Blog
    - Data
    - JavaScript
    - Programming
    - Science
    - Security
    - Technology
    - Web Development
  featured: false
- title: Kibuk Construction
  url: https://kibukconstruction.com/
  main_url: https://kibukconstruction.com/
  description: >
    Kibuk Construction is a fully licensed and insured contractor specializing in Siding, Decks, Windows & Doors!
  categories:
    - Business
  built_by: David Krasniy
  built_by_url: http://dkrasniy.com
- title: RedCarpetUp
  main_url: https://www.redcarpetup.com
  url: https://www.redcarpetup.com/
  description: >
    RedCarpetUp's home page for a predominantly mobile-only customer base in India with major constraints on bandwidth availability
  categories:
    - Finance
  built_by: RedCarpet Dev Team
  built_by_url: https://www.redcarpetup.com
  featured: false
- title: talita traveler
  url: https://talitatraveler.com/
  main_url: https://talitatraveler.com/
  source_url: https://github.com/afuh/talitatraveler
  description: >
    Talita Traveler's personal blog.
  categories:
    - Blog
  built_by: Axel Fuhrmann
  built_by_url: https://axelfuhrmann.com/
  featured: false
- title: Pastelería el Progreso
  url: https://pasteleriaelprogreso.com/
  main_url: https://pasteleriaelprogreso.com/
  source_url: https://github.com/afuh/elprogreso
  description: >
    Famous bakery in Buenos Aires.
  categories:
    - Food
    - Gallery
  built_by: Axel Fuhrmann
  built_by_url: https://axelfuhrmann.com/
  featured: false
- title: Maitrik's Portfolio
  url: https://www.maitrikpatel.com/
  main_url: https://www.maitrikpatel.com/
  source_url: https://github.com/maitrikjpatel/portfolio
  description: >
    Portfolio of a Front-End Developer / UX Designer who designs and develops pixel perfect user interface, experiences and web applications.
  categories:
    - Portfolio
    - Blog
    - Design
    - Web Development
  built_by: Maitrik Patel
  built_by_url: https://www.maitrikpatel.com/
  featured: false
- title: PicPick
  url: https://picpick.app/
  main_url: https://picpick.app/
  description: >
    All-in-one Graphic Design Tool, Screen Capture Software, Image Editor, Color Picker, Pixel Ruler and More
  categories:
    - Productivity
    - App
    - Technology
  built_by: NGWIN
  built_by_url: https://picpick.app/
  featured: false
- title: Ste O'Neill
  main_url: https://www.steoneill.dev
  url: https://www.steoneill.dev
  description: >
    MVP of a portfolio site for a full stack UK based developer.
  categories:
    - Blog
    - Portfolio
  built_by: Ste O'Neill
  built_by_url: https://steoneill.dev
  featured: false
- title: Filipe Santos Correa's Portfolio
  description: >
    Filipe's Personal About Me / Portfolio.
  main_url: https://filipesantoscorrea.com/
  url: https://filipesantoscorrea.com/
  source_url: https://github.com/Safi1012/filipesantoscorrea.com
  featured: false
  categories:
    - Portfolio
- title: Progressive Massachusetts Legislator Scorecard
  main_url: https://scorecard.progressivemass.com
  url: https://scorecard.progressivemass.com
  featured: false
  source_url: https://github.com/progressivemass/legislator-scorecard
  description: >
    Learn about MA state legislators' voting records through a progressive lens
  categories:
    - Government
    - Education
  built_by: Alex Holachek
  built_by_url: https://alex.holachek.com/
- title: Jeff Wolff – Portfolio
  main_url: https://www.jeffwolff.net
  url: https://www.jeffwolff.net
  featured: false
  description: >
    A guy from San Diego who makes websites.
  categories:
    - Blog
    - Portfolio
    - Web Development
- title: Jp Valery – Portfolio
  main_url: https://jpvalery.photo
  url: https://jpvalery.photo
  featured: false
  description: >
    Self-taught photographer documenting spaces and people
  categories:
    - Portfolio
    - Photography
- title: Prevue
  main_url: https://www.prevue.io
  url: https://www.prevue.io
  featured: false
  description: >
    All in One Prototyping Tool For Vue Developers
  categories:
    - Open Source
    - Web Development
- title: Gold Medal Flour
  main_url: https://www.goldmedalflour.com
  url: https://www.goldmedalflour.com
  description: >
    Gold Medal Four is a brand of flour products owned by General Mills. The new site was built using Gatsby v2 with data sources from WordPress and an internal recipe API, and features multifaceted recipe filtering and a modified version of Gatsby Image to support art direction images.
  categories:
    - Food
  built_by: General Mills Branded Sites Dev Team
  built_by_url: https://www.generalmills.com
  featured: false
- title: Fifth Gait Technologies
  main_url: https://5thgait.com
  url: https://5thgait.com
  featured: false
  description: >
    Fifth Gait is a small business in the defense and space industry that is run and owned by physicists and engineers that have worked together for decades. The site was built using Gatsby V2.
  categories:
    - Government
    - Science
    - Technology
  built_by: Jonathan Z. Fisher
  built_by_url: https://jonzfisher.com
- title: Sal's Pals
  main_url: https://www.sals-pals.net
  url: https://www.sals-pals.net
  featured: false
  description: >
    Sal's Pals is a professional dog walking and pet sitting service based in Westfield, NJ. New site built with gatsby v2.
  categories:
    - Business
- title: Zuyet Awarmatrip
  main_url: https://www.zuyetawarmatrip.com
  url: https://www.zuyetawarmatrip.com
  featured: false
  description: >
    Zuyet Awarmatrip is a subsidiary identity within the personal ecosystem of Zuyet Awarmatik, focusing on travel and photography.
  categories:
    - Travel
    - Photography
  built_by: Zuyet Awarmatik
- title: manuvel.be
  url: https://www.manuvel.be
  main_url: https://www.manuvel.be
  source_url: https://github.com/riencoertjens/manuvelsite
  description: >
    Cycling themed café coming this april in Sint Niklaas, Belgium. One page with funky css-grid and gatsby-image trickery!
  categories:
    - Food
  built_by: WEBhart
  built_by_url: https://www.web-hart.com
  featured: false
- title: WEBhart
  url: https://www.web-hart.com
  main_url: https://www.web-hart.com
  description: >
    Hi, I'm Rien (pronounced Reen) from Belgium but based in Girona, Spain. I'm an autodidact, committed to learning until the end of time.
  categories:
    - Portfolio
    - Design
    - Web Development
    - Freelance
  built_by: WEBhart
  built_by_url: https://www.web-hart.com
  featured: false
- title: nicdougall.com
  url: https://nicdougall.netlify.com/
  main_url: https://nicdougall.netlify.com/
  source_url: https://github.com/riencoertjens/nicdougall.com
  description: >
    Athlete website with Netlify CMS for blog content.
  categories:
    - Blog
  built_by: WEBhart
  built_by_url: https://www.web-hart.com
  featured: false
- title: Lebuin D'Haese
  url: https://www.lebuindhaese.be/
  main_url: https://www.lebuindhaese.be/
  description: >
    Artist portfolio website. Powered by a super simple Netlify CMS to easily add blog posts or new art pieces.
  categories:
    - Portfolio
    - Blog
  built_by: WEBhart
  built_by_url: https://www.web-hart.com
  featured: false
- title: Iefke Molenstra
  url: https://www.iefke.be/
  main_url: https://www.iefke.be/
  description: >
    Artist portfolio website. Powered by a super simple Netlify CMS to easily add blog posts or new art pieces.
  categories:
    - Portfolio
    - Blog
  built_by: WEBhart
  built_by_url: https://www.web-hart.com
  featured: false
- title: The Broomwagon
  url: https://www.thebroomwagongirona.com/
  main_url: https://www.thebroomwagongirona.com/
  description: >
    foodtruck style coffee by pro cyclist Robert Gesink. The site has a webshop with merchandise and coffee beans.
  categories:
    - E-commerce
  built_by: WEBhart
  built_by_url: https://www.web-hart.com
- title: Pella Windows and Doors
  main_url: https://www.pella.com
  url: https://www.pella.com
  featured: false
  description: >
    The Pella Corporation is a privately held window and door manufacturing
  categories:
    - Business
- title: tinney.dev
  url: https://tinney.dev
  main_url: https://tinney.dev
  source_url: https://github.com/cdtinney/tinney.dev
  description: >
    Personal portfolio/blog of Colin Tinney
  categories:
    - Blog
    - Portfolio
    - Open Source
  built_by: Colin Tinney
  built_by_url: https://tinney.dev
  featured: false
- title: Monkeywrench Books
  main_url: https://monkeywrenchbooks.org
  url: https://monkeywrenchbooks.org
  description: >
    Monkeywrench Books is an all-volunteer, collectively-run bookstore and event space in Austin, TX
  categories:
    - Business
    - Community
    - Education
  built_by: Monkeywrench Books
  built_by_url: https://monkeywrenchbooks.org
- title: DeepMay.io
  main_url: https://deepmay.io
  url: https://deepmay.io
  description: >
    DeepMay is an experimental new tech bootcamp in the mountains of North Carolina.
  categories:
    - Event
    - Community
    - Technology
    - Marketing
  built_by: DeepMay
  built_by_url: https://twitter.com/deepmay_io
  featured: false
- title: Liferay.Design
  main_url: https://liferay.design
  url: https://liferay.design
  source_url: https://github.com/liferay-design/liferay.design
  description: >
    Liferay.Design is home to some of the freshest open-source designers who love to share articles and other resources for the Design Community.
  categories:
    - Blog
    - Community
    - Design
    - Marketing
    - Open Source
    - Technology
    - User Experience
  built_by: Liferay Designers
  built_by_url: https://twitter.com/liferaydesign
  featured: false
- title: Front End Remote Jobs
  main_url: https://frontendremotejobs.com
  url: https://frontendremotejobs.com
  source_url: https://github.com/benjamingrobertson/remotefrontend
  description: >
    Front End Remote Jobs features fully remote jobs for front end developers.
  categories:
    - WordPress
    - Web Development
  built_by: Ben Robertson
  built_by_url: https://benrobertson.io
  featured: false
- title: Penrose Grand Del Mar
  main_url: https://penroseatthegrand.com
  url: https://penroseatthegrand.com
  description: >
    Penrose Grand Del Mar is a luxury housing project coming soon.
  categories:
    - Real Estate
    - Design
  built_by: Chase Ohlson
  built_by_url: https://chaseohlson.com
- title: JustGraphQL
  url: https://www.justgraphql.com/
  main_url: https://www.justgraphql.com/
  source_url: https://github.com/Novvum/justgraphql
  description: >
    JustGraphQL helps developers quickly search and filter through GraphQL resources, tools, and articles.
  categories:
    - Open Source
    - Web Development
    - Technology
  built_by: Novvum
  built_by_url: https://www.novvum.io/
  featured: false
- title: Peter Macinkovic Personal Blog
  url: https://peter.macinkovic.id.au/
  main_url: https://peter.macinkovic.id.au/
  source_url: https://github.com/inkovic/peter-macinkovic-static-site
  description: >
    Personal Website and Blog of e-commerce SEO Specialist and Digital Marketer Peter Macinkovic.
  categories:
    - SEO
    - Marketing
    - Blog
  featured: false
- title: NH Hydraulikzylinder
  main_url: https://nh-hydraulikzylinder.com
  url: https://nh-hydraulikzylinder.com
  description: >
    High quality & high performance hydraulic cylinders manufactured in Austria based on the clients requirements
  categories:
    - Business
  built_by: MangoART
  built_by_url: https://www.mangoart.at
  featured: false
- title: Frauennetzwerk Linz-Land
  main_url: https://frauennetzwerk-linzland.net
  url: https://frauennetzwerk-linzland.net
  description: >
    Homepage for the local women's association providing support to people in need offline and online (Livechat integration)
  categories:
    - Nonprofit
  built_by: MangoART
  built_by_url: https://www.mangoart.at
  featured: false
- title: Mein Traktor
  main_url: http://www.mein-traktor.at/
  url: http://www.mein-traktor.at/
  description: >
    Homepage of a the main importer of SAME and Lamborghini Tractors in Austria with customer support area
  categories:
    - Business
    - App
  built_by: MangoART
  built_by_url: https://www.mangoart.at
  featured: false
- title: Lamborghini Traktoren
  main_url: https://lamborghini-traktor.at
  url: https://lamborghini-traktor.at
  description: >
    Lamborghini Tractors - Landing page for the brand in Austria
  categories:
    - Business
  built_by: MangoART
  built_by_url: https://www.mangoart.at
  featured: false
- title: Holly Lodge Community Centre - Highgate, London
  main_url: https://www.hlcchl.org/
  url: https://www.hlcchl.org/
  source_url: https://github.com/eugelogic/hlcchl-gatsby
  description: >
    The Holly Lodge Community Centre - Highgate, London has a shiny new website built with Gatsby v2 that makes important contributions towards a faster, more secure and environmentally friendly web for everyone.
  categories:
    - Community
    - Event
    - Nonprofit
  built_by: Eugene Molari Developer
  built_by_url: https://twitter.com/EugeneMolari
  featured: false
- title: blackcater's blog
  url: https://www.blackcater.win
  main_url: https://www.blackcater.win
  source_url: https://github.com/blackcater/blog
  description: >
    Blog like Medium, for person and team.
  categories:
    - Blog
    - Web Development
  built_by: blackcater
  built_by_url: https://github.com/blackcater
  featured: false
- title: Kenneth Kwakye-Gyamfi Portfolio Site
  url: https://www.kwakye-gyamfi.com
  main_url: https://www.kwakye-gyamfi.com
  source_url: https://www.github.com/cross19xx/cross-site
  description: >
    Personal portfolio site for Kenneth Kwakye-Gyamfi, a mobile and web full stack applications developer currently based in Accra, Ghana.
  categories:
    - SEO
    - Web Development
    - Open Source
    - Portfolio
  featured: false
- title: Gareth Weaver
  url: https://www.garethweaver.com/
  main_url: https://www.garethweaver.com/
  source_url: https://github.com/garethweaver/public-site-react
  description: >
    A personal portfolio of a London based frontend developer built with Gatsby 2, Redux and Sass
  categories:
    - Portfolio
    - Web Development
  built_by: Gareth Weaver
  built_by_url: https://twitter.com/garethdweaver
  featured: false
- title: Mailjet
  url: https://dev.mailjet.com/
  main_url: https://dev.mailjet.com/
  description: >
    Mailjet is an easy-to-use all-in-one e-mail platform.
  categories:
    - API
    - Documentation
  featured: false
- title: Peintagone
  url: https://www.peintagone.be/
  main_url: https://www.peintagone.be/
  description: >
    Peintagone is a superior quality paint brand with Belgian tones.
  categories:
    - Portfolio
    - Gallery
  built_by: Sebastien Crepin
  built_by_url: https://github.com/opeah
  featured: false
- title: Let's Do Dish!
  url: https://letsdodish.com
  main_url: https://letsdodish.com
  description: >
    A new recipe site for people who enjoy cooking great food in their home kitchen. Find some great meal ideas! Let's do dish!
  categories:
    - Blog
    - Food
  built_by: Connerra
  featured: false
- title: AWS Amplify Community
  url: https://amplify.aws/community/
  main_url: https://amplify.aws/community/
  source_url: https://github.com/aws-amplify/community
  description: >
    Amplify Community is a hub for developers building fullstack serverless applications with Amplify to easily access content (such as events, blog posts, videos, sample projects, and tutorials) created by other members of the Amplify community.
  categories:
    - Blog
    - Directory
    - Education
    - Technology
  built_by: Nikhil Swaminathan
  built_by_url: https://github.com/swaminator
  featured: false
- title: Cal State Monterey Bay
  url: https://csumb.edu
  main_url: https://csumb.edu
  source_url: https://github.com/csumb/csumb-gatsby
  description: >
    A website for the entire campus of California State University, Monterey Bay.
  categories:
    - Education
    - Government
  built_by: CSUMB Web Team
  built_by_url: https://csumb.edu/web/team
  featured: false
- title: BestPricingPages.com
  url: https://bestpricingpages.com
  main_url: https://bestpricingpages.com
  source_url: https://github.com/jpvalery/pricingpages/
  description: >
    A repository of the best pricing pages by the best companies. Built in less than a week.
    Inspired by RGE and since pricingpages.xyz no longer exists, I felt such a resource was missing and could be helpful to many people.
  categories:
    - Business
    - Community
    - Entrepreneurship
    - Open Source
    - Technology
  built_by: Jp Valery
  built_by_url: https://jpvalery.me
  featured: false
- title: Lendo Austria
  url: https://lendo.at
  main_url: https://lendo.at
  description: >
    A Comparison site for best private loan offer from banks in Austria.
  categories:
    - Business
    - Finance
  built_by: Lendo developers
  featured: false
- title: Visual Cloud FX
  url: https://visualcloudfx.com
  main_url: https://visualcloudfx.com
  source_url: https://github.com/jjcav84/visualcloudfx
  description: >
    Basic static site built with MDBootstrap, React, and Gatsby
  categories:
    - Consulting
    - Portfolio
  built_by: Jacob Cavazos
  built_by_url: https://jacobcavazos.com
- title: Matthew Miller (Me4502)
  url: https://matthewmiller.dev
  main_url: https://matthewmiller.dev
  description: >
    The personal site, blog and portfolio of Matthew Miller (Me4502)
  categories:
    - Blog
    - Programming
    - Technology
    - Portfolio
  built_by: Matthew Miller
  featured: false
- title: Årets Kontor
  url: https://aretskontor.newst.se
  main_url: https://aretskontor.newst.se
  description: >
    A swedish competition for "office of the year" in sweden with a focus on design. Built with MDBootstrap and Gatsby.
  categories:
    - Real Estate
    - Marketing
  built_by: Victor Björklund
  built_by_url: https://victorbjorklund.com
  featured: false
- title: Kyma
  url: https://kyma-project.io
  main_url: https://kyma-project.io
  source_url: https://github.com/kyma-project/website
  description: >
    This website holds overview, blog and documentation for Kyma open source project that is a Kubernates based application extensibility framework.
  categories:
    - Documentation
    - Blog
    - Technology
    - Open Source
  built_by: Kyma developers
  built_by_url: https://twitter.com/kymaproject
  featured: false
- title: Verso
  main_url: https://verso.digital
  url: https://verso.digital
  description: >
    Verso is a creative technology studio based in Singapore. Site built with Gatsby and Netlify.
  categories:
    - Agency
    - Consulting
    - Design
    - Technology
  built_by: Verso
  built_by_url: https://verso.digital
  featured: false
- title: Camilo Holguin
  url: https://camiloholguin.me
  main_url: https://camiloholguin.me
  source_url: https://github.com/camiloholguin/gatsby-portfolio
  description: >
    Portfolio site using GatsbyJS and WordPress REST API.
  categories:
    - WordPress
    - Portfolio
    - Web Development
  built_by: Camilo Holguin
  built_by_url: https://camiloholguin.me
  featured: false
- title: Bennett Hardwick
  url: https://bennetthardwick.com
  main_url: https://bennetthardwick.com
  description: >
    The personal website and blog of Bennett Hardwick, an Australian software developer and human being.
  categories:
    - Blog
    - Programming
    - Technology
  source_url: https://github.com/bennetthardwick/website
  built_by: Bennett Hardwick
  built_by_url: https://bennetthardwick.com
  featured: false
- title: Kodingnesia
  url: https://kodingnesia.com/
  main_url: https://kodingnesia.com/
  description: >
    Kodingnesia is a place for learning programming & linux in Bahasa Indonesia.
  categories:
    - Blog
    - Programming
    - Technology
  built_by: Frisko Mayufid
  built_by_url: https://frisko.space
- title: Sindhuka
  url: https://sindhuka.org/
  main_url: https://sindhuka.org/
  description: >
    Official website of the Sindhuka initiative, a sustainable farmers' network in Nepal.
  categories:
    - Business
    - Community
    - Government
    - Marketing
  source_url: https://github.com/Polcius/sindhuka-serif
  built_by: Pol Milian
  built_by_url: https://github.com/Polcius/
  featured: false
- title: ERS HCL Open Source Portal
  url: https://ers-hcl.github.io/
  main_url: https://ers-hcl.github.io/
  description: >
    Official site for ERS-HCL GitHub organizational site. This is a hybrid app with static and dynamic content, providing a details of the open source projects, initiatives, innovation ideas within ERS-HCL. It pulls data from various data sources including GitHub APIs, MDX based blog posts, excel files. It also hosts an ideas app that is based on Firebase.
  categories:
    - Open Source
    - Blog
    - Technology
    - Web Development
    - Community
    - Documentation
  source_url: https://github.com/ERS-HCL/gatsby-ershcl-app
  built_by: Tarun Kumar Sukhu
  built_by_url: https://github.com/tsukhu
- title: Sandbox
  url: https://www.sandboxneu.com/
  main_url: https://www.sandboxneu.com/
  source_url: https://github.com/sandboxneu/sandboxneu.com
  description: >
    Official website of Sandbox, a Northeastern University student group that builds software for researchers.
  categories:
    - Marketing
  built_by: Sandbox at Northeastern
  built_by_url: https://github.com/sandboxneu/
  featured: false
- title: Accessible App
  main_url: https://accessible-app.com
  url: https://accessible-app.com
  source_url: https://github.com/accessible-app/accessible-app_com
  description: >
    Learn how to build inclusive web applications and Single Page Apps in modern JavaScript frameworks. This project collects strategies, links, patterns and plugins for React, Vue and Angular.
  categories:
    - Accessibility
    - Web Development
    - JavaScript
  built_by: Marcus Herrmann
  built_by_url: https://marcus.io
  featured: false
- title: PygmalionPolymorph
  url: https://pygmalionpolymorph.com
  main_url: https://pygmalionpolymorph.com
  source_url: https://github.com/PygmalionPolymorph/portfolio
  description: >
    Portfolio of artist, musician and developer PygmalionPolymorph.
  categories:
    - Portfolio
    - Gallery
    - Music
    - Photography
    - Web Development
  built_by: PygmalionPolymorph
  built_by_url: https://pygmalionpolymorph.com
  featured: false
- title: Gonzalo Nuñez Photographer
  main_url: https://www.gonzalonunez.com
  url: https://www.gonzalonunez.com
  description: >
    Website for Cancun based destination wedding photographer Gonzalo Nuñez. Site built with GatsbyJS, WordPress API and Netlify.
  categories:
    - Photography
    - Portfolio
    - WordPress
  built_by: Miguel Mayo
  built_by_url: https://www.miguelmayo.com
  featured: false
- title: Element 84
  main_url: https://www.element84.com
  url: https://www.element84.com
  description: >
    Element 84 is software engineering and design firm that helps companies and government agencies solve problems using remote sensing, life sciences, and transportation data in the cloud.
  categories:
    - Agency
    - Blog
    - Business
    - Consulting
    - Data
    - Design
    - Government
    - Portfolio
    - Programming
    - Science
    - Technology
    - User Experience
    - Web Development
- title: Raconteur Agency
  main_url: https://www.raconteur.net/agency
  url: https://www.raconteur.net/agency
  description: >
    Raconteur Agency is a London-based content marketing agency for B2B brands. We have rebuilt their site with Gatsby v2 using their existing WordPress backend as the data source. By switching from WordPress to GatsbyJS we have achieved a 200%+ improvement in page load times and went from a Lighthouse performance score of 49 to 100.
  categories:
    - Agency
    - Marketing
    - WordPress
  built_by: Jacob Herper
  built_by_url: https://herper.io
  featured: false
- title: Purple11
  main_url: https://purple11.com/
  url: https://purple11.com/
  description: >
    Purple11 is a site for photography and photo retouching tips and tricks.
  categories:
    - Blog
    - Photography
  built_by: Sébastien Noël
  built_by_url: https://blkfuel.com/
  featured: false
- title: PerfReviews
  main_url: https://perf.reviews/
  url: https://perf.reviews/
  source_url: https://github.com/PerfReviews/PerfReviews
  description: >
    The best content about web performance in spanish language.
  categories:
    - Web Development
  built_by: Joan León & José M. Pérez
  built_by_url: https://perf.reviews/nosotros/
  featured: false
- title: Un Backend - Blog
  main_url: https://www.unbackend.pro/
  url: https://www.unbackend.pro/
  description: >
    The personal website and blog of Camilo Ramírez, a backend developer :).
  categories:
    - Blog
    - Programming
    - Technology
  source_url: https://github.com/camilortte/camilortte.github.com
  built_by: Camilo Ramírez
  built_by_url: https://www.unbackend.pro/about
  featured: false
- title: Hitesh Vaghasiya
  main_url: https://hiteshvaghasiya.com/
  url: https://hiteshvaghasiya.com/
  description: >
    This is Hitesh Vaghasiya's blog. This blog is help you an E-Commerce like Magento, Shopify, and BigCommerce.
  categories:
    - Blog
    - Programming
    - Technology
    - Web Development
  built_by: Hitesh Vaghasiya
  built_by_url: https://hiteshvaghasiya.com/
  featured: false
- title: Aditus
  main_url: https://www.aditus.io
  url: https://www.aditus.io
  description: >
    Aditus is the accessibility tool for your team. We help teams build accessible websites and products.
  categories:
    - Accessibility
    - Education
  built_by: Aditus
  built_by_url: https://www.aditus.io
  featured: false
- title: Ultra Config
  main_url: https://ultraconfig.com.au/
  url: https://ultraconfig.com.au/ultra-config-generator/
  description: >
    Ultra Config Generator is a software application for Network Engineers to efficiently manage their network infrastructure.
  categories:
    - Blog
    - Technology
  built_by: Ultra Config
  built_by_url: https://ultraconfig.com.au/
  featured: false
- title: Malice
  main_url: https://malice.fr/
  url: https://malice.fr/
  description: >
    Malice is a cyber-training  platform for learning, validating and improving security related skills through simulated scenarios and challenges.
  categories:
    - Security
    - Technology
  built_by: Sysdream
  built_by_url: https://sysdream.com/
  featured: false
- title: Nash
  main_url: https://nash.io/
  url: https://nash.io/
  description: >
    Nash is a decentralized platform for trading, payment and other financial services. Our goal is to bring distributed finance to everyone by making blockchain technology fast and easy to use. We employ an off-chain engine to match trades rapidly, but never take control of customers’ assets. Our intuitive interface offers easy access to a range of trading, payment and investment functions.
  categories:
    - Portfolio
    - Security
    - Technology
  built_by: Andrej Gajdos
  built_by_url: https://andrejgajdos.com/
  featured: false
- title: Axel Fuhrmann
  url: https://axelfuhrmann.com
  main_url: https://axelfuhrmann.com
  source_url: https://github.com/afuh/axelfuhrmann.com
  description: >
    Personal portfolio.
  categories:
    - Portfolio
    - Freelance
    - Web Development
  featured: false
- title: Alaina Viau
  url: https://www.alainaviau.com
  main_url: https://www.alainaviau.com
  description: >
    Official website of Canadian opera director, creator, and producer Alaina Viau. Site designed by Stephen Bell.
  categories:
    - Portfolio
    - Music
  built_by: Michael Uloth
  built_by_url: https://www.michaeluloth.com
- title: Alison Moritz
  url: https://www.alisonmoritz.com
  main_url: https://www.alisonmoritz.com
  description: >
    Official website of American stage director Alison Moritz. Site designed by Stephen Bell.
  categories:
    - Portfolio
    - Music
  built_by: Michael Uloth
  built_by_url: https://www.michaeluloth.com
- title: Luke Secomb Digital
  url: https://lukesecomb.digital
  main_url: https://lukesecomb.digital
  source_url: https://github.com/lukethacoder/luke-secomb-simple
  description: >
    A simple portfolio site built using TypeScript, Markdown and React Spring.
  categories:
    - Portfolio
    - Web Development
  built_by: Luke Secomb
  built_by_url: https://lukesecomb.digital
  featured: false
- title: We are Brew
  url: https://www.wearebrew.co.uk
  main_url: https://www.wearebrew.co.uk
  description: >
    Official website for Brew, a Birmingham based Digital Marketing Agency.
  categories:
    - Portfolio
    - Web Development
    - Agency
    - Marketing
  built_by: Brew Digital
  built_by_url: https://www.wearebrew.co.uk
- title: Global City Data
  main_url: https://globalcitydata.com
  url: https://globalcitydata.com
  source_url: https://github.com/globalcitydata/globalcitydata
  description: >
    Global City Data is an open, easily browsable platform to showcase peer-reviewed urban datasets and models created by different research groups.
  categories:
    - Education
    - Open Source
  built_by: Rafi Barash
  built_by_url: https://rafibarash.com
  featured: false
- title: Submittable
  url: https://www.submittable.com
  main_url: https://www.submittable.com
  description: >
    Submissions made simple. Submittalbe is a cloud-based submissions manager that lets you accept, review, and make decisions on any kind of digital content.
  categories:
    - Technology
    - Marketing
  built_by: Genevieve Crow
  built_by_url: https://github.com/g-crow
- title: Appmantle
  main_url: https://appmantle.com
  url: https://appmantle.com
  description: >
    Appmantle is a new way of creating apps. A complete modern app that you build yourself quickly & easily, without programming knowledge.
  categories:
    - App
    - Marketing
    - Landing Page
    - Mobile Development
    - Technology
  built_by: Appmantle
  built_by_url: https://appmantle.com
  featured: false
- title: Acto
  main_url: https://www.acto.dk/
  url: https://www.acto.dk/
  description: >
    Tomorrows solutions - today. Acto is an innovative software engineering company, providing your business with high-quality, scalable and maintainable software solutions, to make your business shine.
  categories:
    - Agency
    - Technology
    - Web Development
    - Mobile Development
  built_by: Acto
  built_by_url: https://www.acto.dk/
- title: Gatsby GitHub Stats
  url: https://gatsby-github-stats.netlify.com
  main_url: https://gatsby-github-stats.netlify.com
  source_url: https://github.com/lannonbr/gatsby-github-stats/
  description: >
    Statistics Dashboard for Gatsby GitHub repository
  categories:
    - Data
  built_by: Benjamin Lannon
  built_by_url: https://lannonbr.com
  featured: false
- title: Graphic Intuitions
  url: https://www.graphicintuitions.com/
  main_url: https://www.graphicintuitions.com/
  description: >
    Digital marketing agency located in Morris, Manitoba.
  categories:
    - Agency
    - Web Development
    - Marketing
  featured: false
- title: Smooper
  url: https://www.smooper.com/
  main_url: https://www.smooper.com/
  description: >
    We connect you with digital marketing experts for 1 on 1 consultation sessions
  categories:
    - Marketing
    - Directory
  featured: false
- title: Lesley Barber
  url: https://www.lesleybarber.com/
  main_url: https://www.lesleybarber.com/
  description: >
    Official website of Canadian film composer Lesley Barber.
  categories:
    - Portfolio
    - Music
  built_by: Michael Uloth
  built_by_url: https://www.michaeluloth.com
- title: Timeline of Terror
  main_url: https://timelineofterror.org/
  url: https://timelineofterror.org/
  source_url: https://github.com/Symbitic/timeline-of-terror
  description: >
    Complete guide to the events of September 11, 2001.
  categories:
    - Directory
    - Government
  built_by: Alex Shaw
  built_by_url: https://github.com/Symbitic/
  featured: false
- title: Pill Club
  url: https://thepillclub.com
  main_url: https://thepillclub.com
  description: >
    Zero Copay With Insurance + Free Shipping + Bonus Gifts + Online Delivery – Birth Control Delivery and Prescription
  categories:
    - Marketing
    - Healthcare
  built_by: Pill Club
  built_by_url: https://thepillclub.com
- title: myweekinjs
  url: https://www.myweekinjs.com/
  main_url: https://www.myweekinjs.com/
  source_url: https://github.com/myweekinjs/public-website
  description: >
    Challenge to create and/or learn something new in JavaScript each week.
  categories:
    - Blog
  built_by: Adriaan Janse van Rensburg
  built_by_url: https://github.com/HurricaneInteractive/
  featured: false
- title: The Edit Suite
  main_url: https://www.theeditsuite.com.au/
  url: https://www.theeditsuite.com.au/
  source_url: https://thriveweb.com.au/portfolio/the-edit-suite/
  description: >-
    The Edit Suite is an award winning video production and photography company based out of our Mermaid Beach studio on the Gold Coast of Australia but we also have the ability to work mobile from any location.
  categories:
    - Photography
    - Marketing
  built_by: Thrive Team - Gold Coast
  built_by_url: https://thriveweb.com.au/
  featured: false
- title: CarineRoitfeld
  main_url: https://www.carineroitfeld.com/
  url: https://www.carineroitfeld.com/
  description: >
    Online shop for Carine Roitfeld parfume
  categories:
    - E-commerce
  built_by: Ask Phill
  built_by_url: https://askphill.com
- title: EngineHub.org
  url: https://enginehub.org
  main_url: https://enginehub.org
  source_url: https://github.com/EngineHub/enginehub-website
  description: >
    The landing pages for EngineHub, the organisation behind WorldEdit, WorldGuard, CraftBook, and more
  categories:
    - Landing Page
    - Technology
    - Open Source
  built_by: Matthew Miller
  built_by_url: https://matthewmiller.dev
- title: Goulburn Physiotherapy
  url: https://www.goulburnphysiotherapy.com.au/
  main_url: https://www.goulburnphysiotherapy.com.au/
  description: >
    Goulburn Physiotherapy is a leader in injury prevention, individual and community health, and workplace health solutions across Central Victoria.
  categories:
    - Blog
    - Healthcare
  built_by: KiwiSprout
  built_by_url: https://kiwisprout.nz/
  featured: false
- title: TomTom Traffic Index
  main_url: https://www.tomtom.com/en_gb/traffic-index/
  url: https://www.tomtom.com/en_gb/traffic-index/
  description: >
    The TomTom Traffic Index provides drivers, city planners, auto manufacturers and policy makers with unbiased statistics and information about congestion levels in 403 cities across 56 countries on 6 continents.
  categories:
    - Travel
    - Data
  built_by: TomTom
  built_by_url: https://tomtom.com
  featured: false
- title: PrintAWorld | A 3D Printing and Fabrication Company
  main_url: https://prtwd.com/
  url: https://prtwd.com/
  description: >
    PrintAWorld is a NYC based fabrication and manufacturing company that specializes in 3D printing, 3D scanning, CAD Design,
    laser cutting, and rapid prototyping. We help artists, agencies and engineers turn their ideas into its physical form.
  categories:
    - Business
  featured: false
- title: Glug-Infinite
  main_url: https://gluginfinite.github.io
  url: https://gluginfinite.github.io
  source_url: https://github.com/crstnmac/glug
  description: >
    This is a website built with Gatsby v2 that is deployed on GitHub using GitHub Pages and Netlify.
  categories:
    - Web Development
    - Blog
    - Portfolio
    - Agency
  built_by: Criston Macarenhas
  built_by_url: https://github.com/crstnmac
  featured: false
- title: The State of CSS Survey
  main_url: https://stateofcss.com/
  url: https://stateofcss.com/
  source_url: https://github.com/StateOfJS/state-of-css-2019
  description: >
    Annual CSS survey, brother of The State of JS Survey.
  categories:
    - Web Development
  built_by: Sacha Greif & Contribs
  built_by_url: https://github.com/StateOfJS
  featured: false
- title: Bytom Blockchain
  url: https://bytom.io/
  main_url: https://bytom.io/
  source_url: https://github.com/bytomlabs/bytom.io
  description: >
    Embrace the New Era of Bytom Blockchain
  categories:
    - Finance
    - Open Source
    - Technology
  built_by: Bytom Foundation
  built_by_url: https://bytom.io/
  featured: false
- title: Oerol Festival
  url: https://www.oerol.nl/nl/
  main_url: https://www.oerol.nl/en/
  description: >
    Oerol is a cultural festival on the island of Terschelling in the Netherlands that is held annually in June.
    The ten-day festival is focused on live, public theatre as well as music and visual arts.
  categories:
    - Event
    - Entertainment
  built_by: Oberon
  built_by_url: https://oberon.nl/
  featured: false
- title: Libra
  main_url: https://libra.org/
  url: https://libra.org/
  description: Libra's mission is to enable a simple global currency and financial infrastructure that empowers billions of people.
  featured: false
  categories:
    - Open Source
    - Technology
    - Finance
- title: Riffy Blog
  main_url: https://blog.rayriffy.com/
  url: https://blog.rayriffy.com/
  source_url: https://github.com/rayriffy/rayriffy-blog
  description: >
    Riffy Blog is async based beautiful highly maintainable site built by using Gatsby v2 with SEO optimized.
  categories:
    - Web Development
    - Blog
    - Open Source
    - Technology
    - Music
    - SEO
  built_by: Phumrapee Limpianchop
  built_by_url: https://rayriffy.com/
  featured: false
- title: The Coffee Collective
  url: https://coffeecollective.dk
  main_url: https://coffeecollective.dk
  description: >
    The Coffee Collective website is a JAM-stack based, multilingual, multi currency website/shop selling coffee, related products and subscriptions.
  categories:
    - E-commerce
    - Food
  built_by: Remotely (Anders Hallundbæk)
  built_by_url: https://remotely.dk
  featured: false
- title: Leadership Development International
  url: https://ldi.global
  main_url: https://ldi.global
  description: >
    A DatoCMS-backed site for an education and training company based in the US, China and the UAE.
  categories:
    - Education
    - Nonprofit
  built_by: Grant Holle
  built_by_url: https://grantholle.com
  featured: false
- title: Canvas 1839
  main_url: https://www.canvas1839.com/
  url: https://www.canvas1839.com/
  description: >-
    Online store for Canvas 1839 products, including pharmacological-grade CBD oil and relief cream.
  categories:
    - E-commerce
    - Marketing
  built_by: Corey Ward
  built_by_url: http://www.coreyward.me/
- title: Sparkle Stories
  main_url: https://app.sparklestories.com/
  url: https://app.sparklestories.com/
  description: >-
    Sparkle Stories is a streaming audio platform for children with over 1,200 original audio stories.
  categories:
    - App
    - Education
  built_by: Corey Ward
  built_by_url: http://www.coreyward.me/
- title: nehalist.io
  main_url: https://nehalist.io
  url: https://nehalist.io
  description: >
    nehalist.io is a blog about software development, technology and all that kind of geeky stuff.
  categories:
    - Blog
    - Web Development
    - Open Source
  built_by: Kevin Hirczy
  built_by_url: https://nehalist.io
  featured: false
- title: March and Ash
  main_url: https://marchandash.com/
  url: https://marchandash.com/
  description: >-
    March and Ash is a customer-focused, licensed cannabis dispensary located in Mission Valley.
  categories:
    - E-commerce
    - Business
    - Blog
  built_by: Blueyellow
  built_by_url: https://blueyellow.io/
  featured: false
- title: T Two Industries
  description: >
    T Two Industries is a manufacturing company specializing in building custom truck decks, truck bodies, and trailers.
  main_url: https://www.ttwo.ca
  url: https://www.ttwo.ca
  categories:
    - Business
  built_by: https://www.t2.ca
  built_by_url: https://www.t2.ca
  featured: false
- title: Cali's Finest Landscaping
  url: https://www.calisfinestlandscaping.com/
  main_url: https://www.calisfinestlandscaping.com/
  description: >
    A team of hard-working, quality-obsessed landscaping professionals looking to take dreams and transform them into reality.
  categories:
    - Business
  built_by: David Krasniy
  built_by_url: http://dkrasniy.com
  featured: false
- title: Vazco
  url: https://www.vazco.eu
  main_url: https://www.vazco.eu
  description: >
    Vazco works for clients from all around the world in future-proof technologies and help them build better products.
  categories:
    - Agency
    - Web Development
    - Blog
    - Business
    - Technology
  built_by: Vazco
  built_by_url: https://www.vazco.eu
  featured: false
- title: Major League Eating
  main_url: https://majorleagueeating.com
  url: https://majorleagueeating.com
  description: >
    Major League Eating is the professional competitive eating organization that runs the Nathan’s Famous Coney Island Hot Dog eating contest on July 4th, among other eating events.
  categories:
    - Entertainment
    - Sports
  built_by: Carmen Cincotti
  built_by_url: https://github.com/ccincotti3
  featured: false
- title: APIs You Won't Hate
  url: https://apisyouwonthate.com/blog
  main_url: https://apisyouwonthate.com
  source_url: https://github.com/apisyouwonthate/apisyouwonthate.com
  description: >
    API development is a topic very close to our hearts. APIs You Won't Hate is a team and community dedicated to learning, writing, sharing ideas and bettering understanding of API practices. Together we can eradicate APIs we hate.
  categories:
    - Blog
    - Education
    - E-commerce
    - API
    - Community
    - Learning
    - Open Source
    - Technology
    - Web Development
  built_by: Mike Bifulco
  built_by_url: https://github.com/mbifulco
  featured: false
- title: Sankarsan Kampa
  main_url: https://traction.one
  url: https://traction.one
  description: Full time programmer, part time gamer, exploring the details of programmable systems and how to stretch their capabilities.
  featured: false
  categories:
    - Portfolio
    - Freelance
- title: AwesomeDocs
  main_url: https://awesomedocs.traction.one/
  url: https://awesomedocs.traction.one/install
  source_url: https://github.com/AwesomeDocs/website
  description: An awesome documentation website generator!
  featured: false
  categories:
    - Open Source
    - Web Development
    - Technology
    - Documentation
  built_by: Sankarsan Kampa
  built_by_url: https://traction.one
- title: Prism Programming Language
  main_url: https://prism.traction.one/
  url: https://prism.traction.one/
  source_url: https://github.com/PrismLang/website
  description: Interpreted, high-level, programming language.
  featured: false
  categories:
    - Programming
    - Open Source
    - Technology
    - Documentation
  built_by: Sankarsan Kampa
  built_by_url: https://traction.one
- title: Arnondora
  main_url: https://arnondora.in.th/
  url: https://arnondora.in.th/
  source_url: https://github.com/arnondora/arnondoraBlog
  description: Arnondora is a personal blog by Arnon Puitrakul
  categories:
    - Blog
    - Programming
    - Technology
  built_by: Arnon Puitrakul
  built_by_url: https://arnondora.in.th/
  featured: false
- title: KingsDesign
  url: https://www.kingsdesign.com.au/
  main_url: https://www.kingsdesign.com.au/
  description: KingsDesign is a Hobart based web design and development company. KingsDesign creates, designs, measures and improves web based solutions for businesses and organisations across Australia.
  categories:
    - Agency
    - Technology
    - Portfolio
    - Consulting
    - User Experience
  built_by: KingsDesign
  built_by_url: https://www.kingsdesign.com.au
- title: EasyFloh | Easy Flows for all
  url: https://www.easyfloh.com
  main_url: https://www.easyfloh.com
  description: >
    EasyFloh is for creating simple flows for your organisation. An organisation
    can design own flows with own stages.
  categories:
    - Business
    - Landing Page
  built_by: Vikram Aroskar
  built_by_url: https://medium.com/@vikramaroskar
  featured: false
- title: Home Alarm Report
  url: https://homealarmreport.com/
  main_url: https://homealarmreport.com/
  description: >
    Home Alarm Report is dedicated to helping consumers make informed decisions
    about home security solutions. The site was easily migrated from a legacy WordPress
    installation and the dev team chose Gatsby for its site speed and SEO capabilities.
  categories:
    - Blog
    - Business
    - SEO
    - Technology
  built_by: Centerfield Media
  built_by_url: https://www.centerfield.com
- title: Just | FX for treasurers
  url: https://www.gojust.com
  main_url: https://www.gojust.com
  description: >
    Just provides a single centralized view of FX for corporate treasurers. See interbank market prices, and access transaction cost analysis.
  categories:
    - Finance
    - Technology
  built_by: Bejamas
  built_by_url: https://bejamas.io/
  featured: false
- title: Bureau for Good | Nonprofit branding, web and print communications
  url: https://www.bureauforgood.com
  main_url: https://www.bureauforgood.com
  description: >
    Bureau for Good helps nonprofits explain why they matter across digital & print media. Bureau for Good crafts purpose-driven identities, websites & print materials for changemakers.
  categories:
    - Nonprofit
    - Agency
    - Design
  built_by: Bejamas
  built_by_url: https://bejamas.io/
  featured: false
- title: Atelier Cartier Blumen
  url: https://www.ateliercartier.ch
  main_url: https://www.ateliercartier.ch
  description: >
    Im schönen Kreis 6 in Zürich kreiert Nicole Cartier Blumenkompositionen anhand Charaktereigenschaften oder Geschichten zur Person an. Für wen ist Dein Blumenstrauss gedacht? Einzigartige Floristik Blumensträusse, Blumenabos, Events, Shootings. Site designed by https://www.stolfo.co
  categories:
    - E-commerce
    - Design
  built_by: Bejamas
  built_by_url: https://bejamas.io/
  featured: false
- title: Veronym – Cloud Security Service Provider
  url: https://www.veronym.com
  main_url: https://www.veronym.com
  description: >
    Veronym is securing your digital transformation. A comprehensive Internet security solution for business. Stay safe no matter how, where and when you connect.
  categories:
    - Security
    - Technology
    - Business
  built_by: Bejamas
  built_by_url: https://bejamas.io/
  featured: false
- title: Devahoy
  url: https://devahoy.com/
  main_url: https://devahoy.com/
  description: >
    Devahoy is a personal blog written in Thai about software development.
  categories:
    - Blog
    - Programming
  built_by: Chai Phonbopit
  built_by_url: https://github.com/phonbopit
  featured: false
- title: Venus Lover
  url: https://venuslover.com
  main_url: https://venuslover.com
  description: >
    Venus Lover is a mobile app for iOS and Android so you can read your daily horoscope and have your natal chart, including the interpretation of the ascendant, planets, houses and aspects.
  categories:
    - App
    - Consulting
    - Education
    - Landing Page
- title: Write/Speak/Code
  url: https://www.writespeakcode.com/
  main_url: https://www.writespeakcode.com/
  description: >
    Write/Speak/Code is a non-profit on a mission to promote the visibility and leadership of technologists with marginalized genders through peer-led professional development.
  categories:
    - Community
    - Nonprofit
    - Open Source
    - Conference
  built_by: Nicola B.
  built_by_url: https://www.linkedin.com/in/nicola-b/
  featured: false
- title: Daniel Spajic
  url: https://danieljs.tech/
  main_url: https://danieljs.tech/
  description: >
    Passionate front-end developer with a deep, yet diverse skillset.
  categories:
    - Portfolio
    - Programming
    - Freelance
  built_by: Daniel Spajic
  featured: false
- title: Cosmotory
  url: https://cosmotory.netlify.com/
  main_url: https://cosmotory.netlify.com/
  description: >
    This is the educational blog containing various courses,learning materials from various authors from all over the world.
  categories:
    - Blog
    - Community
    - Nonprofit
    - Open Source
    - Education
  built_by: Hanishraj B Rao.
  built_by_url: https://hanishrao.netlify.com/
  featured: false
- title: Armorblox | Security Powered by Understanding
  url: https://www.armorblox.com
  main_url: https://www.armorblox.com
  description: >
    Armorblox is a venture-backed stealth cybersecurity startup, on a mission to build a game-changing enterprise security platform.
  categories:
    - Security
    - Technology
    - Business
  built_by: Bejamas
  built_by_url: https://bejamas.io
  featured: false
- title: Mojo
  url: https://www.mojo.is
  main_url: https://www.mojo.is/
  description: >
    We help companies create beautiful digital experiences
  categories:
    - Agency
    - Technology
    - Consulting
    - User Experience
    - Web Development
  featured: false
- title: Marcel Hauri
  url: https://marcelhauri.ch/
  main_url: https://marcelhauri.ch/
  description: >
    Marcel Hauri is an award-winning Magento developer and e-commerce specialist.
  categories:
    - Portfolio
    - Blog
    - Programming
    - Community
    - Open Source
    - E-commerce
  built_by: Marcel Hauri
  built_by_url: https://marcelhauri.ch
  featured: false
- title: Projektmanagementblog
  url: https://www.projektmanagementblog.de
  main_url: https://www.projektmanagementblog.de/
  source_url: https://github.com/StephanWeinhold/pmblog
  description: >
    Thoughts about modern project management. Built with Gatsby and Tachyons, based on Advanced Starter.
  categories:
    - Blog
  built_by: Stephan Weinhold
  built_by_url: https://stephanweinhold.com/
  featured: false
- title: Anthony Boyd Graphics
  url: https://www.anthonyboyd.graphics/
  main_url: https://www.anthonyboyd.graphics/
  description: >
    Free Graphic Design Resources by Anthony Boyd
  categories:
    - Portfolio
  built_by: Anthony Boyd
  built_by_url: https://www.anthonyboyd.com/
  featured: false
- title: Relocation Hero
  url: https://relocationhero.com
  main_url: https://relocationhero.com
  description: >
    Blog with FAQs related to Germany relocation. Built with Gatsby.
  categories:
    - Blog
    - Consulting
    - Community
  featured: false
- title: Zoe Rodriguez
  url: https://zoerodrgz.com
  main_url: https://zoerodrgz.com
  description: >
    Portfolio for Los Angeles-based designer Zoe Rodriguez. Built with Gatsby.
  categories:
    - Portfolio
    - Design
  built_by: Chase Ohlson
  built_by_url: https://chaseohlson.com
  featured: false
- title: TriActive USA
  url: https://triactiveusa.com
  main_url: https://triactiveusa.com
  description: >
    Website and blog for TriActive USA. Built with Gatsby.
  categories:
    - Landing Page
    - Business
  built_by: Chase Ohlson
  built_by_url: https://chaseohlson.com
- title: LaunchDarkly
  url: https://launchdarkly.com/
  main_url: https://launchdarkly.com/
  description: >
    LaunchDarkly is the feature management platform that software teams use to build better software, faster.
  categories:
    - Technology
    - Marketing
  built_by: LaunchDarkly
  built_by_url: https://launchdarkly.com/
  featured: false
- title: Arpit Goyal
  url: https://arpitgoyal.com
  main_url: https://arpitgoyal.com
  source_url: https://github.com/92arpitgoyal/ag-blog
  description: >
    Blog and portfolio website of a Front-end Developer turned Product Manager.
  categories:
    - Blog
    - Portfolio
    - Technology
    - User Experience
  built_by: Arpit Goyal
  built_by_url: https://twitter.com/_arpitgoyal
  featured: false
- title: Portfolio of Cole Townsend
  url: https://twnsnd.co
  main_url: https://twnsnd.co
  description: Portfolio of Cole Townsend, Product Designer
  categories:
    - Portfolio
    - User Experience
    - Web Development
    - Design
  built_by: Cole Townsend
  built_by_url: https://twitter.com/twnsndco
- title: Jana Desomer
  url: https://www.janadesomer.be/
  main_url: https://www.janadesomer.be/
  description: >
    I'm Jana, a digital product designer with coding skills, based in Belgium
  categories:
    - Portfolio
  built_by: Jana Desomer Designer/Developer
  built_by_url: https://www.janadesomer.be/
  featured: false
- title: Carbon8 Regenerative Agriculture
  url: https://www.carbon8.org.au/
  main_url: https://www.carbon8.org.au/
  description: >
    Carbon8 is a Not for Profit charity that supports Aussie farmers to transition to regenerative agriculture practices and rebuild the carbon (organic matter) in their soil from 1% to 8%.
  categories:
    - Nonprofit
    - E-commerce
  built_by: Little & Big
  built_by_url: https://www.littleandbig.com.au/
  featured: false
- title: Reactgo blog
  url: https://reactgo.com/
  main_url: https://reactgo.com/
  description: >
    It provides tutorials & articles about modern open source web technologies such as react,vuejs and gatsby.
  categories:
    - Blog
    - Education
    - Programming
    - Web Development
  built_by: Sai gowtham
  built_by_url: https://twitter.com/saigowthamr
  featured: false
- title: City Springs
  url: https://citysprings.com/
  main_url: https://citysprings.com/
  description: >
    Sandy Springs is a city built on creative thinking and determination. They captured a bold vision for a unified platform to bring together new and existing information systems. To get there, the Sandy Springs communications team partnered with Mediacurrent on a new Drupal 8 decoupled platform architecture with a Gatsbyjs front end to power both the City Springs website and its digital signage network. Now, the Sandy Springs team can create content once and publish it everywhere.
  categories:
    - Community
    - Government
  built_by: Mediacurrent
  built_by_url: https://www.mediacurrent.com
  featured: false
- title: Behalf
  url: https://www.behalf.no/
  main_url: https://www.behalf.no/
  description: >
    Behalf is Norwegian based digital design agency.
  categories:
    - Agency
    - Portfolio
    - Business
    - Consulting
    - Design
    - Design System
    - Marketing
    - Web Development
    - User Experience
  built_by: Behalf
  built_by_url: https://www.behalf.no/
  featured: false
- title: Saxenhammer & Co.
  url: https://saxenhammer-co.com/
  main_url: https://saxenhammer-co.com/
  description: >
    Saxenhammer & Co. is a leading boutique investment bank in Continental Europe. The firm’s strong track record is comprised of the execution of 200 successful transactions across all major industries.
  categories:
    - Consulting
    - Finance
    - Business
  built_by: Axel Fuhrmann
  built_by_url: https://axelfuhrmann.com/
  featured: false
- title: UltronEle
  url: http://ultronele.com
  main_url: https://runbytech.github.io/ueofcweb/
  source_url: https://github.com/runbytech/ueofcweb
  description: >
    UltronEle is a light, fast, simple yet interesting serverless e-learning CMS based on GatsbyJS. It aims to provide a easy-use product for tutors, teachers, instructors from all kinks of fields with near-zero efforts to setup their own authoring tool and content publish website.
  categories:
    - Education
    - Consulting
    - Landing Page
    - Web Development
    - Open Source
    - Learning
  built_by: RunbyTech
  built_by_url: http://runbytech.co
  featured: false
- title: Nick Selvaggio
  url: https://nickgs.com/
  main_url: https://nickgs.com/
  description: >
    The personal website of Nick Selvaggio. Long Island based web developer, teacher, and technologist.
  categories:
    - Consulting
    - Programming
    - Web Development
  featured: false
- title: Free & Open Source Gatsby Themes by LekoArts
  main_url: https://themes.lekoarts.de
  url: https://themes.lekoarts.de
  source_url: https://github.com/LekoArts/gatsby-themes/tree/master/www
  built_by: LekoArts
  built_by_url: https://github.com/LekoArts
  description: >-
    Get high-quality and customizable Gatsby themes to quickly bootstrap your website! Choose from many professionally created and impressive designs with a wide variety of features and customization options. Use Gatsby Themes to take your project to the next level and let you and your customers take advantage of the many benefits Gatsby has to offer.
  categories:
    - Open Source
    - Directory
    - Marketing
    - Landing Page
  featured: false
- title: Lars Roettig
  url: https://larsroettig.dev/
  main_url: https://larsroettig.dev/
  description: >
    Lars Roettig is a Magento Maintainer and e-commerce specialist. On his Blog, he writes Software Architecture and Magento Development.
  categories:
    - Portfolio
    - Blog
    - Programming
    - Community
    - Open Source
    - E-commerce
  built_by: Lars Roettig
  built_by_url: https://larsroettig.dev/
  featured: false
- title: Cade Kynaston
  url: https://cade.codes
  main_url: https://cade.codes
  source_url: https://github.com/cadekynaston/gatsby-portfolio
  description: >
    Cade Kynaston's Portfolio
  categories:
    - Portfolio
  built_by: Cade Kynaston
  built_by_url: https://github.com/cadekynaston
  featured: false
- title: Growable Meetups
  url: https://www.growable.io/
  main_url: https://www.growable.io/
  description: >
    Growable - Events to Accelerate your career in Tech. Made with <3 with Gatsby, React & Netlify by Talent Point in London.
  categories:
    - Event
    - Technology
    - Education
    - Community
    - Conference
  built_by: Talent Point
  built_by_url: https://github.com/talent-point/
  featured: false
- title: Fantastic Metropolis
  main_url: https://fantasticmetropolis.com
  url: https://fantasticmetropolis.com
  description: >
    Fantastic Metropolis ran between 2001 and 2006, highlighting the potential of literary science fiction and fantasy.
  categories:
    - Entertainment
  built_by: Luis Rodrigues
  built_by_url: https://goblindegook.com
  featured: false
- title: Simon Koelewijn
  main_url: https://simonkoelewijn.nl
  url: https://simonkoelewijn.nl
  description: >
    Personal blog of Simon Koelewijn, where he blogs about UX, analytics and web development (in Dutch). Made awesome and fast by using Gatsby 2.x (naturally) and gratefully using Netlify and Netlify CMS.
  categories:
    - Freelance
    - Blog
    - Web Development
    - User Experience
  built_by: Simon Koelewijn
  built_by_url: https://simonkoelewijn.nl
  featured: false
- title: Frankly Steve
  url: https://www.franklysteve.com/
  main_url: https://www.franklysteve.com/
  description: >
    Wedding photography with all the hugs, tears, kisses, smiles, laughter, banter, kids up trees, friends in hedges.
  categories:
    - Photography
    - Portfolio
  built_by: Little & Big
  built_by_url: https://www.littleandbig.com.au/
  featured: false
- title: Eventos orellana
  description: >-
    We are a company dedicated to providing personalized and professional advice
    for the elaboration and coordination of social and business events.
  main_url: https://eventosorellana.com/
  url: https://eventosorellana.com/
  featured: false
  categories:
    - Gallery
  built_by: Ramón Chancay
  built_by_url: https://ramonchancay.me/
- title: DIA Supermercados
  main_url: https://dia.com.br
  url: https://dia.com.br
  description: >-
    Brazilian retailer subsidiary, with more than 1,100 stores in Brazil, focusing on low prices and exclusive DIA Products.
  categories:
    - Business
  built_by: CloudDog
  built_by_url: https://clouddog.com.br
  featured: false
- title: AntdSite
  main_url: https://antdsite.yvescoding.org
  url: https://antdsite.yvescoding.org
  description: >-
    A static docs generator based on Ant Design and GatsbyJs.
  categories:
    - Documentation
  built_by: Yves Wang
  built_by_url: https://antdsite.yvescoding.org
- title: AntV
  main_url: https://antv.vision
  url: https://antv.vision
  description: >-
    AntV is a new generation of data visualization technique from Ant Financial
  categories:
    - Documentation
  built_by: afc163
  built_by_url: https://github.com/afc163
- title: Fourpost
  url: https://www.fourpost.com
  main_url: https://www.fourpost.com
  description: >
    Fourpost is a shopping destination for today’s family that combines the best brands and experiences under one roof.
  categories:
    - Marketing
  built_by: Fourpost
  built_by_url: https://github.com/fourpost
  featured: false
- title: ReactStudy Blog
  url: https://elated-lewin-51cf0d.netlify.com
  main_url: https://elated-lewin-51cf0d.netlify.com
  description: >
    Belong to your own blog by gatsby
  categories:
    - Blog
  built_by: 97thjingba
  built_by_url: https://github.com/97thjingba
  featured: false
- title: George
  main_url: https://kind-mestorf-5a2bc0.netlify.com
  url: https://kind-mestorf-5a2bc0.netlify.com
  description: >
    shiny new web built with Gatsby
  categories:
    - Blog
    - Portfolio
    - Gallery
    - Landing Page
    - Design
    - Web Development
    - Open Source
    - Science
  built_by: George Davituri
  featured: false

- title: CEO amp
  main_url: https://www.ceoamp.com
  url: https://www.ceoamp.com
  description: >
    CEO amp is an executive training programme to amplify a CEO's voice in the media. This site was built with Gatsby v2, Styled-Components, TypeScript and React Spring.
  categories:
    - Consulting
    - Entrepreneurship
    - Marketing
    - Landing Page
  built_by: Jacob Herper
  built_by_url: https://herper.io
  featured: false
- title: QuantumBlack
  main_url: https://www.quantumblack.com/
  url: https://www.quantumblack.com/
  description: >
    We help companies use data to make distinctive, sustainable and significant improvements to their performance.
  categories:
    - Technology
    - Consulting
    - Data
    - Design
  built_by: Richard Westenra
  built_by_url: https://www.richardwestenra.com/
  featured: false
- title: Coffeeshop Creative
  url: https://www.coffeeshopcreative.ca
  main_url: https://www.coffeeshopcreative.ca
  description: >
    Marketing site for a Toronto web design and videography studio.
  categories:
    - Marketing
    - Agency
    - Design
    - Video
    - Web Development
  built_by: Michael Uloth
  built_by_url: https://www.michaeluloth.com
  featured: false
- title: Daily Hacker News
  url: https://dailyhn.com
  main_url: https://dailyhn.com
  description: >
    Daily Hacker News presents the top five stories from Hacker News daily.
  categories:
    - Entertainment
    - Design
    - Web Development
    - Technology
    - Science
  built_by: Joeri Smits
  built_by_url: https://joeri.dev
  featured: false
- title: Grüne Dresden
  main_url: https://ltw19dresden.de
  url: https://ltw19dresden.de
  description: >
    This site was built for the Green Party in Germany (Bündnis 90/Die Grünen) for their local election in Dresden, Saxony. The site was built with Gatsby v2 and Styled-Components.
  categories:
    - Government
    - Nonprofit
  built_by: Jacob Herper
  built_by_url: https://herper.io
- title: Mill3 Studio
  main_url: https://mill3.studio/en/
  url: https://mill3.studio/en/
  description: >
    Our agency specializes in the analysis, strategy and development of digital products.
  categories:
    - Agency
    - Portfolio
  built_by: Mill3
  built_by_url: https://mill3.studio/en/
  featured: false
- title: Zellement
  main_url: https://www.zellement.com
  url: https://www.zellement.com
  description: >
    Online portfolio of Dan Farrow from Nottingham, UK.
  categories:
    - Portfolio
  built_by: Zellement
  built_by_url: https://www.zellement.com
  featured: false
- title: Fullstack HQ
  url: https://fullstackhq.com/
  main_url: https://fullstackhq.com/
  description: >
    Get immediate access to a battle-tested team of designers and developers on a pay-as-you-go monthly subscription.
  categories:
    - Agency
    - Consulting
    - Freelance
    - Marketing
    - Portfolio
    - Web Development
    - App
    - Business
    - Design
    - JavaScript
    - Technology
    - User Experience
    - Web Development
    - E-commerce
    - WordPress
  built_by: Fullstack HQ
  built_by_url: https://fullstackhq.com/
  featured: false
- title: Cantas
  main_url: https://www.cantas.co.jp
  url: https://www.cantas.co.jp
  description: >
    Cantas is digital marketing company in Japan.
  categories:
    - Business
    - Agency
  built_by: Cantas
  built_by_url: https://www.cantas.co.jp
  featured: false
- title: Sheringham Shantymen
  main_url: https://www.shantymen.com/
  url: https://www.shantymen.com/
  description: >
    The Sheringham Shantymen are a sea shanty singing group that raise money for the RNLI in the UK.
  categories:
    - Music
    - Community
    - Entertainment
    - Nonprofit
  built_by: Zellement
  built_by_url: https://www.zellement.com/
  featured: false
- title: WP Spark
  main_url: https://wpspark.io/
  url: https://wpspark.io/
  description: >
    Create blazing fast website with WordPress and our Gatsby themes.
  categories:
    - Agency
    - Community
    - Blog
    - WordPress
  built_by: wpspark
  built_by_url: https://wpspark.io/
- title: Ronald Langeveld
  description: >
    Ronald Langeveld's blog and Web Development portfolio website.
  main_url: https://www.ronaldlangeveld.com
  url: https://www.ronaldlangeveld.com
  categories:
    - Blog
    - Web Development
    - Freelance
    - Portfolio
    - Consulting
  featured: false
- title: Golfonaut
  description: >
    Golfonaut - Golf application for Apple Watch
  main_url: https://golfonaut.io
  url: https://golfonaut.io
  categories:
    - App
    - Sports
  featured: false
- title: Anton Sten - UX Lead/Design
  url: https://www.antonsten.com
  main_url: https://www.antonsten.com
  description: Anton Sten leads UX for design-driven companies.
  categories:
    - User Experience
    - Blog
    - Freelance
    - Portfolio
    - Consulting
    - Agency
    - Design
  featured: false
- title: Rashmi AP - Front-end Developer
  main_url: http://rashmiap.me
  url: http://rashmiap.me
  featured: false
  description: >
    Rashmi AP's Personal Portfolio Website
  source_url: https://github.com/rashmiap/personal-website-react
  categories:
    - Portfolio
    - Open Source
  built_by: Rashmi AP
  built_by_url: http://rashmiap.me
- title: OpenSourceRepos - Blogs for open source repositories
  main_url: https://opensourcerepos.com
  url: https://opensourcerepos.com
  featured: false
  description: >
    Open Source Repos is a blog site for explaining the architecture, code-walkthrough and key takeways for the GitHub repository. Out main aim to is to help more developers contribute to open source projects.
  source_url: https://github.com/opensourcerepos/blogs
  categories:
    - Open Source
    - Design
    - Design System
    - Blog
  built_by: OpenSourceRepos Team
  built_by_url: https://opensourcerepos.com
- title: Sheelah Brennan - Front-End/UX Engineer
  main_url: https://sheelahb.com
  url: https://sheelahb.com
  featured: false
  description: >
    Sheelah Brennan's web development blog
  categories:
    - Blog
    - Web Development
    - Design
    - Freelance
    - Portfolio
  built_by: Sheelah Brennan
- title: Delinx.Digital - Web and Mobile Development Agency based in Sofia, Bulgaria
  main_url: https://delinx.digital
  url: https://delinx.digital/solutions
  description: >
    Delinx.digital is a software development oriented digital agency based in Sofia, Bulgaria. We develop bespoke software solutions using  WordPress, WooCommerce, Shopify, e-commerce, React.js, Node.js, PHP, Laravel and many other technologies.
  categories:
    - Agency
    - Web Development
    - Design
    - E-commerce
    - WordPress
  featured: false
- title: Cameron Nuckols - Articles, Book Notes, and More
  main_url: https://nucks.co
  url: https://nucks.co
  description: >
    This site hosts all of Cameron Nuckols's writing on entrepreneurship, startups, money, fitness, self-education, and self-improvement.
  categories:
    - Blog
    - Entrepreneurship
    - Business
    - Productivity
    - Technology
    - Marketing
  featured: false
- title: Hayato KAJIYAMA - Portfolio
  main_url: https://hyakt.dev
  url: https://hyakt.dev
  source_url: https://github.com/hyakt/hyakt.github.io
  featured: false
  categories:
    - Portfolio
- title: Skirtcraft - Unisex Skirts with Large Pockets
  main_url: https://skirtcraft.com
  url: https://skirtcraft.com/products
  source_url: https://github.com/jqrn/skirtcraft-web
  description: >
    Skirtcraft sells unisex skirts with large pockets, made in the USA. Site built with TypeScript and styled-components, with Tumblr-sourced blog posts.
  categories:
    - E-commerce
    - Blog
  built_by: Joe Quarion
  built_by_url: https://github.com/jqrn
  featured: false
- title: Vermarc Sport
  main_url: https://www.vermarcsport.com/
  url: https://www.vermarcsport.com/
  description: >
    Vermarc Sport offers a wide range of cycle clothing, cycling jerseys, bib shorts, rain gear and accessories, as well for the summer, the mid-season (autumn / spring) and the winter.
  categories:
    - E-commerce
  built_by: BrikL
  built_by_url: https://github.com/Brikl
- title: Cole Ruche
  main_url: https://coleruche.com
  url: https://coleruche.com
  source_url: https://github.com/kingingcole/myblog
  description: >
    The personal website and blog for Emeruche "Cole" Ikenna, front-end web developer from Nigeria.
  categories:
    - Blog
    - Portfolio
  built_by: Emeruche "Cole" Ikenna
  built_by_url: https://twitter.com/cole_ruche
  featured: false
- title: Abhith Rajan - Coder, Blogger, Biker, Full Stack Developer
  main_url: https://www.abhith.net/
  url: https://www.abhith.net/
  source_url: https://github.com/Abhith/abhith.net
  description: >
    abhith.net is a portfolio website of Abhith Rajan, a full stack developer. Sharing blog posts, recommended videos, developer stories and services with the world through this site.
  categories:
    - Portfolio
    - Blog
    - Programming
    - Open Source
    - Technology
  built_by: Abhith Rajan
  built_by_url: https://github.com/Abhith
  featured: false
- title: Mr & Mrs Wilkinson
  url: https://thewilkinsons.netlify.com/
  main_url: https://thewilkinsons.netlify.com/
  source_url: https://github.com/davemullenjnr/the-wilkinsons
  description: >
    A one-page wedding photography showcase using Gatsby Image and featuring a lovely hero and intro section.
  categories:
    - Photography
  built_by: Dave Mullen Jnr
  built_by_url: https://davemullenjnr.co.uk
  featured: false
- title: Gopesh Gopinath - Full Stack JavaScript Developer
  url: https://www.gopeshgopinath.com
  main_url: https://www.gopeshgopinath.com
  source_url: https://github.com/GopeshMedayil/gopeshgopinath.com
  description: >
    Gopesh Gopinath's Personal Portfolio Website
  categories:
    - Portfolio
    - Open Source
  built_by: Gopesh Gopinath
  built_by_url: https://www.gopeshgopinath.com
  featured: false
- title: Misael Taveras - FrontEnd Developer
  url: https://taverasmisael.com
  main_url: https://taverasmisael.com
  source_url: https://github.com/taverasmisael/taverasmisael
  description: >
    Personal site and blogging about learning FrontEnd web development in spanish.
  categories:
    - Portfolio
    - Open Source
    - Blog
    - JavaScript
    - Web Development
  built_by: Misael Taveras
  built_by_url: https://taverasmisael.com
  featured: false
- title: Le Reacteur
  url: https://www.lereacteur.io/
  main_url: https://www.lereacteur.io/
  description: >
    Le Reacteur is the first coding bootcamp dedicated to web and mobile apps development (iOS/Android). We offer intensive sessions to train students in a short time (10 weeks). Our goal is to pass on to our students in less than 3 months what they would have learned in 2 years. To achieve this ambitious challenge, our training is based on learning JavaScript (Node.js, Express, ReactJS, React Native).
  categories:
    - JavaScript
    - Learning
    - Mobile Development
    - Web Development
  built_by: Farid Safi
  built_by_url: https://twitter.com/FaridSafi
  featured: false
- title: Cinch
  url: https://www.cinch.co.uk
  main_url: https://www.cinch.co.uk
  description: >
    Cinch is a hub for car supermarkets and dealers to show off their stock. The site only lists second-hand cars that are seven years old or younger, with less than 70,000 miles on the clock.
  categories:
    - Entrepreneurship
    - Business
  built_by: Somo
  built_by_url: https://www.somoglobal.com
  featured: false
- title: Recetas El Universo
  description: >-
    Recipes and videos with the best of Ecuadorian cuisine.
    Collectable recipes from Diario El Universo.
  main_url: https://recetas-eu.netlify.com/
  url: https://recetas-eu.netlify.com/
  featured: false
  categories:
    - Blog
    - WordPress
    - Food
  built_by: Ramón Chancay
  built_by_url: https://ramonchancay.me/
- title: Third and Grove
  url: https://www.thirdandgrove.com
  main_url: https://www.thirdandgrove.com
  source_url: https://github.com/thirdandgrove/tagd8_gatsby
  description: >
    A digital agency slaying the mundane one pixel at a time.
  categories:
    - Agency
    - Marketing
    - Open Source
    - Technology
  built_by: Third and Grove
  built_by_url: https://www.thirdandgrove.com
  featured: false
- title: Le Bikini
  url: https://lebikini.com
  main_url: https://lebikini.com
  description: >
    New website for Toulouse's most iconic concert hall.
  categories:
    - Music
  built_by: Antoine Rousseau
  built_by_url: https://antoine.rousseau.im
  featured: false
- title: Jimmy Truong's Portfolio
  url: https://jimmytruong.ca
  main_url: https://jimmytruong.ca
  description: >
    This porfolio is a complication of all projects done during my time at BCIT D3 (Digital Design and Development) program and after graduation.
  categories:
    - Portfolio
    - Web Development
  built_by: Jimmy Truong
  built_by_url: https://jimmytruong.ca
  featured: false
- title: Quick Stop Nicaragua
  main_url: https://quickstopnicaragua.com
  url: https://quickstopnicaragua.com
  description: >
    Convenience Store Website
  categories:
    - Food
  built_by: Gerald Martinez
  built_by_url: https://twitter.com/GeraldM_92
  featured: false
- title: XIEL
  main_url: https://xiel.dev
  url: https://xiel.dev
  source_url: https://github.com/xiel/xiel
  description: >
    I'm a freelance front-end developer from Berlin who creates digital experiences that everyone likes to use.
  categories:
    - Portfolio
    - Blog
  built_by: Felix Leupold
  built_by_url: https://twitter.com/xiel
  featured: false
- title: Nicaragua Best Guides
  main_url: https://www.nicaraguasbestguides.com
  url: https://www.nicaraguasbestguides.com
  description: >
    Full-Service Tour Operator and Destination Management Company (DMC)
  categories:
    - Agency
    - Travel
  built_by: Gerald Martinez
  built_by_url: https://twitter.com/GeraldM_92
  featured: false
- title: Thoughts and Stuff
  main_url: http://thoughtsandstuff.com
  url: http://thoughtsandstuff.com
  source_url: https://github.com/robmarshall/gatsby-tns
  description: >
    A simple easy to read blog. Minimalistic, focusing on content over branding. Includes RSS feed.
  categories:
    - Accessibility
    - Blog
    - WordPress
  built_by: Robert Marshall
  built_by_url: https://robertmarshall.dev
  featured: false
- title: Tracli
  url: https://tracli.rootvan.com/
  main_url: https://tracli.rootvan.com/
  source_url: https://github.com/ridvankaradag/tracli-landing
  description: >
    A command line app that tracks your time
  categories:
    - Productivity
    - Technology
    - Landing Page
  built_by: Ridvan Karadag
  built_by_url: http://www.rootvan.com
  featured: false
- title: spon.io
  url: https://www.spon.io
  main_url: https://www.spon.io
  source_url: https://github.com/magicspon/spon.io
  description: >
    Portfolio for frontend web developer, based in Bristol UK
  categories:
    - Portfolio
  built_by: Dave Stockley
  built_by_url: https://www.spon.io
  featured: false
- title: BBS
  url: https://big-boss-studio.com
  main_url: https://big-boss-studio.com
  description: >
    For 11 years, we help great brands in their digital transformation, offering all our expertise for their needs. Technical consulting, UX, design, technical integration and maintenance.
  categories:
    - Agency
    - JavaScript
    - Web Development
  built_by: BBS
  built_by_url: https://big-boss-studio.com
  featured: false
- title: Appes - Meant to evolve
  main_url: https://appes.co
  url: https://appes.co
  description: >
    Appes is all about apps and evolution. We help companies to build mobile and
    web products.
  categories:
    - Agency
    - Mobile Development
    - Web Development
    - Technology
  built_by: Appes
  built_by_url: https://appes.co
  featured: false
- title: Intern
  url: https://intern.imedadel.me
  main_url: https://intern.imedadel.me
  description: >
    Intern is a job board for getting internships in tech, design, marketing, and more. It's built entirely with Gatsby.
  categories:
    - Directory
    - Technology
  built_by: Imed Adel
  built_by_url: https://imedadel.me
  featured: false
- title: Global Citizen Foundation
  main_url: https://www.globalcitizenfoundation.org
  url: https://www.globalcitizenfoundation.org
  description: >
    In the digital economy, we are Global Citizens and the currency is Personal Data
  categories:
    - Nonprofit
  built_by: The Delta Studio
  built_by_url: https://www.thedelta.io
  featured: false
- title: GatsbyFinds
  main_url: https://gatsbyfinds.netlify.com
  url: https://gatsbyfinds.netlify.com
  description: >
    GatsbyFinds is a website built ontop of Gatsby v2 by providing developers with a showcase of all the latest projects made with the beloved GatsbyJS.
  categories:
    - Portfolio
    - Gallery
  built_by: Bvlktech
  built_by_url: https://twitter.com/bvlktech
  featured: false
- title: AFEX Commodities Exchange
  main_url: https://afexnigeria.com
  url: https://afexnigeria.com
  description: >
    AFEX Nigeria strives to transform Nigerian agriculture by creating more bargaining power to smallholder farmers, access to information, and secure storage.
  categories:
    - Blog
    - Business
    - Finance
    - Food
    - WordPress
  built_by: Mayowa Falade
  built_by_url: http://mayowafalade.com
  featured: false
- title: VIA Data
  main_url: https://viadata.io
  url: https://viadata.io
  description: >
    The future of data management
  categories:
    - Data
  built_by: The Delta Studio
  built_by_url: https://www.thedelta.io
  featured: false
- title: Front End Day Event Website
  main_url: https://frontend-day.com/
  url: https://frontend-day.com/
  description: >
    Performant landing page for a front end workshops recurring event / conference.
  categories:
    - Event
    - Conference
    - Web Development
    - Technology
  built_by: Pagepro
  built_by_url: https://pagepro.co
  featured: false
- title: Mutual
  main_url: https://www.madebymutual.com
  url: https://www.madebymutual.com
  description: >
    Mutual is a web design and development agency. Our new website is powered by Gatsby and Craft CMS.
  categories:
    - Blog
    - Portfolio
    - Agency
    - Design
    - Web Development
  built_by: Mutual
  built_by_url: https://twitter.com/madebymutual
  featured: false
- title: Surge 3
  main_url: https://surge3.com
  url: https://surge3.com/
  description: >
    We’re Surge 3 - a premier web development agency. Our company centers around the principles of quality, speed, and service! We are founded using the latest in web technologies and are dedicated to using those exact tools to help our customers achieve their goals.
  categories:
    - Portfolio
    - Blog
    - Agency
    - Web Development
    - Marketing
  built_by: Dillon Browne
  built_by_url: https://dillonbrowne.com
- title: Adaltas
  main_url: https://www.adaltas.com
  url: https://www.adaltas.com
  description: >
    Adaltas is a team of consultants with a focus on Open Source, Big Data and Cloud Computing based in France, Canada and Morocco.
  categories:
    - Consulting
    - Data
    - Design System
    - Programming
    - Learning
  built_by: Adaltas
  built_by_url: https://www.adaltas.com
- title: Themis Attorneys
  main_url: https://themis-attorneys.com
  url: https://themis-attorneys.com
  description: >
    Themis Attorneys is Chennai based lawyers. Their new complete website is made using Gatsby.
  categories:
    - Agency
    - Consulting
    - Portfolio
    - Law
  built_by: Merbin J Anselm
  built_by_url: https://anselm.in
- title: Runlet
  main_url: https://runlet.app
  url: https://runlet.app
  source_url: https://github.com/runletapp/runlet
  description: >
    Runlet is a cloud-based job manager that offers device synchronization and reliable message delivery in a network of connected devices even after connectivity issues. Available for ARM, Linux, Mac and Windows.
  categories:
    - App
    - Landing Page
    - Productivity
    - Technology
  built_by: Vandré Leal
  built_by_url: https://vandreleal.github.io
  featured: false
- title: tiaan.dev
  main_url: https://tiaan.dev
  url: https://tiaan.dev
  featured: false
  categories:
    - Blog
    - Portfolio
    - Web Development
- title: Praveen Bisht
  main_url: https://www.prvnbist.com/
  url: https://www.prvnbist.com/
  source_url: https://github.com/prvnbist/portfolio
  categories:
    - Portfolio
    - Blog
  built_by: Praveen Bisht
  built_by_url: https://www.prvnbist.com/
  featured: false
- title: Jeff Mills The Outer Limits x NTS Radio
  url: https://www.nts.live/projects/jeff-mills-the-outer-limits/
  main_url: https://www.nts.live/projects/jeff-mills-the-outer-limits/
  source_url: https://github.com/ntslive/the-outer-limits
  description: >
    NTS Radio created a minisite for Jeff Mills' 6 part radio series The Outer Limits, including original music production and imagery curated from the NASA online image archive.
  categories:
    - Music
    - Gallery
    - Science
    - Entertainment
  built_by: NTS Radio
  built_by_url: https://www.nts.live
  featured: false
- title: BALAJIRAO676
  main_url: https://thebalajiraoecommerce.netlify.com/
  url: https://thebalajiraoecommerce.netlify.com/
  featured: false
  categories:
    - Blog
    - E-commerce
    - Web Development
- title: Mentimeter
  url: https://www.mentimeter.com/
  main_url: https://www.mentimeter.com/
  categories:
    - Business
  featured: false
- title: HYFN
  url: https://hyfn.com/
  main_url: https://hyfn.com/
  categories:
    - Business
  featured: false
- title: Mozilla India
  main_url: https://mozillaindia.org/
  url: https://mozillaindia.org/
  categories:
    - Open Source
  featured: false
- title: Primer Labs
  main_url: https://www.primerlabs.io
  url: https://www.primerlabs.io
  featured: false
  categories:
    - Education
    - Learning
- title: AJ on Purr-fect Solutions
  url: https://ajonp.com
  main_url: https://ajonp.com
  description: >
    A Community of developers, creating resources for all to use!
  categories:
    - Education
    - Learning
    - Programming
    - Web Development
    - API
    - Blog
    - SEO
  built_by: AJonP
  built_by_url: http://ajonp.com/authors/alex-patterson
- title: blog.kwst.site
  main_url: https://blog.kwst.site
  url: https://blog.kwst.site
  description: A blog of frontend engineer working in Fukuoka
  source_url: https://github.com/SatoshiKawabata/blog
  featured: false
  categories:
    - Blog
    - Technology
    - Web Development
    - JavaScript
- title: Run Leeds
  main_url: http://www.runleeds.co.uk
  url: http://www.runleeds.co.uk
  description: >
    Community running site based in Leeds,UK. Aiming to support those going through a life crisis.
  categories:
    - Accessibility
    - Blog
    - Community
    - Nonprofit
    - Sports
    - WordPress
  built_by: Robert Marshall
  built_by_url: https://www.robertmarshall.dev
- title: Arvind Kumar
  main_url: https://arvind.io
  url: https://arvind.io
  source_url: https://github.com/EnKrypt/arvind.io
  built_by: Arvind Kumar
  built_by_url: https://arvind.io/
  description: >
    A blog about writing code, making music and studying the skies.
  featured: false
  categories:
    - Blog
    - Music
    - Technology
- title: GlobalMoney
  url: https://global24.ua
  main_url: https://global24.ua
  description: >
    Provide payment solution for SMB, eWallet GlobalMoney
  categories:
    - Business
    - Finance
    - Technology
  built_by: NodeArt
  built_by_url: https://NodeArt.io
- title: Women's and Girls' Emergency Centre
  url: https://www.wagec.org.au/
  main_url: https://www.wagec.org.au/
  description: >
    Specialist homelessness service for women and families escaping domestic violence. Based in Redfern, Sydney, Australia.
  categories:
    - Nonprofit
    - Community
    - E-commerce
  built_by: Little & Big
  built_by_url: https://www.littleandbig.com.au/
  featured: false
- title: Guus van de Wal | Drupal Front-end specialist
  url: https://guusvandewal.nl
  main_url: https://guusvandewal.nl
  description: >
    Decoupled portfolio site for guusvandewal.nl, a Drupal and ReactJS front-end developer and designer.
  categories:
    - Open Source
    - Web Development
    - Design
    - Blog
    - Freelance
  built_by: Guus van de Wal
  featured: false
- title: Pixelize Web Design Gold Coast | Web Design and SEO
  url: https://www.pixelize.com.au/
  main_url: https://www.pixelize.com.au/
  description: >
    Pixelize is a tight knit group of professional web developers, graphic designers, and content creators that work together to create high performing, blazing fast, beautiful websites with a strong focus on SEO.
  categories:
    - Agency
    - Web Development
    - Marketing
    - SEO
    - Design
    - Portfolio
    - Blog
  built_by: Pixelize
  built_by_url: https://www.pixelize.com.au
  featured: false
- title: VS Code GitHub Stats
  url: https://vscode-github-stats.netlify.com
  main_url: https://vscode-github-stats.netlify.com
  source_url: https://github.com/lannonbr/vscode-github-stats/
  description: >
    Statistics Dashboard for VS Code GitHub repository
  categories:
    - Data
  built_by: Benjamin Lannon
  built_by_url: https://lannonbr.com
  featured: false
- title: MetaProjection
  main_url: https://www.metaprojection.ca
  url: https://www.metaprojection.ca
  source_url: https://github.com/rosslh/metaprojection
  description: >
    MetaProjection is a website that aggregates multiple Canadian federal electoral projections in order to provide an overview of how the election is playing out, both federally and by district.
  categories:
    - Government
    - Data
    - Open Source
  built_by: Ross Hill
  built_by_url: https://rosshill.ca
  featured: false
- title: Tamarisc VC
  url: https://www.tamarisc.vc
  main_url: https://www.tamarisc.vc
  description: >
    Tamarisc invests in and helps build companies that improve the human habitat through innovating at the intersection of real estate, health, and technology.
  categories:
    - Business
    - Technology
  built_by: Peter Hironaka
  built_by_url: https://peterhironaka.com
  featured: false
- title: Up Your A11y
  url: https://www.upyoura11y.com/
  main_url: https://www.upyoura11y.com/
  source_url: https://www.upyoura11y.com/
  description: >
    A web accessibility toolkit with a React focus, Up Your A11y is a resource for front-end developers to find useful information on how to make your sites more accessible. The topics covered have a React bias, but the principles in each apply to all web development, so please don't be put off if you don't work with React specifically!
  categories:
    - Accessibility
    - Blog
    - Programming
    - JavaScript
    - User Experience
    - Web Development
  built_by: Suzanne Aitchison
  built_by_url: https://twitter.com/s_aitchison
  featured: false
- title: Roman Kravets
  description: >
    Portfolio of Roman Kravets. Web Developer, HTML & CSS Coder.
  main_url: https://romkravets.netlify.com/
  url: https://romkravets.netlify.com/
  categories:
    - Portfolio
    - Open Source
    - Web Development
    - Blog
  built_by: Roman Kravets
  built_by_url: https://github.com/romkravets/dev-page
  featured: false
- title: Phil Tietjen Portfolio
  url: https://www.philtietjen.dev/
  main_url: https://www.philtietjen.dev/
  source_url: https://github.com/Phizzard/phil-portfolio
  description: >
    Portfolio of Phil Tietjen using Gatsby, TailwindCSS, and Emotion/styled
  categories:
    - Portfolio
    - Open Source
    - Web Development
  built_by: Phil Tietjen
  built_by_url: https://github.com/Phizzard
  featured: false
- title: Gatsby Bomb
  description: >
    A fan made version of the website Giantbomb, fully static and powered by Gatsby JS and the GiantBomb API.
  main_url: https://gatsbybomb.netlify.com
  url: https://gatsbybomb.netlify.com
  categories:
    - App
    - Entertainment
    - Media
    - Video
  built_by: Phil Tietjen
  built_by_url: https://github.com/Phizzard
  featured: false
- title: Divyanshu Maithani
  main_url: https://divyanshu013.dev
  url: https://divyanshu013.dev
  source_url: https://github.com/divyanshu013/blog
  description: >
    Personal blog of Divyanshu Maithani. Life, music, code and things in between...
  categories:
    - Blog
    - JavaScript
    - Open Source
    - Music
    - Programming
    - Technology
    - Web Development
  built_by: Divyanshu Maithani
  built_by_url: https://twitter.com/divyanshu013
- title: TFE Energy
  main_url: https://www.tfe.energy
  url: https://www.tfe.energy
  source_url: https://gitlab.com/marcfehrmedia/2019-07-03-tfe-energy
  description: >
    TFE Energy believes in the future. Their new website is programmed with Gatsby, Scrollmagic, Contentful, Cloudify.
  categories:
    - Technology
    - Consulting
    - Video
    - Business
  built_by: Marc Fehr
  built_by_url: https://www.marcfehr.ch
- title: AtomBuild
  url: https://atombuild.github.io/
  main_url: https://atombuild.github.io/
  source_url: https://github.com/AtomBuild/atombuild.github.io
  description: >
    Landing page for the AtomBuild project, offering a curation of Atom packages associated with the project.
  categories:
    - Directory
    - Landing Page
    - Open Source
    - Programming
    - Technology
  built_by: Kepler Sticka-Jones
  built_by_url: https://keplersj.com/
  featured: false
- title: Josh Pensky
  main_url: https://joshpensky.com
  url: https://joshpensky.com
  description: >
    Josh Pensky is an interactive developer based in Boston. He designs and builds refreshing web experiences, packed to the punch with delightful interactions.
  categories:
    - Portfolio
    - Web Development
    - Design
    - SEO
  built_by: Josh Pensky
  built_by_url: https://github.com/joshpensky
  featured: false
- title: AtomLinter
  url: https://atomlinter.github.io/
  main_url: https://atomlinter.github.io/
  source_url: https://github.com/AtomLinter/atomlinter.github.io
  description: >
    Landing page for the AtomLinter project, offering a curation of Atom packages associated with the project.
  categories:
    - Directory
    - Landing Page
    - Open Source
    - Programming
    - Technology
  built_by: Kepler Sticka-Jones
  built_by_url: https://keplersj.com/
  featured: false
- title: Dashbouquet
  url: https://dashbouquet.com/
  main_url: https://dashbouquet.com/
  categories:
    - Agency
    - Blog
    - Business
    - Mobile Development
    - Portfolio
    - Web Development
  built_by: Dashbouquet team
  featured: false
- title: rathes.me
  url: https://rathes.me/
  main_url: https://rathes.me/
  source_url: https://github.com/rathesDot/rathes.me
  description: >
    The Portfolio Website of Rathes Sachchithananthan
  categories:
    - Blog
    - Portfolio
    - Web Development
  built_by: Rathes Sachchithananthan
  built_by_url: https://rathes.me/
- title: viviGuides - Your travel guides
  url: https://vivitravels.com/en/guides/
  main_url: https://vivitravels.com/en/guides/
  description: >
    viviGuides is viviTravels' blog: here you will find travel tips, useful information about the cities and the best guides for your next vacation.
  categories:
    - Travel
    - Blog
  built_by: Kframe Interactive SA
  built_by_url: https://kframeinteractive.com/
  featured: false
- title: KNC Blog
  main_url: https://nagakonada.com
  url: https://nagakonada.com/
  description: >
    Nagakonada is my blogging and portfolio site where I list my projects, experience, capabilities and the blog mostly talks about technical and personal writings.
  categories:
    - Blog
    - Web Development
    - Portfolio
  built_by: Konada, Naga Chaitanya
  built_by_url: https://github.com/ChaituKNag
  featured: false
- title: Vishal Nakum
  url: https://nakum.tech/
  main_url: https://nakum.tech/
  source_url: https://github.com/vishalnakum011/contentful
  description: >
    Portfolio of Vishal Nakum. Made with Gatsby, Contentful. Deployed on Netlify.
  categories:
    - Portfolio
    - Blog
  built_by: Amol Tangade
  built_by_url: https://amoltangade.me/
- title: Sagar Hani Portfolio
  url: http://sagarhani.in/
  main_url: http://sagarhani.in/
  source_url: https://github.com/sagarhani
  description: >
    Sagar Hani is a Software Developer & an Open Source Enthusiast. He blogs about JavaScript, Open Source and his Life experiences.
  categories:
    - Portfolio
    - Blog
    - Web Development
    - Open Source
    - Technology
    - Programming
    - JavaScript
  built_by: Sagar Hani
  built_by_url: http://sagarhani.in/about
- title: Arturo Alviar's Portfolio
  main_url: https://arturoalviar.com
  url: https://arturoalviar.com
  source_url: https://github.com/arturoalviar/portfolio
  categories:
    - Portfolio
    - Open Source
    - Web Development
  built_by: Arturo Alviar
  built_by_url: https://github.com/arturoalviar
  featured: false
- title: Pearly
  url: https://www.pearlyplan.com
  main_url: https://www.pearlyplan.com
  description: >
    Dental Membership Growth Platform
  categories:
    - Technology
    - Healthcare
    - App
  built_by: Sean Emmer and Jeff Cole
- title: MarceloNM
  url: https://marcelonm.com
  main_url: https://marcelonm.com
  description: >
    Personal landing page and blog for MarceloNM, a frontend developer based in Brazil.
  categories:
    - Blog
    - JavaScript
    - Landing Page
    - Programming
    - Web Development
  built_by: Marcelo Nascimento Menezes
  built_by_url: https://github.com/mrcelo
  featured: false
- title: Open Source Galaxy
  main_url: https://www.opensourcegalaxy.com
  url: https://www.opensourcegalaxy.com
  description: >
    Explore the Open Source Galaxy and help other earthlings by contributing to open source.
  categories:
    - Open Source
    - Programming
    - Web Development
  built_by: Justin Juno
  built_by_url: https://www.justinjuno.dev
  featured: false
- title: enBonnet Blog
  url: https://enbonnet.me/
  main_url: https://enbonnet.me/
  source_url: https://github.com/enbonnet
  description: >
    Hola, este es mi sitio personal, estare escribiendo sobre JavaScript, Frontend y Tecnologia que utilice en mi dia a dia.
  categories:
    - Portfolio
    - Blog
    - Web Development
    - Technology
    - Programming
    - JavaScript
  built_by: Ender Bonnet
  built_by_url: https://enbonnet.me/
- title: Edenspiekermann
  url: https://www.edenspiekermann.com/eu/
  main_url: https://www.edenspiekermann.com/eu/
  description: >
    Hello. We are Edenspiekermann, an independent global creative agency.
  categories:
    - Featured
    - Agency
    - Design
    - Portfolio
  featured: true
- title: IBM Design
  url: https://www.ibm.com/design/
  main_url: https://www.ibm.com/design/
  description: >
    At IBM, our design philosophy is to help guide people so they can do their best work. Our human-centered design practices help us deliver on that goal.
  categories:
    - Featured
    - Design
    - Technology
    - Web Development
  built_by: IBM
  featured: true
- title: We Do Plugins
  url: https://wedoplugins.com
  main_url: https://wedoplugins.com
  description: >
    Free & premium WordPress plugins development studio from Wroclaw, Poland.
  categories:
    - Portfolio
    - Agency
    - Open Source
    - Web Development
  built_by: We Do Plugins
  built_by_url: https://wedoplugins.com
- title: Mevish Aslam, business coach
  url: https://mevishaslam.com/
  main_url: https://mevishaslam.com/
  description: >
    Mevish Aslam helps women build a life they love and coaches women to launch and grow businesses.
  categories:
    - Business
    - Consulting
    - Entrepreneurship
    - Freelance
    - Marketing
    - Portfolio
  built_by: Rou Hun Fan
  built_by_url: https://flowen.me
  featured: false
- title: Principles of wealth
  url: https://principlesofwealth.net
  main_url: https://principlesofwealth.net
  source_url: https://github.com/flowen/principlesofwealth
  description: >
    Principles of wealth. How to get rich without being lucky, a summary of Naval Ravikant's tweets and podcast.`
  categories:
    - Business
    - Consulting
    - Education
    - Entrepreneurship
    - Finance
    - Learning
    - Marketing
    - Media
    - Nonprofit
    - Productivity
    - Science
  built_by: Rou Hun Fan
  built_by_url: https://flowen.me
  featured: false
- title: Problem studio
  url: https://problem.studio
  main_url: https://problem.studio
  description: >
    Problem Studio creates unique and fun web experiences. Our enemy is "boring" if ya know what we mean: overused WordPress templates, the top 10 shopify templates, copy of a copy of a copy of a copy. We love to support design and marketing agencies and help realize their creations into a digital product. `
  categories:
    - Agency
    - Business
    - Consulting
    - Design
    - Education
    - Entrepreneurship
    - Freelance
    - Landing Page
    - Marketing
    - Media
    - Portfolio
    - Productivity
    - Web Development
  built_by: Rou Hun Fan & Sander Visser
  built_by_url: https://flowen.me
- title: North X South
  main_url: https://northxsouth.co
  url: https://northxsouth.co
  description: >
    We work with small businesses and non-profits to develop their brands, build an online identity, create stellar designs, and give a voice to their causes.
  categories:
    - Agency
    - Consulting
    - Business
    - Design
    - Web Development
  built_by: North X South
  built_by_url: https://northxsouth.co
- title: Plenty of Fish
  main_url: https://www.pof.com/
  url: https://pof.com
  description: >
    Plenty of Fish is one of the world's largest dating platforms.
  categories:
    - Community
  featured: true
- title: Bitcoin
  main_url: https://www.bitcoin.com/
  url: https://bitcoin.com
  description: >
    One of the largest crypto-currency platforms in the world.
  categories:
    - Technology
    - Finance
  featured: true
- title: Frame.io
  main_url: https://www.frame.io/
  url: https://frame.io
  description: >
    Frame.io is a cloud-based video collaboration platform that allows its users to easily work on media projects together
  categories:
    - Technology
    - Entertainment
    - Media
  featured: true
- title: Sainsbury’s Homepage
  main_url: https://www.sainsburys.co.uk/
  url: https://www.sainsburys.co.uk
  description: >
    Sainsbury’s is an almost 150 year old supermarket chain in the United Kingdom.
  categories:
    - E-commerce
    - Food
  featured: true
- title: Haxzie, Portfolio and Blog
  url: https://haxzie.com/
  main_url: https://haxzie.com/
  source_url: https://github.com/haxzie/haxzie.com
  description: >
    Haxzie.com is the portfolio and personal blog of Musthaq Ahamad, UX Engineer and Visual Designer
  categories:
    - Blog
    - Portfolio
  built_by: Musthaq Ahamad
  built_by_url: https://haxzie.com
  featured: false
- title: GBT
  url: https://yangmuzi.com/
  main_url: https://yangmuzi.com/
  source_url: https://github.com/yangnianbing/blog-by-gatsby
  description: >
    It is a basic Gatsby site project
  categories:
    - Blog
    - Portfolio
  built_by: yangnianbing
  featured: false
- title: Robin Wieruch's Blog
  url: https://www.robinwieruch.de/
  main_url: https://www.robinwieruch.de/
  categories:
    - Blog
    - Education
  featured: false
- title: Roger Ramos Development Journal
  url: https://rogerramos.me/
  main_url: https://rogerramos.me/
  source_url: https://github.com/rogerramosme/rogerramos.me/
  description: >
    Personal development journal made with Netlify CMS
  categories:
    - Blog
  built_by: Roger Ramos
  built_by_url: https://rogerramos.me/
  featured: false
- title: Global Adviser Alpha
  main_url: https://globaladviseralpha.com
  url: https://globaladviseralpha.com
  description: >
    Lead by David Haintz, Global Adviser Alpha transforms advice business into world class firms.
  categories:
    - Business
    - Blog
    - Finance
  built_by: Handsome Creative
  built_by_url: https://www.hellohandsome.com.au
  featured: false
- title: Alcamine
  url: https://alcamine.com/
  main_url: https://alcamine.com/
  description: >
    Never apply to another job online and receive tons of tech jobs in your inbox everyday — all while keeping your information private.
  categories:
    - Blog
    - Technology
  built_by: Caldera Digital
  built_by_url: https://www.calderadigital.com/
  featured: false
- title: Caldera Digital
  url: https://www.calderadigital.com/
  main_url: https://www.calderadigital.com/
  source_url: https://github.com/caldera-digital/platform
  description: >
    Caldera is a product and application development agency that uses innovative technology to bring your vision, brand, and identity to life through user centered design.
  categories:
    - Blog
    - User Experience
    - Consulting
  built_by: Caldera Digital
  built_by_url: https://www.calderadigital.com/
  featured: false
- title: Keycodes
  url: https://www.keycodes.dev
  main_url: https://www.keycodes.dev
  source_url: https://github.com/justinjunodev/keycodes.dev
  description: >
    A developer resource for getting keyboard key codes.
  categories:
    - Programming
    - Productivity
    - Open Source
    - Web Development
  built_by: Justin Juno
  built_by_url: https://www.justinjuno.dev
  featured: false
- title: Utah Pumpkins
  url: https://www.utahpumpkins.com/
  main_url: https://www.utahpumpkins.com/
  source_url: https://github.com/cadekynaston/utah-pumpkins
  description: >
    An awesome pumpkin gallery built using Gatsby and Contentful.
  categories:
    - Gallery
    - Blog
    - Photography
  built_by: Cade Kynaston
  built_by_url: https://cade.codes
- title: diff001a's blog
  main_url: https://diff001a.netlify.com/
  url: https://diff001a.netlify.com/
  description: >
    This is diff001a's blog which contains blogs related to programming.
  categories:
    - Blog
  built_by: diff001a
- title: Rockwong Blog
  main_url: http://rockwong.com/blog/
  url: http://rockwong.com/blog/
  description: >
    Rockwong is a technical blog containing content related to various web technologies.
  categories:
    - Technology
    - Education
    - Blog
- title: RegexGuide
  main_url: https://regex.guide
  url: https://regex.guide/playground
  source_url: https://github.com/pacdiv/regex.guide
  description: >
    The easiest way to learn regular expressions! The RegexGuide is a playground helping developers to discover regular expressions. Trying it is adopting regular expressions!
  categories:
    - App
    - Education
    - JavaScript
    - Nonprofit
    - Open Source
    - Programming
    - Technology
    - Web Development
  built_by: Loïc J.
  built_by_url: https://growthnotes.dev
- title: re:store
  url: https://www.visitrestore.com
  main_url: https://www.visitrestore.com
  description: >
    This is your chance to discover, connect, and shop beyond your feed and get to know the who, how, and why behind your favorite products.
  categories:
    - Marketing
  built_by: The Couch
  built_by_url: https://thecouch.nyc
  featured: false
- title: Bululu Eventos
  url: https://bululueventos.cl/
  main_url: https://bululueventos.cl/
  source_url: https://github.com/enBonnet/bululu-front
  description: >
    Sitio de organizadores de eventos
  categories:
    - Marketing
  built_by: Ender Bonnet
  built_by_url: https://enbonnet.me/
- title: MyPrograming Steps
  main_url: https://mysteps.netlify.com/
  url: https://mysteps.netlify.com/
  description: >
    FrontEnd Tutorial Information
  featured: false
  categories:
    - Blog
    - Portfolio
  source_url: https://github.com/IoT-Arduino/Gatsby-MySteps
  built_by: Maruo
  built_by_url: https://twitter.com/DengenT
- title: Brent Runs Marathons
  main_url: https://www.brentrunsmarathons.com/
  url: https://www.brentrunsmarathons.com/
  source_url: https://github.com/bingr001/brentrunsmarathonsv2
  description: >
    Brent Runs Marathons is about the training and race experience for the Comrades Ultra Marathon
  categories:
    - Blog
  built_by: Brent Ingram
  built_by_url: https://www.brentjingram.com/
  featured: false
- title: Pedro LaTorre
  main_url: https://www.pedrolatorre.com/
  url: https://www.pedrolatorre.com/
  source_url: https://github.com/bingr001/pedro-latorre-site
  description: >
    A really awesome website built for the motivational speaker Pedro LaTorre
  categories:
    - Blog
  built_by: Brent Ingram
  built_by_url: https://www.brentjingram.com/
  featured: false
- title: Veryben
  main_url: https://veryben.com/
  url: https://veryben.com/
  description: >
    be water my friend
  categories:
    - Blog
  built_by: anikijiang
  built_by_url: https://twitter.com/anikijiang
  featured: false
- title: kentarom's portfolio
  main_url: https://kentarom.com/
  url: https://kentarom.com/
  source_url: https://github.com/kentaro-m/portfolio-gatsby
  description: >
    The portfolio of kentarom, frontend developer. This site shows recent activities about him.
  categories:
    - Portfolio
    - Technology
    - Web Development
  built_by: kentarom
  built_by_url: https://twitter.com/_kentaro_m
  featured: false
- title: MotionThat
  main_url: https://motionthat.com.au
  url: https://motionthat.com.au
  description: >
    MotionThat was created to fill a void in Tabletop Product shooting, whereby the need for consistency, repetition and flexibility was required to eliminate the many variables and inaccuracies that slow the filming process down.
  categories:
    - Entertainment
    - Food
    - Media
    - Gallery
  built_by: Handsome Creative
  built_by_url: https://www.hellohandsome.com.au
  featured: false
- title: TEN ALPHAS
  main_url: https://tenalphas.com.au
  url: https://tenalphas.com.au
  description: >
    TEN ALPHAS is a content production company based in Sydney and Wollongong, telling stories through moving image and beautiful design.
  categories:
    - Media
    - Entertainment
    - Video
  built_by: Handsome Creative
  built_by_url: https://www.hellohandsome.com.au
  featured: false
- title: SalesGP
  main_url: https://salesgp.io
  url: https://salesgp.io
  description: >
    SalesGP is a specialist Sales and Operations partner offering expert skill-sets and decades of experience to companies entering the Australia, NZ (ANZ) and South East Asian (SEA) markets.
  categories:
    - Business
    - Marketing
    - Consulting
  built_by: Handsome Creative
  built_by_url: https://www.hellohandsome.com.au
  featured: false
- title: Source Separation Systems
  main_url: https://sourceseparationsystems.com.au
  url: https://sourceseparationsystems.com.au
  description: >
    Innovative waste diversion products, designed to connect Australians to a more sustainable world.
  categories:
    - Business
  built_by: Handsome Creative
  built_by_url: https://www.hellohandsome.com.au
- title: Fuzzy String Matching
  main_url: https://fuzzy-string-matching.netlify.com
  url: https://fuzzy-string-matching.netlify.com
  source_url: https://github.com/jdemieville/fuzzyStringMatching
  description: >
    This site is built to assess the performance of various approximate string matching algorithms aka fuzzy string searching.
  categories:
    - JavaScript
    - Learning
    - Programming
  built_by: Jennifer Demieville
  built_by_url: https://demieville-codes.herokuapp.com/portfolio
  featured: false
- title: Open Techiz
  main_url: https://www.opentechiz.com/
  url: https://www.opentechiz.com/
  featured: false
  description: >
    An agile software development company in Vietnam, providing wide range service from e-commerce development, mobile development, automation testing and cloud deployment with kubernets
  categories:
    - Web Development
    - Mobile Development
    - Technology
  built_by: Open Techiz
  built_by_url: https://www.opentechiz.com/
- title: Leave Me Alone
  url: https://leavemealone.app
  main_url: https://leavemealone.app
  description: >
    Leave Me Alone helps you unsubscribe from unwanted emails easily. It's built with Gatsby v2.
  categories:
    - Landing Page
    - Productivity
  built_by: James Ivings
  built_by_url: https://squarecat.io
  featured: false
- title: Oberion
  main_url: https://oberion.io
  url: https://oberion.io
  description: >
    Oberion analyzes your gaming library and gives you personal recommendations based on what you play
  categories:
    - Entertainment
    - Media
  built_by: Thomas Uta
  built_by_url: https://twitter.com/ThomasJanUta
  featured: false
- title: Yoseph.tech
  main_url: https://www.yoseph.tech
  url: https://www.yoseph.tech/compilers
  source_url: https://github.com/radding/yoseph.tech_gatsby
  description: >
    Yoseph.tech is a personal blog centered around technology and software engineering
  categories:
    - Technology
    - Web Development
    - Open Source
  built_by: Yoseph Radding
  built_by_url: https://github.com/radding
  featured: false
- title: Really Fast Sites
  url: https://reallyfastsites.com
  main_url: https://reallyfastsites.com
  description: >
    Really Fast Sites showcases websites that have a speed score of 85 or higher on Google's Page Speed Insights for both mobile and desktop, along with some of the platforms and technologies those sites use.
  categories:
    - Web Development
    - Programming
  built_by: Peter Brady
  built_by_url: https://www.peterbrady.co.uk
  featured: false
- title: Mieke Frouws
  url: https://www.miekefrouws.nl
  main_url: https://www.miekefrouws.nl
  description: >
    Mieke Frouws is a freelance primary and secondary school theatre teacher based in the Netherlands.
  categories:
    - Freelance
    - Education
  built_by: Laurens Kling
  built_by_url: https://www.goedideemedia.nl
  featured: false
- title: Paul de Vries
  url: https://pauldevries1972.nl
  main_url: https://pauldevries1972.nl
  description: >
    Paul de Vries is founder of #DCDW and Spokesperson for Marktplaats Automotive (eBay) - Making the online automotive better!
  categories:
    - Blog
    - Business
    - Consulting
  built_by: Laurens Kling
  built_by_url: https://www.goedideemedia.nl
  featured: false
- title: The Fabulous Lifestyles 不藏私旅行煮藝
  url: https://thefabulouslifestyles.com/
  main_url: https://thefabulouslifestyles.com/
  description: >
    The Fabulous Lifestyles features content about travel and food. It offers practical travel advice that covers trip planning, logistics, and reviews on destination, resort & hotel...etc. Besides travelling, there are step-by-step homemade gourmet recipes that will appeal to everyone's taste buds.
  categories:
    - Blog
    - Food
    - Travel
  built_by: Kevin C Chen
  built_by_url: https://www.linkedin.com/in/kevincychen/
- title: Salexa - Estetica Venezolana
  url: https://peluqueriavenezolana.cl/
  main_url: https://peluqueriavenezolana.cl/
  source_url: https://github.com/enbonnet/salexa-front
  description: >
    Venezuelan beauty and hairdressing salon in Chile
  categories:
    - Marketing
    - Business
  built_by: Ender Bonnet
  built_by_url: https://enbonnet.me/
- title: Akshay Thakur's Portfolio
  main_url: https://akshaythakur.me
  url: https://akshaythakur.me
  categories:
    - Portfolio
    - Web Development
  built_by: Akshay Thakur
  built_by_url: https://akshaythakur.me
- title: Binaria
  description: >
    Digital product connecting technics & creativity.
  main_url: https://binaria.com/en/
  url: https://binaria.com/en/
  categories:
    - Web Development
    - Agency
    - Technology
    - App
    - Consulting
    - User Experience
  built_by: Binaria
  built_by_url: https://binaria.com/
- title: Quema Labs
  url: https://quemalabs.com/
  main_url: https://quemalabs.com/
  description: >
    WordPress themes for these modern times
  categories:
    - Blog
    - Web Development
    - WordPress
    - Portfolio
  built_by: Nico Andrade
  built_by_url: https://nicoandrade.com/
- title: Century 21 Financial
  url: https://century21financial.co.nz/
  main_url: https://century21financial.co.nz/
  description: Website for Century 21's mortgage broker and insurance broker business in New Zealand.
  categories:
    - Real Estate
    - Finance
    - Business
  built_by: Shannon Smith
  built_by_url: https://www.powerboard.co.nz/clients
  featured: false
- title: Base Backpackers
  url: https://www.stayatbase.com/
  main_url: https://www.stayatbase.com/
  description: Base Backpackers is one of Australasia's biggest youth adventure tourism brands. They are super stoked to have one of the fastest websites in the tourism industry.
  categories:
    - Travel
    - Business
  built_by: Shannon Smith
  built_by_url: https://www.powerboard.co.nz/clients
  featured: false
- title: Wealthsimple
  url: https://www.wealthsimple.com/
  main_url: https://www.wealthsimple.com/en-us/
  description: >
    The simple way to grow your money like the world's most sophisticated investors. Zero-maintenance portfolios, expert advisors and low fees.
  categories:
    - App
    - Business
    - Finance
  featured: false
- title: To Be Created
  description: >
    tbc is a London based styling agency that champions a modernised minimal aesthetic for both personal clients and brands.
  main_url: https://to-be-created.com
  url: https://to-be-created.com
  categories:
    - Web Development
    - Agency
    - Portfolio
    - Freelance
  built_by: Sam Goddard
  built_by_url: https://samgoddard.dev/
- title: Kosmos Platform
  main_url: https://kosmosplatform.com
  url: https://kosmosplatform.com
  description: >
    Explore the Kosmos - A new world is here, where every clinician now has the ability to improve cardiothoracic and abdominal assessment, in just a few minutes.
  categories:
    - Marketing
    - Science
    - Video
    - Landing Page
    - Healthcare
    - Technology
  built_by: Bryce Benson via Turnstyle Studio
  built_by_url: https://github.com/brycebenson
- title: B-Engaged
  url: https://b-engaged.se/
  main_url: https://b-engaged.se/
  description: >
    B-Engaged gives a clear picture of the organization and helps you implement the measures that makes difference for the employees. The results of our employee surveys are easily transformed into concrete improvement measures using AI technology.
  categories:
    - Business
    - Human Resources
  featured: false
- title: Rollbar
  url: https://rollbar.com/
  main_url: https://rollbar.com/
  description: >
    Rollbar automates error monitoring and triaging, so developers can fix errors that matter within minutes, and build software quickly and painlessly.
  categories:
    - Programming
    - Web Development
  featured: false
- title: EQX
  url: https://digitalexperience.equinox.com/
  main_url: https://digitalexperience.equinox.com/
  description: >
    The Equinox app, personalized to unlock your full potential.
  categories:
    - Sports
    - App
  featured: false
- title: WagWalking
  url: https://wagwalking.com/
  main_url: https://wagwalking.com/
  description: >
    Paws on the move
  categories:
    - App
  featured: false
- title: FirstBorn
  url: https://www.firstborn.com/
  main_url: https://www.firstborn.com/
  description: >
    We shape modern brands for a connected future.
  categories:
    - Agency
    - Design
- title: Pix4D
  url: https://www.pix4d.com
  main_url: https://www.pix4d.com
  description: >
    A unique suite of photogrammetry software for drone mapping. Capture images with our app, process on desktop or cloud and create maps and 3D models.
  categories:
    - Business
    - Productivity
    - Technology
  featured: false
- title: Bakken & Bæck
  url: https://bakkenbaeck.com
  main_url: https://bakkenbaeck.com
  description: >
    We’re Bakken & Bæck, a digital studio based in Oslo, Bonn and Amsterdam. Ambitious companies call us when they need an experienced team that can transform interesting ideas into powerful products.
  categories:
    - Agency
    - Design
    - Technology
  featured: false
- title: Figma Config
  url: https://config.figma.com/
  main_url: https://config.figma.com/
  description: A one-day conference where Figma users come together to learn from each other.
  categories:
    - Conference
    - Design
    - Event
    - Community
    - Learning
  built_by: Corey Ward
  built_by_url: http://www.coreyward.me/
  featured: false
- title: Anurag Hazra's Portfolio
  url: https://anuraghazra.github.io/
  main_url: https://anuraghazra.github.io/
  source_url: https://github.com/anuraghazra/anuraghazra.github.io
  description: >
    Anurag Hazra's portfolio & personal blog, Creative FrontEnd web developer from india.
  categories:
    - Portfolio
    - Blog
    - Open Source
    - JavaScript
  built_by: Anurag Hazra
  built_by_url: https://github.com/anuraghazra
- title: VeganWorks
  url: https://veganworks.com/
  main_url: https://veganworks.com/
  description: We make delicious vegan snack boxes.
  categories:
    - Food
- title: codesundar
  url: https://codesundar.com
  main_url: https://codesundar.com
  description: >
    Learn PhoneGap, Ionic, Flutter
  categories:
    - Education
    - Technology
    - Web Development
    - Blog
  built_by: codesundar
  built_by_url: https://codesundar.com
  featured: false
- title: Nordic Microfinance Initiative
  url: https://www.nmimicro.no/
  main_url: https://www.nmimicro.no/
  description: Nordic Microfinance Initiative's (NMI) vision is to contribute to the empowerment of poor people in developing countries and to the creation of jobs and wealth on a sustainable basis.
  featured: false
  categories:
    - Finance
    - Business
  built_by: Othermachines
  built_by_url: https://othermachines.com
- title: Subscribe Pro Documentation
  url: https://docs.subscribepro.com/
  main_url: https://docs.subscribepro.com/
  description: >
    Subscribe Pro is a subscription commerce solution that enables brands to quickly add subscription commerce models such as box, subscribe-and-save, autoship and similar to their existing e-commerce websites.
  categories:
    - Documentation
    - E-commerce
    - API
    - Technology
    - Web Development
  built_by: Subscribe Pro
  built_by_url: https://www.subscribepro.com/
- title: Software.com
  main_url: https://www.software.com
  url: https://www.software.com
  description: Our data platform helps developers learn from their data, increase productivity, and code smarter.
  categories:
    - Data
    - Productivity
    - Programming
  built_by: Brett Stevens, Joshua Cheng, Geoff Stevens
  built_by_url: https://github.com/swdotcom/
  featured: false
- title: WTL Studio Website Builder
  main_url: https://wtlstudio.com/
  url: https://wtlstudio.com/
  description: >
    Cloud-based, SEO focused website builder - helping local businesses and startups reach audiences faster.
  featured: false
  categories:
    - E-commerce
    - SEO
    - Business
- title: ToolsDB
  main_url: https://toolsdb.dev
  url: https://toolsdb.dev
  description: List of tools for better software development.
  featured: false
  categories:
    - Technology
    - Web Development
    - Programming
    - Productivity
- title: Eastman Strings
  url: https://www.eastmanstrings.com
  main_url: https://www.eastmanstrings.com
  description: >
    Site was built using GatsbyJS, Cosmic CMS, and Netlify.
  categories:
    - Business
    - Music
  built_by: Tekhaus
  built_by_url: https://www.tekha.us
  featured: false
- title: Lesley Lai
  main_url: https://lesleylai.info
  url: https://lesleylai.info
  source_url: https://github.com/LesleyLai/blog
  description: >
    lesleylai.info is the personal website of Lesley Lai, where he talks mainly about C++ and Computer Graphics.
  categories:
    - Blog
    - Open Source
    - Portfolio
    - Programming
    - Technology
  built_by: Lesley Lai
  built_by_url: https://github.com/LesleyLai
  featured: false
- title: Whipstitch Webwork
  url: https://www.whipstitchwebwork.com
  main_url: https://www.whipstitchwebwork.com
  description: >
    Websites for smart people.
  categories:
    - Agency
    - Web Development
  built_by: Matthew Russell
  featured: false
- title: Vandré Leal
  main_url: https://vandreleal.github.io
  url: https://vandreleal.github.io
  source_url: https://github.com/vandreleal/vandreleal.github.io
  description: >
    Portfolio of Vandré Leal.
  categories:
    - Portfolio
    - Web Development
  built_by: Vandré Leal
  built_by_url: https://vandreleal.github.io
  featured: false
- title: Tarokenlog
  url: https://taroken.dev/
  main_url: https://taroken.dev/
  description: >
    Blog and Gallery
  categories:
    - Blog
    - Portfolio
    - Web Development
    - Photography
  built_by: Kentaro Koga
  built_by_url: https://twitter.com/kentaro_koga
  featured: false
- title: OwlyPixel Blog
  main_url: https://owlypixel.com
  url: https://owlypixel.com
  description: >
    Notes and tutorials on coding, web development, design and other stuff.
  categories:
    - Web Development
    - Blog
    - Education
  built_by: Owlypixel
  built_by_url: https://twitter.com/owlypixel
  featured: false
- title: talkoverflow
  main_url: https://talkoverflow.com
  url: https://talkoverflow.com
  description: Blog on software engineering built with Gatsby themes and theme-ui
  categories:
    - Blog
    - Web Development
    - Technology
  built_by: Patryk Jeziorowski
  built_by_url: https://twitter.com/pjeziorowski
- title: HISTORYTalks
  main_url: https://www.history-talks.com/
  url: https://www.history-talks.com/
  description: Built using Gatsby, JSS and Contentful
  categories:
    - Conference
    - Media
  built_by: A+E Networks
  built_by_url: https://www.aenetworks.com/
- title: HISTORYCon
  main_url: https://www.historycon.com/
  url: https://www.historycon.com/
  description: Built using Gatsby, JSS and Contentful
  categories:
    - Conference
    - Media
  built_by: A+E Networks
  built_by_url: https://www.aenetworks.com/
- title: Kölliker Immobilien
  url: https://koelliker-immobilien.ch/
  main_url: https://koelliker-immobilien.ch/
  description: >
    Built using Gatsby, Netlify and Contentful
  categories:
    - Real Estate
    - Marketing
  built_by: Matthias Gemperli
  built_by_url: https://matthiasgemperli.ch
- title: Lessmess Agency website
  url: https://lessmess.agency/
  main_url: https://lessmess.agency/
  description: >
    Website of Lessmess Agency
  categories:
    - Agency
    - Web Development
  built_by: Ilya Lesik
  built_by_url: https://github.com/ilyalesik
- title: Ezekiel Ekunola Portfolio
  main_url: http://ezekielekunola.com/
  url: http://ezekielekunola.com/
  description: Built using Gatsby, Styled-Components
  categories:
    - Web Development
    - Portfolio
  built_by: Ezekiel Ekunola
  built_by_url: https://github.com/easybuoy/
  featured: false
- title: Gearbox Development
  main_url: https://gearboxbuilt.com
  url: https://gearboxbuilt.com/?no-load-in
  description: >
    Gearbox is a performance website development & optimization company based out of Canada. Built using Gatsby/WordPress.
  categories:
    - Agency
    - Web Development
    - WordPress
    - Portfolio
    - Programming
    - Technology
    - Business
  built_by: Gearbox Development
  built_by_url: https://gearboxbuilt.com
  featured: false
- title: UXWorks
  main_url: https://uxworks.org
  url: https://uxworks.org
  description: Built with Gatsby, Netlify and Markdown
  categories:
    - Web Development
    - Blog
  built_by: Amrish Kushwaha
  built_by_url: https://github.com/isamrish
  featured: false
- title: Jarod Peachey
  main_url: https://jarodpeachey.netlify.com
  url: https://jarodpeachey.netlify.com
  source_url: https://github.com/jarodpeachey/portfolio
  description: >
    Jarod Peachey is a front-end developer focused on building modern and fast websites for everyone.
  categories:
    - Blog
    - JavaScript
    - Mobile Development
    - Portfolio
  built_by: Jarod Peachey
  built_by_url: https://github.com/jarodpeachey
  featured: false
- title: Thomas Maximini
  main_url: https://www.thomasmaximini.com/
  url: https://www.thomasmaximini.com/
  source_url: https://github.com/tmaximini/maxi.io
  description: >
    Thomas Maximini is a full stack web developer from Germany
  categories:
    - Blog
    - JavaScript
    - Photography
    - Portfolio
    - Web Development
  built_by: Thomas Maximini
  built_by_url: https://github.com/tmaximini
  featured: false
- title: Aretha Iskandar
  main_url: https://arethaiskandar.com/
  url: https://arethaiskandar.com/
  source_url: https://github.com/tmaximini/arethaiskandar.com
  description: >
    Aretha Iskandar is a Jazz and Soul Singer / Songwriter from Paris
  categories:
    - Music
  built_by: Thomas Maximini
  built_by_url: https://github.com/tmaximini
  featured: false
- title: Harshil Shah
  url: https://harshil.net
  main_url: https://harshil.net
  description: >
    Harshil Shah is an iOS engineer from Mumbai, India
  categories:
    - Blog
    - Mobile Development
  built_by: Harshil Shah
  built_by_url: https://twitter.com/_HarshilShah
  featured: false
- title: Code Examples
  url: https://codeexamples.dev/
  main_url: https://codeexamples.dev/
  description: >
    Examples about various programming languages like JavaScript, Python, Rust, Angular, React, Vue.js etc.
  categories:
    - Blog
    - Education
    - Programming
    - Web Development
  built_by: Sai gowtham
  built_by_url: https://twitter.com/saigowthamr
  featured: false
- title: Samir Mujanovic
  main_url: https://www.samirmujanovic.com/
  url: https://www.samirmujanovic.com/
  description: >
    I'm a Frontend Developer with 3 years of experience. I describe myself as a developer who loves coding, open-source and web platform.
  categories:
    - Portfolio
    - Web Development
    - Design
  built_by: Samir Mujanovic
  built_by_url: https://github.com/sameerrM
- title: Yearlyglot - Fluent Every Year
  url: https://www.yearlyglot.com/blog
  main_url: https://www.yearlyglot.com
  description: >
    A popular blog on languages, second language acquisition and polyglottery.
  categories:
    - Blog
    - Education
    - Learning
    - Travel
  built_by: Donovan Nagel
  built_by_url: https://www.donovannagel.com
  featured: false
- title: 8fit.com
  url: https://8fit.com/
  main_url: https://8fit.com/
  description: >
    Get personalized workouts, custom meal plans, and nutrition guidance, right in the palm of your hand. Prioritize progress over perfection with the 8fit app!
  categories:
    - App
    - Food
    - Sports
  featured: false
- title: Dispel - Remote Access for Industrial Control Systems
  url: https://dispel.io
  main_url: https://dispel.io
  description: >
    Dispel provides secure, moving target defense networks through which your teams can remotely access industrial control systems in seconds, replacing static-defense products that take 5 to 15 minutes to work through.
  categories:
    - Business
    - Technology
    - Security
  built_by: Anton Aberg
  built_by_url: https://github.com/aaaberg
  featured: false
- title: Geothermal Heat Pump DIY Project
  url: https://diyheatpump.net/
  main_url: https://diyheatpump.net/
  description: Personal project by Yuriy Logvin that demonstrates how you can switch to heating with electricity at a minimal cost. The goal here is to show that everyone can build a geothermal heat pump and start saving money.
  categories:
    - Blog
    - Education
    - Technology
  built_by: Yuriy Logvin
  built_by_url: https://powerwatcher.net
- title: Catalyst Network - Cryptocurrency
  url: https://www.cryptocatalyst.net/
  main_url: https://www.cryptocatalyst.net/
  source_url: https://github.com/n8tb1t/gatsby-starter-cryptocurrency
  description: >
    An All-in-One solution for Modern Transactions.
  categories:
    - Business
    - Technology
  built_by: n8tb1t
  built_by_url: https://github.com/n8tb1t/
  featured: false
- title: SaoBear's-Blog
  main_url: https://saobear.xyz/
  url: https://saobear.xyz/
  source_url: https://github.com/PiccoloYu/SaoBear-is-Blog
  featured: false
  categories:
    - Blog
    - Web Development
- title: Rumaan Khalander - Portfolio
  url: https://www.rumaan.me/
  main_url: https://www.rumaan.me/
  description: >
    Rumaan Khalander is a Full-Stack Dev from Bengaluru who loves to develop for mobile and web.
  categories:
    - Portfolio
  built_by: rumaan
  built_by_url: https://github.com/rumaan/
  featured: false
- title: DigiGov
  main_url: https://digigov.grnet.gr/
  url: https://digigov.grnet.gr/
  description: >
    DigiGov is an initiative for the Digital Transformation of the Greek Public Sector
  categories:
    - Government
  built_by: GRNET
  built_by_url: https://grnet.gr/
  featured: false
- title: Zeek Interactive
  main_url: https://zeek.com
  url: https://zeek.com
  description: >
    Business site for Zeek Interactive. Using WordPress as a data store via the WPGraphQL plugin.
  categories:
    - Blog
    - Web Development
    - Mobile Development
    - WordPress
    - Agency
    - Business
  built_by: Zeek Interactive
  built_by_url: https://zeek.com
  featured: false
- title: Bare Advertising & Communications
  url: https://bare.ca/
  main_url: https://bare.ca/
  description: >
    Bare is a full-service branding and production agency in Vancouver BC with deep experience in digital/traditional communications and strategy. We specialize in building headless WordPress sites with Gatsby.
  categories:
    - WordPress
    - Agency
    - Business
  built_by: Bare Advertising & Communications
  built_by_url: https://www.bare.ca/
  featured: false
- title: The Decking Superstore
  url: https://www.thedeckingsuperstore.com/
  main_url: https://www.thedeckingsuperstore.com/
  description: >
    One of Northern California's largest outdoor decking and siding providers.
  categories:
    - WordPress
    - Business
  built_by: Bare Advertising & Communications
  built_by_url: https://www.bare.ca/
  featured: false
- title: Precision Cedar Products
  url: https://www.precisioncedar.com/
  main_url: https://www.precisioncedar.com/
  description: >
    Western Red Cedar Distributor in Vancouver Canada.
  categories:
    - WordPress
    - Business
  built_by: Bare Advertising & Communications
  built_by_url: https://www.bare.ca/
  featured: false
- title: Circle Restoration
  url: https://www.circlerestoration.com/
  main_url: https://www.circlerestoration.com/
  description: >
    Restoration Services Provider in Vancouver Canada.
  categories:
    - WordPress
    - Business
  built_by: Bare Advertising & Communications
  built_by_url: https://www.bare.ca/
  featured: false
- title: ALS Rally
  url: https://www.alsrally.com/
  main_url: https://www.alsrally.com/
  description: >
    Non profit fundraiser for ALS Research.
  categories:
    - WordPress
    - Nonprofit
    - Event
  built_by: Bare Advertising & Communications
  built_by_url: https://www.bare.ca/
  featured: false
- title: Vancouver Welsh Men's Choir
  url: https://vancouverchoir.ca/
  main_url: https://vancouverchoir.ca/
  description: >
    Vancouver Welsh Men's Choir website for upcoming shows, ticket purchases and online merchandise.
  categories:
    - WordPress
    - Entertainment
    - Event
    - E-commerce
  built_by: Bare Advertising & Communications
  built_by_url: https://www.bare.ca/
  featured: false
- title: Paul Scanlon - Blog
  main_url: https://paulie.dev/
  url: https://paulie.dev/
  source_url: https://github.com/PaulieScanlon/paulie-dev-2019
  description: >
    I'm a React UI developer / UX Engineer. React, GatsbyJs, JavaScript, TypeScript/Flow, StyledComponents, Storybook, TDD (Jest/Enzyme) and a tiny bit of Node.js.
  categories:
    - Blog
    - Web Development
  built_by: Paul Scanlon
  built_by_url: http://www.pauliescanlon.io
  featured: false
- title: EF Design
  main_url: https://ef.design
  url: https://ef.design
  description: >
    Home of everything creative, digital and brand at EF.
  featured: false
  categories:
    - Marketing
    - Design
  built_by: João Matos (Global Creative Studio - Education First)
- title: Codica
  main_url: https://www.codica.com/
  url: https://www.codica.com/
  description: >
    We help startups and established brands with JAMStack, Progressive Web Apps and Marketplaces development.
  categories:
    - Agency
    - Web Development
  built_by: Codica
  built_by_url: https://www.codica.com/
- title: Bhavani Ravi's Portfolio
  url: https://bhavaniravi.com
  main_url: https://bhavaniravi.com
  description: >
    Showcase of Bhavani Ravi's skillset and blogs
  categories:
    - Blog
    - Portfolio
  built_by: Bhavani Ravi
  built_by_url: https://twitter.com/geeky_bhavani
- title: Kotoriyama
  main_url: https://kotoriyama.com/
  url: https://kotoriyama.com/
  description: >
    Japanese Indie Game Creator.
  featured: false
  categories:
    - App
    - Entertainment
    - Mobile Development
  built_by: Motoyoshi Shiine (Kotoriyama)
- title: PWA Shields
  url: https://www.pwa-shields.com
  main_url: https://www.pwa-shields.com
  source_url: https://github.com/richardtaylordawson/pwa-shields
  description: >
    Personalize your app's README with custom, fun, PWA shields in SVG
  categories:
    - Documentation
    - App
    - API
  built_by: Richard Taylor Dawson
  built_by_url: https://richardtaylordawson.com
- title: Zatsuzen
  url: https://zatsuzen.com
  main_url: https://zatsuzen.com
  description: >
    Web developer's portfolio
  categories:
    - Portfolio
  built_by: Akane
  built_by_url: https://twitter.com/akanewz
  featured: false
- title: Reeemoter
  description: >-
    Join thousands of developers from everywhere and access to job
    offers from hundreds of companies worldwide right
    at your inbox for free.
  main_url: https://reeemoter.com/
  url: https://reeemoter.com/
  featured: false
  categories:
    - Technology
    - Web Development
  built_by: Ramón Chancay
  built_by_url: https://ramonchancay.me/
- title: Ananya Neogi
  main_url: https://ananyaneogi.com
  url: https://ananyaneogi.com
  description: >
    Showcases Ananya's work as a frontend developer and comprises of a collection of written articles on web development, programming and, user experience.
  categories:
    - Portfolio
    - Blog
  built_by: Ananya Neogi
  built_by_url: https://ananyaneogi.com
- title: webman.pro
  main_url: https://webman.pro/
  url: https://webman.pro/
  description: >
    webman.pro is an awesome portfolio and technical blog where
    professional Front End engineer Dmytro Chumak shares his thoughts
    and experience to inspire other developers.
  featured: false
  categories:
    - Blog
    - Web Development
    - JavaScript
  built_by: Dmytro Chumak
  built_by_url: https://github.com/wwwebman
- title: borderless
  url: https://junhobaik.github.io
  main_url: https://junhobaik.github.io
  source_url: https://github.com/junhobaik/junhobaik.github.io/tree/develop
  description: >
    Junho Baik's Development Blog
  categories:
    - Blog
    - Web Development
  built_by: Junho Baik
  built_by_url: https://github.com/junhobaik
  featured: false
- title: React Resume Generator
  main_url: https://nimahkh.github.io/nima_habibkhoda
  url: https://nimahkh.github.io/nima_habibkhoda
  source_url: https://github.com/nimahkh/resume_generator
  description: >
    The resume generator is a project to create your own resume web page easily with Gatsby.
  categories:
    - Portfolio
  built_by: Nima Habibkhoda
  featured: false
- title: Thomas Wang's Blog
  main_url: https://www.thomaswang.io
  url: https://www.thomaswang.io
  description: >-
    Technical blog by Thomas Wang
  built_by: Thomas Wang
  built_by_url: https://github.com/thomaswang
  featured: false
  categories:
    - Blog
    - Web Development
- title: Engleezi
  main_url: https://www.myengleezi.com
  url: https://myengleezi.com/teachers/
  description: >-
    Affordable, accessible and fun, Engleezi is an English tutoring service that aims to make your child a better and more fluent English speaker. Our unique online approach gets your children learning English one-on-one from a native English teacher from the comfort of your home.
  built_by: Suleiman Mayow
  built_by_url: https://github.com/sullom101
  featured: false
  categories:
    - Education
    - Learning
    - Technology
- title: The Rebigulator
  main_url: https://www.rebigulator.org/
  source_url: https://github.com/Me4502/Rebigulator/
  url: https://rebigulator.org/
  description: A quote-based via game powered by Frinkiac
  built_by: Matthew Miller
  built_by_url: https://matthewmiller.dev/
  featured: false
  categories:
    - Open Source
    - Entertainment
    - App
- title: madewithlove
  main_url: https://madewithlove.com
  url: https://madewithlove.com
  description: >-
    We build digital products and create the teams around them. We can help with software engineering, product management, managing technical teams, audits and technical consulting.
  built_by: madewithlove
  built_by_url: https://madewithlove.com
  featured: false
  categories:
    - Web Development
    - Blog
    - Agency
    - Business
- title: Sprucehill
  url: https://sprucehill.ca/
  main_url: https://sprucehill.ca/
  description: >
    Sprucehill is a North Vancouver based custom home builder and renovator.
  categories:
    - WordPress
    - Business
  built_by: Bare Advertising & Communications
  built_by_url: https://www.bare.ca/
  featured: false
- title: Nathaniel Ryan Mathew
  url: https://nathanielmathew.me
  main_url: https://nathanielmathew.me
  source_url: https://github.com/nathanielmathew/MyPortfolio
  description: >
    A personal online Portfolio built using GatsbyJS, that showcases Achievements, Projects and Additional information.
  categories:
    - Portfolio
    - Open Source
    - Blog
  built_by: Nathaniel Ryan Mathew
  built_by_url: https://github.com/nathanielmathew
  featured: false
- title: Kanazawa.js Community Page
  main_url: https://kanazawajs.now.sh/
  url: https://kanazawajs.now.sh/
  source_url: https://github.com/kanazawa-js/community-page
  description: >
    Kanazawa.js is a local community for the JSer around Kanazawa to share knowledge about JavaScript.
  categories:
    - Community
    - Programming
    - Web Development
  built_by: Kanazawa.js
  built_by_url: https://twitter.com/knzw_js
  featured: false
- title: monica*dev
  url: https://www.aboutmonica.com/
  main_url: https://www.aboutmonica.com/
  description: >
    Personal site for Monica Powell, a software engineer who is passionate about making open-source more accessible and building community, online & offline.
  categories:
    - Web Development
    - Blog
    - Programming
    - Portfolio
  built_by: Monica Powell
  built_by_url: https://www.aboutmonica.com/
  featured: false
- title: Shivam Sinha
  url: https://www.helloshivam.com/
  main_url: https://www.helloshivam.com/
  description: >
    Portfolio of Shivam Sinha, Graphic Designer and Creative Coder based in New York.
  categories:
    - Portfolio
  built_by: Shivam Sinha
  built_by_url: https://www.helloshivam.com/
  featured: false
- title: Brianna Sharpe - Writer
  main_url: https://www.briannasharpe.com/
  url: https://www.briannasharpe.com/
  source_url: https://github.com/ehowey/briannasharpe
  description: >
    Brianna Sharpe is an Alberta, Canada based freelance writer and journalist focused on health, LGBTQ2S+, parenting, and the environment.
  categories:
    - Portfolio
    - Media
  built_by: Eric Howey
  built_by_url: https://www.erichowey.dev/
  featured: false
- title: Eric Howey Web Development
  main_url: https://www.erichowey.dev/
  url: https://www.erichowey.dev/
  source_url: https://github.com/ehowey/erichoweydev
  description: >
    Personal website and blog for Eric Howey. I am a freelance web developer based in Alberta, Canada specializing in Gatsby, React, WordPress and Theme-UI.
  categories:
    - Portfolio
    - Web Development
    - Freelance
    - Blog
  built_by: Eric Howey
  built_by_url: https://www.erichowey.dev/
- title: Solfej Chord Search
  url: https://www.solfej.io/chords
  main_url: https://www.solfej.io/chords
  description: >
    Solfej Chord Search helps you master every chord imaginable. It shows you notes, intervals, guitar and piano fingerings for 1000s of chords.
  categories:
    - Education
    - Music
  built_by: Shayan Javadi
  built_by_url: https://www.instagram.com/shawnjavadi/
- title: a+ Saúde
  url: https://www.amaissaude.com.br/
  main_url: https://www.amaissaude.com.br/
  description: >
    An even better experience in using health services.
  categories:
    - Healthcare
    - Marketing
    - Blog
  built_by: Grupo Fleury
  built_by_url: http://www.grupofleury.com.br/
  featured: false
- title: Mallikarjun Katakol Photography
  main_url: https://mallik.in
  url: https://mallik.in
  built_by: Arvind Kumar
  built_by_url: https://arvind.io/
  description: >
    Mallikarjun Katakol is an Advertising, Architecture, Editorial, Fashion and Lifestyle Photographer based in Bangalore, India.
    Shoots Corporate & Business headshots, Portfolios for Models and Actors, Documents Projects for Architects, Fashion & Interior Designers
  featured: false
  categories:
    - Gallery
    - Photography
    - Portfolio
- title: gatsby-animate-blog
  url: https://gatsby-animate-blog.luffyzh.now.sh/
  main_url: https://gatsby-animate-blog.luffyzh.now.sh/home
  source_url: https://github.com/luffyZh/gatsby-animate-blog
  description: >
    A simple && cool blog site starter kit by Gatsby.
  categories:
    - Blog
    - Open Source
    - Web Development
  built_by: luffyZh
  built_by_url: https://github.com/luffyZh
  featured: false
- title: LBI Financial
  main_url: https://lbifinancial.com/
  url: https://lbifinancial.com/
  description: >
    We help individuals and businesses with life insurance, disability, long-term care and annuities.
  categories:
    - Business
    - Consulting
    - Finance
  built_by: Pagepro
  built_by_url: https://pagepro.co
  featured: false
- title: GIS-Netzwerk
  url: https://www.gis-netzwerk.com/
  main_url: https://www.gis-netzwerk.com/
  description: >
    Multilingual (i18n) Blog with different URLs for categories, tags and posts depending on the language.
  categories:
    - Blog
    - Data
    - Technology
  built_by: Max Dietrich
  built_by_url: https://www.gis-netzwerk.com/
  featured: false
- title: Hand in Hand Preschool
  url: https://handinhand-preschool.com/
  main_url: https://handinhand-preschool.com/
  description: >
    Hand in Hand Preschool is a preschool located in Geneva, IL.
  categories:
    - Education
    - Business
  built_by: ccalamos
  built_by_url: https://github.com/ccalamos
  featured: false
- title: Krishna Gopinath
  main_url: https://krishnagopinath.me
  url: https://krishnagopinath.me
  source_url: https://github.com/krishnagopinath/website
  description: >
    Website of Krishna Gopinath, software engineer and budding teacher.
  categories:
    - Portfolio
  built_by: Krishna Gopinath
  built_by_url: https://twitter.com/krishwader
  featured: false
- title: Curology
  main_url: https://curology.com
  url: https://curology.com
  description: >
    Curology's mission is to make effective skincare accessible to everyone. We provide customized prescription skincare for our acne and anti-aging patients.
  categories:
    - Healthcare
    - Community
    - Landing Page
  built_by: Curology
  built_by_url: https://curology.com
- title: labelmake.jp
  main_url: https://labelmake.jp/
  url: https://labelmake.jp/
  description: >
    Web Application of Variable Data Printing and Blog.
  categories:
    - App
    - Data
    - Blog
  built_by: hand-dot
  built_by_url: https://twitter.com/hand_dot
  featured: false
- title: Personal website of Maarten Afink
  main_url: https://www.maarten.im/
  url: https://www.maarten.im/
  source_url: https://github.com/maartenafink/personal-website
  description: >
    Personal website of Maarten Afink, digital product designer.
  categories:
    - Portfolio
    - Open Source
    - Blog
    - Music
    - Design
- title: Adam Bowen
  main_url: https://adamcbowen.com/
  url: https://adamcbowen.com/
  source_url: https://github.com/bowenac/my-website
  description: >
    Personal website for Adam Bowen. I am a freelance web developer based in Tacoma, WA specializing in WordPress, Craft CMS, plus a lot more and recently fell in love with Gatsby.
  categories:
    - Portfolio
    - Web Development
    - Freelance
  built_by: Adam Bowen
  built_by_url: https://adamcbowen.com
  featured: false
- title: tqCoders
  main_url: https://tqcoders.com
  url: https://tqcoders.com
  description: >
    tqCoders is a software development company that focuses on the development of the most advanced websites and mobile apps. We use the most advanced technologies to make websites blazing fast, SEO-friendly and responsive for each screen resolution.
  categories:
    - Web Development
    - Mobile Development
    - SEO
    - Design
    - Programming
    - Technology
    - Business
  built_by: tqCoders
  built_by_url: https://tqcoders.com
  featured: false
- title: ErudiCAT
  main_url: https://www.erudicat.com
  url: https://www.erudicat.com
  description: >
    ErudiCAT is an educational platform created to help PMP certification candidates to prepare for the exam. There are 1k+ sample questions and PMP Exam Simulator. Upon completion, there are statistics and performance chart available. Performance reports are saved in users' accounts and may be used later to review questions. The PMP Exam Simulator has a unique feature of Time Acceleration. It makes the Mock Exam even tougher and makes training even more advanced.
  categories:
    - Education
    - Web Development
    - Learning
  built_by: tqCoders
  built_by_url: https://tqcoders.com
  featured: false
- title: Qri.io Website and Docs
  main_url: https://qri.io
  url: https://qri.io/docs
  source_url: https://github.com/qri-io/website
  description: >
    Website and Documentation for Qri, an open source version control system for datasets
  categories:
    - Open Source
    - Community
    - Data
    - Technology
  built_by: Qri, Inc.
  built_by_url: https://qri.io
  featured: false
- title: Jellypepper
  main_url: https://jellypepper.com/
  url: https://jellypepper.com/
  description: >
    Award-winning creative studio for disrupters. We design and build beautiful brands, apps, websites and videos for startups and tech companies.
  categories:
    - Portfolio
    - Agency
  built_by: Jellypepper
  built_by_url: https://jellypepper.com/
- title: Miyamado Jinja
  main_url: https://www.miyamadojinja.com
  url: https://www.miyamadojinja.com
  source_url: https://github.com/mnishiguchi/miyamadojinja
  description: >
    Miyamado Jinja is a Japanese Shinto Shrine in Yokkaichi, Mie, Japan.
  categories:
    - Nonprofit
    - Travel
  built_by: mnishiguchi
  built_by_url: https://mnishiguchi.com
  featured: false
- title: Hear This Idea
  main_url: https://hearthisidea.com
  url: https://hearthisidea.com/episodes/victoria
  source_url: https://github.com/finmoorhouse/podcast
  description: >
    A podcast showcasing new thinking from top academics.
  categories:
    - Podcast
    - Open Source
  built_by: Fin Moorhouse
  built_by_url: https://finmoorhouse.com
  featured: false
- title: Calisthenics Skills
  main_url: https://www.calisthenicsskills.com
  url: https://www.calisthenicsskills.com
  description: >
    A beautiful fitness progress tracker built on Gatsby.
  categories:
    - Sports
  built_by: Andrico Karoulla
  built_by_url: https://andri.co
  featured: false
- title: AutoloadIT
  main_url: https://autoloadit.com/
  url: https://autoloadit.com/
  description: >
    The world's leading Enterprise Automotive imaging solution
  categories:
    - Business
    - Landing Page
  built_by: Pagepro
  built_by_url: https://pagepro.co
  featured: false
- title: Tools of Golf
  main_url: https://toolsof.golf
  url: https://toolsof.golf/titleist-915-d2-driver
  description: >
    Tools of Golf is a community dedicated to golf nerds and gear heads.
  categories:
    - Sports
    - Data
    - Documentation
  built_by: Peter Hironaka
  built_by_url: https://peterhironaka.com
  featured: false
- title: sung.codes
  main_url: https://sung.codes/
  source_url: https://github.com/dance2die/sung.codes
  url: https://sung.codes/
  description: >
    Blog by Sung M. Kim (a.k.a. dance2die)
  categories:
    - Blog
    - Landing Page
  built_by: Sung M. Kim
  built_by_url: https://github.com/dance2die
  featured: false
- title: Choose Tap
  main_url: https://www.choosetap.com.au/
  url: https://www.choosetap.com.au/
  featured: false
  description: >
    Choose Tap aims to improve the health and wellbeing of communities and the environment by promoting tap water as the best choice of hydration for all Australians.
  built_by: Hardhat
  built_by_url: https://www.hardhat.com.au
  categories:
    - Nonprofit
    - Community
- title: Akash Rajpurohit
  main_url: https://akashwho.codes/
  url: https://akashwho.codes/
  description: >
    Personal portfolio website of Akash Rajpurohit made using Gatsby v2, where I  write short blogs related to software development and share my experiences.
  categories:
    - Portfolio
    - Blog
  built_by: Akash Rajpurohit
  built_by_url: https://github.com/AkashRajpurohit
  featured: false
- title: See Kids Dream
  url: https://seekidsdream.org/
  main_url: https://seekidsdream.org/
  description: >
    A not-for-profit organization dedicated to empower youth with the skills, motivation and confidence.
  categories:
    - Nonprofit
    - Education
    - Learning
  built_by: CapTech Consulting
  built_by_url: https://www.captechconsulting.com/
  featured: false
- title: Locale Central
  url: https://localecentral.io/
  main_url: https://localecentral.io/
  description: >
    Locale Central is a web & mobile data collection app that makes it easy to record accurate data out on the field.
  categories:
    - Technology
  built_by: KiwiSprout
  built_by_url: https://kiwisprout.nz/
  featured: false
- title: Cathy O'Shea
  url: https://cathyoshea.co.nz/
  main_url: https://cathyoshea.co.nz/
  categories:
    - Portfolio
    - Real Estate
  built_by: KiwiSprout
  built_by_url: https://kiwisprout.nz/
  featured: false
- title: DG Recruit
  url: https://dgrecruit.com
  main_url: https://dgrecruit.com
  description: >
    DG Recruit is a NYC recruitment agency
  categories:
    - Agency
    - WordPress
  built_by: Waverly Lab
  built_by_url: https://waverlylab.com
  featured: false
- title: Smile
  url: https://reasontosmile.com
  main_url: https://reasontosmile.com
  description: >
    Smile is an online store for buying CBD products that keep you balanced and happy
  categories:
    - E-commerce
    - WordPress
  built_by: Waverly Lab
  built_by_url: https://waverlylab.com
- title: Bold Oak Design
  url: https://boldoak.design/
  main_url: https://boldoak.design/
  description: >
    A Milwaukee-based web design and development studio.
  categories:
    - Blog
    - Business
    - Freelance
    - Portfolio
    - Programming
    - Technology
    - Web Development
  featured: false
- title: Lydia Rose Eiche
  url: https://lydiaroseeiche.com/
  main_url: https://lydiaroseeiche.com/
  description: >
    Lydia Rose Eiche is a soprano, opera singer, and actress based in Milwaukee.
  categories:
    - Music
    - Portfolio
  built_by: Bold Oak Design
  built_by_url: https://boldoak.design/
  featured: false
- title: Chris Otto
  url: https://chrisotto.dev/
  main_url: https://chrisotto.dev/
  source_url: https://github.com/chrisotto6/chrisottodev
  description: >
    Blog, portfolio and website for Chris Otto.
  categories:
    - Blog
    - JavaScript
    - Landing Page
    - Portfolio
    - Programming
    - Technology
    - Web Development
  built_by: Chris Otto
  built_by_url: https://github.com/chrisotto6
  featured: false
- title: Roboto Studio
  url: https://roboto.studio
  main_url: https://roboto.studio
  description: >
    Faster than a speeding bullet Website Development based in sunny old Nottingham
  categories:
    - Agency
    - Blog
    - Business
    - Design
    - Featured
    - Freelance
    - Web Development
  featured: true
- title: Viraj Chavan | Full Stack Software Engineer
  url: http://virajc.tech
  main_url: http://virajc.tech
  source_url: https://github.com/virajvchavan/portfolio
  description: >
    Portfolio and blog of a full stack software engineer from India
  categories:
    - Portfolio
    - Blog
    - Web Development
  built_by: Viraj V Chavan
  built_by_url: https://twitter.com/VirajVChavan
  featured: false
- title: Nexweave
  url: https://www.nexweave.com
  main_url: https://www.nexweave.com
  description: >
    Nexweave is a SaaS platform built by a team of experienced product, design & technology professionals in India. Nexweave allows brands to create personalized & interactive video experiences at scale. We would love for our site to be featured at the gatsby showcase since we have long been appreciating the flexibility and speed of the sites we have created using the same.
  categories:
    - Video
    - API
    - User Experience
    - Marketing
    - Design
    - Data
    - Technology
    - Media
    - Consulting
  built_by: Kashaf S
  built_by_url: https://www.linkedin.com/in/kashaf-shaikh-925117178
  featured: false
- title: Daniel Balloch
  url: https://danielballoch.com
  main_url: https://danielballoch.com
  source_url: https://github.com/danielballoch/danielballoch
  description: >
    Hey, I'm Daniel and this is my portfolio site. Made with Gatsby, React, GraphQL, Styled Emotion & Netlify. Install & local host instructions: 1. git clone https://github.com/danielballoch/danielballoch.git 2. npm install. 3. gatsby develop. Keep in mind I'm still learning myself, so these may not be best practises. If anyone's curious as to how something works flick me a message or if you have advice for me I'd love to hear it, otherwise happy coding!
  categories:
    - Portfolio
    - Business
    - Design
    - Freelance
    - Web Development
  built_by: Daniel Balloch
  built_by_url: https://danielballoch.com
- title: The Rift Metz
  url: http://theriftmetz.com/
  main_url: http://theriftmetz.com/
  description: >
    The Rift is a gaming bar based in Metz (France).
  categories:
    - Landing Page
    - Entertainment
    - Design
    - Blog
    - Food
  built_by: Hugo Torzuoli
  built_by_url: https://github.com/HZooly
  featured: false
- title: Built with Workers
  url: https://workers.cloudflare.com/built-with/
  main_url: https://workers.cloudflare.com/built-with/
  description: >
    Showcasing websites & projects built with Cloudflare Workers
  categories:
    - Portfolio
    - JavaScript
    - Web Development
  built_by: Workers who work at Cloudflare
  built_by_url: https://github.com/cloudflare/built-with-workers/graphs/contributors
- title: WebAnaya Solutions
  url: https://www.webanaya.com
  main_url: https://www.webanaya.com
  description: >
    Full Stack Web Solutions Provider.
  categories:
    - Agency
    - Web Development
    - API
    - Blog
  built_by: Durgesh Gupta
  built_by_url: https://durgeshgupta.com
  featured: false
- title: Artem Sapegin’s Blog
  description: >
    Blog of a Berlin based coffee first frontend engineer who works at Omio, makes photos and hangs out with his dogs.
  main_url: https://blog.sapegin.me/
  url: https://blog.sapegin.me/
  source_url: https://github.com/sapegin/blog.sapegin.me
  categories:
    - Blog
    - Open Source
    - Web Development
    - JavaScript
    - Programming
    - Technology
  built_by: Artem Sapegin
  built_by_url: https://github.com/sapegin
- title: adam.ai
  url: https://adam.ai/
  main_url: https://adam.ai/
  description: >
    Are you ready to make your meetings more productive? Our intelligent meeting management tool can help!
  categories:
    - Business
    - Landing Page
    - Productivity
    - Technology
  built_by: Hazem Osama
  built_by_url: https://github.com/hazem3500
  featured: false
- title: Indra Kusuma Profile Page
  url: https://indrakusuma.web.id/me/
  main_url: https://indrakusuma.web.id/me/
  description: >
    Hi! I'm Indra Kusuma. I am an optimistic and type of person of learn by doing who have an interest in Software Engineering, specifically about Web Development.
  categories:
    - Landing Page
    - Blog
  built_by: Indra Kusuma
  built_by_url: https://github.com/idindrakusuma/me
  featured: false
- title: Lukas Horak
  main_url: https://lukashorak.com
  url: https://lukashorak.com
  description: >
    Lukas Horak's personal website. Full stack JavaScript Developer, working in React on front end and Node.js on back end.
  categories:
    - Blog
    - Portfolio
    - Web Development
  built_by: Lukas Horak
  built_by_url: https://github.com/lhorak
  featured: false
- title: Alexandra Thomas
  main_url: https://alexandracthomas.com/
  url: https://alexandracthomas.com/
  description: >
    A portfolio site for Alexandra Thomas, a front-end developer with creative super powers based in Charlotte, NC.
  categories:
    - Portfolio
    - Blog
    - Web Development
  featured: false
- title: Storto Productions
  main_url: https://www.storto-productions.com/
  url: https://www.storto-productions.com/about/
  featured: false
  description: >
    A portfolio site for a video production company based out of Phoenix, AZ.
  categories:
    - Video
    - Blog
    - Portfolio
    - Business
  built_by: Alexandra Thomas
  built_by_url: https://alexandracthomas.com/
- title: Zatsuzen Blog
  url: https://blog.zatsuzen.com
  main_url: https://blog.zatsuzen.com
  description: >
    Web developer's tech blog
  categories:
    - Blog
  built_by: Akane
  built_by_url: https://twitter.com/akanewz
- title: Matthew Mesa
  url: https://matthewmesa.com
  main_url: https://matthewmesa.com
  description: >
    Portfolio website for freelance digital specialist Matthew Mesa.
  categories:
    - Portfolio
  built_by: Matthew Mesa
  built_by_url: https://matthewmesa.com
- title: Taskade
  main_url: https://taskade.com
  url: https://taskade.com
  description: >
    Taskade is the unified workspace for distributed teams. Collaborate and organize in real-time to get things done, faster and smarter.
  categories:
    - App
    - Business
    - Productivity
  built_by: Taskade
  built_by_url: https://github.com/taskade
  featured: false
- title: PWD
  url: https://pwd.com.au
  main_url: https://pwd.com.au
  description: >
    PWD is a full service web marketing, design, and development agency in Perth, Western Australia.
  categories:
    - Blog
    - Portfolio
    - WordPress
    - Business
  built_by: Alex Moon
  built_by_url: https://moonmeister.net
  featured: false
- title: Health Pro Fitness
  url: https://healthprofitness.com/
  main_url: https://healthprofitness.com/
  description: >
    Health Pro Fitness is a lifestyle blog built with Gatsby and static Markdown content.
  categories:
    - Blog
  built_by: Botox For Hair And co.
  built_by_url: https://www.botoxforhair.net/
  featured: false
- title: ramonak.io
  url: https://ramonak.io/
  main_url: https://ramonak.io/
  source_url: https://github.com/KaterinaLupacheva/ramonak.io
  description: >
    Tech blog and portfolio site of a full stack web developer Katsiaryna (Kate) Lupachova
  categories:
    - Blog
    - Portfolio
  built_by: Katsiaryna Lupachova
  built_by_url: https://ramonak.io/
  featured: false
- title: React JS Developer
  main_url: https://reacter.dev/
  url: https://reacter.dev/
  featured: false
  categories:
    - App
    - Web Development
    - Web Development
    - Agency
  built_by: App Design
  built_by_url: https://appdesign.dev/
- title: Guillermo Gómez-Peña
  url: https://www.guillermogomezpena.com/
  main_url: https://www.guillermogomezpena.com/
  description: >
    Personal website for the work of Guillermo Gómez-Peña: performance artist, writer, activist, radical pedagogue and artistic director of the performance troupe La Pocha Nostra. Recipient of the MacArthur Fellow, USA Artists Fellow, and a winner of the Bessie, Guggenheim, and American Book awards.
  categories:
    - Portfolio
    - Gallery
  built_by: Aveling Ray
  built_by_url: https://avelingray.com/
  featured: false
- title: Clinka
  url: https://www.clinka.com.au/
  main_url: https://www.clinka.com.au/
  description: >
    B2B website for an Australian manufacturer of environmentally friendly construction materials.
  categories:
    - Business
  built_by: Aveling Ray
  built_by_url: https://avelingray.com/
- title: Chris Vogt's Blog
  main_url: https://www.chrisvogt.me
  url: https://www.chrisvogt.me
  source_url: https://github.com/chrisvogt/gatsby-theme-private-sphere
  description: >-
    Personal blog of Chris Vogt, a software developer in San Francisco. Showcases
    my latest activity on Instagram, Goodreads, and Spotify using original widgets.
  categories:
    - Blog
    - Open Source
    - Photography
    - Portfolio
  built_by: Chris Vogt
  built_by_url: https://github.com/chrisvogt
- title: Trolley Travel
  main_url: http://trolleytravel.org/
  url: http://trolleytravel.org/
  description: >
    Travel blog website to give tips and informations for many destinations, built with Novella theme
  categories:
    - Blog
    - Travel
  built_by: Pierre Beard
  built_by_url: https://github.com/PBRT
  featured: false
- title: Playlist Detective
  main_url: https://www.playlistdetective.com/
  url: https://www.playlistdetective.com/
  source_url: https://github.com/bobylito/playlistFinder
  description: >
    Playlist Detective is an attempt to ease music discovery with playlists. Back in the days, people were sharing mixtapes - some songs we knew and others we didn't, therefore expanding our musical horizons.

    Playlists are the same, and playlist detective lets you search for songs or artists you like in order to stumble on your new favorite songs.

    It uses Algolia for the search.
  categories:
    - Media
    - Music
  built_by: Alexandre Valsamou-Stanislawski
  built_by_url: https://www.noima.xyz
- title: ProjectManager.tools
  main_url: https://projectmanager.tools/
  url: https://projectmanager.tools/
  featured: false
  categories:
    - App
    - Web Development
    - Design
    - Agency
  built_by: App Design
  built_by_url: https://appdesign.dev/
- title: 1902 Software
  url: https://1902software.com/
  main_url: https://1902software.com/
  description: >
    We are an IT company that specializes in e-commerce and website development on different platforms such as Magento, WordPress, and Umbraco. We are also known for custom software development, web design and mobile app solutions for iOS and Android.
  categories:
    - E-commerce
    - Web Development
    - Programming
    - Mobile Development
    - WordPress
    - Design
    - Business
    - Agency
  built_by: 1902 Software Development Corporation
  built_by_url: https://1902software.com/
  featured: false
- title: Codeful
  url: https://www.codeful.fi/
  main_url: https://www.codeful.fi/
  categories:
    - Agency
    - Consulting
  featured: false
- title: Noima
  url: https://www.noima.xyz
  main_url: https://www.noima.xyz
  categories:
    - Agency
    - Consulting
    - Blog
  featured: false
  built_by: Alexandre Valsamou-Stanislawski
  built_by_url: https://www.noima.xyz
- title: Talent Point
  url: https://talentpoint.co
  main_url: https://talentpoint.co
  description: >
    Talent Point provide the tools that companies need to scale quickly and effectively, bridging the gap between employer brand, HR, and hiring to build teams from within.
  categories:
    - Business
    - Technology
    - Blog
    - Consulting
    - Human Resources
  built_by: Talent Point
  built_by_url: https://talentpoint.co
  featured: false
- title: Marathon Oil
  main_url: https://www.marathonoil.com/
  url: https://www.marathonoil.com/
  featured: false
  categories:
    - Business
    - Marketing
  built_by: Corey Ward
  built_by_url: http://www.coreyward.me/
- title: Gene
  url: https://www.geneglobal.com/work
  main_url: https://www.geneglobal.com
  description: >
    We’re an experience design agency, focused on the future of health
  categories:
    - Agency
    - Technology
    - Healthcare
    - Consulting
    - User Experience
  featured: false
- title: medignition – healthcare innovations
  url: https://medignition.com/
  main_url: https://medignition.com/
  description: >
    medignition builds digital innovations in healthcare.
  categories:
    - Healthcare
    - Education
    - Technology
    - Design
    - Business
    - Portfolio
    - Entrepreneurship
    - Agency
  built_by: medignition
  built_by_url: https://medignition.com/
- title: Dynobase
  url: https://dynobase.dev/
  main_url: https://dynobase.dev/
  description: >
    Professional GUI Client for DynamoDB.
  categories:
    - Data
    - Programming
    - Web Development
  built_by: Rafal Wilinski
  built_by_url: https://rwilinski.me/
  featured: false
- title: Vaktija.eu
  url: https://vaktija.eu
  main_url: https://vaktija.eu
  description: >
    Vaktija.eu gives information about prayer times in germany. (Built with GatsbyJS. Fast in every way that matters.)
  categories:
    - App
    - Community
    - Nonprofit
    - SEO
    - Web Development
  built_by: Rašid Redžić
  built_by_url: https://rasidre.com/
  featured: false
- title: Creative code daily
  main_url: https://www.bobylito.dev/
  url: https://www.bobylito.dev/
  source_url: https://github.com/bobylito/sketches
  description: >
    Creative code daily (CCD) is a personal project for which I build a new animation made out of code every day.
  categories:
    - Blog
    - Programming
    - Gallery
    - Portfolio
  built_by: Alexandre Valsamou-Stanislawski
  built_by_url: https://www.noima.xyz
- title: Messi vs Ronaldo
  description: >
    The biggest debate in football - but who is the best, Messi or Ronaldo? This website provides all the goals and stats to help you reach your own conclusion.
  main_url: https://www.messivsronaldo.app/
  url: https://www.messivsronaldo.app/
  categories:
    - Sports
    - Data
    - App
  built_by: Stephen Greig
  built_by_url: http://ste.digital/
- title: Em Em Recipes
  url: https://ememrecipes.com
  main_url: https://ememrecipes.com
  description: >
    Finally, a recipe website that gets straight to the point.
  categories:
    - Blog
    - Food
  built_by: Matthew Mesa
  built_by_url: https://matthewmesa.com
- title: Yuuniworks Portfolio / Blog
  main_url: https://www.yuuniworks.com/
  url: https://www.yuuniworks.com/
  source_url: https://github.com/junkboy0315/gatsby-portfolio-blog
  featured: false
  categories:
    - Portfolio
    - Web Development
    - Blog
- title: Jun Chen Portfolio
  url: https://www.junchenjun.me
  main_url: https://www.junchenjun.me
  source_url: https://github.com/junchenjun/junchenjun.me
  description: >
    Get to know Jun.
  categories:
    - Portfolio
    - Blog
    - Web Development
  built_by: Jun Chen
  built_by_url: https://www.junchenjun.me
- title: Xavier Mirabelli-Montan
  url: https://xavie.mirmon.co.uk
  main_url: https://xavie.mirmon.co.uk
  source_url: https://github.com/xaviemirmon/xavier-developer-site
  description: >
    The developer portfolio and blog for Xavier Mirabelli-Montan.  Built using TinaCMS Grande hosted on Gatsby Cloud.
  categories:
    - Blog
    - Portfolio
    - Programming
  featured: false
- title: MPG Calculator
  url: https://www.mpg-calculator.co.uk
  main_url: https://www.mpg-calculator.co.uk
  description: >
    A website which allows you to calculate the MPG of your vehicle.
  categories:
    - SEO
    - Accessibility
    - Blog
  built_by: PJ
  built_by_url: https://pjsachdev.me
- title: Softblues
  main_url: https://softblues.io
  url: https://softblues.io
  description: >
    We optimize your project costs and deliver outstanding results by applying relevant technology. Plus, we create our own effective products for businesses and developers all over the world.
  categories:
    - WordPress
    - Portfolio
    - Agency
  built_by: Softblues
  built_by_url: https://softblues.io
- title: Clipchamp
  main_url: https://clipchamp.com/
  url: https://clipchamp.com/en/
  description: >
    Clipchamp is an online video editor, compressor, and converter. The Clipchamp website and blog are powered by Gatsby, Contentful, and Smartling.
  categories:
    - App
    - Blog
    - Landing Page
    - Marketing
    - Video
  featured: false
- title: Mob HQ
  main_url: https://hq.yt-mob.com/
  url: https://hq.yt-mob.com/
  description: >
    Mob HQ is the Headquarters for the World Cup winning Downhill Mountain Bike Race Team, and also a full-time Ride Center for YT bikes.
  categories:
    - Sports
    - Travel
  built_by: Built by Rebels Ltd.
  built_by_url: https://builtbyrebels.com/
  featured: false
- title: Design Portfolio of Richard Bruskowski
  main_url: https://bruskowski.design/
  url: https://bruskowski.design/
  description: >
    My freelance design portfolio: Visual design, digital products, interactive prototypes, design systems, brand design. Uses MDX, Styled Components, Framer Motion. Started with Gatsby Starter Emilia by LekoArts.
  categories:
    - Design
    - Portfolio
    - User Experience
    - Freelance
    - Photography
  built_by: Richard Bruskowski
  built_by_url: https://github.com/richardbruskowski
- title: Kelvin DeCosta's Website
  url: https://kelvindecosta.com
  main_url: https://kelvindecosta.com
  categories:
    - Blog
    - Portfolio
  built_by: Kelvin DeCosta
  built_by_url: https://github.com/kelvindecosta
  featured: false
- title: Coronavirus (COVID-19) Tracker
  url: https://coronavirus.traction.one/
  main_url: https://coronavirus.traction.one/
  description: >
    This application shows the near real-time status based on data from JHU CSSE.
  categories:
    - Data
    - Directory
  built_by: Sankarsan Kampa
  built_by_url: https://traction.one
  featured: false
- title: Coronavirus COVID-19 Statistics Worldwide
  url: https://maxmaxinechen.github.io/COVID19-Worldwide-Stats/
  main_url: https://maxmaxinechen.github.io/COVID19-Worldwide-Stats/
  source_url: https://github.com/maxMaxineChen/COVID19-Worldwide-Stats
  description: >
    A Coronavirus COVID-19 global data statistics application built by Gatsby + Material UI + Recharts
  categories:
    - Data
    - Open Source
  built_by: Maxine Chen
  built_by_url: https://github.com/maxMaxineChen
  featured: false
- title: Folding@Home Stats
  url: https://folding.traction.one/team?id=246252
  main_url: https://folding.traction.one
  description: >
    Folding@Home Stats Report for Teams.
  categories:
    - Data
    - Science
    - Directory
  built_by: Sankarsan Kampa
  built_by_url: https://traction.one
  featured: false
- title: COVID-19 Tracking and Projections
  url: https://flattenthecurve.co.nz/
  main_url: https://flattenthecurve.co.nz/
  source_url: https://github.com/carlaiau/flatten-the-curve
  description: >
    Allowing non technical users to compare their country with other situations around the world. We present configurable cumulative graph curves. We compare your countries current status with other countries who have already been at your level and show you where they’ve ended up. Data via JHU. Further functionality added daily.
  categories:
    - Data
    - Open Source
  built_by: Carl Aiau
  built_by_url: https://github.com/carlaiau
  featured: false
- title: Takeout Tracker
  main_url: https://www.takeouttracker.com/
  url: https://www.takeouttracker.com/
  featured: false
  categories:
    - Data
    - Open Source
    - Food
    - Directory
    - Nonprofit
  built_by: Corey Ward
  built_by_url: http://www.coreyward.me/
- title: Illustration Hunt
  main_url: https://illustrationhunt.com/
  url: https://illustrationhunt.com/
  featured: false
  categories:
    - Data
    - Design
    - Entertainment
    - Productivity
    - User Experience
    - Programming
    - Gallery
    - Human Resources
    - Library
  built_by: Gilbish Kosma
  built_by_url: https://www.gil20.me/
<<<<<<< HEAD
  - title: Monolit
  url: https://monolit.hr
  main_url: https://monolit.hr
  description: >
    Standard business website with sliders and contact form.
  categories:
    - Business
  built_by: Devnet
  built_by_url: https://devnet.hr
  featured: false
=======
- title: Jason Zheng's Portfolio
  main_url: https://jasonzy.com
  url: https://jasonzy.com
  source_url: https://github.com/bilafish/portfolio-site
  description: >
    Hey there, I'm Jason! I'm a front-end web developer from the sunny island
    of Singapore. This is my first Gatsby site developed using Gatsby and
    Netlify CMS. Feel free to get in touch if you're interested to collaborate
    or engage me on any projects. If you just want to say hello, that's cool
    too.
  featured: false
  categories:
    - Portfolio
    - Web Development
  built_by: Jason Zheng
  built_by_url: https://github.com/bilafish
>>>>>>> 0850a3f7
<|MERGE_RESOLUTION|>--- conflicted
+++ resolved
@@ -10075,7 +10075,6 @@
     - Library
   built_by: Gilbish Kosma
   built_by_url: https://www.gil20.me/
-<<<<<<< HEAD
   - title: Monolit
   url: https://monolit.hr
   main_url: https://monolit.hr
@@ -10086,7 +10085,6 @@
   built_by: Devnet
   built_by_url: https://devnet.hr
   featured: false
-=======
 - title: Jason Zheng's Portfolio
   main_url: https://jasonzy.com
   url: https://jasonzy.com
@@ -10102,5 +10100,4 @@
     - Portfolio
     - Web Development
   built_by: Jason Zheng
-  built_by_url: https://github.com/bilafish
->>>>>>> 0850a3f7
+  built_by_url: https://github.com/bilafish