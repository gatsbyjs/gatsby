- title: MobileUI
  main_url: https://mobileui.dev
  url: https://mobileui.dev
  description: >
    A java-based framework for cross-platform app development with Java and Kotlin.
  categories:
    - Mobile Development
    - Technology
    - Programming
    - Landing Page
    - Blog
    - WordPress
    - E-commerce
  built_by: NeverNull GmbH
  built_by_url: https://nevernull.io
  featured: false
- title: ReactJS
  main_url: https://reactjs.org/
  url: https://reactjs.org/
  source_url: https://github.com/reactjs/reactjs.org
  featured: true
  categories:
    - Web Development
    - Featured
    - Documentation
- title: Spotify.Design
  main_url: https://spotify.design/
  url: https://spotify.design/
  description: >
    Spotify Design's team site! Read their blog and meet Spotify designers.
  featured: true
  categories:
    - Featured
    - Music
    - Blog
- title: Flamingo
  main_url: https://www.shopflamingo.com/
  url: https://www.shopflamingo.com/
  description: >
    Online shop for women's body care and hair removal products.
  categories:
    - E-commerce
    - Featured
  featured: true
- title: IDEO
  url: https://www.ideo.com
  main_url: https://www.ideo.com/
  description: >
    A Global design company committed to creating positive impact.
  categories:
    - Agency
    - Technology
    - Featured
    - Consulting
    - User Experience
  featured: true
- title: Airbnb Engineering & Data Science
  description: >
    Creative engineers and data scientists building a world where you can belong
    anywhere
  main_url: https://airbnb.io/
  url: https://airbnb.io/
  categories:
    - Blog
    - Gallery
    - Featured
  featured: true
- title: Impossible Foods
  main_url: https://impossiblefoods.com/
  url: https://impossiblefoods.com/
  categories:
    - Food
    - Featured
  featured: true
- title: Braun
  description: >
    Braun offers high performance hair removal and hair care products, including dryers, straighteners, shavers, and more.
  main_url: https://ca.braun.com/en-ca
  url: https://ca.braun.com/en-ca
  categories:
    - E-commerce
    - Featured
  featured: true
- title: NYC Pride 2019 | WorldPride NYC | Stonewall50
  main_url: https://2019-worldpride-stonewall50.nycpride.org/
  url: https://2019-worldpride-stonewall50.nycpride.org/
  featured: true
  description: >-
    Join us in 2019 for NYC Pride, as we welcome WorldPride and mark the 50th
    Anniversary of the Stonewall Uprising and a half-century of LGBTQ+
    liberation.
  categories:
    - Education
    - Marketing
    - Nonprofit
    - Featured
  built_by: Canvas United
  built_by_url: https://www.canvasunited.com/
- title: The State of European Tech
  main_url: https://2017.stateofeuropeantech.com/
  url: https://2017.stateofeuropeantech.com/
  featured: true
  categories:
    - Technology
    - Featured
  built_by: Studio Lovelock
  built_by_url: http://www.studiolovelock.com/
- title: Hopper
  main_url: https://www.hopper.com/
  url: https://www.hopper.com/
  built_by: Narative
  built_by_url: https://www.narative.co/
  featured: true
  categories:
    - Technology
    - App
    - Featured
- title: Theodora Warre
  main_url: https://theodorawarre.eu
  url: https://theodorawarre.eu
  description: >-
    E-commerce site for jewellery designer Theodora Warre, built using Gatsby +
    + Prismic + Matter.js
  categories:
    - E-commerce
    - Marketing
  built_by: Pierre Nel
  built_by_url: https://pierre.io
  featured: false
- title: Life Without Barriers | Foster Care
  main_url: https://www.lwb.org.au/foster-care
  url: https://www.lwb.org.au/foster-care
  featured: true
  description: >-
    We are urgently seeking foster carers all across Australia. Can you open
    your heart and your home to a child in need? There are different types of
    foster care that can suit you. We offer training and 24/7 support.
  categories:
    - Nonprofit
    - Education
    - Documentation
    - Marketing
    - Featured
  built_by: LWB Digital Team
  built_by_url: https://twitter.com/LWBAustralia
- title: Figma
  main_url: https://www.figma.com/
  url: https://www.figma.com/
  featured: true
  categories:
    - Marketing
    - Design
    - Featured
  built_by: Corey Ward
  built_by_url: http://www.coreyward.me/
- title: Bejamas - JAM Experts for hire
  main_url: https://bejamas.io/
  url: https://bejamas.io/
  featured: true
  description: >-
    We help agencies and companies with JAMStack tools. This includes web
    development using Static Site Generators, Headless CMS, CI / CD and CDN
    setup.
  categories:
    - Technology
    - Web Development
    - Agency
    - Marketing
    - Featured
  built_by: Bejamas
  built_by_url: https://bejamas.io/
- title: The State of JavaScript
  description: >
    Data from over 20,000 developers, asking them questions on topics ranging
    from frontend frameworks and state management, to build tools and testing
    libraries.
  main_url: https://stateofjs.com/
  url: https://stateofjs.com/
  source_url: https://github.com/StateOfJS/StateOfJS
  categories:
    - Data
    - JavaScript
    - Featured
  built_by: StateOfJS
  built_by_url: https://github.com/StateOfJS/StateOfJS/graphs/contributors
  featured: true
- title: DesignSystems.com
  main_url: https://www.designsystems.com/
  url: https://www.designsystems.com/
  description: |
    A resource for learning, creating and evangelizing design systems.
  categories:
    - Design
    - Blog
    - Technology
    - Featured
  built_by: Corey Ward
  built_by_url: http://www.coreyward.me/
  featured: true
- title: Snap Kit
  main_url: https://kit.snapchat.com/
  url: https://kit.snapchat.com/
  description: >
    Snap Kit lets developers integrate some of Snapchat’s best features across
    platforms.
  categories:
    - Technology
    - Documentation
    - Featured
  featured: true
- title: SendGrid
  main_url: https://sendgrid.com/docs/
  url: https://sendgrid.com/docs/
  description: >
    SendGrid delivers your transactional and marketing emails through the
    world's largest cloud-based email delivery platform.
  categories:
    - API
    - Technology
    - Documentation
    - Featured
  featured: true
- title: Kirsten Noelle
  main_url: https://www.kirstennoelle.com/
  url: https://www.kirstennoelle.com/
  featured: true
  description: >
    Digital portfolio for San Francisco Bay Area photographer Kirsten Noelle Wiemer.
  categories:
    - Photography
    - Portfolio
    - Featured
  built_by: Ryan Wiemer
  built_by_url: https://www.ryanwiemer.com/
- title: Cajun Bowfishing
  main_url: https://cajunbowfishing.com/
  url: https://cajunbowfishing.com/
  featured: false
  categories:
    - E-commerce
    - Sports
  built_by: Escalade Sports
  built_by_url: https://www.escaladesports.com/
- title: GraphCMS
  main_url: https://graphcms.com/
  url: https://graphcms.com/
  featured: false
  categories:
    - Marketing
    - Technology
- title: Ghost Documentation
  main_url: https://docs.ghost.org/
  url: https://docs.ghost.org/
  source_url: https://github.com/tryghost/docs
  featured: false
  description: >-
    Ghost is an open source, professional publishing platform built on a modern Node.js technology stack — designed for teams who need power, flexibility and performance.
  categories:
    - Technology
    - Documentation
    - Open Source
  built_by: Ghost Foundation
  built_by_url: https://ghost.org/
- title: Nike - Just Do It
  main_url: https://justdoit.nike.com/
  url: https://justdoit.nike.com/
  featured: true
  categories:
    - E-commerce
    - Featured
- title: AirBnB Cereal
  main_url: https://airbnb.design/cereal
  url: https://airbnb.design/cereal
  featured: false
  categories:
    - Marketing
    - Design
- title: Cardiogram
  main_url: https://cardiogr.am/
  url: https://cardiogr.am/
  featured: false
  categories:
    - Marketing
    - Technology
- title: Matthias Jordan Portfolio
  main_url: https://iammatthias.com/
  url: https://iammatthias.com/
  source_url: https://github.com/iammatthias/.com
  description: >-
    Photography portfolio of content creator and digital marketer Matthias Jordan
  built_by: Matthias Jordan
  built_by_url: https://github.com/iammatthias
  featured: false
  categories:
    - Photography
    - Portfolio
    - Blog
    - Gallery
- title: Investment Calculator
  main_url: https://investmentcalculator.io/
  url: https://investmentcalculator.io/
  featured: false
  categories:
    - Education
    - Finance
- title: CSS Grid Playground by MozillaDev
  main_url: https://mozilladevelopers.github.io/playground/
  url: https://mozilladevelopers.github.io/playground/
  source_url: https://github.com/MozillaDevelopers/playground
  featured: false
  categories:
    - Education
    - Web Development
- title: Piotr Fedorczyk Portfolio
  built_by: Piotr Fedorczyk
  built_by_url: https://piotrf.pl
  categories:
    - Portfolio
    - Web Development
  description: >-
    Portfolio of Piotr Fedorczyk, a digital product designer and full-stack developer specializing in shaping, designing and building news and tools for news.
  featured: false
  main_url: https://piotrf.pl/
  url: https://piotrf.pl/
- title: unrealcpp
  main_url: https://unrealcpp.com/
  url: https://unrealcpp.com/
  source_url: https://github.com/Harrison1/unrealcpp-com
  featured: false
  categories:
    - Blog
    - Web Development
- title: Andy Slezak
  main_url: https://www.aslezak.com/
  url: https://www.aslezak.com/
  source_url: https://github.com/amslezak
  featured: false
  categories:
    - Web Development
    - Portfolio
- title: Deliveroo.Design
  main_url: https://www.deliveroo.design/
  url: https://www.deliveroo.design/
  featured: false
  categories:
    - Food
    - Marketing
- title: Dona Rita
  main_url: https://www.donarita.co.uk/
  url: https://www.donarita.co.uk/
  source_url: https://github.com/peduarte/dona-rita-website
  featured: false
  categories:
    - Food
    - Marketing
- title: Fröhlich ∧ Frei
  main_url: https://www.froehlichundfrei.de/
  url: https://www.froehlichundfrei.de/
  featured: false
  categories:
    - Web Development
    - Blog
    - Open Source
- title: How to GraphQL
  main_url: https://www.howtographql.com/
  url: https://www.howtographql.com/
  source_url: https://github.com/howtographql/howtographql
  featured: false
  categories:
    - Documentation
    - Web Development
    - Open Source
- title: OnCallogy
  main_url: https://www.oncallogy.com/
  url: https://www.oncallogy.com/
  featured: false
  categories:
    - Marketing
    - Healthcare
- title: Ryan Wiemer's Portfolio
  main_url: https://www.ryanwiemer.com/
  url: https://www.ryanwiemer.com/knw-photography/
  source_url: https://github.com/ryanwiemer/rw
  featured: false
  description: >
    Digital portfolio for Oakland, CA based account manager Ryan Wiemer.
  categories:
    - Portfolio
    - Web Development
    - Design
  built_by: Ryan Wiemer
  built_by_url: https://www.ryanwiemer.com/
- title: Ventura Digitalagentur Köln
  main_url: https://www.ventura-digital.de/
  url: https://www.ventura-digital.de/
  featured: false
  built_by: Ventura Digitalagentur
  categories:
    - Agency
    - Marketing
    - Featured
- title: Azer Koçulu
  main_url: https://kodfabrik.com/
  url: https://kodfabrik.com/photography/
  featured: false
  categories:
    - Portfolio
    - Photography
    - Web Development
- title: Damir.io
  main_url: http://damir.io/
  url: http://damir.io/
  source_url: https://github.com/dvzrd/gatsby-sfiction
  featured: false
  categories:
    - Blog
- title: Digital Psychology
  main_url: http://digitalpsychology.io/
  url: http://digitalpsychology.io/
  source_url: https://github.com/danistefanovic/digitalpsychology.io
  featured: false
  categories:
    - Education
    - Library
- title: Théâtres Parisiens
  main_url: http://theatres-parisiens.fr/
  url: http://theatres-parisiens.fr/
  source_url: https://github.com/phacks/theatres-parisiens
  featured: false
  categories:
    - Education
    - Entertainment
- title: A4 纸网
  main_url: http://www.a4z.cn/
  url: http://www.a4z.cn/price
  source_url: https://github.com/hiooyUI/hiooyui.github.io
  featured: false
  categories:
    - E-commerce
- title: Steve Meredith's Portfolio
  main_url: http://www.stevemeredith.com/
  url: http://www.stevemeredith.com/
  featured: false
  categories:
    - Portfolio
- title: API Platform
  main_url: https://api-platform.com/
  url: https://api-platform.com/
  source_url: https://github.com/api-platform/website
  featured: false
  categories:
    - Documentation
    - Web Development
    - Open Source
    - Library
- title: The Audacious Project
  main_url: https://audaciousproject.org/
  url: https://audaciousproject.org/
  featured: false
  categories:
    - Nonprofit
- title: Dustin Schau's Blog
  main_url: https://blog.dustinschau.com/
  url: https://blog.dustinschau.com/
  source_url: https://github.com/dschau/blog
  featured: false
  categories:
    - Blog
    - Web Development
- title: iContract Blog
  main_url: https://blog.icontract.co.uk/
  url: http://blog.icontract.co.uk/
  featured: false
  categories:
    - Blog
- title: BRIIM
  main_url: https://bri.im/
  url: https://bri.im/
  featured: false
  description: >-
    BRIIM is a movement to enable JavaScript enthusiasts and web developers in
    machine learning. Learn about artificial intelligence and data science, two
    fields which are governed by machine learning, in JavaScript. Take it right
    to your browser with WebGL.
  categories:
    - Education
    - Web Development
    - Technology
- title: Calpa's Blog
  main_url: https://calpa.me/
  url: https://calpa.me/
  source_url: https://github.com/calpa/blog
  featured: false
  categories:
    - Blog
    - Web Development
- title: Code Bushi
  main_url: https://codebushi.com/
  url: https://codebushi.com/
  featured: false
  description: >-
    Web development resources, trends, & techniques to elevate your coding
    journey.
  categories:
    - Web Development
    - Open Source
    - Blog
  built_by: Hunter Chang
  built_by_url: https://hunterchang.com/
- title: Daniel Hollcraft
  main_url: https://danielhollcraft.com/
  url: https://danielhollcraft.com/
  source_url: https://github.com/danielbh/danielhollcraft.com
  featured: false
  categories:
    - Web Development
    - Blog
    - Portfolio
- title: Darren Britton's Portfolio
  main_url: https://darrenbritton.com/
  url: https://darrenbritton.com/
  source_url: https://github.com/darrenbritton/darrenbritton.github.io
  featured: false
  categories:
    - Web Development
    - Portfolio
- title: Dave Lindberg Marketing & Design
  url: https://davelindberg.com/
  main_url: https://davelindberg.com/
  source_url: https://github.com/Dave-Lindberg/dl-gatsby
  featured: false
  description: >-
    My work revolves around solving problems for people in business, using
    integrated design and marketing strategies to improve sales, increase brand
    engagement, generate leads and achieve goals.
  categories:
    - Design
    - Marketing
    - Portfolio
- title: Dalbinaco's Website
  main_url: https://dlbn.co/en/
  url: https://dlbn.co/en/
  source_url: https://github.com/dalbinaco/dlbn.co
  featured: false
  categories:
    - Portfolio
    - Web Development
- title: mParticle's Documentation
  main_url: https://docs.mparticle.com/
  url: https://docs.mparticle.com/
  featured: false
  categories:
    - Web Development
    - Documentation
- title: Doopoll
  main_url: https://doopoll.co/
  url: https://doopoll.co/
  featured: false
  categories:
    - Marketing
    - Technology
- title: ERC dEX
  main_url: https://ercdex.com/
  url: https://ercdex.com/aqueduct
  featured: false
  categories:
    - Marketing
- title: CalState House Manager
  description: >
    Home service membership that offers proactive and on-demand maintenance for
    homeowners
  main_url: https://housemanager.calstate.aaa.com/
  url: https://housemanager.calstate.aaa.com/
  categories:
    - Marketing
- title: Hapticmedia
  main_url: https://hapticmedia.fr/en/
  url: https://hapticmedia.fr/en/
  featured: false
  categories:
    - Agency
- title: heml.io
  main_url: https://heml.io/
  url: https://heml.io/
  source_url: https://github.com/SparkPost/heml.io
  featured: false
  categories:
    - Documentation
    - Web Development
    - Open Source
- title: Juliette Pretot's Portfolio
  main_url: https://juliette.sh/
  url: https://juliette.sh/
  featured: false
  categories:
    - Web Development
    - Portfolio
    - Blog
- title: Kris Hedstrom's Portfolio
  main_url: https://k-create.com/
  url: https://k-create.com/portfolio/
  source_url: https://github.com/kristofferh/kristoffer
  featured: false
  description: >-
    Hey. I’m Kris. I’m an interactive designer / developer. I grew up in Umeå,
    in northern Sweden, but I now live in Brooklyn, NY. I am currently enjoying
    a hybrid Art Director + Lead Product Engineer role at a small startup called
    Nomad Health. Before that, I was a Product (Engineering) Manager at Tumblr.
    Before that, I worked at agencies. Before that, I was a baby. I like to
    design things, and then I like to build those things. I occasionally take on
    freelance projects. Feel free to get in touch if you have an interesting
    project that you want to collaborate on. Or if you just want to say hello,
    that’s cool too.
  categories:
    - Portfolio
  built_by: Kris Hedstrom
  built_by_url: https://k-create.com/
- title: knpw.rs
  main_url: https://knpw.rs/
  url: https://knpw.rs/
  source_url: https://github.com/knpwrs/knpw.rs
  featured: false
  categories:
    - Blog
    - Web Development
- title: Kostas Bariotis' Blog
  main_url: https://kostasbariotis.com/
  url: https://kostasbariotis.com/
  source_url: https://github.com/kbariotis/kostasbariotis.com
  featured: false
  categories:
    - Blog
    - Portfolio
    - Web Development
- title: LaserTime Clinic
  main_url: https://lasertime.ru/
  url: https://lasertime.ru/
  source_url: https://github.com/oleglegun/lasertime
  featured: false
  categories:
    - Marketing
- title: Jason Lengstorf
  main_url: https://lengstorf.com
  url: https://lengstorf.com
  source_url: https://github.com/jlengstorf/lengstorf.com
  featured: false
  categories:
    - Blog
  built_by: Jason Lengstorf
  built_by_url: https://github.com/jlengstorf
- title: Mannequin.io
  main_url: https://mannequin.io/
  url: https://mannequin.io/
  source_url: https://github.com/LastCallMedia/Mannequin/tree/master/site
  featured: false
  categories:
    - Open Source
    - Web Development
    - Documentation
- title: Fabric
  main_url: https://meetfabric.com/
  url: https://meetfabric.com/
  featured: false
  categories:
    - Marketing
- title: Nexit
  main_url: https://nexit.sk/
  url: https://nexit.sk/references
  featured: false
  categories:
    - Web Development
- title: Open FDA
  description: >
    Provides APIs and raw download access to a number of high-value, high
    priority and scalable structured datasets, including adverse events, drug
    product labeling, and recall enforcement reports.
  main_url: https://open.fda.gov/
  url: https://open.fda.gov/
  source_url: https://github.com/FDA/open.fda.gov
  featured: false
  categories:
    - Government
    - Open Source
    - Web Development
    - API
    - Data
- title: NYC Planning Labs (New York City Department of City Planning)
  main_url: https://planninglabs.nyc/
  url: https://planninglabs.nyc/about/
  source_url: https://github.com/NYCPlanning/
  featured: false
  description: >-
    We work with New York City's Urban Planners to deliver impactful, modern
    technology tools.
  categories:
    - Open Source
    - Government
- title: Preston Richey Portfolio / Blog
  main_url: https://prestonrichey.com/
  url: https://prestonrichey.com/
  source_url: https://github.com/prichey/prestonrichey.com
  featured: false
  categories:
    - Web Development
    - Portfolio
    - Blog
- title: Landing page of Put.io
  main_url: https://put.io/
  url: https://put.io/
  featured: false
  categories:
    - E-commerce
    - Technology
- title: The Rick and Morty API
  main_url: https://rickandmortyapi.com/
  url: https://rickandmortyapi.com/
  built_by: Axel Fuhrmann
  built_by_url: https://axelfuhrmann.com/
  featured: false
  categories:
    - Web Development
    - Entertainment
    - Documentation
    - Open Source
    - API
- title: Santa Compañía Creativa
  main_url: https://santacc.es/
  url: https://santacc.es/
  source_url: https://github.com/DesarrolloWebSantaCC/santacc-web
  featured: false
  categories:
    - Agency
- title: Sean Coker's Blog
  main_url: https://sean.is/
  url: https://sean.is/
  featured: false
  categories:
    - Blog
    - Portfolio
    - Web Development
- title: Several Levels
  main_url: https://severallevels.io/
  url: https://severallevels.io/
  source_url: https://github.com/Harrison1/several-levels
  featured: false
  categories:
    - Agency
    - Web Development
- title: Simply
  main_url: https://simply.co.za/
  url: https://simply.co.za/
  featured: false
  categories:
    - Marketing
- title: Storybook
  main_url: https://storybook.js.org/
  url: https://storybook.js.org/
  source_url: https://github.com/storybooks/storybook
  featured: false
  categories:
    - Web Development
    - Open Source
- title: Vibert Thio's Portfolio
  main_url: https://vibertthio.com/portfolio/
  url: https://vibertthio.com/portfolio/projects/
  source_url: https://github.com/vibertthio/portfolio
  featured: false
  categories:
    - Portfolio
    - Web Development
- title: VisitGemer
  main_url: https://visitgemer.sk/
  url: https://visitgemer.sk/
  featured: false
  categories:
    - Marketing
- title: Bricolage.io
  main_url: https://www.bricolage.io/
  url: https://www.bricolage.io/
  source_url: https://github.com/KyleAMathews/blog
  featured: false
  categories:
    - Blog
- title: Charles Pinnix Website
  main_url: https://www.charlespinnix.com/
  url: https://www.charlespinnix.com/
  featured: false
  description: >-
    I’m a senior frontend engineer with 8 years of experience building websites
    and web applications. I’m interested in leading creative, multidisciplinary
    engineering teams. I’m a creative technologist, merging photography, art,
    and design into engineering and visa versa. I take a pragmatic,
    product-oriented approach to development, allowing me to see the big picture
    and ensuring quality products are completed on time. I have a passion for
    modern frontend JavaScript frameworks such as React and Vue, and I have
    substantial experience on the backend with an interest in Node and
    container based deployment with Docker and AWS.
  categories:
    - Portfolio
    - Web Development
- title: Charlie Harrington's Blog
  main_url: https://www.charlieharrington.com/
  url: https://www.charlieharrington.com/
  source_url: https://github.com/whatrocks/blog
  featured: false
  categories:
    - Blog
    - Web Development
    - Music
- title: Gabriel Adorf's Portfolio
  main_url: https://www.gabrieladorf.com/
  url: https://www.gabrieladorf.com/
  source_url: https://github.com/gabdorf/gabriel-adorf-portfolio
  featured: false
  categories:
    - Portfolio
    - Web Development
- title: greglobinski.com
  main_url: https://www.greglobinski.com/
  url: https://www.greglobinski.com/
  source_url: https://github.com/greglobinski/www.greglobinski.com
  featured: false
  categories:
    - Portfolio
    - Web Development
- title: I am Putra
  main_url: https://www.iamputra.com/
  url: https://www.iamputra.com/
  featured: false
  categories:
    - Portfolio
    - Web Development
    - Blog
- title: In Sowerby Bridge
  main_url: https://www.insowerbybridge.co.uk/
  url: https://www.insowerbybridge.co.uk/
  featured: false
  categories:
    - Marketing
    - Government
- title: JavaScript Stuff
  main_url: https://www.javascriptstuff.com/
  url: https://www.javascriptstuff.com/
  featured: false
  categories:
    - Education
    - Web Development
    - Library
- title: Ledgy
  main_url: https://www.ledgy.com/
  url: https://github.com/morloy/ledgy.com
  featured: false
  categories:
    - Marketing
    - Finance
- title: Alec Lomas's Portfolio / Blog
  main_url: https://www.lowmess.com/
  url: https://www.lowmess.com/
  source_url: https://github.com/lowmess/lowmess.com
  featured: false
  categories:
    - Web Development
    - Blog
    - Portfolio
- title: Michele Mazzucco's Portfolio
  main_url: https://www.michelemazzucco.it/
  url: https://www.michelemazzucco.it/
  source_url: https://github.com/michelemazzucco/michelemazzucco.it
  featured: false
  categories:
    - Portfolio
- title: Orbit FM Podcasts
  main_url: https://www.orbit.fm/
  url: https://www.orbit.fm/
  source_url: https://github.com/agarrharr/orbit.fm
  featured: false
  categories:
    - Podcast
- title: Prosecco Springs
  main_url: https://www.proseccosprings.com/
  url: https://www.proseccosprings.com/
  featured: false
  categories:
    - Food
    - Blog
    - Marketing
- title: Verious
  main_url: https://www.verious.io/
  url: https://www.verious.io/
  source_url: https://github.com/cpinnix/verious
  featured: false
  categories:
    - Web Development
- title: Yisela
  main_url: https://www.yisela.com/
  url: https://www.yisela.com/tetris-against-trauma-gaming-as-therapy/
  featured: false
  categories:
    - Blog
- title: YouFoundRon.com
  main_url: https://www.youfoundron.com/
  url: https://www.youfoundron.com/
  source_url: https://github.com/rongierlach/yfr-dot-com
  featured: false
  categories:
    - Portfolio
    - Web Development
    - Blog
- title: Ease
  main_url: https://www.ease.com/
  url: https://www.ease.com/
  featured: false
  categories:
    - Marketing
    - Healthcare
- title: Policygenius
  main_url: https://www.policygenius.com/
  url: https://www.policygenius.com/
  featured: false
  categories:
    - Marketing
    - Healthcare
- title: Moteefe
  main_url: https://www.moteefe.com/
  url: https://www.moteefe.com/
  featured: false
  categories:
    - Marketing
    - Agency
    - Technology
- title: Athelas
  main_url: http://www.athelas.com/
  url: http://www.athelas.com/
  featured: false
  categories:
    - Marketing
    - Healthcare
- title: Pathwright
  main_url: http://www.pathwright.com/
  url: http://www.pathwright.com/
  featured: false
  categories:
    - Marketing
    - Education
- title: Lucid
  main_url: https://www.golucid.co/
  url: https://www.golucid.co/
  featured: false
  categories:
    - Marketing
    - Technology
- title: Bench
  main_url: http://www.bench.co/
  url: http://www.bench.co/
  featured: false
  categories:
    - Marketing
- title: Gin Lane
  main_url: http://www.ginlane.com/
  url: https://www.ginlane.com/
  featured: false
  categories:
    - Web Development
    - Agency
- title: Marmelab
  main_url: https://marmelab.com/en/
  url: https://marmelab.com/en/
  featured: false
  categories:
    - Web Development
    - Agency
- title: Dovetail
  main_url: https://dovetailapp.com/
  url: https://dovetailapp.com/
  featured: false
  categories:
    - Marketing
    - Technology
- title: The Bastion Bot
  main_url: https://bastionbot.org/
  url: https://bastionbot.org/
  description: Give awesome perks to your Discord server!
  featured: false
  categories:
    - Open Source
    - Technology
    - Documentation
    - Community
  built_by: Sankarsan Kampa
  built_by_url: https://traction.one
- title: Smakosh
  main_url: https://smakosh.com/
  url: https://smakosh.com/
  source_url: https://github.com/smakosh/smakosh.com
  featured: false
  categories:
    - Portfolio
    - Web Development
- title: WebGazer
  main_url: https://www.webgazer.io/
  url: https://www.webgazer.io/
  featured: false
  categories:
    - Marketing
    - Web Development
    - Technology
- title: Joe Seifi's Blog
  main_url: http://seifi.org/
  url: http://seifi.org/
  featured: false
  categories:
    - Portfolio
    - Web Development
    - Blog
- title: LekoArts — Graphic Designer & Front-End Developer
  main_url: https://www.lekoarts.de
  url: https://www.lekoarts.de
  source_url: https://github.com/LekoArts/portfolio
  featured: false
  built_by: LekoArts
  built_by_url: https://github.com/LekoArts
  description: >-
    Hi, I'm Lennart — a self-taught and passionate graphic/web designer &
    frontend developer based in Darmstadt, Germany. I love it to realize complex
    projects in a creative manner and face new challenges. Since 6 years I do
    graphic design, my love for frontend development came up 3 years ago. I
    enjoy acquiring new skills and cementing this knowledge by writing blogposts
    and creating tutorials.
  categories:
    - Portfolio
    - Blog
    - Design
    - Web Development
    - Freelance
    - Open Source
- title: 杨二小的博客
  main_url: https://blog.yangerxiao.com/
  url: https://blog.yangerxiao.com/
  source_url: https://github.com/zerosoul/blog.yangerxiao.com
  featured: false
  categories:
    - Blog
    - Portfolio
- title: MOTTO x MOTTO
  main_url: https://mottox2.com
  url: https://mottox2.com
  source_url: https://github.com/mottox2/website
  description: Web developer / UI Designer in Tokyo Japan.
  featured: false
  categories:
    - Blog
    - Portfolio
  built_by: mottox2
  built_by_url: https://mottox2.com
- title: Pride of the Meadows
  main_url: https://www.prideofthemeadows.com/
  url: https://www.prideofthemeadows.com/
  featured: false
  categories:
    - E-commerce
    - Food
    - Blog
  built_by: Caldera Digital
  built_by_url: https://www.calderadigital.com/
- title: Michael Uloth
  main_url: https://www.michaeluloth.com
  url: https://www.michaeluloth.com
  featured: false
  description: Michael Uloth is a web developer, opera singer, and the creator of Up and Running Tutorials.
  categories:
    - Portfolio
    - Web Development
    - Music
  built_by: Michael Uloth
  built_by_url: https://www.michaeluloth.com
- title: Spacetime
  main_url: https://www.heyspacetime.com/
  url: https://www.heyspacetime.com/
  featured: false
  description: >-
    Spacetime is a Dallas-based digital experience agency specializing in web,
    app, startup, and digital experience creation.
  categories:
    - Marketing
    - Portfolio
    - Agency
  built_by: Spacetime
  built_by_url: https://www.heyspacetime.com/
- title: Eric Jinks
  main_url: https://ericjinks.com/
  url: https://ericjinks.com/
  featured: false
  description: Software engineer / web developer from the Gold Coast, Australia.
  categories:
    - Portfolio
    - Blog
    - Web Development
    - Technology
  built_by: Eric Jinks
  built_by_url: https://ericjinks.com/
- title: GaiAma - We are wildlife
  main_url: https://www.gaiama.org/
  url: https://www.gaiama.org/
  featured: false
  description: >-
    We founded the GaiAma conservation organization to protect wildlife in Perú
    and to create an example of a permaculture neighborhood, living
    symbiotically with the forest - because reforestation is just the beginning
  categories:
    - Nonprofit
    - Marketing
    - Blog
  source_url: https://github.com/GaiAma/gaiama.org
  built_by: GaiAma
  built_by_url: https://www.gaiama.org/
- title: Healthcare Logic
  main_url: https://www.healthcarelogic.com/
  url: https://www.healthcarelogic.com/
  featured: false
  description: >-
    Revolutionary technology that empowers clinical and managerial leaders to
    collaborate with clarity.
  categories:
    - Marketing
    - Healthcare
    - Technology
  built_by: Thrive
  built_by_url: https://thriveweb.com.au/
- title: Papergov
  main_url: https://papergov.com/
  url: https://papergov.com/
  featured: false
  description: Manage all your government services in a single place
  categories:
    - Directory
    - Government
    - Technology
  source_url: https://github.com/WeOpenly/localgov.fyi
  built_by: Openly Technologies
  built_by_url: https://papergov.com/about/
- title: Kata.ai Documentation
  main_url: https://docs.kata.ai/
  url: https://docs.kata.ai/
  source_url: https://github.com/kata-ai/kata-platform-docs
  featured: false
  description: >-
    Documentation website for the Kata Platform, an all-in-one platform for
    building chatbots using AI technologies.
  categories:
    - Documentation
    - Technology
- title: goalgetters
  main_url: https://goalgetters.space/
  url: https://goalgetters.space/
  featured: false
  description: >-
    goalgetters is a source of inspiration for people who want to change their
    career. We offer articles, success stories and expert interviews on how to
    find a new passion and how to implement change.
  categories:
    - Blog
    - Education
  built_by: Stephanie Langers (content), Adrian Wenke (development)
  built_by_url: https://twitter.com/AdrianWenke
- title: StatusHub - Easy to use Hosted Status Page Service
  main_url: https://statushub.com/
  url: https://statushub.com/
  featured: false
  description: >-
    Set up your very own service status page in minutes with StatusHub. Allow
    customers to subscribe to be updated automatically.
  categories:
    - Technology
    - Marketing
  built_by: Bejamas
  built_by_url: https://bejamas.io/
- title: Mambu
  main_url: https://www.mambu.com/
  url: https://www.mambu.com/
  featured: false
  description: >-
    Mambu is the cloud platform for banking and lending businesses that
    puts customer relationships first.
  categories:
    - Technology
    - Finance
  built_by: Bejamas
  built_by_url: https://bejamas.io/
- title: Avenues
  main_url: https://www.avenues.org
  url: https://www.avenues.org
  featured: false
  description: >-
    One school with many campuses, providing transformative,
    world-focused learning experiences to students around the globe
  categories:
    - Education
  built_by: Bejamas
  built_by_url: https://bejamas.io/
- title: Multicoin Capital
  main_url: https://multicoin.capital
  url: https://multicoin.capital
  featured: false
  description: >-
    Multicoin Capital is a thesis-driven investment firm that
    invests in cryptocurrencies, tokens, and blockchain
    companies reshaping trillion-dollar markets.
  categories:
    - Technology
    - Finance
  built_by: Bejamas
  built_by_url: https://bejamas.io/
- title: Argent
  main_url: https://www.argent.xyz/
  url: https://www.argent.xyz/
  featured: false
  description: Argent is the simplest and safest Ethereum wallet for DeFi.
  categories:
    - Technology
    - Finance
  built_by: Bejamas
  built_by_url: https://bejamas.io/
- title: Meet Flo
  main_url: https://meetflo.com/
  url: https://meetflo.com/
  featured: false
  description: >-
    The Flo by Moen Smart Water Shutoff is a comprehensive
    water monitoringand shut-off system with leak detection
    and proactive leak prevention technologies.
  categories:
    - E-commerce
  built_by: Bejamas
  built_by_url: https://bejamas.io/
- title: Matthias Kretschmann Portfolio
  main_url: https://matthiaskretschmann.com/
  url: https://matthiaskretschmann.com/
  source_url: https://github.com/kremalicious/portfolio
  featured: false
  description: Portfolio of designer & developer Matthias Kretschmann.
  categories:
    - Portfolio
    - Web Development
  built_by: Matthias Kretschmann
  built_by_url: https://matthiaskretschmann.com/
- title: Iron Cove Solutions
  main_url: https://ironcovesolutions.com/
  url: https://ironcovesolutions.com/
  description: >-
    Iron Cove Solutions is a cloud based consulting firm. We help companies
    deliver a return on cloud usage by applying best practices
  categories:
    - Technology
    - Web Development
  built_by: Iron Cove Solutions
  built_by_url: https://ironcovesolutions.com/
  featured: false
- title: Moetez Chaabene Portfolio / Blog
  main_url: https://moetez.me/
  url: https://moetez.me/
  source_url: https://github.com/moetezch/moetez.me
  featured: false
  description: Portfolio of Moetez Chaabene
  categories:
    - Portfolio
    - Web Development
    - Blog
  built_by: Moetez Chaabene
  built_by_url: https://twitter.com/moetezch
- title: Nikita
  description: >-
    Automation of system deployments in Node.js for applications and
    infrastructures.
  main_url: https://nikita.js.org/
  url: https://nikita.js.org/
  source_url: https://github.com/adaltas/node-nikita
  categories:
    - Documentation
    - Open Source
    - Technology
  built_by: Adaltas
  built_by_url: https://www.adaltas.com
  featured: false
- title: Gourav Sood Blog & Portfolio
  main_url: https://www.gouravsood.com/
  url: https://www.gouravsood.com/
  featured: false
  categories:
    - Blog
    - Portfolio
  built_by: Gourav Sood
  built_by_url: https://www.gouravsood.com/
- title: Jonas Tebbe Portfolio
  description: |
    Hey, I’m Jonas and I create digital products.
  main_url: https://jonastebbe.com
  url: https://jonastebbe.com
  categories:
    - Portfolio
  built_by: Jonas Tebbe
  built_by_url: https://twitter.com/jonastebbe
  featured: false
- title: Parker Sarsfield
  description: |
    I'm Parker, a software engineer.
  main_url: https://sarsfield.io
  url: https://sarsfield.io
  categories:
    - Blog
    - Portfolio
  built_by: Parker Sarsfield
  built_by_url: https://sarsfield.io
- title: Frontend web development with Greg
  description: |
    JavaScript, GatsbyJS, ReactJS, CSS in JS... Let's learn some stuff together.
  main_url: https://dev.greglobinski.com
  url: https://dev.greglobinski.com
  categories:
    - Blog
    - Web Development
  built_by: Greg Lobinski
  built_by_url: https://github.com/greglobinski
- title: Insomnia
  description: |
    Desktop HTTP and GraphQL client for developers
  main_url: https://insomnia.rest/
  url: https://insomnia.rest/
  categories:
    - Blog
  built_by: Gregory Schier
  built_by_url: https://schier.co
  featured: false
- title: Timeline Theme Portfolio
  description: |
    I'm Aman Mittal, a software developer.
  main_url: https://amanhimself.dev/
  url: https://amanhimself.dev/
  categories:
    - Web Development
    - Portfolio
  built_by: Aman Mittal
  built_by_url: https://amanhimself.dev/
- title: janosh.dev
  description: >
    Janosh Riebesell's blog. Writes about physics, machine learning, sustainability
    and web development. Site is fully responsive and has fluid typography. Built with
    MDX (for interactive content), styled-components (for design), KaTeX (for math),
    gatsby-remark-vscode (for syntax highlighting), Disqus (for reader comments),
    Algolia (for search), react-spring (for animations).
  main_url: https://janosh.dev
  url: https://janosh.dev
  source_url: https://github.com/janosh/blog
  categories:
    - Portfolio
    - Blog
    - Science
    - Photography
    - Travel
  built_by: Janosh Riebesell
  built_by_url: https://janosh.dev
  featured: false
- title: Ocean artUp
  description: >
    Science outreach site built using styled-components and Contentful. Ocean artUp
    is a research project funded by an Advanced Grant of the European Research
    Council (ERC) to explore the possible benefits of artificial upwelling, i.e.
    pumping nutrient-rich deep water to the ocean’s sunlit surface layer. Potential
    benefits include increased bioactivity and CO2 sequestration.
  main_url: https://ocean-artup.eu
  url: https://ocean-artup.eu
  source_url: https://github.com/janosh/ocean-artup
  categories:
    - Science
    - Education
    - Blog
  built_by: Janosh Riebesell
  built_by_url: https://janosh.dev
  featured: false
- title: Studenten bilden Schüler
  description: >
    Studenten bilden Schüler e.V. is a German student-run nonprofit initiative that aims to
    contribute to more equal educational opportunities by providing free tutoring to refugees
    and children from underprivileged families. The site is built with styled-components,
    Contentful, CSS grid, fluid typography, Algolia search.
  main_url: https://studenten-bilden-schueler.de
  url: https://studenten-bilden-schueler.de
  source_url: https://github.com/StudentenBildenSchueler/homepage
  categories:
    - Education
    - Nonprofit
    - Blog
  built_by: Janosh Riebesell
  built_by_url: https://janosh.dev
  featured: false
- title: Ryan Fitzgerald
  description: |
    Personal portfolio and blog for Ryan Fitzgerald
  main_url: https://ryanfitzgerald.ca/
  url: https://ryanfitzgerald.ca/
  categories:
    - Web Development
    - Portfolio
  built_by: Ryan Fitzgerald
  built_by_url: https://github.com/RyanFitzgerald
  featured: false
- title: Kaizen
  description: |
    Content Marketing, PR & SEO Agency in London
  main_url: https://www.kaizen.co.uk/
  url: https://www.kaizen.co.uk/
  categories:
    - Agency
    - Blog
    - Design
    - Web Development
    - SEO
  built_by: Bogdan Stanciu
  built_by_url: https://github.com/b0gd4n
  featured: false
- title: HackerOne Platform Documentation
  description: |
    HackerOne's Product Documentation Center!
  url: https://docs.hackerone.com/
  main_url: https://docs.hackerone.com/
  categories:
    - Documentation
    - Security
  featured: false
- title: Mux Video
  description: |
    API to video hosting and streaming
  main_url: https://mux.com/
  url: https://mux.com/
  categories:
    - Video
    - API
  featured: false
- title: Swapcard
  description: >
    The easiest way for event organizers to instantly connect people, build a
    community of attendees and exhibitors, and increase revenue over time
  main_url: https://www.swapcard.com/
  url: https://www.swapcard.com/
  categories:
    - Event
    - Community
    - Marketing
  built_by: Swapcard
  built_by_url: https://www.swapcard.com/
  featured: false
- title: Kalix
  description: >
    Kalix is perfect for healthcare professionals starting out in private
    practice, to those with an established clinic.
  main_url: https://www.kalixhealth.com/
  url: https://www.kalixhealth.com/
  categories:
    - Healthcare
  featured: false
- title: Bad Credit Loans
  description: |
    Get the funds you need, from $250-$5,000
  main_url: https://www.creditloan.com/
  url: https://www.creditloan.com/
  categories:
    - Finance
  featured: false
- title: Financial Center
  description: >
    Member-owned, not-for-profit, co-operative whose members receive financial
    benefits in the form of lower loan rates, higher savings rates, and lower
    fees than banks.
  main_url: https://fcfcu.com/
  url: https://fcfcu.com/
  categories:
    - Finance
    - Nonprofit
    - Business
    - Education
  built_by: https://fcfcu.com/
  built_by_url: https://fcfcu.com/
  featured: false
- title: Office of Institutional Research and Assessment
  description: |
    Good Data, Good Decisions
  main_url: http://oira.ua.edu/
  url: http://oira.ua.edu/
  categories:
    - Data
  featured: false
- title: The Telegraph Premium
  description: |
    Exclusive stories from award-winning journalists
  main_url: https://premium.telegraph.co.uk/
  url: https://premium.telegraph.co.uk/
  categories:
    - Media
  featured: false
- title: html2canvas
  description: |
    Screenshots with JavaScript
  main_url: http://html2canvas.hertzen.com/
  url: http://html2canvas.hertzen.com/
  source_url: https://github.com/niklasvh/html2canvas/tree/master/www
  categories:
    - JavaScript
    - Documentation
  built_by: Niklas von Hertzen
  built_by_url: http://hertzen.com/
  featured: false
- title: Half Electronics
  description: |
    Personal website
  main_url: https://www.halfelectronic.com/
  url: https://www.halfelectronic.com/
  categories:
    - Blog
  built_by: Fernando Poumian
  built_by_url: https://github.com/fpoumian/halfelectronic.com
  featured: false
- title: Frithir Software Development
  main_url: https://frithir.com/
  url: https://frithir.com/
  featured: false
  description: I DRINK COFFEE, WRITE CODE AND IMPROVE MY DEVELOPMENT SKILLS EVERY DAY.
  categories:
    - Design
    - Web Development
  built_by: Frithir
  built_by_url: https://Frithir.com/
- title: Unow
  main_url: https://www.unow.fr/
  url: https://www.unow.fr/
  categories:
    - Education
    - Marketing
  featured: false
- title: Peter Hironaka
  description: |
    Freelance Web Developer based in Los Angeles.
  main_url: https://peterhironaka.com/
  url: https://peterhironaka.com/
  categories:
    - Portfolio
    - Web Development
  built_by: Peter Hironaka
  built_by_url: https://github.com/PHironaka
  featured: false
- title: Michael McQuade
  description: |
    Personal website and blog for Michael McQuade
  main_url: https://giraffesyo.io
  url: https://giraffesyo.io
  categories:
    - Blog
  built_by: Michael McQuade
  built_by_url: https://github.com/giraffesyo
  featured: false
- title: Haacht Brewery
  description: |
    Corporate website for Haacht Brewery. Designed and Developed by Gafas.
  main_url: https://haacht.com/en/
  url: https://haacht.com
  categories:
    - Marketing
  built_by: Gafas
  built_by_url: https://gafas.be
  featured: false
- title: StoutLabs
  description: |
    Portfolio of Daniel Stout, freelance developer in East Tennessee.
  main_url: https://www.stoutlabs.com/
  url: https://www.stoutlabs.com/
  categories:
    - Web Development
    - Portfolio
  built_by: Daniel Stout
  built_by_url: https://github.com/stoutlabs
  featured: false
- title: Chicago Ticket Outcomes By Neighborhood
  description: |
    ProPublica data visualization of traffic ticket court outcomes
  categories:
    - Media
    - Nonprofit
  url: >-
    https://projects.propublica.org/graphics/il/il-city-sticker-tickets-maps/ticket-status/?initialWidth=782
  main_url: >-
    https://projects.propublica.org/graphics/il/il-city-sticker-tickets-maps/ticket-status/?initialWidth=782
  built_by: David Eads
  built_by_url: https://github.com/eads
  featured: false
- title: Chicago South Side Traffic Ticketing rates
  description: |
    ProPublica data visualization of traffic ticket rates by community
  main_url: >-
    https://projects.propublica.org/graphics/il/il-city-sticker-tickets-maps/ticket-rate/?initialWidth=782
  url: >-
    https://projects.propublica.org/graphics/il/il-city-sticker-tickets-maps/ticket-rate/?initialWidth=782
  categories:
    - Media
    - Nonprofit
  built_by: David Eads
  built_by_url: https://github.com/eads
  featured: false
- title: Otsimo
  description: >
    Otsimo is a special education application for children with autism, down
    syndrome and other developmental disabilities.
  main_url: https://otsimo.com/en/
  url: https://otsimo.com/en/
  categories:
    - Blog
    - Education
  featured: false
- title: Matt Bagni Portfolio 2018
  description: >
    Mostly the result of playing with Gatsby and learning about react and
    graphql. Using the screenshot plugin to showcase the work done for my
    company in the last 2 years, and a good amount of other experiments.
  main_url: https://mattbag.github.io
  url: https://mattbag.github.io
  categories:
    - Portfolio
  featured: false
- title: Lisa Ye's Blog
  description: |
    Simple blog/portofolio for a fashion designer. Gatsby_v2 + Netlify cms
  main_url: https://lisaye.netlify.app/
  url: https://lisaye.netlify.app/
  categories:
    - Blog
    - Portfolio
  featured: false
- title: Artem Sapegin
  description: >
    Little homepage of Artem Sapegin, a frontend developer, passionate
    photographer, coffee drinker and crazy dogs’ owner.
  main_url: https://sapegin.me/
  url: https://sapegin.me/
  categories:
    - Portfolio
    - Open Source
    - Web Development
  built_by: Artem Sapegin
  built_by_url: https://github.com/sapegin
  featured: false
- title: SparkPost Developers
  main_url: https://developers.sparkpost.com/
  url: https://developers.sparkpost.com/
  source_url: https://github.com/SparkPost/developers.sparkpost.com
  categories:
    - Documentation
    - API
  featured: false
- title: Malik Browne Portfolio 2018
  description: >
    The portfolio blog of Malik Browne, a full-stack engineer, foodie, and avid
    blogger/YouTuber.
  main_url: https://www.malikbrowne.com/about
  url: https://www.malikbrowne.com
  categories:
    - Blog
    - Portfolio
  built_by: Malik Browne
  built_by_url: https://twitter.com/milkstarz
  featured: false
- title: Novatics
  description: |
    Digital products that inspire and make a difference
  main_url: https://www.novatics.com.br
  url: https://www.novatics.com.br
  categories:
    - Portfolio
    - Technology
    - Web Development
  built_by: Novatics
  built_by_url: https://github.com/Novatics
  featured: false
- title: Max McKinney
  description: >
    I’m a developer and designer with a focus in web technologies. I build cars
    on the side.
  main_url: https://maxmckinney.com/
  url: https://maxmckinney.com/
  categories:
    - Portfolio
    - Web Development
    - Design
  built_by: Max McKinney
  featured: false
- title: Stickyard
  description: |
    Make your React component sticky the easy way
  main_url: https://nihgwu.github.io/stickyard/
  url: https://nihgwu.github.io/stickyard/
  source_url: https://github.com/nihgwu/stickyard/tree/master/website
  categories:
    - Web Development
  built_by: Neo Nie
  featured: false
- title: Agata Milik
  description: |
    Website of a Polish psychologist/psychotherapist based in Gdańsk, Poland.
  main_url: https://agatamilik.pl
  url: https://agatamilik.pl
  categories:
    - Marketing
    - Healthcare
  built_by: Piotr Fedorczyk
  built_by_url: https://piotrf.pl
  featured: false
- title: WebPurple
  main_url: https://www.webpurple.net/
  url: https://www.webpurple.net/
  source_url: https://github.com/WebPurple/site
  description: >-
    Site of local (Russia, Ryazan) frontend community. Main purpose is to show
    info about meetups and keep blog.
  categories:
    - Nonprofit
    - Web Development
    - Community
    - Blog
    - Open Source
  built_by: Nikita Kirsanov
  built_by_url: https://twitter.com/kitos_kirsanov
  featured: false
- title: Papertrail.io
  description: |
    Inspection Management for the 21st Century
  main_url: https://www.papertrail.io/
  url: https://www.papertrail.io/
  categories:
    - Marketing
    - Technology
  built_by: Papertrail.io
  built_by_url: https://www.papertrail.io
  featured: false
- title: Matt Ferderer
  main_url: https://mattferderer.com
  url: https://mattferderer.com
  source_url: https://github.com/mattferderer/gatsbyblog
  description: >
    A blog built with Gatsby that discusses web related tech
    such as JavaScript, .NET, Blazor & security.
  categories:
    - Blog
    - Web Development
  built_by: Matt Ferderer
  built_by_url: https://twitter.com/mattferderer
  featured: false
- title: Sahyadri Open Source Community
  main_url: https://sosc.org.in
  url: https://sosc.org.in
  source_url: https://github.com/haxzie/sosc-website
  description: >
    Official website of Sahyadri Open Source Community for community blog, event
    details and members info.
  categories:
    - Blog
    - Community
    - Open Source
  built_by: Musthaq Ahamad
  built_by_url: https://github.com/haxzie
  featured: false
- title: Tech Confessions
  main_url: https://confessions.tech
  url: https://confessions.tech
  source_url: https://github.com/JonathanSpeek/tech-confessions
  description: A guilt-free place for us to confess our tech sins \U0001F64F\n
  categories:
    - Community
    - Open Source
  built_by: Jonathan Speek
  built_by_url: https://speek.design
  featured: false
- title: Thibault Maekelbergh
  main_url: https://thibmaek.com
  url: https://thibmaek.com
  source_url: https://github.com/thibmaek/thibmaek.github.io
  description: |
    A nice blog about development, Raspberry Pi, plants and probably records.
  categories:
    - Blog
    - Open Source
  built_by: Thibault Maekelbergh
  built_by_url: https://twitter.com/thibmaek
  featured: false
- title: LearnReact.design
  main_url: https://learnreact.design
  url: https://learnreact.design
  description: >
    React Essentials For Designers: A React course tailored for product
    designers, ux designers, ui designers.
  categories:
    - Blog
  built_by: Linton Ye
  built_by_url: https://twitter.com/lintonye
- title: Mega House Creative
  main_url: https://www.megahousecreative.com/
  url: https://www.megahousecreative.com/
  description: >
    Mega House Creative is a digital agency that provides unique goal-oriented
    web marketing solutions.
  categories:
    - Marketing
    - Agency
  built_by: Daniel Robinson
  featured: false
- title: Tobie Marier Robitaille - csc
  main_url: https://tobiemarierrobitaille.com/
  url: https://tobiemarierrobitaille.com/en/
  description: |
    Portfolio site for director of photography Tobie Marier Robitaille
  categories:
    - Portfolio
    - Gallery
  built_by: Mill3 Studio
  built_by_url: https://mill3.studio/en/
  featured: false
- title: Mahipat's Portfolio
  main_url: https://mojaave.com/
  url: https://mojaave.com
  source_url: https://github.com/mhjadav/mojaave
  description: >
    mojaave.com is Mahipat's portfolio, I have developed it using Gatsby v2 and
    Bootstrap, To get in touch with people looking for full-stack developer.
  categories:
    - Portfolio
    - Web Development
  built_by: Mahipat Jadav
  built_by_url: https://mojaave.com/
  featured: false
- title: Mintfort
  main_url: https://mintfort.com/
  url: https://mintfort.com/
  source_url: https://github.com/MintFort/mintfort.com
  description: >
    Mintfort, the first crypto-friendly bank account. Store and manage assets on
    the blockchain.
  categories:
    - Technology
    - Finance
  built_by: Axel Fuhrmann
  built_by_url: https://axelfuhrmann.com/
  featured: false
- title: React Native Explorer
  main_url: https://react-native-explorer.firebaseapp.com
  url: https://react-native-explorer.firebaseapp.com
  description: |
    Explorer React Native packages and examples effortlessly.
  categories:
    - Education
  featured: false
- title: 500Tech
  main_url: https://500tech.com/
  url: https://500tech.com/
  featured: false
  categories:
    - Web Development
    - Agency
    - Open Source
- title: eworld
  main_url: https://eworld.herokuapp.com/
  url: https://eworld.herokuapp.com/
  featured: false
  categories:
    - E-commerce
    - Technology
- title: It's a Date
  description: >
    It's a Date is a dating app that actually involves dating.
  main_url: https://www.itsadate.app/
  url: https://www.itsadate.app/
  featured: false
  categories:
    - App
    - Blog
- title: Node.js HBase
  description: >
    Asynchronous HBase client for NodeJs using REST.
  main_url: https://hbase.js.org/
  url: https://hbase.js.org/
  source_url: https://github.com/adaltas/node-hbase
  categories:
    - Documentation
    - Open Source
    - Technology
  built_by: David Worms
  built_by_url: http://www.adaltas.com
  featured: false
- title: Peter Kroyer - Web Design / Web Development
  main_url: https://www.peterkroyer.at/en/
  url: https://www.peterkroyer.at/en/
  description: >
    Freelance web designer / web developer based in Vienna, Austria (Wien, Österreich).
  categories:
    - Agency
    - Web Development
    - Design
    - Portfolio
    - Freelance
  built_by: Peter Kroyer
  built_by_url: https://www.peterkroyer.at/
  featured: false
- title: Geddski
  main_url: https://gedd.ski
  url: https://gedd.ski
  description: >
    frontend mastery blog - level up your UI game.
  categories:
    - Web Development
    - Education
    - Productivity
    - User Experience
  built_by: Dave Geddes
  built_by_url: https://twitter.com/geddski
  featured: false
- title: Rung
  main_url: https://rung.com.br/
  url: https://rung.com.br/
  description: >
    Rung alerts you about the exceptionalities of your personal and professional life.
  categories:
    - API
    - Technology
    - Travel
  featured: false
- title: Mokkapps
  main_url: https://www.mokkapps.de/
  url: https://www.mokkapps.de/
  source_url: https://github.com/mokkapps/website
  description: >
    Portfolio website from Michael Hoffmann. Passionate software developer with focus on web-based technologies.
  categories:
    - Blog
    - Portfolio
    - Web Development
    - Mobile Development
  featured: false
- title: Premier Octet
  main_url: https://www.premieroctet.com/
  url: https://www.premieroctet.com/
  description: >
    Premier Octet is a React-based agency
  categories:
    - Agency
    - Web Development
    - Mobile Development
  featured: false
- title: Thorium
  main_url: https://www.thoriumsim.com/
  url: https://www.thoriumsim.com/
  source_url: https://github.com/thorium-sim/thoriumsim.com
  description: >
    Thorium - Open-source Starship Simulator Controls for Live Action Role Play
  built_by: Alex Anderson
  built_by_url: https://twitter.com/ralex1993
  categories:
    - Blog
    - Portfolio
    - Documentation
    - Marketing
    - Education
    - Entertainment
    - Open Source
    - Web Development
  featured: false
- title: Cameron Maske
  main_url: https://www.cameronmaske.com/
  url: https://www.cameronmaske.com/courses/introduction-to-pytest/
  source_url: https://github.com/cameronmaske/cameronmaske.com-v2
  description: >
    The homepage of Cameron Maske, a freelance full-stack developer, who is currently working on a free pytest video course
  categories:
    - Education
    - Video
    - Portfolio
    - Freelance
  featured: false
- title: Mike's Remote List
  main_url: https://www.mikesremotelist.com
  url: https://www.mikesremotelist.com
  description: >
    A list of remote jobs, updated throughout the day. Built on Gatsby v1 and powered by Contentful, Google Sheets, string and sticky tape.
  categories:
    - Marketing
  featured: false
- title: Madvoid
  main_url: https://madvoid.com/
  url: https://madvoid.com/screenshot/
  featured: false
  description: >
    Madvoid is a team of expert developers dedicated to creating simple, clear, usable and blazing fast web and mobile apps.
    We are coders that help companies and agencies to create social & interactive experiences.
    This includes full-stack development using React, WebGL, Static Site Generators, Ruby On Rails, Phoenix, GraphQL, Chatbots, CI / CD, Docker and more!
  categories:
    - Portfolio
    - Technology
    - Web Development
    - Agency
    - Marketing
  built_by: Jean-Paul Bonnetouche
  built_by_url: https://twitter.com/_jpb
- title: MOMNOTEBOOK.COM
  description: >
    Sharing knowledge and experiences that make childhood and motherhood rich, vibrant and healthy.
  main_url: https://momnotebook.com/
  url: https://momnotebook.com/
  featured: false
  built_by: Aleksander Hansson
  built_by_url: https://www.linkedin.com/in/aleksanderhansson/
  categories:
    - Blog
- title: Pirate Studios
  description: >
    Reinventing music studios with 24/7 self service rehearsal, DJ & production rooms available around the world.
  main_url: https://www.piratestudios.co
  url: https://www.piratestudios.co
  featured: false
  built_by: The Pirate Studios team
  built_by_url: https://github.com/piratestudios/
  categories:
    - Music
- title: Aurora EOS
  main_url: https://www.auroraeos.com/
  url: https://www.auroraeos.com/
  featured: false
  categories:
    - Finance
    - Marketing
    - Blog
  built_by: Corey Ward
  built_by_url: http://www.coreyward.me/
- title: MadeComfy
  main_url: https://madecomfy.com.au/
  url: https://madecomfy.com.au/
  description: >
    Short term rental management startup, using Contentful + Gatsby + CircleCI
  featured: false
  categories:
    - Travel
  built_by: Lucas Vilela
  built_by_url: https://madecomfy.com.au/
- title: Tiger Facility Services
  description: >
    Tiger Facility Services combines facility management expertise with state of the art software to offer a sustainable and customer oriented cleaning and facility service.
  main_url: https://www.tigerfacilityservices.com/de-en/
  url: https://www.tigerfacilityservices.com/de-en/
  featured: false
  categories:
    - Marketing
- title: Luciano Mammino's blog
  description: >
    Tech & programming blog of Luciano Mammino a.k.a. "loige", Full-Stack Web Developer and International Speaker
  main_url: https://loige.co
  url: https://loige.co
  featured: false
  categories:
    - Blog
    - Web Development
  built_by: Luciano Mammino
  built_by_url: https://loige.co
- title: Wire • Secure collaboration platform
  description: >
    Corporate website of Wire, an open source, end-to-end encrypted collaboration platform
  main_url: https://wire.com
  url: https://wire.com
  featured: false
  categories:
    - Open Source
    - Productivity
    - Technology
    - Blog
    - App
  built_by: Wire team
  built_by_url: https://github.com/orgs/wireapp/people
- title: J. Patrick Raftery
  main_url: https://www.jpatrickraftery.com
  url: https://www.jpatrickraftery.com
  description: J. Patrick Raftery is an opera singer and voice teacher based in Vancouver, BC.
  categories:
    - Portfolio
    - Music
  built_by: Michael Uloth
  built_by_url: https://www.michaeluloth.com
  featured: false
- title: Aria Umezawa
  main_url: https://www.ariaumezawa.com
  url: https://www.ariaumezawa.com
  description: Aria Umezawa is a director, producer, and writer currently based in San Francisco. Site designed by Stephen Bell.
  categories:
    - Portfolio
    - Music
    - Entertainment
  built_by: Michael Uloth
  built_by_url: https://www.michaeluloth.com
  featured: false
- title: Pomegranate Opera
  main_url: https://pomegranateopera.netlify.app
  url: https://pomegranateopera.netlify.app
  description: Pomegranate Opera is a lesbian opera written by Amanda Hale & Kye Marshall. Site designed by Stephen Bell.
  categories:
    - Gallery
    - Music
  built_by: Michael Uloth
  built_by_url: https://www.michaeluloth.com
  featured: false
- title: Daniel Cabena
  main_url: https://www.danielcabena.com
  url: https://www.danielcabena.com
  description: Daniel Cabena is a Canadian countertenor highly regarded in both Canada and Europe for prize-winning performances ranging from baroque to contemporary repertoire. Site designed by Stephen Bell.
  categories:
    - Portfolio
    - Music
  built_by: Michael Uloth
  built_by_url: https://www.michaeluloth.com
  featured: false
- title: Artist.Center
  main_url: https://artistcenter.netlify.app
  url: https://artistcenter.netlify.app
  description: The marketing page for Artist.Center, a soon-to-launch platform designed to connect opera singers to opera companies. Site designed by Stephen Bell.
  categories:
    - Music
  built_by: Michael Uloth
  built_by_url: https://www.michaeluloth.com
  featured: false
- title: DG Volo & Company
  main_url: https://www.dgvolo.com
  url: https://www.dgvolo.com
  description: DG Volo & Company is a Toronto-based investment consultancy. Site designed by Stephen Bell.
  categories:
    - Finance
  built_by: Michael Uloth
  built_by_url: https://www.michaeluloth.com
  featured: false
- title: Shawna Lucey
  main_url: https://www.shawnalucey.com
  url: https://www.shawnalucey.com
  description: Shawna Lucey is an American theater and opera director based in New York City. Site designed by Stephen Bell.
  categories:
    - Portfolio
    - Music
    - Entertainment
  built_by: Michael Uloth
  built_by_url: https://www.michaeluloth.com
  featured: false
- title: Leyan Lo
  main_url: https://www.leyanlo.com
  url: https://www.leyanlo.com
  description: >
    Leyan Lo’s personal website
  categories:
    - Portfolio
  built_by: Leyan Lo
  built_by_url: https://www.leyanlo.com
  featured: false
- title: Hawaii National Bank
  url: https://hawaiinational.bank
  main_url: https://hawaiinational.bank
  description: Hawaii National Bank's highly personalized service has helped loyal customers & locally owned businesses achieve their financial dreams for over 50 years.
  categories:
    - Finance
  built_by: Wall-to-Wall Studios
  built_by_url: https://walltowall.com
  featured: false
- title: Coletiv
  url: https://coletiv.com
  main_url: https://coletiv.com
  description: Coletiv teams up with companies of all sizes to design, develop & launch digital products for iOS, Android & the Web.
  categories:
    - Technology
    - Agency
    - Web Development
  built_by: Coletiv
  built_by_url: https://coletiv.com
  featured: false
- title: Gold Edge Training
  url: https://www.goldedgetraining.co.uk
  main_url: https://www.goldedgetraining.co.uk
  description: >
    AAT approved online distance learning accountancy training provider. Branded landing page / mini brochure promoting competitor differentiators, student testimonials, offers, service benefits and features. Designed to both inform potential students and encourage visits to company e-commerce site or direct company contact.
  categories:
    - Education
    - Learning
    - Landing Page
    - Business
    - Finance
  built_by: Leo Furze-Waddock
  built_by_url: https://www.linkedin.com/in/lfurzewaddock
- title: Gatsby Manor
  description: >
    We build themes for gatsby. We have themes for all projects including personal,
    portfolio, e-commerce, landing pages and more. We also run an in-house
    web dev and design studio. If you cannot find what you want, we can build it for you!
    Email us at gatsbymanor@gmail.com with questions.
  main_url: https://www.gatsbymanor.com
  url: https://www.gatsbymanor.com
  source_url: https://github.com/gatsbymanor
  categories:
    - Web Development
    - Agency
    - Technology
    - Freelance
  built_by: Steven Natera
  built_by_url: https://stevennatera.com
- title: Ema Suriano's Portfolio
  main_url: https://emasuriano.com/
  url: https://emasuriano.com/
  description: >
    Ema Suriano's portfolio to display information about him, his projects and what he's writing about.
  categories:
    - Portfolio
    - Technology
    - Web Development
  built_by: Ema Suriano
  built_by_url: https://emasuriano.com/
  featured: false
- title: Luan Orlandi
  main_url: https://luanorlandi.github.io
  url: https://luanorlandi.github.io
  source_url: https://github.com/luanorlandi/luanorlandi.github.io
  description: >
    Luan Orlandi's personal website. Brazilian web developer, enthusiast in React and Gatsby.
  categories:
    - Blog
    - Portfolio
    - Web Development
  built_by: Luan Orlandi
  built_by_url: https://github.com/luanorlandi
- title: Mobius Labs
  main_url: https://mobius.ml
  url: https://mobius.ml
  description: >
    Mobius Labs landing page, a Start-up working on Computer Vision
  categories:
    - Landing Page
    - Marketing
    - Technology
  built_by: sktt
  built_by_url: https://github.com/sktt
- title: EZAgrar
  main_url: https://www.ezagrar.at/en/
  url: https://www.ezagrar.at/en/
  description: >
    EZAgrar.at is the homepage of the biggest agricultural machinery dealership in Austria. In total 8 pages will be built for this client reusing a lot of components between them.
  categories:
    - E-commerce
    - Marketing
  built_by: MangoART
  built_by_url: https://www.mangoart.at
  featured: false
- title: OAsome blog
  main_url: https://oasome.blog/
  url: https://oasome.blog/
  source_url: https://github.com/oorestisime/oasome
  description: >
    Paris-based Cypriot adventurers. A and O. Lovers of life and travel. Want to get a glimpse of the OAsome world?
  categories:
    - Blog
    - Photography
    - Travel
  built_by: Orestis Ioannou
  featured: false
- title: Brittany Chiang
  main_url: https://brittanychiang.com/
  url: https://brittanychiang.com/
  source_url: https://github.com/bchiang7/v4
  description: >
    Personal website and portfolio of Brittany Chiang built with Gatsby v2
  categories:
    - Portfolio
  built_by: Brittany Chiang
  built_by_url: https://github.com/bchiang7
  featured: false
- title: Fitekran
  description: >
    One of the most visited Turkish blogs about health, sports and healthy lifestyle, that has been rebuilt with Gatsby v2 using WordPress.
  main_url: https://www.fitekran.com
  url: https://www.fitekran.com
  categories:
    - Science
    - Healthcare
    - Blog
  built_by: Burak Tokak
  built_by_url: https://www.buraktokak.com
- title: Serverless
  main_url: https://serverless.com
  url: https://serverless.com
  description: >
    Serverless.com – Build web, mobile and IoT applications with serverless architectures using AWS Lambda, Azure Functions, Google CloudFunctions & more!
  categories:
    - Technology
    - Web Development
  built_by: Codebrahma
  built_by_url: https://codebrahma.com
  featured: false
- title: Dive Bell
  main_url: https://divebell.band/
  url: https://divebell.band/
  description: >
    Simple site for a band to list shows dates and videos (499 on lighthouse)
  categories:
    - Music
  built_by: Matt Bagni
  built_by_url: https://mattbag.github.io
  featured: false
- title: Mayer Media Co.
  main_url: https://mayermediaco.com/
  url: https://mayermediaco.com/
  description: >
    Freelance Web Development and Digital Marketing
  categories:
    - Web Development
    - Marketing
    - Blog
  source_url: https://github.com/MayerMediaCo/MayerMediaCo2.0
  built_by: Danny Mayer
  built_by_url: https://twitter.com/mayermediaco
  featured: false
- title: Jan Czizikow Portfolio
  main_url: https://www.janczizikow.com/
  url: https://www.janczizikow.com/
  source_url: https://github.com/janczizikow/janczizikow-portfolio
  description: >
    Simple personal portfolio site built with Gatsby
  categories:
    - Portfolio
    - Freelance
    - Web Development
  built_by: Jan Czizikow
  built_by_url: https://github.com/janczizikow
- title: Carbon Design Systems
  main_url: http://www.carbondesignsystem.com/
  url: http://www.carbondesignsystem.com/
  description: >
    The Carbon Design System is integrating the new IBM Design Ethos and Language. It represents a completely fresh approach to the design of all things at IBM.
  categories:
    - Design System
    - Documentation
  built_by: IBM
  built_by_url: https://www.ibm.com/
  featured: false
- title: Mozilla Mixed Reality
  main_url: https://mixedreality.mozilla.org/
  url: https://mixedreality.mozilla.org/
  description: >
    Virtual Reality for the free and open Web.
  categories:
    - Open Source
  built_by: Mozilla
  built_by_url: https://www.mozilla.org/
  featured: false
- title: Uniform Hudl Design System
  main_url: http://uniform.hudl.com/
  url: http://uniform.hudl.com/
  description: >
    A single design system to ensure every interface feels like Hudl. From the colors we use to the size of our buttons and what those buttons say, Uniform has you covered. Check the guidelines, copy the code and get to building.
  categories:
    - Design System
    - Open Source
    - Design
  built_by: Hudl
  built_by_url: https://www.hudl.com/
- title: Subtle UI
  main_url: https://subtle-ui.netlify.app/
  url: https://subtle-ui.netlify.app/
  source_url: https://github.com/ryanwiemer/subtle-ui
  description: >
    A collection of clever yet understated user interactions found on the web.
  categories:
    - Web Development
    - Open Source
    - User Experience
  built_by: Ryan Wiemer
  built_by_url: https://www.ryanwiemer.com/
  featured: false
- title: developer.bitcoin.com
  main_url: https://developer.bitcoin.com/
  url: https://developer.bitcoin.com/
  description: >
    Bitbox based bitcoin.com developer platform and resources.
  categories:
    - Finance
  featured: false
- title: Barmej
  main_url: https://app.barmej.com/
  url: https://app.barmej.com/
  description: >
    An interactive platform to learn different programming languages in Arabic for FREE
  categories:
    - Education
    - Programming
    - Learning
  built_by: Obytes
  built_by_url: https://www.obytes.com/
  featured: false
- title: Emergence
  main_url: https://emcap.com/
  url: https://emcap.com/
  description: >
    Emergence is a top enterprise cloud venture capital firm. We fund early stage ventures focusing on enterprise & SaaS applications. Emergence is one of the top VC firms in Silicon Valley.
  categories:
    - Marketing
    - Blog
  built_by: Upstatement
  built_by_url: https://www.upstatement.com/
  featured: false
- title: FPVtips
  main_url: https://fpvtips.com
  url: https://fpvtips.com
  source_url: https://github.com/jumpalottahigh/fpvtips
  description: >
    FPVtips is all about bringing racing drone pilots closer together, and getting more people into the hobby!
  categories:
    - Community
    - Education
  built_by: Georgi Yanev
  built_by_url: https://twitter.com/jumpalottahigh
  featured: false
- title: Georgi Yanev
  main_url: https://blog.georgi-yanev.com/
  url: https://blog.georgi-yanev.com/
  source_url: https://github.com/jumpalottahigh/blog.georgi-yanev.com
  description: >
    I write articles about FPV quads (building and flying), web development, smart home automation, life-long learning and other topics from my personal experience.
  categories:
    - Blog
  built_by: Georgi Yanev
  built_by_url: https://twitter.com/jumpalottahigh
  featured: false
- title: Bear Archery
  main_url: https://beararchery.com/
  url: https://beararchery.com/
  categories:
    - E-commerce
    - Sports
  built_by: Escalade Sports
  built_by_url: https://www.escaladesports.com/
  featured: false
- title: "attn:"
  main_url: https://www.attn.com/
  url: https://www.attn.com/
  categories:
    - Media
    - Entertainment
  built_by: "attn:"
  built_by_url: https://www.attn.com/
  featured: false
- title: Mirror Conf
  description: >
    Mirror Conf is a conference designed to empower designers and frontend developers who have a thirst for knowledge and want to broaden their horizons.
  main_url: https://www.mirrorconf.com/
  url: https://www.mirrorconf.com/
  categories:
    - Conference
    - Design
    - Web Development
  featured: false
- title: Startarium
  main_url: https://www.startarium.ro
  url: https://www.startarium.ro
  description: >
    Free entrepreneurship educational portal with more than 20000 users, hundreds of resources, crowdfunding, mentoring and investor pitching events facilitated.
  categories:
    - Education
    - Nonprofit
    - Entrepreneurship
  built_by: Cezar Neaga
  built_by_url: https://twitter.com/cezarneaga
  featured: false
- title: Microlink
  main_url: https://microlink.io/
  url: https://microlink.io/
  description: >
    Extract structured data from any website.
  categories:
    - Web Development
    - API
  built_by: Kiko Beats
  built_by_url: https://kikobeats.com/
  featured: false
- title: Kevin Legrand
  url: https://k-legrand.com
  main_url: https://k-legrand.com
  source_url: https://github.com/Manoz/k-legrand.com
  description: >
    Personal website and blog built with love with Gatsby v2
  categories:
    - Blog
    - Portfolio
    - Web Development
  built_by: Kevin Legrand
  built_by_url: https://k-legrand.com
  featured: false
- title: David James Portfolio
  main_url: https://dfjames.com/
  url: https://dfjames.com/
  source_url: https://github.com/daviddeejjames/dfjames-gatsby
  description: >
    Portfolio Site using GatsbyJS and headless WordPress
  categories:
    - WordPress
    - Portfolio
    - Blog
  built_by: David James
  built_by_url: https://twitter.com/daviddeejjames
- title: Hypertext Candy
  url: https://www.hypertextcandy.com/
  main_url: https://www.hypertextcandy.com/
  description: >
    Blog about web development. Laravel, Vue.js, etc.
  categories:
    - Blog
    - Web Development
  built_by: Masahiro Harada
  built_by_url: https://twitter.com/_Masahiro_H_
  featured: false
- title: Maxence Poutord's blog
  description: >
    Tech & programming blog of Maxence Poutord, Software Engineer, Serial Traveler and Public Speaker
  main_url: https://www.maxpou.fr
  url: https://www.maxpou.fr
  featured: false
  categories:
    - Blog
    - Web Development
  built_by: Maxence Poutord
  built_by_url: https://www.maxpou.fr
- title: The Noted Project
  url: https://thenotedproject.org
  main_url: https://thenotedproject.org
  source_url: https://github.com/ianbusko/the-noted-project
  description: >
    Website to showcase the ethnomusicology research for The Noted Project.
  categories:
    - Portfolio
    - Education
    - Gallery
  built_by: Ian Busko
  built_by_url: https://github.com/ianbusko
  featured: false
- title: People For Bikes
  url: https://2017.peopleforbikes.org/
  main_url: https://2017.peopleforbikes.org/
  categories:
    - Community
    - Sports
    - Gallery
    - Nonprofit
  built_by: PeopleForBikes
  built_by_url: https://peopleforbikes.org/about-us/who-we-are/staff/
  featured: false
- title: Wide Eye
  description: >
    Creative agency specializing in interactive design, web development, and digital communications.
  url: https://wideeye.co/
  main_url: https://wideeye.co/
  categories:
    - Design
    - Web Development
  built_by: Wide Eye
  built_by_url: https://wideeye.co/about-us/
  featured: false
- title: CodeSandbox
  description: >
    CodeSandbox is an online editor that helps you create web applications, from prototype to deployment.
  url: https://codesandbox.io/
  main_url: https://codesandbox.io/
  categories:
    - Web Development
  featured: false
- title: Marvel
  description: >
    The all-in-one platform powering design.
  url: https://marvelapp.com/
  main_url: https://marvelapp.com/
  categories:
    - Design
  featured: false
- title: Designcode.io
  description: >
    Learn to design and code React apps.
  url: https://designcode.io
  main_url: https://designcode.io
  categories:
    - Learning
  featured: false
- title: Happy Design
  description: >
    The Brand and Product Team Behind Happy Money
  url: https://design.happymoney.com/
  main_url: https://design.happymoney.com/
  categories:
    - Design
    - Finance
- title: Weihnachtsmarkt.ms
  description: >
    Explore the christmas market in Münster (Westf).
  url: https://weihnachtsmarkt.ms/
  main_url: https://weihnachtsmarkt.ms/
  source_url: https://github.com/codeformuenster/weihnachtsmarkt
  categories:
    - Gallery
    - Food
  built_by: Code for Münster during MSHACK18
  featured: false
- title: Code Championship
  description: >
    Competitive coding competitions for students from 3rd to 8th grade. Code is Sport.
  url: https://www.codechampionship.com
  main_url: https://www.codechampionship.com
  categories:
    - Learning
    - Education
    - Sports
  built_by: Abamath LLC
  built_by_url: https://www.abamath.com
  featured: false
- title: Wieden+Kennedy
  description: >
    Wieden+Kennedy is an independent, global creative company.
  categories:
    - Technology
    - Web Development
    - Agency
    - Marketing
  url: https://www.wk.com
  main_url: https://www.wk.com
  built_by: Wieden Kennedy
  built_by_url: https://www.wk.com/about/
  featured: false
- title: Testing JavaScript
  description: >
    This course will teach you the fundamentals of testing your JavaScript applications using eslint, Flow, Jest, and Cypress.
  url: https://testingjavascript.com/
  main_url: https://testingjavascript.com/
  categories:
    - Learning
    - Education
    - JavaScript
  built_by: Kent C. Dodds
  built_by_url: https://kentcdodds.com/
  featured: false
- title: Use Hooks
  description: >
    One new React Hook recipe every day.
  url: https://usehooks.com/
  main_url: https://usehooks.com/
  categories:
    - Learning
  built_by: Gabe Ragland
  built_by_url: https://twitter.com/gabe_ragland
  featured: false
- title: Ambassador
  url: https://www.getambassador.io
  main_url: https://www.getambassador.io
  description: >
    Open source, Kubernetes-native API Gateway for microservices built on Envoy.
  categories:
    - Open Source
    - Documentation
    - Technology
  built_by: Datawire
  built_by_url: https://www.datawire.io
  featured: false
- title: Clubhouse
  main_url: https://clubhouse.io
  url: https://clubhouse.io
  description: >
    The intuitive and powerful project management platform loved by software teams of all sizes. Built with Gatsby v2 and Prismic
  categories:
    - Technology
    - Blog
    - Productivity
    - Community
    - Design
    - Open Source
  built_by: Ueno.
  built_by_url: https://ueno.co
  featured: false
- title: Asian Art Collection
  url: http://artmuseum.princeton.edu/asian-art/
  main_url: http://artmuseum.princeton.edu/asian-art/
  description: >
    Princeton University has a branch dealing with state of art.They have showcased ore than 6,000 works of Asian art are presented alongside ongoing curatorial and scholarly research
  categories:
    - Marketing
  featured: false
- title: QHacks
  url: https://qhacks.io
  main_url: https://qhacks.io
  source_url: https://github.com/qhacks/qhacks-website
  description: >
    QHacks is Queen’s University’s annual hackathon! QHacks was founded in 2016 with a mission to advocate and incubate the tech community at Queen’s University and throughout Canada.
  categories:
    - Education
    - Technology
    - Podcast
  featured: false
- title: Tyler McGinnis
  url: https://tylermcginnis.com/
  main_url: https://tylermcginnis.com/
  description: >
    The linear, course based approach to learning web technologies.
  categories:
    - Education
    - Technology
    - Podcast
    - Web Development
  featured: false
- title: a11y with Lindsey
  url: https://www.a11ywithlindsey.com/
  main_url: https://www.a11ywithlindsey.com/
  source_url: https://github.com/lkopacz/a11y-with-lindsey
  description: >
    To help developers navigate accessibility jargon, write better code, and to empower them to make their Internet, Everyone's Internet.
  categories:
    - Education
    - Blog
    - Technology
  built_by: Lindsey Kopacz
  built_by_url: https://twitter.com/littlekope0903
  featured: false
- title: DEKEMA
  url: https://www.dekema.com/
  main_url: https://www.dekema.com/
  description: >
    Worldclass crafting: Furnace, fervor, fulfillment. Delivering highest demand for future craftsmanship. Built using Gatsby v2 and Prismic.
  categories:
    - Healthcare
    - Science
    - Technology
  built_by: Crisp Studio
  built_by_url: https://crisp.studio
  featured: false
- title: Ramón Chancay
  description: >-
    Front-end / Back-end Developer in Guayaquil Ecuador.
    Currently at Everymundo, previously at El Universo.
    I enjoy teaching and sharing what I know.
    I give professional advice to developers and companies.
    My wife and my children are everything in my life.
  main_url: https://ramonchancay.me/
  url: https://ramonchancay.me/
  source_url: https://github.com/devrchancay/personal-site
  featured: false
  categories:
    - Blog
    - Technology
    - Web Development
  built_by: Ramón Chancay
  built_by_url: https://ramonchancay.me/
- title: Acclimate Consulting
  main_url: https://www.acclimate.io/
  url: https://www.acclimate.io/
  description: >-
    Acclimate is a consulting firm that puts organizations back in control with data-driven strategies and full-stack applications.
  categories:
    - Technology
    - Consulting
  built_by: Andrew Wilson
  built_by_url: https://github.com/andwilson
  featured: false
- title: Flyright
  url: https://flyright.co/
  main_url: https://flyright.co/
  description: >-
    Flyright curates everything you need for international travel in one tidy place 💜
  categories:
    - Technology
    - App
  built_by: Ty Hopp
  built_by_url: https://github.com/tyhopp
  featured: false
- title: Vets Who Code
  url: https://vetswhocode.io/
  main_url: https://vetswhocode.io/
  description: >-
    VetsWhoCode is a non-profit organization dedicated to training military veterans & giving them the skills they need transition into tech careers.
  categories:
    - Technology
    - Nonprofit
  featured: false
- title: Patreon Blog
  url: https://blog.patreon.com/
  main_url: https://blog.patreon.com/
  description: >-
    Official blog of Patreon.com
  categories:
    - Blog
  featured: false
- title: Full Beaker
  url: https://fullbeaker.com/
  main_url: https://fullbeaker.com/
  description: >-
    Full Beaker provides independent advice online about careers and home ownership, and connect anyone who asks with companies that can help them.
  categories:
    - Consulting
  featured: false
- title: Citywide Holdup
  url: https://citywideholdup.org/
  main_url: https://citywideholdup.org/
  description: >-
    Citywide Holdup is an annual fundraising event held around early November in the city of Austin, TX hosted by the Texas Wranglers benefitting Easter Seals of Central Texas, a non-profit organization that provides exceptional services, education, outreach and advocacy so that people with disabilities can live, learn, work and play in our communities.
  categories:
    - Nonprofit
    - Event
  built_by: Cameron Rison
  built_by_url: https://github.com/killakam3084
  featured: false
- title: Dawn Labs
  url: https://dawnlabs.io
  main_url: https://dawnlabs.io
  description: >-
    Thoughtful products for inspired teams. With a holistic approach to engineering and design, we partner with startups and enterprises to build for the digital era.
  categories:
    - Technology
    - Agency
    - Web Development
  featured: false
- title: COOP by Ryder
  url: https://coop.com/
  main_url: https://coop.com/
  description: >
    COOP is a platform that connects fleet managers that have idle vehicles to businesses that are looking to rent vehicles. COOP simplifies the process and paperwork required to safely share vehicles between business owners.
  categories:
    - Marketing
  built_by: Crispin Porter Bogusky
  built_by_url: http://www.cpbgroup.com/
  featured: false
- title: Propapanda
  url: https://propapanda.eu/
  main_url: https://propapanda.eu/
  description: >
    Is a creative production house based in Tallinn, Estonia. We produce music videos, commercials, films and campaigns – from scratch to finish.
  categories:
    - Video
    - Portfolio
    - Agency
    - Media
  built_by: Henry Kehlmann
  built_by_url: https://github.com/madhenry/
  featured: false
- title: JAMstack.paris
  url: https://jamstack.paris/
  main_url: https://jamstack.paris/
  source_url: https://github.com/JAMstack-paris/jamstack.paris
  description: >
    JAMstack-focused, bi-monthly meetup in Paris
  categories:
    - Web Development
  built_by: Matthieu Auger & Nicolas Goutay
  built_by_url: https://github.com/JAMstack-paris
  featured: false
- title: DexWallet - The only Wallet you need by Dexlab
  main_url: https://www.dexwallet.io/
  url: https://www.dexwallet.io/
  source_url: https://github.com/dexlab-io/DexWallet-website
  featured: false
  description: >-
    DexWallet is a secure, multi-chain, mobile wallet with an upcoming one-click exchange for mobile.
  categories:
    - App
    - Open Source
  built_by: DexLab
  built_by_url: https://github.com/dexlab-io
- title: Kings Valley Paving
  url: https://kingsvalleypaving.com
  main_url: https://kingsvalleypaving.com
  description: >
    Kings Valley Paving is an asphalt, paving and concrete company serving the commercial, residential and industrial sectors in the Greater Toronto Area. Site designed by Stephen Bell.
  categories:
    - Marketing
  built_by: Michael Uloth
  built_by_url: https://www.michaeluloth.com
  featured: false
- title: Peter Barrett
  url: https://www.peterbarrett.ca
  main_url: https://www.peterbarrett.ca
  description: >
    Peter Barrett is a Canadian baritone from Newfoundland and Labrador who performs opera and concert repertoire in Canada, the U.S. and around the world. Site designed by Stephen Bell.
  categories:
    - Portfolio
    - Music
  built_by: Michael Uloth
  built_by_url: https://www.michaeluloth.com
  featured: false
- title: NARCAN
  main_url: https://www.narcan.com
  url: https://www.narcan.com
  description: >
    NARCAN Nasal Spray is the first and only FDA-approved nasal form of naloxone for the emergency treatment of a known or suspected opioid overdose.
  categories:
    - Healthcare
  built_by: NARCAN
  built_by_url: https://www.narcan.com
  featured: false
- title: Ritual
  main_url: https://ritual.com
  url: https://ritual.com
  description: >
    Ritual started with a simple question, what exactly is in women's multivitamins? This is the story of what happened when our founder Kat started searching for answers — the story of Ritual.
  categories:
    - Healthcare
  built_by: Ritual
  built_by_url: https://ritual.com
  featured: false
- title: Truebill
  main_url: https://www.truebill.com
  url: https://www.truebill.com
  description: >
    Truebill empowers you to take control of your money.
  categories:
    - Finance
  built_by: Truebill
  built_by_url: https://www.truebill.com
  featured: false
- title: Smartling
  main_url: https://www.smartling.com
  url: https://www.smartling.com
  description: >
    Smartling enables you to automate, manage, and professionally translate content so that you can do more with less.
  categories:
    - Marketing
  built_by: Smartling
  built_by_url: https://www.smartling.com
  featured: false
- title: Clear
  main_url: https://www.clearme.com
  url: https://www.clearme.com
  description: >
    At clear, we’re working toward a future where you are your ID, enabling you to lead an unstoppable life.
  categories:
    - Security
  built_by: Clear
  built_by_url: https://www.clearme.com
  featured: false
- title: VS Code Rocks
  main_url: https://vscode.rocks
  url: https://vscode.rocks
  source_url: https://github.com/lannonbr/vscode-rocks
  featured: false
  description: >
    VS Code Rocks is a place for weekly news on the newest features and updates to Visual Studio Code as well as trending extensions and neat tricks to continually improve your VS Code skills.
  categories:
    - Open Source
    - Blog
    - Web Development
  built_by: Benjamin Lannon
  built_by_url: https://github.com/lannonbr
- title: Particle
  main_url: https://www.particle.io
  url: https://www.particle.io
  featured: false
  description: Particle is a fully-integrated IoT platform that offers everything you need to deploy an IoT product.
  categories:
    - Marketing
- title: freeCodeCamp curriculum
  main_url: https://learn.freecodecamp.org
  url: https://learn.freecodecamp.org
  featured: false
  description: Learn to code with free online courses, programming projects, and interview preparation for developer jobs.
  categories:
    - Web Development
    - Learning
- title: Tandem
  main_url: https://www.tandem.co.uk
  url: https://www.tandem.co.uk
  description: >
    We're on a mission to free you of money misery. Our app, card and savings account are designed to help you spend less time worrying about money and more time enjoying life.
  categories:
    - Finance
    - App
  built_by: Tandem
  built_by_url: https://github.com/tandembank
  featured: false
- title: Monbanquet.fr
  main_url: https://monbanquet.fr
  url: https://monbanquet.fr
  description: >
    Give your corporate events the food and quality it deserves, thanks to the know-how of the best local artisans.
  categories:
    - E-commerce
    - Food
    - Event
  built_by: Monbanquet.fr
  built_by_url: https://github.com/monbanquet
  featured: false
- title: The Leaky Cauldron Blog
  url: https://theleakycauldronblog.com
  main_url: https://theleakycauldronblog.com
  source_url: https://github.com/v4iv/theleakycauldronblog
  description: >
    A Brew of Awesomeness with a Pinch of Magic...
  categories:
    - Blog
  built_by: Vaibhav Sharma
  built_by_url: https://github.com/v4iv
  featured: false
- title: Wild Drop Surf Camp
  main_url: https://wilddropsurfcamp.com
  url: https://wilddropsurfcamp.com
  description: >
    Welcome to Portugal's best kept secret and be amazed with our nature. Here you can explore, surf, taste the world's best gastronomy and wine, feel the North Canyon's power with the biggest waves in the world and so many other amazing things. Find us, discover yourself!
  categories:
    - Travel
  built_by: Samuel Fialho
  built_by_url: https://samuelfialho.com
  featured: false
- title: JoinUp HR chatbot
  url: https://www.joinup.io
  main_url: https://www.joinup.io
  description: Custom HR chatbot for better candidate experience
  categories:
    - App
    - Technology
  featured: false
- title: JDCastro Web Design & Development
  main_url: https://jacobdcastro.com
  url: https://jacobdcastro.com
  source_url: https://github.com/jacobdcastro/personal-site
  featured: false
  description: >
    A small business site for freelance web designer and developer Jacob D. Castro. Includes professional blog, contact forms, and soon-to-come portfolio of sites for clients. Need a new website or an extra developer to share the workload? Feel free to check out the website!
  categories:
    - Blog
    - Portfolio
    - Business
    - Freelance
  built_by: Jacob D. Castro
  built_by_url: https://twitter.com/jacobdcastro
- title: Gatsby Tutorials
  main_url: https://www.gatsbytutorials.com
  url: https://www.gatsbytutorials.com
  source_url: https://github.com/ooloth/gatsby-tutorials
  featured: false
  description: >
    Gatsby Tutorials is a community-updated list of video, audio and written tutorials to help you learn GatsbyJS.
  categories:
    - Web Development
    - Education
    - Open Source
  built_by: Michael Uloth
  built_by_url: https://www.michaeluloth.com
- title: Grooovinger
  url: https://www.grooovinger.com
  main_url: https://www.grooovinger.com
  description: >
    Martin Grubinger, a web developer from Austria
  categories:
    - Portfolio
    - Web Development
  built_by: Martin Grubinger
  built_by_url: https://www.grooovinger.com
  featured: false
- title: LXDX - the Crypto Derivatives Exchange
  main_url: https://www.lxdx.co/
  url: https://www.lxdx.co/
  description: >
    LXDX is the world's fastest crypto exchange. Our mission is to bring innovative financial products to retail crypto investors, providing access to the same speed and scalability that institutional investors already depend on us to deliver each and every day.
  categories:
    - Marketing
    - Finance
  built_by: Corey Ward
  built_by_url: http://www.coreyward.me/
  featured: false
- title: Kyle McDonald
  url: https://kylemcd.com
  main_url: https://kylemcd.com
  source_url: https://github.com/kylemcd/personal-site-react
  description: >
    Personal site + blog for Kyle McDonald
  categories:
    - Blog
  built_by: Kyle McDonald
  built_by_url: https://kylemcd.com
  featured: false
- title: VSCode Power User Course
  main_url: https://VSCode.pro
  url: https://VSCode.pro
  description: >
    After 10 years with Sublime, I switched to VSCode. Love it. Spent 1000+ hours building a premium video course to help you switch today. 200+ power user tips & tricks turn you into a VSCode.pro
  categories:
    - Education
    - Learning
    - E-commerce
    - Marketing
    - Technology
    - Web Development
  built_by: Ahmad Awais
  built_by_url: https://twitter.com/MrAhmadAwais/
  featured: false
- title: Thijs Koerselman Portfolio
  main_url: https://www.vauxlab.com
  url: https://www.vauxlab.com
  featured: false
  description: >
    Portfolio of Thijs Koerselman. A freelance software engineer, full-stack web developer and sound designer.
  categories:
    - Portfolio
    - Business
    - Freelance
    - Technology
    - Web Development
    - Music
- title: Ad Hoc Homework
  main_url: https://homework.adhoc.team
  url: https://homework.adhoc.team
  description: >
    Ad Hoc builds government digital services that are fast, efficient, and usable by everyone. Ad Hoc Homework is a collection of coding and design challenges for candidates applying to our open positions.
  categories:
    - Web Development
    - Government
    - Healthcare
    - Programming
  built_by_url: https://adhoc.team
  featured: false
- title: Birra Napoli
  main_url: http://www.birranapoli.it
  url: http://www.birranapoli.it
  built_by: Ribrain
  built_by_url: https://www.ribrainstudio.com
  featured: false
  description: >
    Birra Napoli official site
  categories:
    - Landing Page
    - Business
    - Food
- title: Satispay
  url: https://www.satispay.com
  main_url: https://www.satispay.com
  categories:
    - Business
    - Finance
    - Technology
  built_by: Satispay
  built_by_url: https://www.satispay.com
  featured: false
- title: The Movie Database - Gatsby
  url: https://tmdb.lekoarts.de
  main_url: https://tmdb.lekoarts.de
  source_url: https://github.com/LekoArts/gatsby-source-tmdb-example
  categories:
    - Open Source
    - Entertainment
    - Gallery
  featured: false
  built_by: LekoArts
  built_by_url: https://github.com/LekoArts
  description: >
    Source from The Movie Database (TMDb) API (v3) in Gatsby. This example is built with react-spring, React hooks and react-tabs and showcases the gatsby-source-tmdb plugin. It also has some client-only paths and uses gatsby-image.
- title: LANDR - Creative Tools for Musicians
  url: https://www.landr.com/
  main_url: https://www.landr.com/en/
  categories:
    - Music
    - Technology
    - Business
    - Entrepreneurship
    - Freelance
    - Marketing
    - Media
  featured: false
  built_by: LANDR
  built_by_url: https://twitter.com/landr_music
  description: >
    Marketing website built for LANDR. LANDR is a web application that provides tools for musicians to master their music (using artificial intelligence), collaborate with other musicians, and distribute their music to multiple platforms.
- title: ClinicJS
  url: https://clinicjs.org/
  main_url: https://clinicjs.org/
  categories:
    - Technology
    - Documentation
  featured: false
  built_by: NearForm
  built_by_url: https://www.nearform.com/
  description: >
    Tools to help diagnose and pinpoint Node.js performance issues.
- title: KOBIT
  main_url: https://kobit.in
  url: https://kobit.in
  description: Automated Google Analytics Report with everything you need and more
  featured: false
  categories:
    - Marketing
    - Blog
  built_by: mottox2
  built_by_url: https://mottox2.com
- title: Aleksander Hansson
  main_url: https://ahansson.com
  url: https://ahansson.com
  featured: false
  description: >
    Portfolio website for Aleksander Hansson
  categories:
    - Portfolio
    - Business
    - Freelance
    - Technology
    - Web Development
    - Consulting
  built_by: Aleksander Hansson
  built_by_url: https://www.linkedin.com/in/aleksanderhansson/
- title: Surfing Nosara
  main_url: https://www.surfingnosara.com
  url: https://www.surfingnosara.com
  description: Real estate, vacation, and surf report hub for Nosara, Costa Rica
  featured: false
  categories:
    - Business
    - Blog
    - Gallery
    - Marketing
  built_by: Desarol
  built_by_url: https://www.desarol.com
- title: Crispin Porter Bogusky
  url: https://cpbgroup.com/
  main_url: https://cpbgroup.com/
  description: >
    We solve the world’s toughest communications problems with the most quantifiably potent creative assets.
  categories:
    - Agency
    - Design
    - Marketing
  built_by: Crispin Porter Bogusky
  built_by_url: https://cpbgroup.com/
  featured: false
- title: graphene-python
  url: https://graphene-python.org
  main_url: https://graphene-python.org
  description: Graphene is a collaboratively funded project.Graphene-Python is a library for building GraphQL APIs in Python easily.
  categories:
    - Library
    - API
    - Documentation
  featured: false
- title: Engel & Völkers Ibiza Holiday Rentals
  main_url: https://www.ev-ibiza.com/
  url: https://www.ev-ibiza.com/
  featured: false
  built_by: Ventura Digitalagentur
  description: >
    Engel & Völkers, one of the most successful real estate agencies in the world, offers luxury holiday villas to rent in Ibiza.
  categories:
    - Travel
- title: Sylvain Hamann's personal website
  url: https://shamann.fr
  main_url: https://shamann.fr
  source_url: https://github.com/sylvhama/shamann-gatsby/
  description: >
    Sylvain Hamann, web developer from France
  categories:
    - Portfolio
    - Web Development
  built_by: Sylvain Hamann
  built_by_url: https://twitter.com/sylvhama
  featured: false
- title: Luca Crea's portfolio
  main_url: https://lcrea.github.io
  url: https://lcrea.github.io
  description: >
    Portfolio and personal website of Luca Crea, an Italian software engineer.
  categories:
    - Portfolio
  built_by: Luca Crea
  built_by_url: https://github.com/lcrea
  featured: false
- title: Escalade Sports
  main_url: https://www.escaladesports.com/
  url: https://www.escaladesports.com/
  categories:
    - E-commerce
    - Sports
  built_by: Escalade Sports
  built_by_url: https://www.escaladesports.com/
  featured: false
- title: Exposify
  main_url: https://www.exposify.de/
  url: https://www.exposify.de/
  description: >
    This is our German website built with Gatsby 2.0, Emotion and styled-system.
    Exposify is a proptech startup and builds technology for real estate businesses.
    We provide our customers with an elegant agent software in combination
    with beautifully designed and fast websites.
  categories:
    - Web Development
    - Real Estate
    - Agency
    - Marketing
  built_by: Exposify
  built_by_url: https://www.exposify.de/
  featured: false
- title: Steak Point
  main_url: https://www.steakpoint.at/
  url: https://www.steakpoint.at/
  description: >
    Steak Restaurant in Vienna, Austria (Wien, Österreich).
  categories:
    - Food
  built_by: Peter Kroyer
  built_by_url: https://www.peterkroyer.at/
  featured: false
- title: Takumon blog
  main_url: https://takumon.com
  url: https://takumon.com
  source_url: https://github.com/Takumon/blog
  description: Java Engineer's tech blog.
  featured: false
  categories:
    - Blog
  built_by: Takumon
  built_by_url: https://twitter.com/inouetakumon
- title: DayThirty
  main_url: https://daythirty.com
  url: https://daythirty.com
  description: DayThirty - ideas for the new year.
  featured: false
  categories:
    - Marketing
  built_by: Jack Oliver
  built_by_url: https://twitter.com/mrjackolai
- title: TheAgencyProject
  main_url: https://theagencyproject.co
  url: https://theagencyproject.co
  description: Agency model, without agency overhead.
  categories:
    - Agency
  built_by: JV-LA
  built_by_url: https://jv-la.com
- title: Karen Hou's portfolio
  main_url: https://www.karenhou.com/
  url: https://www.karenhou.com/
  categories:
    - Portfolio
  built_by: Karen H. Developer
  built_by_url: https://github.com/karenhou
  featured: false
- title: Jean Luc Ponty
  main_url: https://ponty.com
  url: https://ponty.com
  description: Official site for Jean Luc Ponty, French virtuoso violinist and jazz composer.
  featured: false
  categories:
    - Music
    - Entertainment
  built_by: Othermachines
  built_by_url: https://othermachines.com
- title: Rosewood Family Advisors
  main_url: https://www.rfallp.com/
  url: https://www.rfallp.com/
  description: Rosewood Family Advisors LLP (Palo Alto) provides a diverse range of family office services customized for ultra high net worth individuals.
  featured: false
  categories:
    - Finance
    - Business
  built_by: Othermachines
  built_by_url: https://othermachines.com
- title: Standing By Company
  main_url: https://standingby.company
  url: https://standingby.company
  description: A brand experience design company led by Scott Mackenzie and Trent Barton.
  featured: false
  categories:
    - Design
    - Web Development
  built_by: Standing By Company
  built_by_url: https://standingby.company
- title: Ashley Thouret
  main_url: https://www.ashleythouret.com
  url: https://www.ashleythouret.com
  description: Official website of Canadian soprano Ashley Thouret. Site designed by Stephen Bell.
  categories:
    - Portfolio
    - Music
  built_by: Michael Uloth
  built_by_url: https://www.michaeluloth.com
  featured: false
- title: The AZOOR Society
  main_url: https://www.azoorsociety.org
  url: https://www.azoorsociety.org
  description: The AZOOR Society is a UK-based charity committed to promoting awareness of Acute Zonal Occult Outer Retinopathy and assisting further research. Site designed by Stephen Bell.
  categories:
    - Community
    - Nonprofit
  built_by: Michael Uloth
  built_by_url: https://www.michaeluloth.com
  featured: false
- title: Gábor Fűzy pianist
  main_url: https://pianobar.hu
  url: https://pianobar.hu
  description: Gábor Fűzy pianist's official website built with Gatsby v2.
  categories:
    - Music
  built_by: Zoltán Bedi
  built_by_url: https://github.com/B3zo0
  featured: false
- title: Logicwind
  main_url: https://logicwind.com
  url: https://logicwind.com
  description: Website of Logicwind - JavaScript experts, Technology development agency & consulting.
  featured: false
  categories:
    - Portfolio
    - Agency
    - Web Development
    - Consulting
  built_by: Logicwind
  built_by_url: https://www.logicwind.com
- title: ContactBook.app
  main_url: https://contactbook.app
  url: https://contactbook.app
  description: Seamlessly share Contacts with G Suite team members
  featured: false
  categories:
    - Landing Page
    - Blog
  built_by: Logicwind
  built_by_url: https://www.logicwind.com
- title: Waterscapes
  main_url: https://waterscap.es
  url: https://waterscap.es/lake-monteynard/
  source_url: https://github.com/gaelbillon/Waterscapes-Gatsby-site
  description: Waterscap.es is a directory of bodies of water (creeks, ponds, waterfalls, lakes, etc) with information about each place such as how to get there, hike time, activities and photos and a map displayed with the Mapbox GL SJ npm package. It was developed with the goal of learning Gatsby. This website is based on the gatsby-contentful-starter and uses Contentful as CMS. It is hosted on Netlify. Hooks are setup with Bitbucket and Contentful to trigger a new build upon code or content changes. The data on Waterscap.es is a mix of original content and informations from the internets gathered and put together.
  categories:
    - Directory
    - Photography
    - Travel
  built_by: Gaël Billon
  built_by_url: https://gaelbillon.com
  featured: false
- title: Packrs
  url: https://www.packrs.co/
  main_url: https://www.packrs.co/
  description: >
    Packrs is a local delivery platform, one spot for all your daily requirements. On a single tap get everything you need at your doorstep.
  categories:
    - Marketing
    - Landing Page
    - Entrepreneurship
  built_by: Vipin Kumar Rawat
  built_by_url: https://github.com/aesthytik
  featured: false
- title: HyakuninIsshu
  main_url: https://hyakuninanki.net
  url: https://hyakuninanki.net
  source_url: https://github.com/rei-m/web_hyakuninisshu
  description: >
    HyakuninIsshu is a traditional Japanese card game.
  categories:
    - Education
    - Gallery
    - Entertainment
  built_by: Rei Matsushita
  built_by_url: https://github.com/rei-m/
  featured: false
- title: WQU Partners
  main_url: https://partners.wqu.org/
  url: https://partners.wqu.org/
  featured: false
  categories:
    - Marketing
    - Education
    - Landing Page
  built_by: Corey Ward
  built_by_url: http://www.coreyward.me/
- title: Federico Giacone
  url: https://federico.giac.one/
  main_url: https://federico.giac.one
  source_url: https://github.com/leopuleo/federico.giac.one
  description: >
    Digital portfolio for Italian Architect Federico Giacone.
  categories:
    - Portfolio
    - Gallery
  built_by: Leonardo Giacone
  built_by_url: https://github.com/leopuleo
  featured: false
- title: Station
  url: https://getstation.com/
  main_url: https://getstation.com/
  description: Station is the first smart browser for busy people. A single place for all of your web applications.
  categories:
    - Technology
    - Web Development
    - Productivity
  featured: false
- title: Vyron Vasileiadis
  url: https://fedonman.com/
  main_url: https://fedonman.com
  source_url: https://github.com/fedonman/fedonman-website
  description: Personal space of Vyron Vasileiadis aka fedonman, a Web & IoT Developer, Educator and Entrepreneur based in Athens, Greece.
  categories:
    - Portfolio
    - Technology
    - Web Development
    - Education
  built_by: Vyron Vasileiadis
  built_by_url: https://github.com/fedonman
- title: Fabien Champigny
  url: https://www.champigny.name/
  main_url: https://www.champigny.name/
  built_by_url: https://www.champigny.name/
  description: Fabien Champigny's personal blog. Entrepreneur, hacker and loves street photo.
  categories:
    - Blog
    - Gallery
    - Photography
    - Productivity
    - Entrepreneurship
  featured: false
- title: Alex Xie - Portfolio
  url: https://alexieyizhe.me/
  main_url: https://alexieyizhe.me/
  source_url: https://github.com/alexieyizhe/alexieyizhe.github.io
  description: >
    Personal website of Alex Yizhe Xie, a University of Waterloo Computer Science student and coding enthusiast.
  categories:
    - Blog
    - Portfolio
    - Web Development
  featured: false
- title: Dale Blackburn - Portfolio
  url: https://dakebl.co.uk/
  main_url: https://dakebl.co.uk/
  description: >
    Dale Blackburn's personal website and blog.
  categories:
    - Blog
    - Portfolio
    - Web Development
  featured: false
- title: Portfolio of Anthony Wiktor
  url: https://www.anthonydesigner.com/
  main_url: https://www.anthonydesigner.com/
  description: >
    Anthony Wiktor is a Webby Award-Winning Creative Director and Digital Designer twice named Hot 100 by WebDesigner Magazine. Anthony has over a decade of award-winning experience in design and has worked on projects across a diverse set of industries — from entertainment to consumer products to hospitality to technology. Anthony is a frequent lecturer at USC’s Annenberg School for Communication & Journalism and serves on the board of AIGA Los Angeles.
  categories:
    - Portfolio
    - Marketing
  built_by: Maciej Leszczyński
  built_by_url: https://twitter.com/_maciej
  featured: false
- title: Frame.io Workflow Guide
  main_url: https://workflow.frame.io
  url: https://workflow.frame.io
  description: >
    The web’s most comprehensive post-production resource, written by pro filmmakers, for pro filmmakers. Always expanding, always free.
  categories:
    - Education
  built_by: Frame.io
  built_by_url: https://frame.io
  featured: false
- title: MarcySutton.com
  main_url: https://marcysutton.com
  url: https://marcysutton.com
  description: >
    The personal website of web developer and accessibility advocate Marcy Sutton.
  categories:
    - Blog
    - Accessibility
    - Video
    - Photography
  built_by: Marcy Sutton
  built_by_url: https://marcysutton.com
  featured: true
- title: WPGraphQL Docs
  main_url: https://docs.wpgraphql.com
  url: https://docs.wpgraphql.com
  description: >
    Documentation for WPGraphQL, a free open-source WordPress plugin that provides an extendable GraphQL schema and API for any WordPress site.
  categories:
    - API
    - Documentation
    - Technology
    - Web Development
    - WordPress
  built_by: WPGraphQL
  built_by_url: https://wpgraphql.com
  featured: false
- title: Shine Lawyers
  main_url: https://www.shine.com.au
  url: https://www.shine.com.au
  description: >
    Shine Lawyers is an Australian legal services website built with Gatsby v2, Elasticsearch, Isso, and Geolocation services.
  categories:
    - Business
    - Blog
- title: Parallel Polis Kosice
  url: https://www.paralelnapoliskosice.sk/
  main_url: https://www.paralelnapoliskosice.sk/
  source_url: https://github.com/ParalelnaPolisKE/paralelnapoliskosice.sk
  description: >
    Parallel Polis is a collective of people who want to live in a more opened world. We look for possibilities and technologies (Bitcoin, the blockchain, reputation systems and decentralized technologies in general) that open new ways, make processes easier and remove unnecessary barriers. We want to create an environment that aims at education, discovering and creating better systems for everybody who is interested in freedom and independence.
  categories:
    - Blog
    - Education
    - Technology
  built_by: Roman Vesely
  built_by_url: https://romanvesely.
  featured: false
- title: Unda Solutions
  url: https://unda.com.au
  main_url: https://unda.com.au
  description: >
    A custom web application development company in Perth, WA
  categories:
    - Business
    - Freelance
    - Web Development
    - Technology
  featured: false
- title: BIGBrave
  main_url: https://bigbrave.digital
  url: https://bigbrave.digital
  description: >
    BIGBrave is a strategic design firm. We partner with our clients, big and small, to design & create human-centered brands, products, services and systems that are simple, beautiful and easy to use.
  categories:
    - Agency
    - Web Development
    - Marketing
    - Technology
    - WordPress
  built_by: Francois Brill | BIGBrave
  built_by_url: https://bigbrave.digital
  featured: false
- title: 5th Avenue Properties
  main_url: https://5thavenue.co.za
  url: https://5thavenue.co.za
  description: >
    5th Avenue Properties specializes in the leasing and sales of office space and industrial property. BIGBrave built the website in Gatsby with data from an API server (CRM) for all the property and consultant data, and WordPress for all the website content data and case studies. All forms on the website was also directly integrated into the CRM system to ensure no leads are lost. People cannot stop commenting on the speed of the site and the property search.
  categories:
    - Technology
    - WordPress
    - API
  built_by: Russel Povey and Francois Brill | BIGBrave
  built_by_url: https://bigbrave.digital
  featured: false
- title: Intsha Consulting
  main_url: https://intsha.co.za
  url: https://intsha.co.za
  description: >
    Intsha is a bespoke Human Resources consultancy firm offering expert Recruitment and Talent Management services in today's competitive marketplace. BIGBrave helped Intsha design and develop a bespoke online presense helping them stand out from the crowd.
  categories:
    - Consulting
    - Marketing
    - WordPress
  built_by: Evan Janovsky | BIGBrave
  built_by_url: https://bigbrave.digital
  featured: false
- title: MHW Law
  main_url: https://mhwlaw.ca
  url: https://mhwlaw.ca
  description: >
    MHW is a full service law firm that has offered legal representation and advice to clients locally and throughout British Columbia since 1984. BIGBrave helped MHW bring their website into the 21st century by offering the best and latest Gatsby site to help them stand our from the crowd.
  categories:
    - Law
    - Marketing
    - WordPress
  built_by: Evan Janovsky and Francois Brill | BIGBrave
  built_by_url: https://bigbrave.digital
  featured: false
- title: KegTracker
  main_url: https://www.kegtracker.co.za
  url: https://www.kegtracker.co.za
  description: >
    Keg Tracker is part of the Beverage Insights family and its sole aim is to provide you with the right data about your kegs to make better decisions. In today’s business landscape having the right information at your finger tips is crucial to the agility of your business.
  categories:
    - Food
    - Business
    - Technology
  built_by: Francois Brill | BIGBrave
  built_by_url: https://bigbrave.digital
  featured: false
- title: Mike Nichols
  url: https://www.mikenichols.me
  main_url: https://www.mikenichols.me
  description: >
    Portfolio site of Mike Nichols, a UX designer and product development lead.
  categories:
    - Portfolio
    - Technology
    - Web Development
  built_by: Mike Nichols
  featured: false
- title: Steve Haid
  url: https://www.stevehaid.com
  main_url: https://www.stevehaid.com
  description: >
    Steve Haid is a real estate agent and Professional Financial Planner (PFP) who has been helping clients achieve their investment goals since 2006. Site designed by Stephen Bell.
  categories:
    - Marketing
    - Real Estate
  built_by: Michael Uloth
  built_by_url: https://www.michaeluloth.com
- title: Incremental - Loyalty, Rewards and Incentive Programs
  main_url: https://www.incremental.com.au
  url: https://www.incremental.com.au
  description: >
    Sydney-based digital agency specialising in loyalty, rewards and incentive programs. WordPress backend; Cloudinary, YouTube and Hubspot form integration; query data displayed as animated SVG graphs; video background in the header.
  categories:
    - Agency
    - Portfolio
    - WordPress
  built_by: Incremental
  built_by_url: https://www.incremental.com.au
  featured: false
- title: Technica11y
  main_url: https://www.technica11y.org
  url: https://www.technica11y.org
  description: >
    Discussing challenges in technical accessibility.
  categories:
    - Accessibility
    - Education
    - Video
  built_by: Tenon.io
  built_by_url: https://tenon.io
  featured: false
- title: Matthew Secrist
  main_url: https://www.matthewsecrist.net
  url: https://www.matthewsecrist.net
  source_url: https://github.com/matthewsecrist/v3
  description: >
    Matthew Secrist's personal portfolio using Gatsby, Prismic and Styled-Components.
  categories:
    - Portfolio
    - Technology
    - Web Development
  built_by: Matthew Secrist
  built_by_url: https://www.matthewsecrist.net
  featured: false
- title: Node.js Dev
  main_url: https://nodejs.dev
  url: https://nodejs.dev
  source_url: https://github.com/nodejs/nodejs.dev
  description: >
    Node.js Foundation Website.
  categories:
    - Documentation
    - Web Development
  built_by: Node.js Website Redesign Working Group
  built_by_url: https://github.com/nodejs/website-redesign
  featured: false
- title: Sheffielders
  main_url: https://sheffielders.org
  url: https://sheffielders.org
  source_url: https://github.com/davemullenjnr/sheffielders
  description: >
    A collective of businesses, creatives, and projects based in Sheffield, UK.
  categories:
    - Directory
  built_by: Dave Mullen Jnr
  built_by_url: https://davemullenjnr.co.uk
  featured: false
- title: Stealth Labs
  url: https://stealthlabs.io
  main_url: https://stealthlabs.io
  description: >
    We design and develop for the web, mobile and desktop
  categories:
    - Portfolio
    - Web Development
  built_by: Edvins Antonovs
  built_by_url: https://edvins.io
  featured: false
- title: Constanzia Yurashko
  main_url: https://www.constanziayurashko.com
  url: https://www.constanziayurashko.com
  description: >
    Exclusive women's ready-to-wear fashion by designer Constanzia Yurashko.
  categories:
    - Portfolio
  built_by: Maxim Andries
  featured: false
- title: Algolia
  url: https://algolia.com
  main_url: https://algolia.com
  description: >
    Algolia helps businesses across industries quickly create relevant, scalable, and lightning fast search and discovery experiences.
  categories:
    - Web Development
    - Technology
    - Open Source
    - Featured
  built_by: Algolia
  featured: true
- title: GVD Renovations
  url: https://www.gvdrenovationsinc.com/
  main_url: https://www.gvdrenovationsinc.com/
  description: >
    GVD Renovations is a home improvement contractor with a well known reputation as a professional, quality contractor in California.
  categories:
    - Business
  built_by: David Krasniy
  built_by_url: http://dkrasniy.com
  featured: false
- title: Styled System
  url: https://styled-system.com/
  main_url: https://styled-system.com/
  source_url: https://github.com/styled-system/styled-system/tree/master/docs
  description: >
    Style props for rapid UI development.
  categories:
    - Design System
  built_by: Brent Jackson
  built_by_url: https://jxnblk.com/
- title: Timehacker
  url: https://timehacker.app
  main_url: https://timehacker.app
  description: >
    Procrastination killer, automatic time tracking app to skyrocket your productivity
  categories:
    - Productivity
    - App
    - Technology
    - Marketing
    - Landing Page
  built_by: timehackers
  featured: false
- title: Little & Big
  main_url: https://www.littleandbig.com.au/
  url: https://www.littleandbig.com.au/
  description: >
    Little & Big exists with the aim to create Websites, Apps, E-commerce stores
    that are consistently unique and thoughtfully crafted, every time.
  categories:
    - Agency
    - Design
    - Web Development
    - Portfolio
  built_by: Little & Big
  built_by_url: https://www.littleandbig.com.au/
  featured: false
- title: Cat Knows
  main_url: https://catnose99.com/
  url: https://catnose99.com/
  description: >
    Personal blog built with Gatsby v2.
  categories:
    - Blog
    - Web Development
  built_by: CatNose
  built_by_url: https://twitter.com/catnose99
  featured: false
- title: just some dev
  url: https://www.iamdeveloper.com
  main_url: https://www.iamdeveloper.com
  source_url: https://github.com/nickytonline/www.iamdeveloper.com
  description: >
    Just some software developer writing things ✏️
  categories:
    - Blog
  built_by: Nick Taylor
  built_by_url: https://www.iamdeveloper.com
  featured: false
- title: Keziah Moselle Blog
  url: https://blog.keziahmoselle.fr/
  main_url: https://blog.keziahmoselle.fr/
  source_url: https://github.com/KeziahMoselle/blog.keziahmoselle.fr
  description: >
    ✍️ A place to share my thoughts.
  categories:
    - Blog
  built_by: Keziah Moselle
  built_by_url: https://keziahmoselle.fr/
- title: xfuture's blog
  url: https://www.xfuture-blog.com/
  main_url: https://www.xfuture-blog.com/
  source_url: https://github.com/xFuture603/xfuture-blog
  description: >
    A blog about Devops, Web development, and my insights as a systems engineer.
  categories:
    - Blog
  built_by: Daniel Uhlmann
  built_by_url: https://www.xfuture-blog.com/
- title: Mayne's Blog
  main_url: https://gine.me/
  url: https://gine.me/page/1
  source_url: https://github.com/mayneyao/gine-blog
  featured: false
  categories:
    - Blog
    - Web Development
- title: Bakedbird
  url: https://bakedbird.com
  main_url: https://bakedbird.com
  description: >
    Eleftherios Psitopoulos - A frontend developer from Greece ☕
  categories:
    - Portfolio
    - Blog
  built_by: Eleftherios Psitopoulos
  built_by_url: https://bakedbird.com
- title: Aravind Balla
  url: https://aravindballa.com
  main_url: https://aravindballa.com
  source_url: https://github.com/aravindballa/website2017
  description: >
    Personal portfolio of Aravind Balla
  categories:
    - Portfolio
    - Blog
    - Web Development
  built_by: Aravind Balla
  built_by_url: https://aravindballa.com
- title: Kaleb McKelvey
  url: https://kalebmckelvey.com
  main_url: https://kalebmckelvey.com
  source_url: https://github.com/avatar-kaleb/kalebmckelvey-site
  description: >
    Personal portfolio of Kaleb McKelvey!
  categories:
    - Blog
    - Portfolio
  built_by: Kaleb McKelvey
  built_by_url: https://kalebmckelvey.com
  featured: false
- title: Michal Czaplinski
  url: https://czaplinski.io
  main_url: https://czaplinski.io
  source_url: https://github.com/michalczaplinski/michalczaplinski.github.io
  description: >
    Michal Czaplinski is a full-stack developer 🚀
  categories:
    - Portfolio
    - Web Development
  built_by: Michal Czaplinski mmczaplinski@gmail.com
  built_by_url: https://czaplinski.io
  featured: false
- title: Interactive Investor (ii)
  url: https://www.ii.co.uk
  main_url: https://www.ii.co.uk
  description: >
    Hybrid (static/dynamic) Gatsby web app for ii's free research, news and analysis, discussion and product marketing site.
  categories:
    - Business
    - Finance
    - Technology
  built_by: Interactive Investor (ii)
  built_by_url: https://www.ii.co.uk
  featured: false
- title: Weingut Goeschl
  url: https://www.weingut-goeschl.at/
  main_url: https://www.weingut-goeschl.at/
  description: >
    Weingut Goeschl is a family winery located in Gols, Burgenland in Austria (Österreich)
  categories:
    - E-commerce
    - Business
  built_by: Peter Kroyer
  built_by_url: https://www.peterkroyer.at/
  featured: false
- title: Hash Tech Guru
  url: https://hashtech.guru
  main_url: https://hashtech.guru
  description: >
    Software Development Training School and Tech Blog
  categories:
    - Blog
    - Education
  built_by: Htet Wai Yan Soe
  built_by_url: https://github.com/johnreginald
- title: AquaGruppen Vattenfilter
  url: https://aquagruppen.se
  main_url: https://aquagruppen.se/
  description: >
    Water filter and water treatment products in Sweden
  categories:
    - Business
    - Technology
  built_by: Johan Eliasson
  built_by_url: https://github.com/elitan
  featured: false
- title: Josef Aidt
  url: https://josefaidt.dev
  main_url: https://josefaidt.dev
  source_url: https://github.com/josefaidt/josefaidt.github.io
  description: >
    Personal website, blog, portfolio for Josef Aidt
  categories:
    - Portfolio
    - Blog
    - Web Development
  built_by: Josef Aidt
  built_by_url: https://twitter.com/garlicbred
- title: How To egghead
  main_url: https://howtoegghead.com/
  url: https://howtoegghead.com/
  source_url: https://github.com/eggheadio/how-to-egghead
  featured: false
  built_by: egghead.io
  built_by_url: https://egghead.io
  description: >
    How to become an egghead instructor or reviewer
  categories:
    - Documentation
    - Education
- title: Sherpalo Ventures
  main_url: https://www.sherpalo.com/
  url: https://www.sherpalo.com/
  featured: false
  categories:
    - Finance
    - Business
    - Technology
  built_by: Othermachines
  built_by_url: https://othermachines.com
- title: WrapCode
  url: https://www.wrapcode.com
  main_url: https://www.wrapcode.com
  description: >
    A full stack blog on Microsoft Azure, JavaScript, DevOps, AI and Bots.
  categories:
    - Blog
    - Technology
    - Web Development
  built_by: Rahul P
  built_by_url: https://twitter.com/_rahulpp
  featured: false
- title: Kirankumar Ambati's Portfolio
  url: https://www.kirankumarambati.me
  main_url: https://www.kirankumarambati.me
  description: >
    Personal website, blog, portfolio of Kirankumar Ambati
  categories:
    - Blog
    - Portfolio
    - Web Development
  built_by: Kirankumar Ambati
  built_by_url: https://github.com/kirankumarambati
  featured: false
- title: Rou Hun Fan's portfolio
  main_url: https://flowen.me
  url: https://flowen.me
  description: >
    Portfolio of creative developer Rou Hun Fan. Built with Gatsby v2 &amp; Greensock drawSVG.
  categories:
    - Portfolio
  built_by: Rou Hun Fan Developer
  built_by_url: https://flowen.me
  featured: false
- title: chadly.net
  url: https://www.chadly.net
  main_url: https://www.chadly.net
  source_url: https://github.com/chadly/chadly.net
  description: >
    Personal tech blog by Chad Lee.
  categories:
    - Blog
    - Technology
    - Web Development
  built_by: Chad Lee
  built_by_url: https://github.com/chadly
  featured: false
- title: CivicSource
  url: https://www.civicsource.com
  main_url: https://www.civicsource.com
  description: >
    Online auction site to purchase tax-distressed properties from local taxing authorities.
  categories:
    - Real Estate
    - Government
  featured: false
- title: SpotYou
  main_url: https://spotyou.joshglazer.com
  url: https://spotyou.joshglazer.com
  source_url: https://github.com/joshglazer/spotyou
  description: >
    SpotYou allows you to watch your favorite music videos on Youtube based on your Spotify Preferences
  categories:
    - Entertainment
    - Music
  built_by: Josh Glazer
  built_by_url: https://linkedin.com/in/joshglazer/
  featured: false
- title: Hesam Kaveh's blog
  description: >
    A blog with great seo that using gatsby-source-wordpress to fetch posts from backend
  main_url: https://hesamkaveh.com/
  url: https://hesamkaveh.com/
  source_url: https://github.com/hesamkaveh/sansi
  featured: false
  categories:
    - Blog
    - WordPress
- title: Oliver Gomes Portfolio
  main_url: https://oliver-gomes.github.io/v4/
  url: https://oliver-gomes.github.io/v4/
  description: >
    As an artist and a web designer/developer, I wanted to find a way to present these two portfolios in a way that made sense.  I felt with new found power of speed, Gatsby helped keep my creativity intact with amazing response and versatility. I felt my butter smooth transition felt much better in user perspective and super happy with the power of Gatsby.
  categories:
    - Portfolio
    - Web Development
    - Blog
  built_by: Oliver Gomes
  built_by_url: https://github.com/oliver-gomes
  featured: false
- title: Patrik Szewczyk
  url: https://www.szewczyk.cz/
  main_url: https://www.szewczyk.cz/
  description: >
    Patrik Szewczyk – JavaScript, TypeScript, React, Node.js developer, Redux, Reason
  categories:
    - Portfolio
  built_by: Patrik Szewczyk
  built_by_url: https://linkedin.com/in/thepatriczek/
  featured: false
- title: Jacob Cofman's Blog
  description: >
    Personal blog / portfolio about Jacob Cofman.
  main_url: https://jcofman.de/
  url: https://jcofman.de/
  source_url: https://github.com/JCofman/jc-website
  featured: false
  categories:
    - Blog
    - Portfolio
- title: re-geo
  description: >
    re-geo is react based geo cities style component.
  main_url: https://re-geo.netlify.app/
  url: https://re-geo.netlify.app/
  source_url: https://github.com/sadnessOjisan/re-geo-lp
  categories:
    - Open Source
  built_by: sadnessOjisan
  built_by_url: https://twitter.com/sadnessOjisan
  featured: false
- title: Luis Cestou Portfolio
  description: >
    Portfolio of graphic + interactive designer Luis Cestou.
  main_url: https://luiscestou.com
  url: https://luiscestou.com
  source_url: https://github.com/lcestou/luiscestou.com
  built_by: Luis Cestou contact@luiscestou.com
  built_by_url: https://luiscestou.com
  featured: false
  categories:
    - Portfolio
    - Web Development
- title: Data Hackers
  url: https://datahackers.com.br/
  main_url: https://datahackers.com.br/
  description: >
    Official website for the biggest portuguese-speaking data science community. Makes use of several data sources such as podcasts from Anchor, messages from Slack, newsletters from MailChimp and blog posts from Medium. The unique visual design also had its hurdles and was quite fun to develop!
  categories:
    - Blog
    - Education
    - Podcast
    - Technology
  built_by: Kaordica
  built_by_url: https://kaordica.design
  featured: false
- title: TROMAQ
  url: https://www.tromaq.com/
  main_url: https://www.tromaq.com/
  description: >
    TROMAQ executes earthmoving services and rents heavy machinery for construction work. Even with the lack of good photography, their new site managed to pass a solid and trustworthy feeling to visitors during testing and they're already seeing the improvement in brand awareness, being the sole player with a modern website in their industry.
  categories:
    - Marketing
  built_by: Kaordica
  built_by_url: https://kaordica.design
  featured: false
- title: Novida Consulting
  url: https://www.novidaconsultoria.com.br
  main_url: https://www.novidaconsultoria.com.br
  description: >
    Novida’s goal was to position itself as a solid, exclusive and trustworthy brand for families looking for a safe financial future… We created a narrative and visual design that highlight their exclusivity.
  categories:
    - Marketing
  built_by: Kaordica
  built_by_url: https://kaordica.design
  featured: false
- title: We Are Clarks
  url: https://www.weareclarks.com
  main_url: https://www.weareclarks.com
  source_url: https://github.com/abeaclark/weareclarks
  description: >
    A family travel blog.
  categories:
    - Blog
    - Travel
  built_by: Abe Clark
  built_by_url: https://www.linkedin.com/in/abrahamclark/
  featured: false
- title: Guillaume Briday's Blog
  main_url: https://guillaumebriday.fr/
  url: https://guillaumebriday.fr/
  source_url: https://github.com/guillaumebriday/guillaumebriday.fr
  description: >
    My personal blog built with Gatsby and Tailwind CSS.
  categories:
    - Blog
    - Web Development
    - Technology
  built_by: Guillaume Briday
  built_by_url: https://guillaumebriday.fr/
  featured: false
- title: Jean Regisser's Portfolio
  main_url: https://jeanregisser.com/
  url: https://jeanregisser.com/
  source_url: https://github.com/jeanregisser/jeanregisser.com
  featured: false
  description: >
    Portfolio of software engineer Jean Regisser.
  categories:
    - Portfolio
    - Mobile Development
  built_by: Jean Regisser
  built_by_url: https://jeanregisser.com/
- title: Chase Ohlson
  url: https://chaseohlson.com
  main_url: https://chaseohlson.com
  description: >
    Portfolio of frontend engineer & web developer Chase Ohlson.
  categories:
    - Portfolio
    - Web Development
  built_by: Chase Ohlson
  built_by_url: https://chaseohlson.com
  featured: false
- title: Zach Schnackel
  url: https://zslabs.com
  main_url: https://zslabs.com
  source_url: https://github.com/zslabs/zslabs.com
  description: >
    Portfolio site for UI/Motion Developer, Zach Schnackel.
  categories:
    - Portfolio
    - Web Development
  built_by: Zach Schnackel
  built_by_url: https://zslabs.com
- title: Gremlin
  url: https://www.gremlin.com
  main_url: https://www.gremlin.com
  description: >
    Gremlin's Failure as a Service finds weaknesses in your system before they cause problems.
  categories:
    - Marketing
- title: Headless.page
  main_url: https://headless.page/
  url: https://headless.page/
  description: >
    Headless.page is a directory of e-commerce sites featuring headless architecture, PWA features and / or the latest JavaScript technology.
  categories:
    - Directory
    - E-commerce
  built_by: Subscribe Pro
  built_by_url: https://www.subscribepro.com/
  featured: false
- title: Ouracademy
  main_url: https://our-academy.org/
  url: https://our-academy.org/
  source_url: https://github.com/ouracademy/website
  description: >
    Ouracademy is an organization that promoves the education in software development through blog posts & videos smiley.
  categories:
    - Open Source
    - Blog
    - Education
  built_by: Ouracademy
  built_by_url: https://github.com/ouracademy
  featured: false
- title: Tenon.io
  main_url: https://tenon.io
  url: https://tenon.io
  description: >
    Tenon.io is an accessibility tooling, services and consulting company.
  categories:
    - API
    - Accessibility
    - Business
    - Consulting
    - Technology
  built_by: Tenon.io
  built_by_url: https://tenon.io
  featured: false
- title: Projectival
  url: https://www.projectival.de/
  main_url: https://www.projectival.de/
  description: >
    Freelancer Online Marketing & Web Development in Cologne, Germany
  categories:
    - Freelance
    - Marketing
    - Web Development
    - Blog
    - Consulting
    - SEO
    - Business
  built_by: Sascha Klapetz
  built_by_url: https://www.projectival.de/
  featured: false
- title: Hetzner Online Community
  main_url: https://community.hetzner.com
  url: https://community.hetzner.com
  description: >
    Hetzner Online Community provides a free collection of high-quality tutorials, which are based on free and open source software, on a variety of topics such as development, system administration, and other web technology.
  categories:
    - Web Development
    - Technology
    - Programming
    - Open Source
    - Community
  built_by: Hetzner Online GmbH
  built_by_url: https://www.hetzner.com/
  featured: false
- title: AGYNAMIX
  url: https://www.agynamix.de/
  main_url: https://www.agynamix.de/
  source_url: https://github.com/tuhlmann/agynamix.de
  description: >
    Full Stack Java, Scala, Clojure, TypeScript, React Developer in Thalheim, Germany
  categories:
    - Freelance
    - Web Development
    - Programming
    - Blog
    - Consulting
    - Portfolio
    - Business
  built_by: Torsten Uhlmann
  built_by_url: https://www.agynamix.de/
  featured: false
- title: syracuse.io
  url: https://syracuse.io
  main_url: https://syracuse.io
  source_url: https://github.com/syracuseio/syracuseio/
  description: >
    Landing page for Syracuse NY Software Development Meetup Groups
  categories:
    - Community
  built_by: Benjamin Lannon
  built_by_url: https://lannonbr.com
- title: Render Documentation
  main_url: https://render.com/docs
  url: https://render.com/docs
  description: >
    Render is the easiest place to host your sites and apps. We use Gatsby for everything on https://render.com, including our documentation. The site is deployed on Render as well! We also have a guide to deploying Gatsby apps on Render: https://render.com/docs/deploy-gatsby.
  categories:
    - Web Development
    - Programming
    - Documentation
    - Technology
  built_by: Render Developers
  built_by_url: https://render.com
  featured: false
- title: prima
  url: https://www.prima.co
  main_url: https://www.prima.co
  description: >
    Discover industry-defining wellness content and trusted organic hemp CBD products safely supporting wellness, stress, mood, skin health, and balance.
  categories:
    - Blog
    - E-commerce
    - Education
  built_by: The Couch
  built_by_url: https://thecouch.nyc
- title: Gatsby Guides
  url: https://gatsbyguides.com/
  main_url: https://gatsbyguides.com/
  description: >
    Free tutorial course about using Gatsby with a CMS.
  categories:
    - Education
    - Documentation
    - Web Development
  built_by: Osio Labs
  built_by_url: https://osiolabs.com/
  featured: false
- title: Architude
  url: https://architudedesign.com
  main_url: https://architudedesign.com
  description: >
    筑冶 Architude International Design Consultants
  categories:
    - Design
    - Landing Page
    - Gallery
  built_by: Neo Nie
  built_by_url: https://github.com/nihgwu
  featured: false
- title: Arctica
  url: https://arctica.io
  main_url: https://arctica.io
  description: >
    Arctica specialises in purpose-built websites and progressive web applications with user optimal experiences, tailored to meet the objectives of your business.
  categories:
    - Portfolio
    - Agency
    - Design
    - Web Development
  built_by: Arctica
  built_by_url: https://arctica.io
  featured: false
- title: David Brookes
  url: https://davidbrookes.me
  main_url: https://davidbrookes.me
  description: >
    Specialising in crafting stylish, high performance websites and applications that get results, using the latest cutting edge web development technologies.
  categories:
    - Portfolio
    - Freelance
    - Web Development
  built_by: Arctica
  built_by_url: https://arctica.io
  featured: false
- title: Dennis Morello
  url: https://morello.dev
  main_url: https://morello.dev
  source_url: https://gitlab.com/dennismorello/dev-blog
  description: >
    morello.dev is a development and technology blog written by Dennis Morello.
  categories:
    - Blog
    - Education
    - Web Development
    - Open Source
    - Technology
  built_by: Dennis Morello
  built_by_url: https://twitter.com/dennismorello
  featured: false
- title: BaseTable
  url: https://autodesk.github.io/react-base-table/
  main_url: https://autodesk.github.io/react-base-table/
  source_url: https://github.com/Autodesk/react-base-table
  description: >
    BaseTable is a react table component to display large data set with high performance and flexibility.
  categories:
    - Web Development
    - Documentation
    - Open Source
  built_by: Neo Nie
  built_by_url: https://github.com/nihgwu
  featured: false
- title: herper.io
  url: https://herper.io/
  main_url: https://herper.io/
  description: >
    Portfolio website for Jacob Herper - a Front End Web Developer with a passion for all things digital. I have more than 10 years experience working in web development.
  categories:
    - Portfolio
    - Web Development
    - Freelance
    - Design
    - SEO
  built_by: Jacob Herper
  built_by_url: https://github.com/jakeherp
  source_url: https://github.com/jakeherp/portfolio
  featured: false
- title: Artem Sapegin Photography
  description: >
    Photography portfolio and blog of Artem Sapegin, an award-losing photographer living in Berlin, Germany. Landscapes, cityscapes and dogs.
  main_url: https://morning.photos/
  url: https://morning.photos/
  source_url: https://github.com/sapegin/morning.photos
  categories:
    - Portfolio
    - Photography
  built_by: Artem Sapegin
  built_by_url: https://github.com/sapegin
- title: Pattyrn
  main_url: https://pattyrn.com
  url: https://pattyrn.com
  description: >
    Pattyrn uses advanced machine learning AI to analyze the platform’s your teams use, making it easy to solve performance problems, reduce bottlenecks, and monitor culture health to optimize your ROI and help boost performance without causing burn out.
  categories:
    - Marketing
    - Technology
  built_by: Pattyrn
  built_by_url: https://twitter.com/Pattyrn4
  featured: false
- title: Intranet Italia Day
  main_url: https://www.intranetitaliaday.it/en
  url: https://www.intranetitaliaday.it/en
  description: >
    The Italian event dedicated to the digital workplace that focuses on planning, governance and company intranet management
  categories:
    - Event
    - Conference
  built_by: Ariadne Digital
  built_by_url: https://www.ariadnedigital.it
  featured: false
- title: Textually Stylo
  main_url: https://www.textually.net
  url: https://www.textually.net
  description: >
    Stylo Markdown writing App marketing/documentation website by Textually Inc.
  categories:
    - Marketing
    - Technology
    - Blog
    - Documentation
  built_by: Sébastien Hamel
  built_by_url: https://www.textually.net
  featured: false
- title: OneDeck
  main_url: https://www.onedeck.co
  url: https://www.onedeck.co
  description: >
    OneDeck is a simple yet powerful tool for creating and sharing your one-page investment summary in under 10 minutes.
  categories:
    - Finance
    - Technology
  built_by: William Neill
  built_by_url: https://twitter.com/williamneill
  featured: false
- title: Assortment
  main_url: https://assortment.io
  url: https://assortment.io
  description: >
    Assortment aims to provide detailed tutorials (and more) for developers of all skill levels within the Web Development Industry. Attempting to cut out the fluff and arm you with the facts.
  categories:
    - Blog
    - Web Development
  built_by: Luke Whitehouse
  built_by_url: https://twitter.com/_lukewh
  featured: false
- title: Mission42
  main_url: https://mission42.zauberware.com
  url: https://mission42.zauberware.com
  description: >
    A landing page for the mobile app Mission42. Mission42 wants to help you learn new skills.
  categories:
    - App
    - Learning
    - Education
    - Landing Page
  built_by: Philipp Siegmund, zauberware
  built_by_url: https://www.zauberware.com
- title: Altstadtdomizil Idstein
  main_url: http://www.altstadtdomizil-idstein.de/
  url: http://www.altstadtdomizil-idstein.de/
  description: >
    A landing page for a holiday apartment in Idstein, Germany.
  categories:
    - Landing Page
    - Travel
    - Real Estate
  built_by: Simon Franzen, zauberware
  built_by_url: https://www.zauberware.com
- title: Gerald Martinez Dev
  main_url: https://gmartinez.dev/
  url: https://gmartinez.dev/
  source_url: https://github.com/nephlin7/gmartinez.dev
  description: >
    Personal website for show my skills and my works.
  categories:
    - Web Development
    - Portfolio
  built_by: Gerald Martinez
  built_by_url: https://twitter.com/GeraldM_92
  featured: false
- title: Becreatives
  main_url: https://becreatives.com
  url: https://becreatives.com
  featured: false
  description: >
    Digital software house. Enlights ideas. Think smart execute harder.
  categories:
    - Technology
    - Web Development
    - Agency
    - Marketing
  built_by: Becreatives
  built_by_url: https://becreatives.com
- title: Paul Clifton Photography
  main_url: https://paulcliftonphotography.com
  url: https://paulcliftonphotography.com
  featured: false
  description: >
    A full migration from WordPress to GatsbyJS and DatoCMS. Includes custom cropping on images as viewport changes size and also an infinity scroll that doesn't preload all of the results.
  categories:
    - Blog
    - Portfolio
    - Gallery
    - Photography
  built_by: Little Wolf Studio
  built_by_url: https://littlewolfstudio.co.uk
- title: Atte Juvonen - Blog
  url: https://www.attejuvonen.fi/
  main_url: https://www.attejuvonen.fi/
  source_url: https://github.com/baobabKoodaa/blog
  description: >
    Tech-oriented personal blog covering topics like AI, data, voting, game theory, infosec and software development.
  categories:
    - Blog
    - Data
    - JavaScript
    - Programming
    - Science
    - Security
    - Technology
    - Web Development
  featured: false
- title: Kibuk Construction
  url: https://kibukconstruction.com/
  main_url: https://kibukconstruction.com/
  description: >
    Kibuk Construction is a fully licensed and insured contractor specializing in Siding, Decks, Windows & Doors!
  categories:
    - Business
  built_by: David Krasniy
  built_by_url: http://dkrasniy.com
- title: RedCarpetUp
  main_url: https://www.redcarpetup.com
  url: https://www.redcarpetup.com/
  description: >
    RedCarpetUp's home page for a predominantly mobile-only customer base in India with major constraints on bandwidth availability
  categories:
    - Finance
  built_by: RedCarpet Dev Team
  built_by_url: https://www.redcarpetup.com
  featured: false
- title: talita traveler
  url: https://talitatraveler.com/
  main_url: https://talitatraveler.com/
  source_url: https://github.com/afuh/talitatraveler
  description: >
    Talita Traveler's personal blog.
  categories:
    - Blog
  built_by: Axel Fuhrmann
  built_by_url: https://axelfuhrmann.com/
  featured: false
- title: Pastelería el Progreso
  url: https://pasteleriaelprogreso.com/
  main_url: https://pasteleriaelprogreso.com/
  source_url: https://github.com/afuh/elprogreso
  description: >
    Famous bakery in Buenos Aires.
  categories:
    - Food
    - Gallery
  built_by: Axel Fuhrmann
  built_by_url: https://axelfuhrmann.com/
  featured: false
- title: Maitrik's Portfolio
  url: https://www.maitrikpatel.com/
  main_url: https://www.maitrikpatel.com/
  source_url: https://github.com/maitrikjpatel/portfolio
  description: >
    Portfolio of a Front-End Developer / UX Designer who designs and develops pixel perfect user interface, experiences and web applications.
  categories:
    - Portfolio
    - Blog
    - Design
    - Web Development
  built_by: Maitrik Patel
  built_by_url: https://www.maitrikpatel.com/
  featured: false
- title: PicPick
  url: https://picpick.app/
  main_url: https://picpick.app/
  description: >
    All-in-one Graphic Design Tool, Screen Capture Software, Image Editor, Color Picker, Pixel Ruler and More
  categories:
    - Productivity
    - App
    - Technology
  built_by: NGWIN
  built_by_url: https://picpick.app/
  featured: false
- title: Ste O'Neill
  main_url: https://www.steoneill.dev
  url: https://www.steoneill.dev
  description: >
    MVP of a portfolio site for a full stack UK based developer.
  categories:
    - Blog
    - Portfolio
  built_by: Ste O'Neill
  built_by_url: https://steoneill.dev
  featured: false
- title: Filipe Santos Correa's Portfolio
  description: >
    Filipe's Personal About Me / Portfolio.
  main_url: https://filipesantoscorrea.com/
  url: https://filipesantoscorrea.com/
  source_url: https://github.com/Safi1012/filipesantoscorrea.com
  featured: false
  categories:
    - Portfolio
- title: Progressive Massachusetts Legislator Scorecard
  main_url: https://scorecard.progressivemass.com
  url: https://scorecard.progressivemass.com
  featured: false
  source_url: https://github.com/progressivemass/legislator-scorecard
  description: >
    Learn about MA state legislators' voting records through a progressive lens
  categories:
    - Government
    - Education
  built_by: Alex Holachek
  built_by_url: https://alex.holachek.com/
- title: Jeff Wolff – Portfolio
  main_url: https://www.jeffwolff.net
  url: https://www.jeffwolff.net
  featured: false
  description: >
    A guy from San Diego who makes websites.
  categories:
    - Blog
    - Portfolio
    - Web Development
- title: Jp Valery – Portfolio
  main_url: https://jpvalery.photo
  url: https://jpvalery.photo
  featured: false
  description: >
    Self-taught photographer documenting spaces and people
  categories:
    - Portfolio
    - Photography
- title: Prevue
  main_url: https://www.prevue.io
  url: https://www.prevue.io
  featured: false
  description: >
    All in One Prototyping Tool For Vue Developers
  categories:
    - Open Source
    - Web Development
- title: Gold Medal Flour
  main_url: https://www.goldmedalflour.com
  url: https://www.goldmedalflour.com
  description: >
    Gold Medal Four is a brand of flour products owned by General Mills. The new site was built using Gatsby v2 with data sources from WordPress and an internal recipe API, and features multifaceted recipe filtering and a modified version of Gatsby Image to support art direction images.
  categories:
    - Food
  built_by: General Mills Branded Sites Dev Team
  built_by_url: https://www.generalmills.com
  featured: false
- title: Fifth Gait Technologies
  main_url: https://5thgait.com
  url: https://5thgait.com
  featured: false
  description: >
    Fifth Gait is a small business in the defense and space industry that is run and owned by physicists and engineers that have worked together for decades. The site was built using Gatsby V2.
  categories:
    - Government
    - Science
    - Technology
  built_by: Jonathan Z. Fisher
  built_by_url: https://jonzfisher.com
- title: Sal's Pals
  main_url: https://www.sals-pals.net
  url: https://www.sals-pals.net
  featured: false
  description: >
    Sal's Pals is a professional dog walking and pet sitting service based in Westfield, NJ. New site built with gatsby v2.
  categories:
    - Business
- title: Zuyet Awarmatrip
  main_url: https://www.zuyetawarmatrip.com
  url: https://www.zuyetawarmatrip.com
  featured: false
  description: >
    Zuyet Awarmatrip is a subsidiary identity within the personal ecosystem of Zuyet Awarmatik, focusing on travel and photography.
  categories:
    - Travel
    - Photography
  built_by: Zuyet Awarmatik
- title: manuvel.be
  url: https://www.manuvel.be
  main_url: https://www.manuvel.be
  source_url: https://github.com/riencoertjens/manuvelsite
  description: >
    Cycling themed café coming this april in Sint Niklaas, Belgium. One page with funky css-grid and gatsby-image trickery!
  categories:
    - Food
  built_by: WEBhart
  built_by_url: https://www.web-hart.com
  featured: false
- title: WEBhart
  url: https://www.web-hart.com
  main_url: https://www.web-hart.com
  description: >
    Hi, I'm Rien (pronounced Reen) from Belgium but based in Girona, Spain. I'm an autodidact, committed to learning until the end of time.
  categories:
    - Portfolio
    - Design
    - Web Development
    - Freelance
  built_by: WEBhart
  built_by_url: https://www.web-hart.com
  featured: false
- title: nicdougall.com
  url: https://nicdougall.netlify.app/
  main_url: https://nicdougall.netlify.app/
  source_url: https://github.com/riencoertjens/nicdougall.com
  description: >
    Athlete website with Netlify CMS for blog content.
  categories:
    - Blog
  built_by: WEBhart
  built_by_url: https://www.web-hart.com
  featured: false
- title: Lebuin D'Haese
  url: https://www.lebuindhaese.be/
  main_url: https://www.lebuindhaese.be/
  description: >
    Artist portfolio website. Powered by a super simple Netlify CMS to easily add blog posts or new art pieces.
  categories:
    - Portfolio
    - Blog
  built_by: WEBhart
  built_by_url: https://www.web-hart.com
  featured: false
- title: Iefke Molenstra
  url: https://www.iefke.be/
  main_url: https://www.iefke.be/
  description: >
    Artist portfolio website. Powered by a super simple Netlify CMS to easily add blog posts or new art pieces.
  categories:
    - Portfolio
    - Blog
  built_by: WEBhart
  built_by_url: https://www.web-hart.com
  featured: false
- title: The Broomwagon
  url: https://www.thebroomwagongirona.com/
  main_url: https://www.thebroomwagongirona.com/
  description: >
    foodtruck style coffee by pro cyclist Robert Gesink. The site has a webshop with merchandise and coffee beans.
  categories:
    - E-commerce
  built_by: WEBhart
  built_by_url: https://www.web-hart.com
- title: Pella Windows and Doors
  main_url: https://www.pella.com
  url: https://www.pella.com
  featured: false
  description: >
    The Pella Corporation is a privately held window and door manufacturing
  categories:
    - Business
- title: tinney.dev
  url: https://tinney.dev
  main_url: https://tinney.dev
  source_url: https://github.com/cdtinney/tinney.dev
  description: >
    Personal portfolio/blog of Colin Tinney
  categories:
    - Blog
    - Portfolio
    - Open Source
  built_by: Colin Tinney
  built_by_url: https://tinney.dev
  featured: false
- title: Monkeywrench Books
  main_url: https://monkeywrenchbooks.org
  url: https://monkeywrenchbooks.org
  description: >
    Monkeywrench Books is an all-volunteer, collectively-run bookstore and event space in Austin, TX
  categories:
    - Business
    - Community
    - Education
  built_by: Monkeywrench Books
  built_by_url: https://monkeywrenchbooks.org
- title: DeepMay.io
  main_url: https://deepmay.io
  url: https://deepmay.io
  description: >
    DeepMay is an experimental new tech bootcamp in the mountains of North Carolina.
  categories:
    - Event
    - Community
    - Technology
    - Marketing
  built_by: DeepMay
  built_by_url: https://twitter.com/deepmay_io
  featured: false
- title: Liferay.Design
  main_url: https://liferay.design
  url: https://liferay.design
  source_url: https://github.com/liferay-design/liferay.design
  description: >
    Liferay.Design is home to some of the freshest open-source designers who love to share articles and other resources for the Design Community.
  categories:
    - Blog
    - Community
    - Design
    - Marketing
    - Open Source
    - Technology
    - User Experience
  built_by: Liferay Designers
  built_by_url: https://twitter.com/liferaydesign
  featured: false
- title: Front End Remote Jobs
  main_url: https://frontendremotejobs.com
  url: https://frontendremotejobs.com
  source_url: https://github.com/benjamingrobertson/remotefrontend
  description: >
    Front End Remote Jobs features fully remote jobs for front end developers.
  categories:
    - WordPress
    - Web Development
  built_by: Ben Robertson
  built_by_url: https://benrobertson.io
  featured: false
- title: Penrose Grand Del Mar
  main_url: https://penroseatthegrand.com
  url: https://penroseatthegrand.com
  description: >
    Penrose Grand Del Mar is a luxury housing project coming soon.
  categories:
    - Real Estate
    - Design
  built_by: Chase Ohlson
  built_by_url: https://chaseohlson.com
- title: JustGraphQL
  url: https://www.justgraphql.com/
  main_url: https://www.justgraphql.com/
  source_url: https://github.com/Novvum/justgraphql
  description: >
    JustGraphQL helps developers quickly search and filter through GraphQL resources, tools, and articles.
  categories:
    - Open Source
    - Web Development
    - Technology
  built_by: Novvum
  built_by_url: https://www.novvum.io/
  featured: false
- title: Peter Macinkovic Personal Blog
  url: https://peter.macinkovic.id.au/
  main_url: https://peter.macinkovic.id.au/
  source_url: https://github.com/inkovic/peter-macinkovic-static-site
  description: >
    Personal Website and Blog of e-commerce SEO Specialist and Digital Marketer Peter Macinkovic.
  categories:
    - SEO
    - Marketing
    - Blog
  featured: false
- title: NH Hydraulikzylinder
  main_url: https://nh-hydraulikzylinder.com
  url: https://nh-hydraulikzylinder.com
  description: >
    High quality & high performance hydraulic cylinders manufactured in Austria based on the clients requirements
  categories:
    - Business
  built_by: MangoART
  built_by_url: https://www.mangoart.at
  featured: false
- title: Frauennetzwerk Linz-Land
  main_url: https://frauennetzwerk-linzland.net
  url: https://frauennetzwerk-linzland.net
  description: >
    Homepage for the local women's association providing support to people in need offline and online (Livechat integration)
  categories:
    - Nonprofit
  built_by: MangoART
  built_by_url: https://www.mangoart.at
  featured: false
- title: Mein Traktor
  main_url: http://www.mein-traktor.at/
  url: http://www.mein-traktor.at/
  description: >
    Homepage of a the main importer of SAME and Lamborghini Tractors in Austria with customer support area
  categories:
    - Business
    - App
  built_by: MangoART
  built_by_url: https://www.mangoart.at
  featured: false
- title: Lamborghini Traktoren
  main_url: https://lamborghini-traktor.at
  url: https://lamborghini-traktor.at
  description: >
    Lamborghini Tractors - Landing page for the brand in Austria
  categories:
    - Business
  built_by: MangoART
  built_by_url: https://www.mangoart.at
  featured: false
- title: Holly Lodge Community Centre - Highgate, London
  main_url: https://www.hlcchl.org/
  url: https://www.hlcchl.org/
  source_url: https://github.com/eugelogic/hlcchl-gatsby
  description: >
    The Holly Lodge Community Centre - Highgate, London has a shiny new website built with Gatsby v2 that makes important contributions towards a faster, more secure and environmentally friendly web for everyone.
  categories:
    - Community
    - Event
    - Nonprofit
  built_by: Eugene Molari Developer
  built_by_url: https://twitter.com/EugeneMolari
  featured: false
- title: blackcater's blog
  url: https://www.blackcater.win
  main_url: https://www.blackcater.win
  source_url: https://github.com/blackcater/blog
  description: >
    Blog like Medium, for person and team.
  categories:
    - Blog
    - Web Development
  built_by: blackcater
  built_by_url: https://github.com/blackcater
  featured: false
- title: Kenneth Kwakye-Gyamfi Portfolio Site
  url: https://www.kwakye-gyamfi.com
  main_url: https://www.kwakye-gyamfi.com
  source_url: https://www.github.com/cross19xx/cross-site
  description: >
    Personal portfolio site for Kenneth Kwakye-Gyamfi, a mobile and web full stack applications developer currently based in Accra, Ghana.
  categories:
    - SEO
    - Web Development
    - Open Source
    - Portfolio
  featured: false
- title: Gareth Weaver
  url: https://www.garethweaver.com/
  main_url: https://www.garethweaver.com/
  source_url: https://github.com/garethweaver/public-site-react
  description: >
    A personal portfolio of a London based frontend developer built with Gatsby 2, Redux and Sass
  categories:
    - Portfolio
    - Web Development
  built_by: Gareth Weaver
  built_by_url: https://twitter.com/garethdweaver
  featured: false
- title: Mailjet
  url: https://dev.mailjet.com/
  main_url: https://dev.mailjet.com/
  description: >
    Mailjet is an easy-to-use all-in-one e-mail platform.
  categories:
    - API
    - Documentation
  featured: false
- title: Peintagone
  url: https://www.peintagone.be/
  main_url: https://www.peintagone.be/
  description: >
    Peintagone is a superior quality paint brand with Belgian tones.
  categories:
    - Portfolio
    - Gallery
  built_by: Sebastien Crepin
  built_by_url: https://github.com/opeah
  featured: false
- title: Let's Do Dish!
  url: https://letsdodish.com
  main_url: https://letsdodish.com
  description: >
    A new recipe site for people who enjoy cooking great food in their home kitchen. Find some great meal ideas! Let's do dish!
  categories:
    - Blog
    - Food
  built_by: Connerra
  featured: false
- title: AWS Amplify Community
  url: https://amplify.aws/community/
  main_url: https://amplify.aws/community/
  source_url: https://github.com/aws-amplify/community
  description: >
    Amplify Community is a hub for developers building fullstack serverless applications with Amplify to easily access content (such as events, blog posts, videos, sample projects, and tutorials) created by other members of the Amplify community.
  categories:
    - Blog
    - Directory
    - Education
    - Technology
  built_by: Nikhil Swaminathan
  built_by_url: https://github.com/swaminator
  featured: false
- title: Cal State Monterey Bay
  url: https://csumb.edu
  main_url: https://csumb.edu
  source_url: https://github.com/csumb/csumb-gatsby
  description: >
    A website for the entire campus of California State University, Monterey Bay.
  categories:
    - Education
    - Government
  built_by: CSUMB Web Team
  built_by_url: https://csumb.edu/web/team
  featured: false
- title: BestPricingPages.com
  url: https://bestpricingpages.com
  main_url: https://bestpricingpages.com
  source_url: https://github.com/jpvalery/pricingpages/
  description: >
    A repository of the best pricing pages by the best companies. Built in less than a week.
    Inspired by RGE and since pricingpages.xyz no longer exists, I felt such a resource was missing and could be helpful to many people.
  categories:
    - Business
    - Community
    - Entrepreneurship
    - Open Source
    - Technology
  built_by: Jp Valery
  built_by_url: https://jpvalery.me
  featured: false
- title: Lendo Austria
  url: https://lendo.at
  main_url: https://lendo.at
  description: >
    A Comparison site for best private loan offer from banks in Austria.
  categories:
    - Business
    - Finance
  built_by: Lendo developers
  featured: false
- title: Visual Cloud FX
  url: https://visualcloudfx.com
  main_url: https://visualcloudfx.com
  source_url: https://github.com/jjcav84/visualcloudfx
  description: >
    Basic static site built with MDBootstrap, React, and Gatsby
  categories:
    - Consulting
    - Portfolio
  built_by: Jacob Cavazos
  built_by_url: https://jacobcavazos.com
- title: Matthew Miller (Me4502)
  url: https://matthewmiller.dev
  main_url: https://matthewmiller.dev
  description: >
    The personal site, blog and portfolio of Matthew Miller (Me4502)
  categories:
    - Blog
    - Programming
    - Technology
    - Portfolio
  built_by: Matthew Miller
  featured: false
- title: Årets Kontor
  url: https://aretskontor.newst.se
  main_url: https://aretskontor.newst.se
  description: >
    A swedish competition for "office of the year" in sweden with a focus on design. Built with MDBootstrap and Gatsby.
  categories:
    - Real Estate
    - Marketing
  built_by: Victor Björklund
  built_by_url: https://victorbjorklund.com
  featured: false
- title: Kyma
  url: https://kyma-project.io
  main_url: https://kyma-project.io
  source_url: https://github.com/kyma-project/website
  description: >
    This website holds overview, blog and documentation for Kyma open source project that is a Kubernates based application extensibility framework.
  categories:
    - Documentation
    - Blog
    - Technology
    - Open Source
  built_by: Kyma developers
  built_by_url: https://twitter.com/kymaproject
  featured: false
- title: Verso
  main_url: https://verso.digital
  url: https://verso.digital
  description: >
    Verso is a creative technology studio based in Singapore. Site built with Gatsby and Netlify.
  categories:
    - Agency
    - Consulting
    - Design
    - Technology
  built_by: Verso
  built_by_url: https://verso.digital
  featured: false
- title: Camilo Holguin
  url: https://camiloholguin.me
  main_url: https://camiloholguin.me
  source_url: https://github.com/camiloholguin/gatsby-portfolio
  description: >
    Portfolio site using GatsbyJS and WordPress REST API.
  categories:
    - WordPress
    - Portfolio
    - Web Development
  built_by: Camilo Holguin
  built_by_url: https://camiloholguin.me
  featured: false
- title: Kodingnesia
  url: https://kodingnesia.com/
  main_url: https://kodingnesia.com/
  description: >
    Kodingnesia is a place for learning programming & linux in Bahasa Indonesia.
  categories:
    - Blog
    - Programming
    - Technology
  built_by: Frisko Mayufid
  built_by_url: https://frisko.space
- title: ERS HCL Open Source Portal
  url: https://ers-hcl.github.io/
  main_url: https://ers-hcl.github.io/
  description: >
    Official site for ERS-HCL GitHub organizational site. This is a hybrid app with static and dynamic content, providing a details of the open source projects, initiatives, innovation ideas within ERS-HCL. It pulls data from various data sources including GitHub APIs, MDX based blog posts, excel files. It also hosts an ideas app that is based on Firebase.
  categories:
    - Open Source
    - Blog
    - Technology
    - Web Development
    - Community
    - Documentation
  source_url: https://github.com/ERS-HCL/gatsby-ershcl-app
  built_by: Tarun Kumar Sukhu
  built_by_url: https://github.com/tsukhu
- title: Ben Shi
  url: https://hbish.com/
  main_url: https://hbish.com/
  source_url: https://github.com/hbish/hbish.com
  description: >
    A personal website of Ben Shi, a technologist from Sydney, Australia.
  categories:
    - Blog
    - Programming
    - Technology
  built_by: Ben Shi
  built_by_url: https://hbish.com/
  featured: false
- title: Sandbox
  url: https://www.sandboxneu.com/
  main_url: https://www.sandboxneu.com/
  source_url: https://github.com/sandboxneu/sandboxneu.com
  description: >
    Official website of Sandbox, a Northeastern University student group that builds software for researchers.
  categories:
    - Marketing
  built_by: Sandbox at Northeastern
  built_by_url: https://github.com/sandboxneu/
  featured: false
- title: Accessible App
  main_url: https://accessible-app.com
  url: https://accessible-app.com
  source_url: https://github.com/accessible-app/accessible-app_com
  description: >
    Learn how to build inclusive web applications and Single Page Apps in modern JavaScript frameworks. This project collects strategies, links, patterns and plugins for React, Vue and Angular.
  categories:
    - Accessibility
    - Web Development
    - JavaScript
  built_by: Marcus Herrmann
  built_by_url: https://marcus.io
  featured: false
- title: PygmalionPolymorph
  url: https://pygmalionpolymorph.com
  main_url: https://pygmalionpolymorph.com
  source_url: https://github.com/PygmalionPolymorph/portfolio
  description: >
    Portfolio of artist, musician and developer PygmalionPolymorph.
  categories:
    - Portfolio
    - Gallery
    - Music
    - Photography
    - Web Development
  built_by: PygmalionPolymorph
  built_by_url: https://pygmalionpolymorph.com
  featured: false
- title: Gonzalo Nuñez Photographer
  main_url: https://www.gonzalonunez.com
  url: https://www.gonzalonunez.com
  description: >
    Website for Cancun based destination wedding photographer Gonzalo Nuñez. Site built with GatsbyJS, WordPress API and Netlify.
  categories:
    - Photography
    - Portfolio
    - WordPress
  built_by: Miguel Mayo
  built_by_url: https://www.miguelmayo.com
  featured: false
- title: Element 84
  main_url: https://www.element84.com
  url: https://www.element84.com
  description: >
    Element 84 is software engineering and design firm that helps companies and government agencies solve problems using remote sensing, life sciences, and transportation data in the cloud.
  categories:
    - Agency
    - Blog
    - Business
    - Consulting
    - Data
    - Design
    - Government
    - Portfolio
    - Programming
    - Science
    - Technology
    - User Experience
    - Web Development
- title: Raconteur Agency
  main_url: https://www.raconteur.net/agency
  url: https://www.raconteur.net/agency
  description: >
    Raconteur Agency is a London-based content marketing agency for B2B brands. We have rebuilt their site with Gatsby v2 using their existing WordPress backend as the data source. By switching from WordPress to GatsbyJS we have achieved a 200%+ improvement in page load times and went from a Lighthouse performance score of 49 to 100.
  categories:
    - Agency
    - Marketing
    - WordPress
  built_by: Jacob Herper
  built_by_url: https://herper.io
  featured: false
- title: Purple11
  main_url: https://purple11.com/
  url: https://purple11.com/
  description: >
    Purple11 is a site for photography and photo retouching tips and tricks.
  categories:
    - Blog
    - Photography
  built_by: Sébastien Noël
  built_by_url: https://blkfuel.com/
  featured: false
- title: PerfReviews
  main_url: https://perf.reviews/
  url: https://perf.reviews/
  source_url: https://github.com/PerfReviews/PerfReviews
  description: >
    The best content about web performance in spanish language.
  categories:
    - Web Development
  built_by: Joan León & José M. Pérez
  built_by_url: https://perf.reviews/nosotros/
  featured: false
- title: Un Backend - Blog
  main_url: https://www.unbackend.pro/
  url: https://www.unbackend.pro/
  description: >
    The personal website and blog of Camilo Ramírez, a backend developer :).
  categories:
    - Blog
    - Programming
    - Technology
  source_url: https://github.com/camilortte/camilortte.github.com
  built_by: Camilo Ramírez
  built_by_url: https://www.unbackend.pro/about
  featured: false
- title: Hitesh Vaghasiya
  main_url: https://hiteshvaghasiya.com/
  url: https://hiteshvaghasiya.com/
  description: >
    This is Hitesh Vaghasiya's blog. This blog is help you an E-Commerce like Magento, Shopify, and BigCommerce.
  categories:
    - Blog
    - Programming
    - Technology
    - Web Development
  built_by: Hitesh Vaghasiya
  built_by_url: https://hiteshvaghasiya.com/
  featured: false
- title: Aditus
  main_url: https://www.aditus.io
  url: https://www.aditus.io
  description: >
    Aditus is the accessibility tool for your team. We help teams build accessible websites and products.
  categories:
    - Accessibility
    - Education
  built_by: Aditus
  built_by_url: https://www.aditus.io
  featured: false
- title: Ultra Config
  main_url: https://ultraconfig.com.au/
  url: https://ultraconfig.com.au/ultra-config-generator/
  description: >
    Ultra Config Generator is a software application for Network Engineers to efficiently manage their network infrastructure.
  categories:
    - Blog
    - Technology
  built_by: Ultra Config
  built_by_url: https://ultraconfig.com.au/
  featured: false
- title: Malice
  main_url: https://malice.fr/
  url: https://malice.fr/
  description: >
    Malice is a cyber-training  platform for learning, validating and improving security related skills through simulated scenarios and challenges.
  categories:
    - Security
    - Technology
  built_by: Sysdream
  built_by_url: https://sysdream.com/
  featured: false
- title: Nash
  main_url: https://nash.io/
  url: https://nash.io/
  description: >
    Nash is a decentralized platform for trading, payment and other financial services. Our goal is to bring distributed finance to everyone by making blockchain technology fast and easy to use. We employ an off-chain engine to match trades rapidly, but never take control of customers’ assets. Our intuitive interface offers easy access to a range of trading, payment and investment functions.
  categories:
    - Portfolio
    - Security
    - Technology
  built_by: Andrej Gajdos
  built_by_url: https://andrejgajdos.com/
  featured: false
- title: Axel Fuhrmann
  url: https://axelfuhrmann.com
  main_url: https://axelfuhrmann.com
  source_url: https://github.com/afuh/axelfuhrmann.com
  description: >
    Personal portfolio.
  categories:
    - Portfolio
    - Freelance
    - Web Development
  featured: false
- title: Alaina Viau
  url: https://www.alainaviau.com
  main_url: https://www.alainaviau.com
  description: >
    Official website of Canadian opera director, creator, and producer Alaina Viau. Site designed by Stephen Bell.
  categories:
    - Portfolio
    - Music
  built_by: Michael Uloth
  built_by_url: https://www.michaeluloth.com
- title: Alison Moritz
  url: https://www.alisonmoritz.com
  main_url: https://www.alisonmoritz.com
  description: >
    Official website of American stage director Alison Moritz. Site designed by Stephen Bell.
  categories:
    - Portfolio
    - Music
  built_by: Michael Uloth
  built_by_url: https://www.michaeluloth.com
- title: Luke Secomb Digital
  url: https://lukesecomb.digital
  main_url: https://lukesecomb.digital
  source_url: https://github.com/lukethacoder/luke-secomb-simple
  description: >
    A simple portfolio site built using TypeScript, Markdown and React Spring.
  categories:
    - Portfolio
    - Web Development
  built_by: Luke Secomb
  built_by_url: https://lukesecomb.digital
  featured: false
- title: We are Brew
  url: https://www.wearebrew.co.uk
  main_url: https://www.wearebrew.co.uk
  description: >
    Official website for Brew, a Birmingham based Digital Marketing Agency.
  categories:
    - Portfolio
    - Web Development
    - Agency
    - Marketing
  built_by: Brew Digital
  built_by_url: https://www.wearebrew.co.uk
- title: Global City Data
  main_url: https://globalcitydata.com
  url: https://globalcitydata.com
  source_url: https://github.com/globalcitydata/globalcitydata
  description: >
    Global City Data is an open, easily browsable platform to showcase peer-reviewed urban datasets and models created by different research groups.
  categories:
    - Education
    - Open Source
  built_by: Rafi Barash
  built_by_url: https://rafibarash.com
  featured: false
- title: Submittable
  url: https://www.submittable.com
  main_url: https://www.submittable.com
  description: >
    Submissions made simple. Submittalbe is a cloud-based submissions manager that lets you accept, review, and make decisions on any kind of digital content.
  categories:
    - Technology
    - Marketing
  built_by: Genevieve Crow
  built_by_url: https://github.com/g-crow
- title: Appmantle
  main_url: https://appmantle.com
  url: https://appmantle.com
  description: >
    Appmantle is a new way of creating apps. A complete modern app that you build yourself quickly & easily, without programming knowledge.
  categories:
    - App
    - Marketing
    - Landing Page
    - Mobile Development
    - Technology
  built_by: Appmantle
  built_by_url: https://appmantle.com
  featured: false
- title: Acto
  main_url: https://www.acto.dk/
  url: https://www.acto.dk/
  description: >
    Tomorrows solutions - today. Acto is an innovative software engineering company, providing your business with high-quality, scalable and maintainable software solutions, to make your business shine.
  categories:
    - Agency
    - Technology
    - Web Development
    - Mobile Development
  built_by: Acto
  built_by_url: https://www.acto.dk/
- title: Gatsby GitHub Stats
  url: https://gatsby-github-stats.netlify.app
  main_url: https://gatsby-github-stats.netlify.app
  source_url: https://github.com/lannonbr/gatsby-github-stats/
  description: >
    Statistics Dashboard for Gatsby GitHub repository
  categories:
    - Data
  built_by: Benjamin Lannon
  built_by_url: https://lannonbr.com
  featured: false
- title: Graphic Intuitions
  url: https://www.graphicintuitions.com/
  main_url: https://www.graphicintuitions.com/
  description: >
    Digital marketing agency located in Morris, Manitoba.
  categories:
    - Agency
    - Web Development
    - Marketing
  featured: false
- title: Smooper
  url: https://www.smooper.com/
  main_url: https://www.smooper.com/
  description: >
    We connect you with digital marketing experts for 1 on 1 consultation sessions
  categories:
    - Marketing
    - Directory
  featured: false
- title: Lesley Barber
  url: https://www.lesleybarber.com/
  main_url: https://www.lesleybarber.com/
  description: >
    Official website of Canadian film composer Lesley Barber.
  categories:
    - Portfolio
    - Music
  built_by: Michael Uloth
  built_by_url: https://www.michaeluloth.com
- title: Timeline of Terror
  main_url: https://timelineofterror.org/
  url: https://timelineofterror.org/
  source_url: https://github.com/Symbitic/timeline-of-terror
  description: >
    Complete guide to the events of September 11, 2001.
  categories:
    - Directory
    - Government
  built_by: Alex Shaw
  built_by_url: https://github.com/Symbitic/
  featured: false
- title: Pill Club
  url: https://thepillclub.com
  main_url: https://thepillclub.com
  description: >
    Zero Copay With Insurance + Free Shipping + Bonus Gifts + Online Delivery – Birth Control Delivery and Prescription
  categories:
    - Marketing
    - Healthcare
  built_by: Pill Club
  built_by_url: https://thepillclub.com
- title: myweekinjs
  url: https://www.myweekinjs.com/
  main_url: https://www.myweekinjs.com/
  source_url: https://github.com/myweekinjs/public-website
  description: >
    Challenge to create and/or learn something new in JavaScript each week.
  categories:
    - Blog
  built_by: Adriaan Janse van Rensburg
  built_by_url: https://github.com/HurricaneInteractive/
  featured: false
- title: The Edit Suite
  main_url: https://www.theeditsuite.com.au/
  url: https://www.theeditsuite.com.au/
  source_url: https://thriveweb.com.au/portfolio/the-edit-suite/
  description: >-
    The Edit Suite is an award winning video production and photography company based out of our Mermaid Beach studio on the Gold Coast of Australia but we also have the ability to work mobile from any location.
  categories:
    - Photography
    - Marketing
  built_by: Thrive Team - Gold Coast
  built_by_url: https://thriveweb.com.au/
  featured: false
- title: CarineRoitfeld
  main_url: https://www.carineroitfeld.com/
  url: https://www.carineroitfeld.com/
  description: >
    Online shop for Carine Roitfeld parfume
  categories:
    - E-commerce
  built_by: Ask Phill
  built_by_url: https://askphill.com
- title: EngineHub.org
  url: https://enginehub.org
  main_url: https://enginehub.org
  source_url: https://github.com/EngineHub/enginehub-website
  description: >
    The landing pages for EngineHub, the organisation behind WorldEdit, WorldGuard, CraftBook, and more
  categories:
    - Landing Page
    - Technology
    - Open Source
  built_by: Matthew Miller
  built_by_url: https://matthewmiller.dev
- title: Goulburn Physiotherapy
  url: https://www.goulburnphysiotherapy.com.au/
  main_url: https://www.goulburnphysiotherapy.com.au/
  description: >
    Goulburn Physiotherapy is a leader in injury prevention, individual and community health, and workplace health solutions across Central Victoria.
  categories:
    - Blog
    - Healthcare
  built_by: KiwiSprout
  built_by_url: https://kiwisprout.nz/
  featured: false
- title: TomTom Traffic Index
  main_url: https://www.tomtom.com/en_gb/traffic-index/
  url: https://www.tomtom.com/en_gb/traffic-index/
  description: >
    The TomTom Traffic Index provides drivers, city planners, auto manufacturers and policy makers with unbiased statistics and information about congestion levels in 403 cities across 56 countries on 6 continents.
  categories:
    - Travel
    - Data
  built_by: TomTom
  built_by_url: https://tomtom.com
  featured: false
- title: PrintAWorld | A 3D Printing and Fabrication Company
  main_url: https://prtwd.com/
  url: https://prtwd.com/
  description: >
    PrintAWorld is a NYC based fabrication and manufacturing company that specializes in 3D printing, 3D scanning, CAD Design,
    laser cutting, and rapid prototyping. We help artists, agencies and engineers turn their ideas into its physical form.
  categories:
    - Business
  featured: false
- title: Glug-Infinite
  main_url: https://gluginfinite.github.io
  url: https://gluginfinite.github.io
  source_url: https://github.com/crstnmac/glug
  description: >
    This is a website built with Gatsby v2 that is deployed on GitHub using GitHub Pages and Netlify.
  categories:
    - Web Development
    - Blog
    - Portfolio
    - Agency
  built_by: Criston Macarenhas
  built_by_url: https://github.com/crstnmac
  featured: false
- title: The State of CSS Survey
  main_url: https://stateofcss.com/
  url: https://stateofcss.com/
  source_url: https://github.com/StateOfJS/state-of-css-2019
  description: >
    Annual CSS survey, brother of The State of JS Survey.
  categories:
    - Web Development
  built_by: Sacha Greif & Contribs
  built_by_url: https://github.com/StateOfJS
  featured: false
- title: Bytom Blockchain
  url: https://bytom.io/
  main_url: https://bytom.io/
  source_url: https://github.com/bytomlabs/bytom.io
  description: >
    Embrace the New Era of Bytom Blockchain
  categories:
    - Finance
    - Open Source
    - Technology
  built_by: Bytom Foundation
  built_by_url: https://bytom.io/
  featured: false
- title: Oerol Festival
  url: https://www.oerol.nl/nl/
  main_url: https://www.oerol.nl/en/
  description: >
    Oerol is a cultural festival on the island of Terschelling in the Netherlands that is held annually in June.
    The ten-day festival is focused on live, public theatre as well as music and visual arts.
  categories:
    - Event
    - Entertainment
  built_by: Oberon
  built_by_url: https://oberon.nl/
  featured: false
- title: Libra
  main_url: https://libra.org/
  url: https://libra.org/
  description: Libra's mission is to enable a simple global currency and financial infrastructure that empowers billions of people.
  featured: false
  categories:
    - Open Source
    - Technology
    - Finance
- title: Riffy Blog
  main_url: https://blog.rayriffy.com/
  url: https://blog.rayriffy.com/
  source_url: https://github.com/rayriffy/rayriffy-blog
  description: >
    Riffy Blog is async based beautiful highly maintainable site built by using Gatsby v2 with SEO optimized.
  categories:
    - Web Development
    - Blog
    - Open Source
    - Technology
    - Music
    - SEO
  built_by: Phumrapee Limpianchop
  built_by_url: https://rayriffy.com/
  featured: false
- title: The Coffee Collective
  url: https://coffeecollective.dk
  main_url: https://coffeecollective.dk
  description: >
    The Coffee Collective website is a JAM-stack based, multilingual, multi currency website/shop selling coffee, related products and subscriptions.
  categories:
    - E-commerce
    - Food
  built_by: Remotely (Anders Hallundbæk)
  built_by_url: https://remotely.dk
  featured: false
- title: Leadership Development International
  url: https://ldi.global
  main_url: https://ldi.global
  description: >
    A DatoCMS-backed site for an education and training company based in the US, China and the UAE.
  categories:
    - Education
    - Nonprofit
  built_by: Grant Holle
  built_by_url: https://grantholle.com
  featured: false
- title: Canvas 1839
  main_url: https://www.canvas1839.com/
  url: https://www.canvas1839.com/
  description: >-
    Online store for Canvas 1839 products, including pharmacological-grade CBD oil and relief cream.
  categories:
    - E-commerce
    - Marketing
  built_by: Corey Ward
  built_by_url: http://www.coreyward.me/
- title: Sparkle Stories
  main_url: https://app.sparklestories.com/
  url: https://app.sparklestories.com/
  description: >-
    Sparkle Stories is a streaming audio platform for children with over 1,200 original audio stories.
  categories:
    - App
    - Education
  built_by: Corey Ward
  built_by_url: http://www.coreyward.me/
- title: nehalist.io
  main_url: https://nehalist.io
  url: https://nehalist.io
  description: >
    nehalist.io is a blog about software development, technology and all that kind of geeky stuff.
  categories:
    - Blog
    - Web Development
    - Open Source
  built_by: Kevin Hirczy
  built_by_url: https://nehalist.io
  featured: false
- title: March and Ash
  main_url: https://marchandash.com/
  url: https://marchandash.com/
  description: >-
    March and Ash is a customer-focused, licensed cannabis dispensary located in Mission Valley.
  categories:
    - E-commerce
    - Business
    - Blog
  built_by: Blueyellow
  built_by_url: https://blueyellow.io/
  featured: false
- title: T Two Industries
  description: >
    T Two Industries is a manufacturing company specializing in building custom truck decks, truck bodies, and trailers.
  main_url: https://www.ttwo.ca
  url: https://www.ttwo.ca
  categories:
    - Business
  built_by: https://www.t2.ca
  built_by_url: https://www.t2.ca
  featured: false
- title: Cali's Finest Landscaping
  url: https://www.calisfinestlandscaping.com/
  main_url: https://www.calisfinestlandscaping.com/
  description: >
    A team of hard-working, quality-obsessed landscaping professionals looking to take dreams and transform them into reality.
  categories:
    - Business
  built_by: David Krasniy
  built_by_url: http://dkrasniy.com
  featured: false
- title: Vazco
  url: https://www.vazco.eu
  main_url: https://www.vazco.eu
  description: >
    Vazco works for clients from all around the world in future-proof technologies and help them build better products.
  categories:
    - Agency
    - Web Development
    - Blog
    - Business
    - Technology
  built_by: Vazco
  built_by_url: https://www.vazco.eu
  featured: false
- title: Major League Eating
  main_url: https://majorleagueeating.com
  url: https://majorleagueeating.com
  description: >
    Major League Eating is the professional competitive eating organization that runs the Nathan’s Famous Coney Island Hot Dog eating contest on July 4th, among other eating events.
  categories:
    - Entertainment
    - Sports
  built_by: Carmen Cincotti
  built_by_url: https://github.com/ccincotti3
  featured: false
- title: APIs You Won't Hate
  url: https://apisyouwonthate.com/blog
  main_url: https://apisyouwonthate.com
  source_url: https://github.com/apisyouwonthate/apisyouwonthate.com
  description: >
    API development is a topic very close to our hearts. APIs You Won't Hate is a team and community dedicated to learning, writing, sharing ideas and bettering understanding of API practices. Together we can eradicate APIs we hate.
  categories:
    - Blog
    - Education
    - E-commerce
    - API
    - Community
    - Learning
    - Open Source
    - Technology
    - Web Development
  built_by: Mike Bifulco
  built_by_url: https://github.com/mbifulco
  featured: false
- title: Sankarsan Kampa
  main_url: https://traction.one
  url: https://traction.one
  description: Full time programmer, part time gamer, exploring the details of programmable systems and how to stretch their capabilities.
  featured: false
  categories:
    - Portfolio
    - Freelance
- title: AwesomeDocs
  main_url: https://awesomedocs.traction.one/
  url: https://awesomedocs.traction.one/install
  source_url: https://github.com/AwesomeDocs/website
  description: An awesome documentation website generator!
  featured: false
  categories:
    - Open Source
    - Web Development
    - Technology
    - Documentation
  built_by: Sankarsan Kampa
  built_by_url: https://traction.one
- title: Prism Programming Language
  main_url: https://prism.traction.one/
  url: https://prism.traction.one/
  source_url: https://github.com/PrismLang/website
  description: Interpreted, high-level, programming language.
  featured: false
  categories:
    - Programming
    - Open Source
    - Technology
    - Documentation
  built_by: Sankarsan Kampa
  built_by_url: https://traction.one
- title: KingsDesign
  url: https://www.kingsdesign.com.au/
  main_url: https://www.kingsdesign.com.au/
  description: KingsDesign is a Hobart based web design and development company. KingsDesign creates, designs, measures and improves web based solutions for businesses and organisations across Australia.
  categories:
    - Agency
    - Technology
    - Portfolio
    - Consulting
    - User Experience
  built_by: KingsDesign
  built_by_url: https://www.kingsdesign.com.au
- title: EasyFloh | Easy Flows for all
  url: https://www.easyfloh.com
  main_url: https://www.easyfloh.com
  description: >
    EasyFloh is for creating simple flows for your organisation. An organisation
    can design own flows with own stages.
  categories:
    - Business
    - Landing Page
  built_by: Vikram Aroskar
  built_by_url: https://medium.com/@vikramaroskar
  featured: false
- title: Home Alarm Report
  url: https://homealarmreport.com/
  main_url: https://homealarmreport.com/
  description: >
    Home Alarm Report is dedicated to helping consumers make informed decisions
    about home security solutions. The site was easily migrated from a legacy WordPress
    installation and the dev team chose Gatsby for its site speed and SEO capabilities.
  categories:
    - Blog
    - Business
    - SEO
    - Technology
  built_by: Centerfield Media
  built_by_url: https://www.centerfield.com
- title: Just | FX for treasurers
  url: https://www.gojust.com
  main_url: https://www.gojust.com
  description: >
    Just provides a single centralized view of FX for corporate treasurers. See interbank market prices, and access transaction cost analysis.
  categories:
    - Finance
    - Technology
  built_by: Bejamas
  built_by_url: https://bejamas.io/
  featured: false
- title: Bureau for Good | Nonprofit branding, web and print communications
  url: https://www.bureauforgood.com
  main_url: https://www.bureauforgood.com
  description: >
    Bureau for Good helps nonprofits explain why they matter across digital & print media. Bureau for Good crafts purpose-driven identities, websites & print materials for changemakers.
  categories:
    - Nonprofit
    - Agency
    - Design
  built_by: Bejamas
  built_by_url: https://bejamas.io/
  featured: false
- title: Atelier Cartier Blumen
  url: https://www.ateliercartier.ch
  main_url: https://www.ateliercartier.ch
  description: >
    Im schönen Kreis 6 in Zürich kreiert Nicole Cartier Blumenkompositionen anhand Charaktereigenschaften oder Geschichten zur Person an. Für wen ist Dein Blumenstrauss gedacht? Einzigartige Floristik Blumensträusse, Blumenabos, Events, Shootings. Site designed by https://www.stolfo.co
  categories:
    - E-commerce
    - Design
  built_by: Bejamas
  built_by_url: https://bejamas.io/
  featured: false
- title: Veronym – Cloud Security Service Provider
  url: https://www.veronym.com
  main_url: https://www.veronym.com
  description: >
    Veronym is securing your digital transformation. A comprehensive Internet security solution for business. Stay safe no matter how, where and when you connect.
  categories:
    - Security
    - Technology
    - Business
  built_by: Bejamas
  built_by_url: https://bejamas.io/
  featured: false
- title: Devahoy
  url: https://devahoy.com/
  main_url: https://devahoy.com/
  description: >
    Devahoy is a personal blog written in Thai about software development.
  categories:
    - Blog
    - Programming
  built_by: Chai Phonbopit
  built_by_url: https://github.com/phonbopit
  featured: false
- title: Venus Lover
  url: https://venuslover.com
  main_url: https://venuslover.com
  description: >
    Venus Lover is a mobile app for iOS and Android so you can read your daily horoscope and have your natal chart, including the interpretation of the ascendant, planets, houses and aspects.
  categories:
    - App
    - Consulting
    - Education
    - Landing Page
- title: Write/Speak/Code
  url: https://www.writespeakcode.com/
  main_url: https://www.writespeakcode.com/
  description: >
    Write/Speak/Code is a non-profit on a mission to promote the visibility and leadership of technologists with marginalized genders through peer-led professional development.
  categories:
    - Community
    - Nonprofit
    - Open Source
    - Conference
  built_by: Nicola B.
  built_by_url: https://www.linkedin.com/in/nicola-b/
  featured: false
- title: Daniel Spajic
  url: https://danieljs.tech/
  main_url: https://danieljs.tech/
  description: >
    Passionate front-end developer with a deep, yet diverse skillset.
  categories:
    - Portfolio
    - Programming
    - Freelance
  built_by: Daniel Spajic
  featured: false
- title: Cosmotory
  url: https://cosmotory.netlify.app/
  main_url: https://cosmotory.netlify.app/
  description: >
    This is the educational blog containing various courses,learning materials from various authors from all over the world.
  categories:
    - Blog
    - Community
    - Nonprofit
    - Open Source
    - Education
  built_by: Hanishraj B Rao.
  built_by_url: https://hanishrao.netlify.app/
  featured: false
- title: Armorblox | Security Powered by Understanding
  url: https://www.armorblox.com
  main_url: https://www.armorblox.com
  description: >
    Armorblox is a venture-backed stealth cybersecurity startup, on a mission to build a game-changing enterprise security platform.
  categories:
    - Security
    - Technology
    - Business
  built_by: Bejamas
  built_by_url: https://bejamas.io
  featured: false
- title: Mojo
  url: https://www.mojo.is
  main_url: https://www.mojo.is/
  description: >
    We help companies create beautiful digital experiences
  categories:
    - Agency
    - Technology
    - Consulting
    - User Experience
    - Web Development
  featured: false
- title: Marcel Hauri
  url: https://marcelhauri.ch/
  main_url: https://marcelhauri.ch/
  description: >
    Marcel Hauri is an award-winning Magento developer and e-commerce specialist.
  categories:
    - Portfolio
    - Blog
    - Programming
    - Community
    - Open Source
    - E-commerce
  built_by: Marcel Hauri
  built_by_url: https://marcelhauri.ch
  featured: false
- title: Projektmanagementblog
  url: https://www.projektmanagementblog.de
  main_url: https://www.projektmanagementblog.de/
  source_url: https://github.com/StephanWeinhold/pmblog
  description: >
    Thoughts about modern project management. Built with Gatsby and Tachyons, based on Advanced Starter.
  categories:
    - Blog
  built_by: Stephan Weinhold
  built_by_url: https://stephanweinhold.com/
  featured: false
- title: Anthony Boyd Graphics
  url: https://www.anthonyboyd.graphics/
  main_url: https://www.anthonyboyd.graphics/
  description: >
    Free Graphic Design Resources by Anthony Boyd
  categories:
    - Portfolio
  built_by: Anthony Boyd
  built_by_url: https://www.anthonyboyd.com/
  featured: false
- title: Relocation Hero
  url: https://relocationhero.com
  main_url: https://relocationhero.com
  description: >
    Blog with FAQs related to Germany relocation. Built with Gatsby.
  categories:
    - Blog
    - Consulting
    - Community
  featured: false
- title: Zoe Rodriguez
  url: https://zoerodrgz.com
  main_url: https://zoerodrgz.com
  description: >
    Portfolio for Los Angeles-based designer Zoe Rodriguez. Built with Gatsby.
  categories:
    - Portfolio
    - Design
  built_by: Chase Ohlson
  built_by_url: https://chaseohlson.com
  featured: false
- title: TriActive USA
  url: https://triactiveusa.com
  main_url: https://triactiveusa.com
  description: >
    Website and blog for TriActive USA. Built with Gatsby.
  categories:
    - Landing Page
    - Business
  built_by: Chase Ohlson
  built_by_url: https://chaseohlson.com
- title: LaunchDarkly
  url: https://launchdarkly.com/
  main_url: https://launchdarkly.com/
  description: >
    LaunchDarkly is the feature management platform that software teams use to build better software, faster.
  categories:
    - Technology
    - Marketing
  built_by: LaunchDarkly
  built_by_url: https://launchdarkly.com/
  featured: false
- title: Arpit Goyal
  url: https://arpitgoyal.com
  main_url: https://arpitgoyal.com
  source_url: https://github.com/92arpitgoyal/ag-blog
  description: >
    Blog and portfolio website of a Front-end Developer turned Product Manager.
  categories:
    - Blog
    - Portfolio
    - Technology
    - User Experience
  built_by: Arpit Goyal
  built_by_url: https://twitter.com/_arpitgoyal
  featured: false
- title: Portfolio of Cole Townsend
  url: https://twnsnd.co
  main_url: https://twnsnd.co
  description: Portfolio of Cole Townsend, Product Designer
  categories:
    - Portfolio
    - User Experience
    - Web Development
    - Design
  built_by: Cole Townsend
  built_by_url: https://twitter.com/twnsndco
- title: Jana Desomer
  url: https://www.janadesomer.be/
  main_url: https://www.janadesomer.be/
  description: >
    I'm Jana, a digital product designer with coding skills, based in Belgium
  categories:
    - Portfolio
  built_by: Jana Desomer Designer/Developer
  built_by_url: https://www.janadesomer.be/
  featured: false
- title: Carbon8 Regenerative Agriculture
  url: https://www.carbon8.org.au/
  main_url: https://www.carbon8.org.au/
  description: >
    Carbon8 is a Not for Profit charity that supports Aussie farmers to transition to regenerative agriculture practices and rebuild the carbon (organic matter) in their soil from 1% to 8%.
  categories:
    - Nonprofit
    - E-commerce
  built_by: Little & Big
  built_by_url: https://www.littleandbig.com.au/
  featured: false
- title: Reactgo blog
  url: https://reactgo.com/
  main_url: https://reactgo.com/
  description: >
    It provides tutorials & articles about modern open source web technologies such as react,vuejs and gatsby.
  categories:
    - Blog
    - Education
    - Programming
    - Web Development
  built_by: Sai gowtham
  built_by_url: https://twitter.com/saigowthamr
  featured: false
- title: City Springs
  url: https://citysprings.com/
  main_url: https://citysprings.com/
  description: >
    Sandy Springs is a city built on creative thinking and determination. They captured a bold vision for a unified platform to bring together new and existing information systems. To get there, the Sandy Springs communications team partnered with Mediacurrent on a new Drupal 8 decoupled platform architecture with a Gatsbyjs front end to power both the City Springs website and its digital signage network. Now, the Sandy Springs team can create content once and publish it everywhere.
  categories:
    - Community
    - Government
  built_by: Mediacurrent
  built_by_url: https://www.mediacurrent.com
  featured: false
- title: Behalf
  url: https://www.behalf.no/
  main_url: https://www.behalf.no/
  description: >
    Behalf is Norwegian based digital design agency.
  categories:
    - Agency
    - Portfolio
    - Business
    - Consulting
    - Design
    - Design System
    - Marketing
    - Web Development
    - User Experience
  built_by: Behalf
  built_by_url: https://www.behalf.no/
  featured: false
- title: Saxenhammer & Co.
  url: https://saxenhammer-co.com/
  main_url: https://saxenhammer-co.com/
  description: >
    Saxenhammer & Co. is a leading boutique investment bank in Continental Europe. The firm’s strong track record is comprised of the execution of 200 successful transactions across all major industries.
  categories:
    - Consulting
    - Finance
    - Business
  built_by: Axel Fuhrmann
  built_by_url: https://axelfuhrmann.com/
  featured: false
- title: UltronEle
  url: http://ultronele.com
  main_url: https://runbytech.github.io/ueofcweb/
  source_url: https://github.com/runbytech/ueofcweb
  description: >
    UltronEle is a light, fast, simple yet interesting serverless e-learning CMS based on GatsbyJS. It aims to provide a easy-use product for tutors, teachers, instructors from all kinks of fields with near-zero efforts to setup their own authoring tool and content publish website.
  categories:
    - Education
    - Consulting
    - Landing Page
    - Web Development
    - Open Source
    - Learning
  built_by: RunbyTech
  built_by_url: http://runbytech.co
  featured: false
- title: Nick Selvaggio
  url: https://nickgs.com/
  main_url: https://nickgs.com/
  description: >
    The personal website of Nick Selvaggio. Long Island based web developer, teacher, and technologist.
  categories:
    - Consulting
    - Programming
    - Web Development
  featured: false
- title: Free & Open Source Gatsby Themes by LekoArts
  main_url: https://themes.lekoarts.de
  url: https://themes.lekoarts.de
  source_url: https://github.com/LekoArts/gatsby-themes/tree/master/www
  built_by: LekoArts
  built_by_url: https://github.com/LekoArts
  description: >-
    Get high-quality and customizable Gatsby themes to quickly bootstrap your website! Choose from many professionally created and impressive designs with a wide variety of features and customization options. Use Gatsby Themes to take your project to the next level and let you and your customers take advantage of the many benefits Gatsby has to offer.
  categories:
    - Open Source
    - Directory
    - Marketing
    - Landing Page
  featured: false
- title: Lars Roettig
  url: https://larsroettig.dev/
  main_url: https://larsroettig.dev/
  description: >
    Lars Roettig is a Magento Maintainer and e-commerce specialist. On his Blog, he writes Software Architecture and Magento Development.
  categories:
    - Portfolio
    - Blog
    - Programming
    - Community
    - Open Source
    - E-commerce
  built_by: Lars Roettig
  built_by_url: https://larsroettig.dev/
  featured: false
- title: Cade Kynaston
  url: https://cade.codes
  main_url: https://cade.codes
  source_url: https://github.com/cadekynaston/gatsby-portfolio
  description: >
    Cade Kynaston's Portfolio
  categories:
    - Portfolio
  built_by: Cade Kynaston
  built_by_url: https://github.com/cadekynaston
  featured: false
- title: Growable Meetups
  url: https://www.growable.io/
  main_url: https://www.growable.io/
  description: >
    Growable - Events to Accelerate your career in Tech. Made with <3 with Gatsby, React & Netlify by Talent Point in London.
  categories:
    - Event
    - Technology
    - Education
    - Community
    - Conference
  built_by: Talent Point
  built_by_url: https://github.com/talent-point/
  featured: false
- title: Fantastic Metropolis
  main_url: https://fantasticmetropolis.com
  url: https://fantasticmetropolis.com
  description: >
    Fantastic Metropolis ran between 2001 and 2006, highlighting the potential of literary science fiction and fantasy.
  categories:
    - Entertainment
  built_by: Luis Rodrigues
  built_by_url: https://goblindegook.com
  featured: false
- title: Simon Koelewijn
  main_url: https://simonkoelewijn.nl
  url: https://simonkoelewijn.nl
  description: >
    Personal blog of Simon Koelewijn, where he blogs about UX, analytics and web development (in Dutch). Made awesome and fast by using Gatsby 2.x (naturally) and gratefully using Netlify and Netlify CMS.
  categories:
    - Freelance
    - Blog
    - Web Development
    - User Experience
  built_by: Simon Koelewijn
  built_by_url: https://simonkoelewijn.nl
  featured: false
- title: Frankly Steve
  url: https://www.franklysteve.com/
  main_url: https://www.franklysteve.com/
  description: >
    Wedding photography with all the hugs, tears, kisses, smiles, laughter, banter, kids up trees, friends in hedges.
  categories:
    - Photography
    - Portfolio
  built_by: Little & Big
  built_by_url: https://www.littleandbig.com.au/
  featured: false
- title: Eventos orellana
  description: >-
    We are a company dedicated to providing personalized and professional advice
    for the elaboration and coordination of social and business events.
  main_url: https://eventosorellana.com/
  url: https://eventosorellana.com/
  featured: false
  categories:
    - Gallery
  built_by: Ramón Chancay
  built_by_url: https://ramonchancay.me/
- title: DIA Supermercados
  main_url: https://dia.com.br
  url: https://dia.com.br
  description: >-
    Brazilian retailer subsidiary, with more than 1,100 stores in Brazil, focusing on low prices and exclusive DIA Products.
  categories:
    - Business
  built_by: CloudDog
  built_by_url: https://clouddog.com.br
  featured: false
- title: AntdSite
  main_url: https://antdsite.yvescoding.org
  url: https://antdsite.yvescoding.org
  description: >-
    A static docs generator based on Ant Design and GatsbyJs.
  categories:
    - Documentation
  built_by: Yves Wang
  built_by_url: https://antdsite.yvescoding.org
- title: AntV
  main_url: https://antv.vision
  url: https://antv.vision
  description: >-
    AntV is a new generation of data visualization technique from Ant Financial
  categories:
    - Documentation
  built_by: afc163
  built_by_url: https://github.com/afc163
- title: ReactStudy Blog
  url: https://elated-lewin-51cf0d.netlify.app
  main_url: https://elated-lewin-51cf0d.netlify.app
  description: >
    Belong to your own blog by gatsby
  categories:
    - Blog
  built_by: 97thjingba
  built_by_url: https://github.com/97thjingba
  featured: false
- title: George
  main_url: https://kind-mestorf-5a2bc0.netlify.app
  url: https://kind-mestorf-5a2bc0.netlify.app
  description: >
    shiny new web built with Gatsby
  categories:
    - Blog
    - Portfolio
    - Gallery
    - Landing Page
    - Design
    - Web Development
    - Open Source
    - Science
  built_by: George Davituri
  featured: false

- title: CEO amp
  main_url: https://www.ceoamp.com
  url: https://www.ceoamp.com
  description: >
    CEO amp is an executive training programme to amplify a CEO's voice in the media. This site was built with Gatsby v2, Styled-Components, TypeScript and React Spring.
  categories:
    - Consulting
    - Entrepreneurship
    - Marketing
    - Landing Page
  built_by: Jacob Herper
  built_by_url: https://herper.io
  featured: false
- title: QuantumBlack
  main_url: https://www.quantumblack.com/
  url: https://www.quantumblack.com/
  description: >
    We help companies use data to make distinctive, sustainable and significant improvements to their performance.
  categories:
    - Technology
    - Consulting
    - Data
    - Design
  built_by: Richard Westenra
  built_by_url: https://www.richardwestenra.com/
  featured: false
- title: Coffeeshop Creative
  url: https://www.coffeeshopcreative.ca
  main_url: https://www.coffeeshopcreative.ca
  description: >
    Marketing site for a Toronto web design and videography studio.
  categories:
    - Marketing
    - Agency
    - Design
    - Video
    - Web Development
  built_by: Michael Uloth
  built_by_url: https://www.michaeluloth.com
  featured: false
- title: Daily Hacker News
  url: https://dailyhn.com
  main_url: https://dailyhn.com
  description: >
    Daily Hacker News presents the top five stories from Hacker News daily.
  categories:
    - Entertainment
    - Design
    - Web Development
    - Technology
    - Science
  built_by: Joeri Smits
  built_by_url: https://joeri.dev
  featured: false
- title: Grüne Dresden
  main_url: https://ltw19dresden.de
  url: https://ltw19dresden.de
  description: >
    This site was built for the Green Party in Germany (Bündnis 90/Die Grünen) for their local election in Dresden, Saxony. The site was built with Gatsby v2 and Styled-Components.
  categories:
    - Government
    - Nonprofit
  built_by: Jacob Herper
  built_by_url: https://herper.io
- title: Mill3 Studio
  main_url: https://mill3.studio/en/
  url: https://mill3.studio/en/
  description: >
    Our agency specializes in the analysis, strategy and development of digital products.
  categories:
    - Agency
    - Portfolio
  built_by: Mill3
  built_by_url: https://mill3.studio/en/
  featured: false
- title: Zellement
  main_url: https://www.zellement.com
  url: https://www.zellement.com
  description: >
    Online portfolio of Dan Farrow from Nottingham, UK.
  categories:
    - Portfolio
  built_by: Zellement
  built_by_url: https://www.zellement.com
  featured: false
- title: Fullstack HQ
  url: https://fullstackhq.com/
  main_url: https://fullstackhq.com/
  description: >
    Get immediate access to a battle-tested team of designers and developers on a pay-as-you-go monthly subscription.
  categories:
    - Agency
    - Consulting
    - Freelance
    - Marketing
    - Portfolio
    - Web Development
    - App
    - Business
    - Design
    - JavaScript
    - Technology
    - User Experience
    - Web Development
    - E-commerce
    - WordPress
  built_by: Fullstack HQ
  built_by_url: https://fullstackhq.com/
  featured: false
- title: Cantas
  main_url: https://www.cantas.co.jp
  url: https://www.cantas.co.jp
  description: >
    Cantas is digital marketing company in Japan.
  categories:
    - Business
    - Agency
  built_by: Cantas
  built_by_url: https://www.cantas.co.jp
  featured: false
- title: Sheringham Shantymen
  main_url: https://www.shantymen.com/
  url: https://www.shantymen.com/
  description: >
    The Sheringham Shantymen are a sea shanty singing group that raise money for the RNLI in the UK.
  categories:
    - Music
    - Community
    - Entertainment
    - Nonprofit
  built_by: Zellement
  built_by_url: https://www.zellement.com/
  featured: false
- title: WP Spark
  main_url: https://wpspark.io/
  url: https://wpspark.io/
  description: >
    Create blazing fast website with WordPress and our Gatsby themes.
  categories:
    - Agency
    - Community
    - Blog
    - WordPress
  built_by: wpspark
  built_by_url: https://wpspark.io/
- title: Ronald Langeveld
  description: >
    Ronald Langeveld's blog and Web Development portfolio website.
  main_url: https://www.ronaldlangeveld.com
  url: https://www.ronaldlangeveld.com
  categories:
    - Blog
    - Web Development
    - Freelance
    - Portfolio
    - Consulting
  featured: false
- title: Golfonaut
  description: >
    Golfonaut - Golf application for Apple Watch
  main_url: https://golfonaut.io
  url: https://golfonaut.io
  categories:
    - App
    - Sports
  featured: false
- title: Anton Sten - UX Lead/Design
  url: https://www.antonsten.com
  main_url: https://www.antonsten.com
  description: Anton Sten leads UX for design-driven companies.
  categories:
    - User Experience
    - Blog
    - Freelance
    - Portfolio
    - Consulting
    - Agency
    - Design
  featured: false
- title: Rashmi AP - Front-end Developer
  main_url: http://rashmiap.me
  url: http://rashmiap.me
  featured: false
  description: >
    Rashmi AP's Personal Portfolio Website
  source_url: https://github.com/rashmiap/personal-website-react
  categories:
    - Portfolio
    - Open Source
  built_by: Rashmi AP
  built_by_url: http://rashmiap.me
- title: OpenSourceRepos - Blogs for open source repositories
  main_url: https://opensourcerepos.com
  url: https://opensourcerepos.com
  featured: false
  description: >
    Open Source Repos is a blog site for explaining the architecture, code-walkthrough and key takeways for the GitHub repository. Out main aim to is to help more developers contribute to open source projects.
  source_url: https://github.com/opensourcerepos/blogs
  categories:
    - Open Source
    - Design
    - Design System
    - Blog
  built_by: OpenSourceRepos Team
  built_by_url: https://opensourcerepos.com
- title: Sheelah Brennan - Front-End/UX Engineer
  main_url: https://sheelahb.com
  url: https://sheelahb.com
  featured: false
  description: >
    Sheelah Brennan's web development blog
  categories:
    - Blog
    - Web Development
    - Design
    - Freelance
    - Portfolio
  built_by: Sheelah Brennan
- title: Delinx.Digital - Web and Mobile Development Agency based in Sofia, Bulgaria
  main_url: https://delinx.digital
  url: https://delinx.digital/solutions
  description: >
    Delinx.digital is a software development oriented digital agency based in Sofia, Bulgaria. We develop bespoke software solutions using  WordPress, WooCommerce, Shopify, e-commerce, React.js, Node.js, PHP, Laravel and many other technologies.
  categories:
    - Agency
    - Web Development
    - Design
    - E-commerce
    - WordPress
  featured: false
- title: Cameron Nuckols - Articles, Book Notes, and More
  main_url: https://nucks.co
  url: https://nucks.co
  description: >
    This site hosts all of Cameron Nuckols's writing on entrepreneurship, startups, money, fitness, self-education, and self-improvement.
  categories:
    - Blog
    - Entrepreneurship
    - Business
    - Productivity
    - Technology
    - Marketing
  featured: false
- title: Hayato KAJIYAMA - Portfolio
  main_url: https://hyakt.dev
  url: https://hyakt.dev
  source_url: https://github.com/hyakt/hyakt.github.io
  featured: false
  categories:
    - Portfolio
- title: Skirtcraft - Unisex Skirts with Large Pockets
  main_url: https://skirtcraft.com
  url: https://skirtcraft.com/products
  source_url: https://github.com/jqrn/skirtcraft-web
  description: >
    Skirtcraft sells unisex skirts with large pockets, made in the USA. Site built with TypeScript and styled-components, with Tumblr-sourced blog posts.
  categories:
    - E-commerce
    - Blog
  built_by: Joe Quarion
  built_by_url: https://github.com/jqrn
  featured: false
- title: Vermarc Sport
  main_url: https://www.vermarcsport.com/
  url: https://www.vermarcsport.com/
  description: >
    Vermarc Sport offers a wide range of cycle clothing, cycling jerseys, bib shorts, rain gear and accessories, as well for the summer, the mid-season (autumn / spring) and the winter.
  categories:
    - E-commerce
  built_by: BRIKL
  built_by_url: https://github.com/Brikl
- title: Cole Ruche
  main_url: https://coleruche.com
  url: https://coleruche.com
  source_url: https://github.com/kingingcole/myblog
  description: >
    The personal website and blog for Emeruche "Cole" Ikenna, front-end web developer from Nigeria.
  categories:
    - Blog
    - Portfolio
  built_by: Emeruche "Cole" Ikenna
  built_by_url: https://twitter.com/cole_ruche
  featured: false
- title: Abhith Rajan - Coder, Blogger, Biker, Full Stack Developer
  main_url: https://www.abhith.net/
  url: https://www.abhith.net/
  source_url: https://github.com/Abhith/abhith.net
  description: >
    abhith.net is a portfolio website of Abhith Rajan, a full stack developer. Sharing blog posts, recommended videos, developer stories and services with the world through this site.
  categories:
    - Portfolio
    - Blog
    - Programming
    - Open Source
    - Technology
  built_by: Abhith Rajan
  built_by_url: https://github.com/Abhith
  featured: false
- title: Mr & Mrs Wilkinson
  url: https://thewilkinsons.netlify.app/
  main_url: https://thewilkinsons.netlify.app/
  source_url: https://github.com/davemullenjnr/the-wilkinsons
  description: >
    A one-page wedding photography showcase using Gatsby Image and featuring a lovely hero and intro section.
  categories:
    - Photography
  built_by: Dave Mullen Jnr
  built_by_url: https://davemullenjnr.co.uk
  featured: false
- title: Gopesh Gopinath - Full Stack JavaScript Developer
  url: https://www.gopeshgopinath.com
  main_url: https://www.gopeshgopinath.com
  source_url: https://github.com/GopeshMedayil/gopeshgopinath.com
  description: >
    Gopesh Gopinath's Personal Portfolio Website
  categories:
    - Portfolio
    - Open Source
  built_by: Gopesh Gopinath
  built_by_url: https://www.gopeshgopinath.com
  featured: false
- title: Misael Taveras - FrontEnd Developer
  url: https://taverasmisael.com
  main_url: https://taverasmisael.com
  source_url: https://github.com/taverasmisael/taverasmisael
  description: >
    Personal site and blogging about learning FrontEnd web development in spanish.
  categories:
    - Portfolio
    - Open Source
    - Blog
    - JavaScript
    - Web Development
  built_by: Misael Taveras
  built_by_url: https://taverasmisael.com
  featured: false
- title: Le Reacteur
  url: https://www.lereacteur.io/
  main_url: https://www.lereacteur.io/
  description: >
    Le Reacteur is the first coding bootcamp dedicated to web and mobile apps development (iOS/Android). We offer intensive sessions to train students in a short time (10 weeks). Our goal is to pass on to our students in less than 3 months what they would have learned in 2 years. To achieve this ambitious challenge, our training is based on learning JavaScript (Node.js, Express, ReactJS, React Native).
  categories:
    - JavaScript
    - Learning
    - Mobile Development
    - Web Development
  built_by: Farid Safi
  built_by_url: https://twitter.com/FaridSafi
  featured: false
- title: Cinch
  url: https://www.cinch.co.uk
  main_url: https://www.cinch.co.uk
  description: >
    Cinch is a hub for car supermarkets and dealers to show off their stock. The site only lists second-hand cars that are seven years old or younger, with less than 70,000 miles on the clock.
  categories:
    - Entrepreneurship
    - Business
  built_by: Somo
  built_by_url: https://www.somoglobal.com
  featured: false
- title: Recetas El Universo
  description: >-
    Recipes and videos with the best of Ecuadorian cuisine.
    Collectable recipes from Diario El Universo.
  main_url: https://recetas-eu.now.sh/
  url: https://recetas-eu.now.sh/
  featured: false
  categories:
    - Blog
    - WordPress
    - Food
  built_by: Ramón Chancay
  built_by_url: https://ramonchancay.me/
- title: Third and Grove
  url: https://www.thirdandgrove.com
  main_url: https://www.thirdandgrove.com
  source_url: https://github.com/thirdandgrove/tagd8_gatsby
  description: >
    A digital agency slaying the mundane one pixel at a time.
  categories:
    - Agency
    - Marketing
    - Open Source
    - Technology
  built_by: Third and Grove
  built_by_url: https://www.thirdandgrove.com
  featured: false
- title: Le Bikini
  url: https://lebikini.com
  main_url: https://lebikini.com
  description: >
    New website for Toulouse's most iconic concert hall.
  categories:
    - Music
  built_by: Antoine Rousseau
  built_by_url: https://antoine.rousseau.im
  featured: false
- title: Jimmy Truong's Portfolio
  url: https://jimmytruong.ca
  main_url: https://jimmytruong.ca
  description: >
    This porfolio is a complication of all projects done during my time at BCIT D3 (Digital Design and Development) program and after graduation.
  categories:
    - Portfolio
    - Web Development
  built_by: Jimmy Truong
  built_by_url: https://jimmytruong.ca
  featured: false
- title: Quick Stop Nicaragua
  main_url: https://quickstopnicaragua.com
  url: https://quickstopnicaragua.com
  description: >
    Convenience Store Website
  categories:
    - Food
  built_by: Gerald Martinez
  built_by_url: https://twitter.com/GeraldM_92
  featured: false
- title: XIEL
  main_url: https://xiel.dev
  url: https://xiel.dev
  source_url: https://github.com/xiel/xiel
  description: >
    I'm a freelance front-end developer from Berlin who creates digital experiences that everyone likes to use.
  categories:
    - Portfolio
    - Blog
  built_by: Felix Leupold
  built_by_url: https://twitter.com/xiel
  featured: false
- title: Nicaragua Best Guides
  main_url: https://www.nicaraguasbestguides.com
  url: https://www.nicaraguasbestguides.com
  description: >
    Full-Service Tour Operator and Destination Management Company (DMC)
  categories:
    - Agency
    - Travel
  built_by: Gerald Martinez
  built_by_url: https://twitter.com/GeraldM_92
  featured: false
- title: Thoughts and Stuff
  main_url: http://thoughtsandstuff.com
  url: http://thoughtsandstuff.com
  source_url: https://github.com/robmarshall/gatsby-tns
  description: >
    A simple easy to read blog. Minimalistic, focusing on content over branding. Includes RSS feed.
  categories:
    - Accessibility
    - Blog
    - WordPress
  built_by: Robert Marshall
  built_by_url: https://robertmarshall.dev
  featured: false
- title: Tracli
  url: https://tracli.rootvan.com/
  main_url: https://tracli.rootvan.com/
  source_url: https://github.com/ridvankaradag/tracli-landing
  description: >
    A command line app that tracks your time
  categories:
    - Productivity
    - Technology
    - Landing Page
  built_by: Ridvan Karadag
  built_by_url: http://www.rootvan.com
  featured: false
- title: spon.io
  url: https://www.spon.io
  main_url: https://www.spon.io
  source_url: https://github.com/magicspon/spon.io
  description: >
    Portfolio for frontend web developer, based in Bristol UK
  categories:
    - Portfolio
  built_by: Dave Stockley
  built_by_url: https://www.spon.io
  featured: false
- title: BBS
  url: https://big-boss-studio.com
  main_url: https://big-boss-studio.com
  description: >
    For 11 years, we help great brands in their digital transformation, offering all our expertise for their needs. Technical consulting, UX, design, technical integration and maintenance.
  categories:
    - Agency
    - JavaScript
    - Web Development
  built_by: BBS
  built_by_url: https://big-boss-studio.com
  featured: false
- title: Appes - Meant to evolve
  main_url: https://appes.co
  url: https://appes.co
  description: >
    Appes is all about apps and evolution. We help companies to build mobile and
    web products.
  categories:
    - Agency
    - Mobile Development
    - Web Development
    - Technology
  built_by: Appes
  built_by_url: https://appes.co
  featured: false
- title: Intern
  url: https://intern.imedadel.me
  main_url: https://intern.imedadel.me
  description: >
    Intern is a job board for getting internships in tech, design, marketing, and more. It's built entirely with Gatsby.
  categories:
    - Directory
    - Technology
  built_by: Imed Adel
  built_by_url: https://imedadel.me
  featured: false
- title: Global Citizen Foundation
  main_url: https://www.globalcitizenfoundation.org
  url: https://www.globalcitizenfoundation.org
  description: >
    In the digital economy, we are Global Citizens and the currency is Personal Data
  categories:
    - Nonprofit
  built_by: The Delta Studio
  built_by_url: https://www.thedelta.io
  featured: false
- title: GatsbyFinds
  main_url: https://gatsbyfinds.netlify.app
  url: https://gatsbyfinds.netlify.app
  description: >
    GatsbyFinds is a website built ontop of Gatsby v2 by providing developers with a showcase of all the latest projects made with the beloved GatsbyJS.
  categories:
    - Portfolio
    - Gallery
  built_by: Bvlktech
  built_by_url: https://twitter.com/bvlktech
  featured: false
- title: AFEX Commodities Exchange
  main_url: https://afexnigeria.com
  url: https://afexnigeria.com
  description: >
    AFEX Nigeria strives to transform Nigerian agriculture by creating more bargaining power to smallholder farmers, access to information, and secure storage.
  categories:
    - Blog
    - Business
    - Finance
    - Food
    - WordPress
  built_by: Mayowa Falade
  built_by_url: http://mayowafalade.com
  featured: false
- title: VIA Data
  main_url: https://viadata.io
  url: https://viadata.io
  description: >
    The future of data management
  categories:
    - Data
  built_by: The Delta Studio
  built_by_url: https://www.thedelta.io
  featured: false
- title: Front End Day Event Website
  main_url: https://frontend-day.com/
  url: https://frontend-day.com/
  description: >
    Performant landing page for a front end workshops recurring event / conference.
  categories:
    - Event
    - Conference
    - Web Development
    - Technology
  built_by: Pagepro
  built_by_url: https://pagepro.co
  featured: false
- title: Mutual
  main_url: https://www.madebymutual.com
  url: https://www.madebymutual.com
  description: >
    Mutual is a web design and development agency. Our new website is powered by Gatsby and Craft CMS.
  categories:
    - Blog
    - Portfolio
    - Agency
    - Design
    - Web Development
  built_by: Mutual
  built_by_url: https://twitter.com/madebymutual
  featured: false
- title: Surge 3
  main_url: https://surge3.com
  url: https://surge3.com/
  description: >
    We’re Surge 3 - a premier web development agency. Our company centers around the principles of quality, speed, and service! We are founded using the latest in web technologies and are dedicated to using those exact tools to help our customers achieve their goals.
  categories:
    - Portfolio
    - Blog
    - Agency
    - Web Development
    - Marketing
  built_by: Dillon Browne
  built_by_url: https://dillonbrowne.com
- title: Adaltas
  main_url: https://www.adaltas.com
  url: https://www.adaltas.com
  description: >
    Adaltas is a team of consultants with a focus on Open Source, Big Data and Cloud Computing based in France, Canada and Morocco.
  categories:
    - Consulting
    - Data
    - Design System
    - Programming
    - Learning
  built_by: Adaltas
  built_by_url: https://www.adaltas.com
- title: Themis Attorneys
  main_url: https://themis-attorneys.com
  url: https://themis-attorneys.com
  description: >
    Themis Attorneys is Chennai based lawyers. Their new complete website is made using Gatsby.
  categories:
    - Agency
    - Consulting
    - Portfolio
    - Law
  built_by: Merbin J Anselm
  built_by_url: https://anselm.in
- title: Runlet
  main_url: https://runlet.app
  url: https://runlet.app
  source_url: https://github.com/runletapp/runlet
  description: >
    Runlet is a cloud-based job manager that offers device synchronization and reliable message delivery in a network of connected devices even after connectivity issues. Available for ARM, Linux, Mac and Windows.
  categories:
    - App
    - Landing Page
    - Productivity
    - Technology
  built_by: Vandré Leal
  built_by_url: https://vandreleal.github.io
  featured: false
- title: tiaan.dev
  main_url: https://tiaan.dev
  url: https://tiaan.dev
  featured: false
  categories:
    - Blog
    - Portfolio
    - Web Development
- title: Praveen Bisht
  main_url: https://www.prvnbist.com/
  url: https://www.prvnbist.com/
  source_url: https://github.com/prvnbist/portfolio
  categories:
    - Portfolio
    - Blog
  built_by: Praveen Bisht
  built_by_url: https://www.prvnbist.com/
  featured: false
- title: Jeff Mills The Outer Limits x NTS Radio
  url: https://www.nts.live/projects/jeff-mills-the-outer-limits/
  main_url: https://www.nts.live/projects/jeff-mills-the-outer-limits/
  source_url: https://github.com/ntslive/the-outer-limits
  description: >
    NTS Radio created a minisite for Jeff Mills' 6 part radio series The Outer Limits, including original music production and imagery curated from the NASA online image archive.
  categories:
    - Music
    - Gallery
    - Science
    - Entertainment
  built_by: NTS Radio
  built_by_url: https://www.nts.live
  featured: false
- title: BALAJIRAO676
  main_url: https://thebalajiraoecommerce.netlify.app/
  url: https://thebalajiraoecommerce.netlify.app/
  featured: false
  categories:
    - Blog
    - E-commerce
    - Web Development
- title: Mentimeter
  url: https://www.mentimeter.com/
  main_url: https://www.mentimeter.com/
  categories:
    - Business
  featured: false
- title: HYFN
  url: https://hyfn.com/
  main_url: https://hyfn.com/
  categories:
    - Business
  featured: false
- title: Mozilla India
  main_url: https://mozillaindia.org/
  url: https://mozillaindia.org/
  categories:
    - Open Source
  featured: false
- title: Primer Labs
  main_url: https://www.primerlabs.io
  url: https://www.primerlabs.io
  featured: false
  categories:
    - Education
    - Learning
- title: AJ on Purr-fect Solutions
  url: https://ajonp.com
  main_url: https://ajonp.com
  description: >
    A Community of developers, creating resources for all to use!
  categories:
    - Education
    - Learning
    - Programming
    - Web Development
    - API
    - Blog
    - SEO
  built_by: AJonP
  built_by_url: http://ajonp.com/authors/alex-patterson
- title: blog.kwst.site
  main_url: https://blog.kwst.site
  url: https://blog.kwst.site
  description: A blog of frontend engineer working in Fukuoka
  source_url: https://github.com/SatoshiKawabata/blog
  featured: false
  categories:
    - Blog
    - Technology
    - Web Development
    - JavaScript
- title: Run Leeds
  main_url: http://www.runleeds.co.uk
  url: http://www.runleeds.co.uk
  description: >
    Community running site based in Leeds,UK. Aiming to support those going through a life crisis.
  categories:
    - Accessibility
    - Blog
    - Community
    - Nonprofit
    - Sports
    - WordPress
  built_by: Robert Marshall
  built_by_url: https://www.robertmarshall.dev
- title: Arvind Kumar
  main_url: https://arvind.io
  url: https://arvind.io
  source_url: https://github.com/EnKrypt/arvind.io
  built_by: Arvind Kumar
  built_by_url: https://arvind.io/
  description: >
    A blog about writing code, making music and studying the skies.
  featured: false
  categories:
    - Blog
    - Music
    - Technology
- title: GlobalMoney
  url: https://global24.ua
  main_url: https://global24.ua
  description: >
    Provide payment solution for SMB, eWallet GlobalMoney
  categories:
    - Business
    - Finance
    - Technology
  built_by: NodeArt
  built_by_url: https://NodeArt.io
- title: Women's and Girls' Emergency Centre
  url: https://www.wagec.org.au/
  main_url: https://www.wagec.org.au/
  description: >
    Specialist homelessness service for women and families escaping domestic violence. Based in Redfern, Sydney, Australia.
  categories:
    - Nonprofit
    - Community
    - E-commerce
  built_by: Little & Big
  built_by_url: https://www.littleandbig.com.au/
  featured: false
- title: Guus van de Wal | Drupal Front-end specialist
  url: https://guusvandewal.nl
  main_url: https://guusvandewal.nl
  description: >
    Decoupled portfolio site for guusvandewal.nl, a Drupal and ReactJS front-end developer and designer.
  categories:
    - Open Source
    - Web Development
    - Design
    - Blog
    - Freelance
  built_by: Guus van de Wal
  featured: false
- title: Pixelize Web Design Gold Coast | Web Design and SEO
  url: https://www.pixelize.com.au/
  main_url: https://www.pixelize.com.au/
  description: >
    Pixelize is a tight knit group of professional web developers, graphic designers, and content creators that work together to create high performing, blazing fast, beautiful websites with a strong focus on SEO.
  categories:
    - Agency
    - Web Development
    - Marketing
    - SEO
    - Design
    - Portfolio
    - Blog
  built_by: Pixelize
  built_by_url: https://www.pixelize.com.au
  featured: false
- title: VS Code GitHub Stats
  url: https://vscode-github-stats.netlify.app
  main_url: https://vscode-github-stats.netlify.app
  source_url: https://github.com/lannonbr/vscode-github-stats/
  description: >
    Statistics Dashboard for VS Code GitHub repository
  categories:
    - Data
  built_by: Benjamin Lannon
  built_by_url: https://lannonbr.com
  featured: false
- title: MetaProjection
  main_url: https://www.metaprojection.ca
  url: https://www.metaprojection.ca
  source_url: https://github.com/rosslh/metaprojection
  description: >
    MetaProjection is a website that aggregates multiple Canadian federal electoral projections in order to provide an overview of how the election is playing out, both federally and by district.
  categories:
    - Government
    - Data
    - Open Source
  built_by: Ross Hill
  built_by_url: https://rosshill.ca
  featured: false
- title: Tamarisc VC
  url: https://www.tamarisc.vc
  main_url: https://www.tamarisc.vc
  description: >
    Tamarisc invests in and helps build companies that improve the human habitat through innovating at the intersection of real estate, health, and technology.
  categories:
    - Business
    - Technology
  built_by: Peter Hironaka
  built_by_url: https://peterhironaka.com
  featured: false
- title: Up Your A11y
  url: https://www.upyoura11y.com/
  main_url: https://www.upyoura11y.com/
  source_url: https://www.upyoura11y.com/
  description: >
    A web accessibility toolkit with a React focus, Up Your A11y is a resource for front-end developers to find useful information on how to make your sites more accessible. The topics covered have a React bias, but the principles in each apply to all web development, so please don't be put off if you don't work with React specifically!
  categories:
    - Accessibility
    - Blog
    - Programming
    - JavaScript
    - User Experience
    - Web Development
  built_by: Suzanne Aitchison
  built_by_url: https://twitter.com/s_aitchison
  featured: false
- title: Roman Kravets
  description: >
    Portfolio of Roman Kravets. Web Developer, HTML & CSS Coder.
  main_url: https://romkravets.netlify.app/
  url: https://romkravets.netlify.app/
  categories:
    - Portfolio
    - Open Source
    - Web Development
    - Blog
  built_by: Roman Kravets
  built_by_url: https://github.com/romkravets/dev-page
  featured: false
- title: Phil Tietjen Portfolio
  url: https://www.philtietjen.dev/
  main_url: https://www.philtietjen.dev/
  source_url: https://github.com/Phizzard/phil-portfolio
  description: >
    Portfolio of Phil Tietjen using Gatsby, Tailwind CSS, and Emotion/styled
  categories:
    - Portfolio
    - Open Source
    - Web Development
  built_by: Phil Tietjen
  built_by_url: https://github.com/Phizzard
  featured: false
- title: Gatsby Bomb
  description: >
    A fan made version of the website Giantbomb, fully static and powered by Gatsby JS and the GiantBomb API.
  main_url: https://gatsbybomb.netlify.app
  url: https://gatsbybomb.netlify.app
  categories:
    - App
    - Entertainment
    - Media
    - Video
  built_by: Phil Tietjen
  built_by_url: https://github.com/Phizzard
  featured: false
- title: Divyanshu Maithani
  main_url: https://divyanshu013.dev
  url: https://divyanshu013.dev
  source_url: https://github.com/divyanshu013/blog
  description: >
    Personal blog of Divyanshu Maithani. Life, music, code and things in between...
  categories:
    - Blog
    - JavaScript
    - Open Source
    - Music
    - Programming
    - Technology
    - Web Development
  built_by: Divyanshu Maithani
  built_by_url: https://twitter.com/divyanshu013
- title: TFE Energy
  main_url: https://www.tfe.energy
  url: https://www.tfe.energy
  source_url: https://gitlab.com/marcfehrmedia/2019-07-03-tfe-energy
  description: >
    TFE Energy believes in the future. Their new website is programmed with Gatsby, Scrollmagic, Contentful, Cloudify.
  categories:
    - Technology
    - Consulting
    - Video
    - Business
  built_by: Marc Fehr
  built_by_url: https://www.marcfehr.ch
- title: AtomBuild
  url: https://atombuild.github.io/
  main_url: https://atombuild.github.io/
  source_url: https://github.com/AtomBuild/atombuild.github.io
  description: >
    Landing page for the AtomBuild project, offering a curation of Atom packages associated with the project.
  categories:
    - Directory
    - Landing Page
    - Open Source
    - Programming
    - Technology
  built_by: Kepler Sticka-Jones
  built_by_url: https://keplersj.com/
  featured: false
- title: Josh Pensky
  main_url: https://joshpensky.com
  url: https://joshpensky.com
  description: >
    Josh Pensky is an interactive developer based in Boston. He designs and builds refreshing web experiences, packed to the punch with delightful interactions.
  categories:
    - Portfolio
    - Web Development
    - Design
    - SEO
  built_by: Josh Pensky
  built_by_url: https://github.com/joshpensky
  featured: false
- title: AtomLinter
  url: https://atomlinter.github.io/
  main_url: https://atomlinter.github.io/
  source_url: https://github.com/AtomLinter/atomlinter.github.io
  description: >
    Landing page for the AtomLinter project, offering a curation of Atom packages associated with the project.
  categories:
    - Directory
    - Landing Page
    - Open Source
    - Programming
    - Technology
  built_by: Kepler Sticka-Jones
  built_by_url: https://keplersj.com/
  featured: false
- title: Dashbouquet
  url: https://dashbouquet.com/
  main_url: https://dashbouquet.com/
  categories:
    - Agency
    - Blog
    - Business
    - Mobile Development
    - Portfolio
    - Web Development
  built_by: Dashbouquet team
  featured: false
- title: rathes.me
  url: https://rathes.me/
  main_url: https://rathes.me/
  source_url: https://github.com/rathesDot/rathes.me
  description: >
    The Portfolio Website of Rathes Sachchithananthan
  categories:
    - Blog
    - Portfolio
    - Web Development
  built_by: Rathes Sachchithananthan
  built_by_url: https://rathes.me/
- title: viviGuides - Your travel guides
  url: https://vivitravels.com/en/guides/
  main_url: https://vivitravels.com/en/guides/
  description: >
    viviGuides is viviTravels' blog: here you will find travel tips, useful information about the cities and the best guides for your next vacation.
  categories:
    - Travel
    - Blog
  built_by: Kframe Interactive SA
  built_by_url: https://kframeinteractive.com/
  featured: false
- title: KNC Blog
  main_url: https://nagakonada.com
  url: https://nagakonada.com/
  description: >
    Nagakonada is my blogging and portfolio site where I list my projects, experience, capabilities and the blog mostly talks about technical and personal writings.
  categories:
    - Blog
    - Web Development
    - Portfolio
  built_by: Konada, Naga Chaitanya
  built_by_url: https://github.com/ChaituKNag
  featured: false
- title: Vishal Nakum
  url: https://nakum.tech/
  main_url: https://nakum.tech/
  source_url: https://github.com/vishalnakum011/contentful
  description: >
    Portfolio of Vishal Nakum. Made with Gatsby, Contentful. Deployed on Netlify.
  categories:
    - Portfolio
    - Blog
  built_by: Amol Tangade
  built_by_url: https://amoltangade.me/
- title: Sagar Hani Portfolio
  url: http://sagarhani.in/
  main_url: http://sagarhani.in/
  source_url: https://github.com/sagarhani
  description: >
    Sagar Hani is a Software Developer & an Open Source Enthusiast. He blogs about JavaScript, Open Source and his Life experiences.
  categories:
    - Portfolio
    - Blog
    - Web Development
    - Open Source
    - Technology
    - Programming
    - JavaScript
  built_by: Sagar Hani
  built_by_url: http://sagarhani.in/about
- title: Arturo Alviar's Portfolio
  main_url: https://arturoalviar.com
  url: https://arturoalviar.com
  source_url: https://github.com/arturoalviar/portfolio
  categories:
    - Portfolio
    - Open Source
    - Web Development
  built_by: Arturo Alviar
  built_by_url: https://github.com/arturoalviar
  featured: false
- title: Pearly
  url: https://www.pearlyplan.com
  main_url: https://www.pearlyplan.com
  description: >
    Dental Membership Growth Platform
  categories:
    - Technology
    - Healthcare
    - App
  built_by: Sean Emmer and Jeff Cole
- title: MarceloNM
  url: https://marcelonm.com
  main_url: https://marcelonm.com
  description: >
    Personal landing page and blog for MarceloNM, a frontend developer based in Brazil.
  categories:
    - Blog
    - JavaScript
    - Landing Page
    - Programming
    - Web Development
  built_by: Marcelo Nascimento Menezes
  built_by_url: https://github.com/mrcelo
  featured: false
- title: Open Source Galaxy
  main_url: https://www.opensourcegalaxy.com
  url: https://www.opensourcegalaxy.com
  description: >
    Explore the Open Source Galaxy and help other earthlings by contributing to open source.
  categories:
    - Open Source
    - Programming
    - Web Development
  built_by: Justin Juno
  built_by_url: https://www.justinjuno.dev
  featured: false
- title: enBonnet Blog
  url: https://enbonnet.me/
  main_url: https://enbonnet.me/
  source_url: https://github.com/enbonnet
  description: >
    Hola, este es mi sitio personal, estare escribiendo sobre JavaScript, Frontend y Tecnologia que utilice en mi dia a dia.
  categories:
    - Portfolio
    - Blog
    - Web Development
    - Technology
    - Programming
    - JavaScript
  built_by: Ender Bonnet
  built_by_url: https://enbonnet.me/
- title: Edenspiekermann
  url: https://www.edenspiekermann.com/eu/
  main_url: https://www.edenspiekermann.com/eu/
  description: >
    Hello. We are Edenspiekermann, an independent global creative agency.
  categories:
    - Featured
    - Agency
    - Design
    - Portfolio
  featured: true
- title: IBM Design
  url: https://www.ibm.com/design/
  main_url: https://www.ibm.com/design/
  description: >
    At IBM, our design philosophy is to help guide people so they can do their best work. Our human-centered design practices help us deliver on that goal.
  categories:
    - Featured
    - Design
    - Technology
    - Web Development
  built_by: IBM
  featured: true
- title: We Do Plugins
  url: https://wedoplugins.com
  main_url: https://wedoplugins.com
  description: >
    Free & premium WordPress plugins development studio from Wroclaw, Poland.
  categories:
    - Portfolio
    - Agency
    - Open Source
    - Web Development
  built_by: We Do Plugins
  built_by_url: https://wedoplugins.com
- title: Mevish Aslam, business coach
  url: https://mevishaslam.com/
  main_url: https://mevishaslam.com/
  description: >
    Mevish Aslam helps women build a life they love and coaches women to launch and grow businesses.
  categories:
    - Business
    - Consulting
    - Entrepreneurship
    - Freelance
    - Marketing
    - Portfolio
  built_by: Rou Hun Fan
  built_by_url: https://flowen.me
  featured: false
- title: Principles of wealth
  url: https://principlesofwealth.net
  main_url: https://principlesofwealth.net
  source_url: https://github.com/flowen/principlesofwealth
  description: >
    Principles of wealth. How to get rich without being lucky, a summary of Naval Ravikant's tweets and podcast.`
  categories:
    - Business
    - Consulting
    - Education
    - Entrepreneurship
    - Finance
    - Learning
    - Marketing
    - Media
    - Nonprofit
    - Productivity
    - Science
  built_by: Rou Hun Fan
  built_by_url: https://flowen.me
  featured: false
- title: Problem studio
  url: https://problem.studio
  main_url: https://problem.studio
  description: >
    Problem Studio creates unique and fun web experiences. Our enemy is "boring" if ya know what we mean: overused WordPress templates, the top 10 shopify templates, copy of a copy of a copy of a copy. We love to support design and marketing agencies and help realize their creations into a digital product. `
  categories:
    - Agency
    - Business
    - Consulting
    - Design
    - Education
    - Entrepreneurship
    - Freelance
    - Landing Page
    - Marketing
    - Media
    - Portfolio
    - Productivity
    - Web Development
  built_by: Rou Hun Fan & Sander Visser
  built_by_url: https://flowen.me
- title: North X South
  main_url: https://northxsouth.co
  url: https://northxsouth.co
  description: >
    We work with small businesses and non-profits to develop their brands, build an online identity, create stellar designs, and give a voice to their causes.
  categories:
    - Agency
    - Consulting
    - Business
    - Design
    - Web Development
  built_by: North X South
  built_by_url: https://northxsouth.co
- title: Plenty of Fish
  main_url: https://www.pof.com/
  url: https://pof.com
  description: >
    Plenty of Fish is one of the world's largest dating platforms.
  categories:
    - Community
  featured: true
- title: Bitcoin
  main_url: https://www.bitcoin.com/
  url: https://bitcoin.com
  description: >
    One of the largest crypto-currency platforms in the world.
  categories:
    - Technology
    - Finance
  featured: true
- title: Frame.io
  main_url: https://www.frame.io/
  url: https://frame.io
  description: >
    Frame.io is a cloud-based video collaboration platform that allows its users to easily work on media projects together
  categories:
    - Technology
    - Entertainment
    - Media
  featured: true
- title: Sainsbury’s Homepage
  main_url: https://www.sainsburys.co.uk/
  url: https://www.sainsburys.co.uk
  description: >
    Sainsbury’s is an almost 150 year old supermarket chain in the United Kingdom.
  categories:
    - E-commerce
    - Food
  featured: true
- title: Haxzie, Portfolio and Blog
  url: https://haxzie.com/
  main_url: https://haxzie.com/
  source_url: https://github.com/haxzie/haxzie.com
  description: >
    Haxzie.com is the portfolio and personal blog of Musthaq Ahamad, UX Engineer and Visual Designer
  categories:
    - Blog
    - Portfolio
  built_by: Musthaq Ahamad
  built_by_url: https://haxzie.com
  featured: false
- title: Robin Wieruch's Blog
  url: https://www.robinwieruch.de/
  main_url: https://www.robinwieruch.de/
  categories:
    - Blog
    - Education
  featured: false
- title: Roger Ramos Development Journal
  url: https://rogerramos.me/
  main_url: https://rogerramos.me/
  source_url: https://github.com/rogerramosme/rogerramos.me/
  description: >
    Personal development journal made with Netlify CMS
  categories:
    - Blog
  built_by: Roger Ramos
  built_by_url: https://rogerramos.me/
  featured: false
- title: Global Adviser Alpha
  main_url: https://globaladviseralpha.com
  url: https://globaladviseralpha.com
  description: >
    Lead by David Haintz, Global Adviser Alpha transforms advice business into world class firms.
  categories:
    - Business
    - Blog
    - Finance
  built_by: Handsome Creative
  built_by_url: https://www.hellohandsome.com.au
  featured: false
- title: Alcamine
  url: https://alcamine.com/
  main_url: https://alcamine.com/
  description: >
    Never apply to another job online and receive tons of tech jobs in your inbox everyday — all while keeping your information private.
  categories:
    - Blog
    - Technology
  built_by: Caldera Digital
  built_by_url: https://www.calderadigital.com/
  featured: false
- title: Caldera Digital
  url: https://www.calderadigital.com/
  main_url: https://www.calderadigital.com/
  source_url: https://github.com/caldera-digital/platform
  description: >
    Caldera is a product and application development agency that uses innovative technology to bring your vision, brand, and identity to life through user centered design.
  categories:
    - Blog
    - User Experience
    - Consulting
  built_by: Caldera Digital
  built_by_url: https://www.calderadigital.com/
  featured: false
- title: Keycodes
  url: https://www.keycodes.dev
  main_url: https://www.keycodes.dev
  source_url: https://github.com/justinjunodev/keycodes.dev
  description: >
    A developer resource for getting keyboard key codes.
  categories:
    - Programming
    - Productivity
    - Open Source
    - Web Development
  built_by: Justin Juno
  built_by_url: https://www.justinjuno.dev
  featured: false
- title: Utah Pumpkins
  url: https://www.utahpumpkins.com/
  main_url: https://www.utahpumpkins.com/
  source_url: https://github.com/cadekynaston/utah-pumpkins
  description: >
    An awesome pumpkin gallery built using Gatsby and Contentful.
  categories:
    - Gallery
    - Blog
    - Photography
  built_by: Cade Kynaston
  built_by_url: https://cade.codes
- title: diff001a's blog
  main_url: https://diff001a.netlify.app/
  url: https://diff001a.netlify.app/
  description: >
    This is diff001a's blog which contains blogs related to programming.
  categories:
    - Blog
  built_by: diff001a
- title: Rockwong Blog
  main_url: http://rockwong.com/blog/
  url: http://rockwong.com/blog/
  description: >
    Rockwong is a technical blog containing content related to various web technologies.
  categories:
    - Technology
    - Education
    - Blog
- title: RegexGuide
  main_url: https://regex.guide
  url: https://regex.guide/playground
  source_url: https://github.com/pacdiv/regex.guide
  description: >
    The easiest way to learn regular expressions! The RegexGuide is a playground helping developers to discover regular expressions. Trying it is adopting regular expressions!
  categories:
    - App
    - Education
    - JavaScript
    - Nonprofit
    - Open Source
    - Programming
    - Technology
    - Web Development
  built_by: Loïc J.
  built_by_url: https://growthnotes.dev
- title: re:store
  url: https://www.visitrestore.com
  main_url: https://www.visitrestore.com
  description: >
    This is your chance to discover, connect, and shop beyond your feed and get to know the who, how, and why behind your favorite products.
  categories:
    - Marketing
  built_by: The Couch
  built_by_url: https://thecouch.nyc
  featured: false
- title: MyPrograming Steps
  main_url: https://mysteps.netlify.app/
  url: https://mysteps.netlify.app/
  description: >
    FrontEnd Tutorial Information
  featured: false
  categories:
    - Blog
    - Portfolio
  source_url: https://github.com/IoT-Arduino/Gatsby-MySteps
  built_by: Maruo
  built_by_url: https://twitter.com/DengenT
- title: Brent Runs Marathons
  main_url: https://www.brentrunsmarathons.com/
  url: https://www.brentrunsmarathons.com/
  description: >
    Brent Runs Marathons is about the training and race experience for the Comrades Ultra Marathon
  categories:
    - Blog
  built_by: Brent Ingram
  built_by_url: https://www.brentjingram.com/
  featured: false
- title: Pedro LaTorre
  main_url: https://www.pedrolatorre.com/
  url: https://www.pedrolatorre.com/
  source_url: https://github.com/bingr001/pedro-latorre-site
  description: >
    A really awesome website built for the motivational speaker Pedro LaTorre
  categories:
    - Blog
  built_by: Brent Ingram
  built_by_url: https://www.brentjingram.com/
  featured: false
- title: Veryben
  main_url: https://veryben.com/
  url: https://veryben.com/
  description: >
    be water my friend
  categories:
    - Blog
  built_by: anikijiang
  built_by_url: https://twitter.com/anikijiang
  featured: false
- title: kentarom's portfolio
  main_url: https://kentarom.com/
  url: https://kentarom.com/
  source_url: https://github.com/kentaro-m/portfolio-gatsby
  description: >
    The portfolio of kentarom, frontend developer. This site shows recent activities about him.
  categories:
    - Portfolio
    - Technology
    - Web Development
  built_by: kentarom
  built_by_url: https://twitter.com/_kentaro_m
  featured: false
- title: MotionThat
  main_url: https://motionthat.com.au
  url: https://motionthat.com.au
  description: >
    MotionThat was created to fill a void in Tabletop Product shooting, whereby the need for consistency, repetition and flexibility was required to eliminate the many variables and inaccuracies that slow the filming process down.
  categories:
    - Entertainment
    - Food
    - Media
    - Gallery
  built_by: Handsome Creative
  built_by_url: https://www.hellohandsome.com.au
  featured: false
- title: TEN ALPHAS
  main_url: https://tenalphas.com.au
  url: https://tenalphas.com.au
  description: >
    TEN ALPHAS is a content production company based in Sydney and Wollongong, telling stories through moving image and beautiful design.
  categories:
    - Media
    - Entertainment
    - Video
  built_by: Handsome Creative
  built_by_url: https://www.hellohandsome.com.au
  featured: false
- title: SalesGP
  main_url: https://salesgp.io
  url: https://salesgp.io
  description: >
    SalesGP is a specialist Sales and Operations partner offering expert skill-sets and decades of experience to companies entering the Australia, NZ (ANZ) and South East Asian (SEA) markets.
  categories:
    - Business
    - Marketing
    - Consulting
  built_by: Handsome Creative
  built_by_url: https://www.hellohandsome.com.au
  featured: false
- title: Source Separation Systems
  main_url: https://sourceseparationsystems.com.au
  url: https://sourceseparationsystems.com.au
  description: >
    Innovative waste diversion products, designed to connect Australians to a more sustainable world.
  categories:
    - Business
  built_by: Handsome Creative
  built_by_url: https://www.hellohandsome.com.au
- title: Fuzzy String Matching
  main_url: https://fuzzy-string-matching.netlify.app
  url: https://fuzzy-string-matching.netlify.app
  source_url: https://github.com/jdemieville/fuzzyStringMatching
  description: >
    This site is built to assess the performance of various approximate string matching algorithms aka fuzzy string searching.
  categories:
    - JavaScript
    - Learning
    - Programming
  built_by: Jennifer Demieville
  built_by_url: https://demieville-codes.herokuapp.com/portfolio
  featured: false
- title: Open Techiz
  main_url: https://www.opentechiz.com/
  url: https://www.opentechiz.com/
  featured: false
  description: >
    An agile software development company in Vietnam, providing wide range service from e-commerce development, mobile development, automation testing and cloud deployment with kubernets
  categories:
    - Web Development
    - Mobile Development
    - Technology
  built_by: Open Techiz
  built_by_url: https://www.opentechiz.com/
- title: Leave Me Alone
  url: https://leavemealone.app
  main_url: https://leavemealone.app
  description: >
    Leave Me Alone helps you unsubscribe from unwanted emails easily. It's built with Gatsby v2.
  categories:
    - Landing Page
    - Productivity
  built_by: James Ivings
  built_by_url: https://squarecat.io
  featured: false
- title: Oberion
  main_url: https://oberion.io
  url: https://oberion.io
  description: >
    Oberion analyzes your gaming library and gives you personal recommendations based on what you play
  categories:
    - Entertainment
    - Media
  built_by: Thomas Uta
  built_by_url: https://twitter.com/ThomasJanUta
  featured: false
- title: Yoseph.tech
  main_url: https://www.yoseph.tech
  url: https://www.yoseph.tech/compilers
  source_url: https://github.com/radding/yoseph.tech_gatsby
  description: >
    Yoseph.tech is a personal blog centered around technology and software engineering
  categories:
    - Technology
    - Web Development
    - Open Source
  built_by: Yoseph Radding
  built_by_url: https://github.com/radding
  featured: false
- title: Really Fast Sites
  url: https://reallyfastsites.com
  main_url: https://reallyfastsites.com
  description: >
    Really Fast Sites showcases websites that have a speed score of 85 or higher on Google's Page Speed Insights for both mobile and desktop, along with some of the platforms and technologies those sites use.
  categories:
    - Web Development
    - Programming
  built_by: Peter Brady
  built_by_url: https://www.peterbrady.co.uk
  featured: false
- title: Mieke Frouws
  url: https://www.miekefrouws.nl
  main_url: https://www.miekefrouws.nl
  description: >
    Mieke Frouws is a freelance primary and secondary school theatre teacher based in the Netherlands.
  categories:
    - Freelance
    - Education
  built_by: Laurens Kling
  built_by_url: https://www.goedideemedia.nl
  featured: false
- title: Paul de Vries
  url: https://pauldevries1972.nl
  main_url: https://pauldevries1972.nl
  description: >
    Paul de Vries is founder of #DCDW and Spokesperson for Marktplaats Automotive (eBay) - Making the online automotive better!
  categories:
    - Blog
    - Business
    - Consulting
  built_by: Laurens Kling
  built_by_url: https://www.goedideemedia.nl
  featured: false
- title: The Fabulous Lifestyles 不藏私旅行煮藝
  url: https://thefabulouslifestyles.com/
  main_url: https://thefabulouslifestyles.com/
  description: >
    The Fabulous Lifestyles features content about travel and food. It offers practical travel advice that covers trip planning, logistics, and reviews on destination, resort & hotel...etc. Besides travelling, there are step-by-step homemade gourmet recipes that will appeal to everyone's taste buds.
  categories:
    - Blog
    - Food
    - Travel
  built_by: Kevin C Chen
  built_by_url: https://www.linkedin.com/in/kevincychen/
- title: Salexa - Estetica Venezolana
  url: https://peluqueriavenezolana.cl/
  main_url: https://peluqueriavenezolana.cl/
  source_url: https://github.com/enbonnet/salexa-front
  description: >
    Venezuelan beauty and hairdressing salon in Chile
  categories:
    - Marketing
    - Business
  built_by: Ender Bonnet
  built_by_url: https://enbonnet.me/
- title: Akshay Thakur's Portfolio
  main_url: https://akshaythakur.me
  url: https://akshaythakur.me
  categories:
    - Portfolio
    - Web Development
  built_by: Akshay Thakur
  built_by_url: https://akshaythakur.me
- title: Binaria
  description: >
    Digital product connecting technics & creativity.
  main_url: https://binaria.com/en/
  url: https://binaria.com/en/
  categories:
    - Web Development
    - Agency
    - Technology
    - App
    - Consulting
    - User Experience
  built_by: Binaria
  built_by_url: https://binaria.com/
- title: Quema Labs
  url: https://quemalabs.com/
  main_url: https://quemalabs.com/
  description: >
    WordPress themes for these modern times
  categories:
    - Blog
    - Web Development
    - WordPress
    - Portfolio
  built_by: Nico Andrade
  built_by_url: https://nicoandrade.com/
- title: Century 21 Financial
  url: https://century21financial.co.nz/
  main_url: https://century21financial.co.nz/
  description: Website for Century 21's mortgage broker and insurance broker business in New Zealand.
  categories:
    - Real Estate
    - Finance
    - Business
  built_by: Shannon Smith
  built_by_url: https://www.powerboard.co.nz/clients
  featured: false
- title: Base Backpackers
  url: https://www.stayatbase.com/
  main_url: https://www.stayatbase.com/
  description: Base Backpackers is one of Australasia's biggest youth adventure tourism brands. They are super stoked to have one of the fastest websites in the tourism industry.
  categories:
    - Travel
    - Business
  built_by: Shannon Smith
  built_by_url: https://www.powerboard.co.nz/clients
  featured: false
- title: Wealthsimple
  url: https://www.wealthsimple.com/
  main_url: https://www.wealthsimple.com/en-us/
  description: >
    The simple way to grow your money like the world's most sophisticated investors. Zero-maintenance portfolios, expert advisors and low fees.
  categories:
    - App
    - Business
    - Finance
  featured: false
- title: To Be Created
  description: >
    tbc is a London based styling agency that champions a modernised minimal aesthetic for both personal clients and brands.
  main_url: https://to-be-created.com
  url: https://to-be-created.com
  categories:
    - Web Development
    - Agency
    - Portfolio
    - Freelance
  built_by: Sam Goddard
  built_by_url: https://samgoddard.dev/
- title: Kosmos Platform
  main_url: https://kosmosplatform.com
  url: https://kosmosplatform.com
  description: >
    Explore the Kosmos - A new world is here, where every clinician now has the ability to improve cardiothoracic and abdominal assessment, in just a few minutes.
  categories:
    - Marketing
    - Science
    - Video
    - Landing Page
    - Healthcare
    - Technology
  built_by: Bryce Benson via Turnstyle Studio
  built_by_url: https://github.com/brycebenson
- title: B-Engaged
  url: https://b-engaged.se/
  main_url: https://b-engaged.se/
  description: >
    B-Engaged gives a clear picture of the organization and helps you implement the measures that makes difference for the employees. The results of our employee surveys are easily transformed into concrete improvement measures using AI technology.
  categories:
    - Business
    - Human Resources
  featured: false
- title: Rollbar
  url: https://rollbar.com/
  main_url: https://rollbar.com/
  description: >
    Rollbar automates error monitoring and triaging, so developers can fix errors that matter within minutes, and build software quickly and painlessly.
  categories:
    - Programming
    - Web Development
  featured: false
- title: EQX
  url: https://digitalexperience.equinox.com/
  main_url: https://digitalexperience.equinox.com/
  description: >
    The Equinox app, personalized to unlock your full potential.
  categories:
    - Sports
    - App
  featured: false
- title: WagWalking
  url: https://wagwalking.com/
  main_url: https://wagwalking.com/
  description: >
    Paws on the move
  categories:
    - App
  featured: false
- title: FirstBorn
  url: https://www.firstborn.com/
  main_url: https://www.firstborn.com/
  description: >
    We shape modern brands for a connected future.
  categories:
    - Agency
    - Design
- title: Pix4D
  url: https://www.pix4d.com
  main_url: https://www.pix4d.com
  description: >
    A unique suite of photogrammetry software for drone mapping. Capture images with our app, process on desktop or cloud and create maps and 3D models.
  categories:
    - Business
    - Productivity
    - Technology
  featured: false
- title: Bakken & Bæck
  url: https://bakkenbaeck.com
  main_url: https://bakkenbaeck.com
  description: >
    We’re Bakken & Bæck, a digital studio based in Oslo, Bonn and Amsterdam. Ambitious companies call us when they need an experienced team that can transform interesting ideas into powerful products.
  categories:
    - Agency
    - Design
    - Technology
  featured: false
- title: Figma Config
  url: https://config.figma.com/
  main_url: https://config.figma.com/
  description: A one-day conference where Figma users come together to learn from each other.
  categories:
    - Conference
    - Design
    - Event
    - Community
    - Learning
  built_by: Corey Ward
  built_by_url: http://www.coreyward.me/
  featured: false
- title: Anurag Hazra's Portfolio
  url: https://anuraghazra.github.io/
  main_url: https://anuraghazra.github.io/
  source_url: https://github.com/anuraghazra/anuraghazra.github.io
  description: >
    Anurag Hazra's portfolio & personal blog, Creative FrontEnd web developer from india.
  categories:
    - Portfolio
    - Blog
    - Open Source
    - JavaScript
  built_by: Anurag Hazra
  built_by_url: https://github.com/anuraghazra
- title: VeganWorks
  url: https://veganworks.com/
  main_url: https://veganworks.com/
  description: We make delicious vegan snack boxes.
  categories:
    - Food
- title: codesundar
  url: https://codesundar.com
  main_url: https://codesundar.com
  description: >
    Learn PhoneGap, Ionic, Flutter
  categories:
    - Education
    - Technology
    - Web Development
    - Blog
  built_by: codesundar
  built_by_url: https://codesundar.com
  featured: false
- title: Nordic Microfinance Initiative
  url: https://www.nmimicro.no/
  main_url: https://www.nmimicro.no/
  description: Nordic Microfinance Initiative's (NMI) vision is to contribute to the empowerment of poor people in developing countries and to the creation of jobs and wealth on a sustainable basis.
  featured: false
  categories:
    - Finance
    - Business
  built_by: Othermachines
  built_by_url: https://othermachines.com
- title: Subscribe Pro Documentation
  url: https://docs.subscribepro.com/
  main_url: https://docs.subscribepro.com/
  description: >
    Subscribe Pro is a subscription commerce solution that enables brands to quickly add subscription commerce models such as box, subscribe-and-save, autoship and similar to their existing e-commerce websites.
  categories:
    - Documentation
    - E-commerce
    - API
    - Technology
    - Web Development
  built_by: Subscribe Pro
  built_by_url: https://www.subscribepro.com/
- title: Software.com
  main_url: https://www.software.com
  url: https://www.software.com
  description: Our data platform helps developers learn from their data, increase productivity, and code smarter.
  categories:
    - Data
    - Productivity
    - Programming
  built_by: Brett Stevens, Joshua Cheng, Geoff Stevens
  built_by_url: https://github.com/swdotcom/
  featured: false
- title: WTL Studio Website Builder
  main_url: https://wtlstudio.com/
  url: https://wtlstudio.com/
  description: >
    Cloud-based, SEO focused website builder - helping local businesses and startups reach audiences faster.
  featured: false
  categories:
    - E-commerce
    - SEO
    - Business
- title: ToolsDB
  main_url: https://toolsdb.dev
  url: https://toolsdb.dev
  description: List of tools for better software development.
  featured: false
  categories:
    - Technology
    - Web Development
    - Programming
    - Productivity
- title: Eastman Strings
  url: https://www.eastmanstrings.com
  main_url: https://www.eastmanstrings.com
  description: >
    Site was built using GatsbyJS, Cosmic CMS, and Netlify.
  categories:
    - Business
    - Music
  built_by: Tekhaus
  built_by_url: https://www.tekha.us
  featured: false
- title: Lesley Lai
  main_url: https://lesleylai.info
  url: https://lesleylai.info
  source_url: https://github.com/LesleyLai/blog
  description: >
    lesleylai.info is the personal website of Lesley Lai, where he talks mainly about C++ and Computer Graphics.
  categories:
    - Blog
    - Open Source
    - Portfolio
    - Programming
    - Technology
  built_by: Lesley Lai
  built_by_url: https://github.com/LesleyLai
  featured: false
- title: Whipstitch Webwork
  url: https://www.whipstitchwebwork.com
  main_url: https://www.whipstitchwebwork.com
  description: >
    Websites for smart people.
  categories:
    - Agency
    - Web Development
  built_by: Matthew Russell
  featured: false
- title: Vandré Leal
  main_url: https://vandreleal.github.io
  url: https://vandreleal.github.io
  source_url: https://github.com/vandreleal/vandreleal.github.io
  description: >
    Portfolio of Vandré Leal.
  categories:
    - Portfolio
    - Web Development
  built_by: Vandré Leal
  built_by_url: https://vandreleal.github.io
  featured: false
- title: Tarokenlog
  url: https://taroken.dev/
  main_url: https://taroken.dev/
  description: >
    Blog and Gallery
  categories:
    - Blog
    - Portfolio
    - Web Development
    - Photography
  built_by: Kentaro Koga
  built_by_url: https://twitter.com/kentaro_koga
  featured: false
- title: OwlyPixel Blog
  main_url: https://owlypixel.com
  url: https://owlypixel.com
  description: >
    Notes and tutorials on coding, web development, design and other stuff.
  categories:
    - Web Development
    - Blog
    - Education
  built_by: Owlypixel
  built_by_url: https://twitter.com/owlypixel
  featured: false
- title: talkoverflow
  main_url: https://talkoverflow.com
  url: https://talkoverflow.com
  description: Blog on software engineering built with Gatsby themes and theme-ui
  categories:
    - Blog
    - Web Development
    - Technology
  built_by: Patryk Jeziorowski
  built_by_url: https://twitter.com/pjeziorowski
- title: HISTORYTalks
  main_url: https://www.history-talks.com/
  url: https://www.history-talks.com/
  description: Built using Gatsby, JSS and Contentful
  categories:
    - Conference
    - Media
  built_by: A+E Networks
  built_by_url: https://www.aenetworks.com/
- title: HISTORYCon
  main_url: https://www.historycon.com/
  url: https://www.historycon.com/
  description: Built using Gatsby, JSS and Contentful
  categories:
    - Conference
    - Media
  built_by: A+E Networks
  built_by_url: https://www.aenetworks.com/
- title: Kölliker Immobilien
  url: https://koelliker-immobilien.ch/
  main_url: https://koelliker-immobilien.ch/
  description: >
    Built using Gatsby, Netlify and Contentful
  categories:
    - Real Estate
    - Marketing
  built_by: Matthias Gemperli
  built_by_url: https://matthiasgemperli.ch
- title: Lessmess Agency website
  url: https://lessmess.agency/
  main_url: https://lessmess.agency/
  description: >
    Website of Lessmess Agency
  categories:
    - Agency
    - Web Development
  built_by: Ilya Lesik
  built_by_url: https://github.com/ilyalesik
- title: Ezekiel Ekunola Portfolio
  main_url: http://ezekielekunola.com/
  url: http://ezekielekunola.com/
  description: Built using Gatsby, Styled-Components
  categories:
    - Web Development
    - Portfolio
  built_by: Ezekiel Ekunola
  built_by_url: https://github.com/easybuoy/
  featured: false
- title: Gearbox Development
  main_url: https://gearboxbuilt.com
  url: https://gearboxbuilt.com/?no-load-in
  description: >
    Gearbox is a performance website development & optimization company based out of Canada. Built using Gatsby/WordPress.
  categories:
    - Agency
    - Web Development
    - WordPress
    - Portfolio
    - Programming
    - Technology
    - Business
  built_by: Gearbox Development
  built_by_url: https://gearboxbuilt.com
  featured: false
- title: UXWorks
  main_url: https://uxworks.org
  url: https://uxworks.org
  description: Built with Gatsby, Netlify and Markdown
  categories:
    - Web Development
    - Blog
  built_by: Amrish Kushwaha
  built_by_url: https://github.com/isamrish
  featured: false
- title: Jarod Peachey
  main_url: https://jarodpeachey.netlify.app
  url: https://jarodpeachey.netlify.app
  source_url: https://github.com/jarodpeachey/portfolio
  description: >
    Jarod Peachey is a front-end developer focused on building modern and fast websites for everyone.
  categories:
    - Blog
    - JavaScript
    - Mobile Development
    - Portfolio
  built_by: Jarod Peachey
  built_by_url: https://github.com/jarodpeachey
  featured: false
- title: Thomas Maximini
  main_url: https://www.thomasmaximini.com/
  url: https://www.thomasmaximini.com/
  source_url: https://github.com/tmaximini/maxi.io
  description: >
    Thomas Maximini is a full stack web developer from Germany
  categories:
    - Blog
    - JavaScript
    - Photography
    - Portfolio
    - Web Development
  built_by: Thomas Maximini
  built_by_url: https://github.com/tmaximini
  featured: false
- title: Aretha Iskandar
  main_url: https://arethaiskandar.com/
  url: https://arethaiskandar.com/
  source_url: https://github.com/tmaximini/arethaiskandar.com
  description: >
    Aretha Iskandar is a Jazz and Soul Singer / Songwriter from Paris
  categories:
    - Music
  built_by: Thomas Maximini
  built_by_url: https://github.com/tmaximini
  featured: false
- title: Harshil Shah
  url: https://harshil.net
  main_url: https://harshil.net
  description: >
    Harshil Shah is an iOS engineer from Mumbai, India
  categories:
    - Blog
    - Mobile Development
  built_by: Harshil Shah
  built_by_url: https://twitter.com/_HarshilShah
  featured: false
- title: Code Examples
  url: https://codeexamples.dev/
  main_url: https://codeexamples.dev/
  description: >
    Examples about various programming languages like JavaScript, Python, Rust, Angular, React, Vue.js etc.
  categories:
    - Blog
    - Education
    - Programming
    - Web Development
  built_by: Sai gowtham
  built_by_url: https://twitter.com/saigowthamr
  featured: false
- title: Samir Mujanovic
  main_url: https://www.samirmujanovic.com/
  url: https://www.samirmujanovic.com/
  description: >
    I'm a Frontend Developer with 3 years of experience. I describe myself as a developer who loves coding, open-source and web platform.
  categories:
    - Portfolio
    - Web Development
    - Design
  built_by: Samir Mujanovic
  built_by_url: https://github.com/sameerrM
- title: Yearlyglot - Fluent Every Year
  url: https://www.yearlyglot.com/blog
  main_url: https://www.yearlyglot.com
  description: >
    A popular blog on languages, second language acquisition and polyglottery.
  categories:
    - Blog
    - Education
    - Learning
    - Travel
  built_by: Donovan Nagel
  built_by_url: https://www.donovannagel.com
  featured: false
- title: 8fit.com
  url: https://8fit.com/
  main_url: https://8fit.com/
  description: >
    Get personalized workouts, custom meal plans, and nutrition guidance, right in the palm of your hand. Prioritize progress over perfection with the 8fit app!
  categories:
    - App
    - Food
    - Sports
  featured: false
- title: Dispel - Remote Access for Industrial Control Systems
  url: https://dispel.io
  main_url: https://dispel.io
  description: >
    Dispel provides secure, moving target defense networks through which your teams can remotely access industrial control systems in seconds, replacing static-defense products that take 5 to 15 minutes to work through.
  categories:
    - Business
    - Technology
    - Security
  built_by: Anton Aberg
  built_by_url: https://github.com/aaaberg
  featured: false
- title: Geothermal Heat Pump DIY Project
  url: https://diyheatpump.net/
  main_url: https://diyheatpump.net/
  description: Personal project by Yuriy Logvin that demonstrates how you can switch to heating with electricity at a minimal cost. The goal here is to show that everyone can build a geothermal heat pump and start saving money.
  categories:
    - Blog
    - Education
    - Technology
  built_by: Yuriy Logvin
  built_by_url: https://powerwatcher.net
- title: Catalyst Network - Cryptocurrency
  url: https://www.cryptocatalyst.net/
  main_url: https://www.cryptocatalyst.net/
  source_url: https://github.com/n8tb1t/gatsby-starter-cryptocurrency
  description: >
    An All-in-One solution for Modern Transactions.
  categories:
    - Business
    - Technology
  built_by: n8tb1t
  built_by_url: https://github.com/n8tb1t/
  featured: false
- title: SaoBear's-Blog
  main_url: https://saobear.xyz/
  url: https://saobear.xyz/
  source_url: https://github.com/PiccoloYu/SaoBear-is-Blog
  featured: false
  categories:
    - Blog
    - Web Development
- title: Rumaan Khalander - Portfolio
  url: https://rumaan.tech/
  main_url: https://rumaan.tech/
  description: >
    Rumaan Khalander is a Full-Stack Dev from Bengaluru who loves to develop for mobile and web.
  categories:
    - Portfolio
  built_by: rumaan
  built_by_url: https://github.com/rumaan/
  featured: false
- title: DigiGov
  main_url: https://digigov.grnet.gr/
  url: https://digigov.grnet.gr/
  description: >
    DigiGov is an initiative for the Digital Transformation of the Greek Public Sector
  categories:
    - Government
  built_by: GRNET
  built_by_url: https://grnet.gr/
  featured: false
- title: Zeek Interactive
  main_url: https://zeek.com
  url: https://zeek.com
  description: >
    Business site for Zeek Interactive. Using WordPress as a data store via the WPGraphQL plugin.
  categories:
    - Blog
    - Web Development
    - Mobile Development
    - WordPress
    - Agency
    - Business
  built_by: Zeek Interactive
  built_by_url: https://zeek.com
  featured: false
- title: Bare Advertising & Communications
  url: https://bare.ca/
  main_url: https://bare.ca/
  description: >
    Bare is a full-service branding and production agency in Vancouver BC with deep experience in digital/traditional communications and strategy. We specialize in building headless WordPress sites with Gatsby.
  categories:
    - WordPress
    - Agency
    - Business
  built_by: Bare Advertising & Communications
  built_by_url: https://www.bare.ca/
  featured: false
- title: The Decking Superstore
  url: https://www.thedeckingsuperstore.com/
  main_url: https://www.thedeckingsuperstore.com/
  description: >
    One of Northern California's largest outdoor decking and siding providers.
  categories:
    - WordPress
    - Business
  built_by: Bare Advertising & Communications
  built_by_url: https://www.bare.ca/
  featured: false
- title: Precision Cedar Products
  url: https://www.precisioncedar.com/
  main_url: https://www.precisioncedar.com/
  description: >
    Western Red Cedar Distributor in Vancouver Canada.
  categories:
    - WordPress
    - Business
  built_by: Bare Advertising & Communications
  built_by_url: https://www.bare.ca/
  featured: false
- title: Circle Restoration
  url: https://www.circlerestoration.com/
  main_url: https://www.circlerestoration.com/
  description: >
    Restoration Services Provider in Vancouver Canada.
  categories:
    - WordPress
    - Business
  built_by: Bare Advertising & Communications
  built_by_url: https://www.bare.ca/
  featured: false
- title: ALS Rally
  url: https://www.alsrally.com/
  main_url: https://www.alsrally.com/
  description: >
    Non profit fundraiser for ALS Research.
  categories:
    - WordPress
    - Nonprofit
    - Event
  built_by: Bare Advertising & Communications
  built_by_url: https://www.bare.ca/
  featured: false
- title: Vancouver Welsh Men's Choir
  url: https://vancouverchoir.ca/
  main_url: https://vancouverchoir.ca/
  description: >
    Vancouver Welsh Men's Choir website for upcoming shows, ticket purchases and online merchandise.
  categories:
    - WordPress
    - Entertainment
    - Event
    - E-commerce
  built_by: Bare Advertising & Communications
  built_by_url: https://www.bare.ca/
  featured: false
- title: Paul Scanlon - Blog
  main_url: https://paulie.dev/
  url: https://paulie.dev/
  source_url: https://github.com/PaulieScanlon/paulie-dev-2019
  description: >
    I'm a React UI developer / UX Engineer. React, GatsbyJs, JavaScript, TypeScript/Flow, StyledComponents, Storybook, TDD (Jest/Enzyme) and a tiny bit of Node.js.
  categories:
    - Blog
    - Web Development
  built_by: Paul Scanlon
  built_by_url: http://www.pauliescanlon.io
  featured: false
- title: EF Design
  main_url: https://ef.design
  url: https://ef.design
  description: >
    Home of everything creative, digital and brand at EF.
  featured: false
  categories:
    - Marketing
    - Design
  built_by: João Matos (Global Creative Studio - Education First)
- title: Codica
  main_url: https://www.codica.com/
  url: https://www.codica.com/
  description: >
    We help startups and established brands with JAMStack, Progressive Web Apps and Marketplaces development.
  categories:
    - Agency
    - Web Development
  built_by: Codica
  built_by_url: https://www.codica.com/
- title: Bhavani Ravi's Portfolio
  url: https://bhavaniravi.com
  main_url: https://bhavaniravi.com
  description: >
    Showcase of Bhavani Ravi's skillset and blogs
  categories:
    - Blog
    - Portfolio
  built_by: Bhavani Ravi
  built_by_url: https://twitter.com/geeky_bhavani
- title: Kotoriyama
  main_url: https://kotoriyama.com/
  url: https://kotoriyama.com/
  description: >
    Japanese Indie Game Creator.
  featured: false
  categories:
    - App
    - Entertainment
    - Mobile Development
  built_by: Motoyoshi Shiine (Kotoriyama)
- title: PWA Shields
  url: https://www.pwa-shields.com
  main_url: https://www.pwa-shields.com
  source_url: https://github.com/richardtaylordawson/pwa-shields
  description: >
    Personalize your app's README with custom, fun, PWA shields in SVG
  categories:
    - Documentation
    - App
    - API
  built_by: Richard Taylor Dawson
  built_by_url: https://richardtaylordawson.com
- title: Zatsuzen
  url: https://zatsuzen.com
  main_url: https://zatsuzen.com
  description: >
    Web developer's portfolio
  categories:
    - Portfolio
  built_by: Akane
  built_by_url: https://twitter.com/akanewz
  featured: false
- title: Reeemoter
  description: >-
    Join thousands of developers from everywhere and access to job
    offers from hundreds of companies worldwide right
    at your inbox for free.
  main_url: https://reeemoter.com/
  url: https://reeemoter.com/
  featured: false
  categories:
    - Technology
    - Web Development
  built_by: Ramón Chancay
  built_by_url: https://ramonchancay.me/
- title: Ananya Neogi
  main_url: https://ananyaneogi.com
  url: https://ananyaneogi.com
  description: >
    Showcases Ananya's work as a frontend developer and comprises of a collection of written articles on web development, programming and, user experience.
  categories:
    - Portfolio
    - Blog
  built_by: Ananya Neogi
  built_by_url: https://ananyaneogi.com
- title: webman.pro
  main_url: https://webman.pro/
  url: https://webman.pro/
  description: >
    webman.pro is an awesome portfolio and technical blog where
    professional Front End engineer Dmytro Chumak shares his thoughts
    and experience to inspire other developers.
  featured: false
  categories:
    - Blog
    - Web Development
    - JavaScript
  built_by: Dmytro Chumak
  built_by_url: https://github.com/wwwebman
- title: borderless
  url: https://junhobaik.github.io
  main_url: https://junhobaik.github.io
  source_url: https://github.com/junhobaik/junhobaik.github.io/tree/develop
  description: >
    Junho Baik's Development Blog
  categories:
    - Blog
    - Web Development
  built_by: Junho Baik
  built_by_url: https://github.com/junhobaik
  featured: false
- title: React Resume Generator
  main_url: https://nimahkh.github.io/nima_habibkhoda
  url: https://nimahkh.github.io/nima_habibkhoda
  source_url: https://github.com/nimahkh/resume_generator
  description: >
    The resume generator is a project to create your own resume web page easily with Gatsby.
  categories:
    - Portfolio
  built_by: Nima Habibkhoda
  featured: false
- title: Thomas Wang's Blog
  main_url: https://www.thomaswang.io
  url: https://www.thomaswang.io
  description: >-
    Technical blog by Thomas Wang
  built_by: Thomas Wang
  built_by_url: https://github.com/thomaswang
  featured: false
  categories:
    - Blog
    - Web Development
- title: The Rebigulator
  main_url: https://www.rebigulator.org/
  source_url: https://github.com/Me4502/Rebigulator/
  url: https://rebigulator.org/
  description: A quote-based via game powered by Frinkiac
  built_by: Matthew Miller
  built_by_url: https://matthewmiller.dev/
  featured: false
  categories:
    - Open Source
    - Entertainment
    - App
- title: madewithlove
  main_url: https://madewithlove.com
  url: https://madewithlove.com
  description: >-
    We build digital products and create the teams around them. We can help with software engineering, product management, managing technical teams, audits and technical consulting.
  built_by: madewithlove
  built_by_url: https://madewithlove.com
  featured: false
  categories:
    - Web Development
    - Blog
    - Agency
    - Business
- title: Sprucehill
  url: https://sprucehill.ca/
  main_url: https://sprucehill.ca/
  description: >
    Sprucehill is a North Vancouver based custom home builder and renovator.
  categories:
    - WordPress
    - Business
  built_by: Bare Advertising & Communications
  built_by_url: https://www.bare.ca/
  featured: false
- title: Nathaniel Ryan Mathew
  url: https://nathanielmathew.me
  main_url: https://nathanielmathew.me
  source_url: https://github.com/nathanielmathew/MyPortfolio
  description: >
    A personal online Portfolio built using GatsbyJS, that showcases Achievements, Projects and Additional information.
  categories:
    - Portfolio
    - Open Source
    - Blog
  built_by: Nathaniel Ryan Mathew
  built_by_url: https://github.com/nathanielmathew
  featured: false
- title: Kanazawa.js Community Page
  main_url: https://kanazawajs.now.sh/
  url: https://kanazawajs.now.sh/
  source_url: https://github.com/kanazawa-js/community-page
  description: >
    Kanazawa.js is a local community for the JSer around Kanazawa to share knowledge about JavaScript.
  categories:
    - Community
    - Programming
    - Web Development
  built_by: Kanazawa.js
  built_by_url: https://twitter.com/knzw_js
  featured: false
- title: monica*dev
  url: https://www.aboutmonica.com/
  main_url: https://www.aboutmonica.com/
  description: >
    Personal site for Monica Powell, a software engineer who is passionate about making open-source more accessible and building community, online & offline.
  categories:
    - Web Development
    - Blog
    - Programming
    - Portfolio
  built_by: Monica Powell
  built_by_url: https://www.aboutmonica.com/
  featured: false
- title: Shivam Sinha
  url: https://www.helloshivam.com/
  main_url: https://www.helloshivam.com/
  description: >
    Portfolio of Shivam Sinha, Graphic Designer and Creative Coder based in New York.
  categories:
    - Portfolio
  built_by: Shivam Sinha
  built_by_url: https://www.helloshivam.com/
  featured: false
- title: Brianna Sharpe - Writer
  main_url: https://www.briannasharpe.com/
  url: https://www.briannasharpe.com/
  source_url: https://github.com/ehowey/briannasharpe
  description: >
    Brianna Sharpe is an Alberta, Canada based freelance writer and journalist focused on health, LGBTQ2S+, parenting, and the environment.
  categories:
    - Portfolio
    - Media
  built_by: Eric Howey
  built_by_url: https://www.erichowey.dev/
  featured: false
- title: Eric Howey Web Development
  main_url: https://www.erichowey.dev/
  url: https://www.erichowey.dev/
  source_url: https://github.com/ehowey/erichoweydev
  description: >
    Personal website and blog for Eric Howey. I am a freelance web developer based in Alberta, Canada specializing in Gatsby, React, WordPress and Theme-UI.
  categories:
    - Portfolio
    - Web Development
    - Freelance
    - Blog
  built_by: Eric Howey
  built_by_url: https://www.erichowey.dev/
- title: Solfej Chord Search
  url: https://www.solfej.io/chords
  main_url: https://www.solfej.io/chords
  description: >
    Solfej Chord Search helps you master every chord imaginable. It shows you notes, intervals, guitar and piano fingerings for 1000s of chords.
  categories:
    - Education
    - Music
  built_by: Shayan Javadi
  built_by_url: https://www.instagram.com/shawnjavadi/
- title: a+ Saúde
  url: https://www.amaissaude.com.br/sp/
  main_url: https://www.amaissaude.com.br/sp/
  description: >
    An even better experience in using health services.
  categories:
    - Healthcare
    - Marketing
    - Blog
  built_by: Grupo Fleury
  built_by_url: http://www.grupofleury.com.br/
  featured: false
- title: Mallikarjun Katakol Photography
  main_url: https://mallik.in
  url: https://mallik.in
  built_by: Arvind Kumar
  built_by_url: https://arvind.io/
  description: >
    Mallikarjun Katakol is an Advertising, Architecture, Editorial, Fashion and Lifestyle Photographer based in Bangalore, India.
    Shoots Corporate & Business headshots, Portfolios for Models and Actors, Documents Projects for Architects, Fashion & Interior Designers
  featured: false
  categories:
    - Gallery
    - Photography
    - Portfolio
- title: gatsby-animate-blog
  url: https://gatsby-animate-blog.luffyzh.now.sh/
  main_url: https://gatsby-animate-blog.luffyzh.now.sh/home
  source_url: https://github.com/luffyZh/gatsby-animate-blog
  description: >
    A simple && cool blog site starter kit by Gatsby.
  categories:
    - Blog
    - Open Source
    - Web Development
  built_by: luffyZh
  built_by_url: https://github.com/luffyZh
  featured: false
- title: LBI Financial
  main_url: https://lbifinancial.com/
  url: https://lbifinancial.com/
  description: >
    We help individuals and businesses with life insurance, disability, long-term care and annuities.
  categories:
    - Business
    - Consulting
    - Finance
  built_by: Pagepro
  built_by_url: https://pagepro.co
  featured: false
- title: GIS-Netzwerk
  url: https://www.gis-netzwerk.com/
  main_url: https://www.gis-netzwerk.com/
  description: >
    Multilingual (i18n) Blog with different URLs for categories, tags and posts depending on the language.
  categories:
    - Blog
    - Data
    - Technology
  built_by: Max Dietrich
  built_by_url: https://www.gis-netzwerk.com/
  featured: false
- title: Krishna Gopinath
  main_url: https://krishnagopinath.me
  url: https://krishnagopinath.me
  source_url: https://github.com/krishnagopinath/website
  description: >
    Website of Krishna Gopinath, software engineer and budding teacher.
  categories:
    - Portfolio
  built_by: Krishna Gopinath
  built_by_url: https://twitter.com/krishwader
  featured: false
- title: Curology
  main_url: https://curology.com
  url: https://curology.com
  description: >
    Curology's mission is to make effective skincare accessible to everyone. We provide customized prescription skincare for our acne and anti-aging patients.
  categories:
    - Healthcare
    - Community
    - Landing Page
  built_by: Curology
  built_by_url: https://curology.com
- title: labelmake.jp
  main_url: https://labelmake.jp/
  url: https://labelmake.jp/
  description: >
    Web Application of Variable Data Printing and Blog.
  categories:
    - App
    - Data
    - Blog
  built_by: hand-dot
  built_by_url: https://twitter.com/hand_dot
  featured: false
- title: Personal website of Maarten Afink
  main_url: https://www.maarten.im/
  url: https://www.maarten.im/
  source_url: https://github.com/maartenafink/personal-website
  description: >
    Personal website of Maarten Afink, digital product designer.
  categories:
    - Portfolio
    - Open Source
    - Blog
    - Music
    - Design
- title: Adam Bowen
  main_url: https://adamcbowen.com/
  url: https://adamcbowen.com/
  source_url: https://github.com/bowenac/my-website
  description: >
    Personal website for Adam Bowen. I am a freelance web developer based in Tacoma, WA specializing in WordPress, Craft CMS, plus a lot more and recently fell in love with Gatsby.
  categories:
    - Portfolio
    - Web Development
    - Freelance
  built_by: Adam Bowen
  built_by_url: https://adamcbowen.com
  featured: false
- title: tqCoders
  main_url: https://tqcoders.com
  url: https://tqcoders.com
  description: >
    tqCoders is a software development company that focuses on the development of the most advanced websites and mobile apps. We use the most advanced technologies to make websites blazing fast, SEO-friendly and responsive for each screen resolution.
  categories:
    - Web Development
    - Mobile Development
    - SEO
    - Design
    - Programming
    - Technology
    - Business
  built_by: tqCoders
  built_by_url: https://tqcoders.com
  featured: false
- title: ErudiCAT
  main_url: https://www.erudicat.com
  url: https://www.erudicat.com
  description: >
    ErudiCAT is an educational platform created to help PMP certification candidates to prepare for the exam. There are 1k+ sample questions and PMP Exam Simulator. Upon completion, there are statistics and performance chart available. Performance reports are saved in users' accounts and may be used later to review questions. The PMP Exam Simulator has a unique feature of Time Acceleration. It makes the Mock Exam even tougher and makes training even more advanced.
  categories:
    - Education
    - Web Development
    - Learning
  built_by: tqCoders
  built_by_url: https://tqcoders.com
  featured: false
- title: Qri.io Website and Docs
  main_url: https://qri.io
  url: https://qri.io/docs
  source_url: https://github.com/qri-io/website
  description: >
    Website and Documentation for Qri, an open source version control system for datasets
  categories:
    - Open Source
    - Community
    - Data
    - Technology
  built_by: Qri, Inc.
  built_by_url: https://qri.io
  featured: false
- title: Jellypepper
  main_url: https://jellypepper.com/
  url: https://jellypepper.com/
  description: >
    Award-winning creative studio for disrupters. We design and build beautiful brands, apps, websites and videos for startups and tech companies.
  categories:
    - Portfolio
    - Agency
  built_by: Jellypepper
  built_by_url: https://jellypepper.com/
- title: Miyamado Jinja
  main_url: https://www.miyamadojinja.com
  url: https://www.miyamadojinja.com
  source_url: https://github.com/mnishiguchi/miyamadojinja
  description: >
    Miyamado Jinja is a Japanese Shinto Shrine in Yokkaichi, Mie, Japan.
  categories:
    - Nonprofit
    - Travel
  built_by: mnishiguchi
  built_by_url: https://mnishiguchi.com
  featured: false
- title: Hear This Idea
  main_url: https://hearthisidea.com
  url: https://hearthisidea.com/episodes/victoria
  source_url: https://github.com/finmoorhouse/podcast
  description: >
    A podcast showcasing new thinking from top academics.
  categories:
    - Podcast
    - Open Source
  built_by: Fin Moorhouse
  built_by_url: https://finmoorhouse.com
  featured: false
- title: Calisthenics Skills
  main_url: https://www.calisthenicsskills.com
  url: https://www.calisthenicsskills.com
  description: >
    A beautiful fitness progress tracker built on Gatsby.
  categories:
    - Sports
  built_by: Andrico Karoulla
  built_by_url: https://andri.co
  featured: false
- title: AutoloadIT
  main_url: https://autoloadit.com/
  url: https://autoloadit.com/
  description: >
    The world's leading Enterprise Automotive imaging solution
  categories:
    - Business
    - Landing Page
  built_by: Pagepro
  built_by_url: https://pagepro.co
  featured: false
- title: Tools of Golf
  main_url: https://thetoolsofgolf.com/
  url: https://thetoolsofgolf.com//titleist-915-d2-driver
  description: >
    Tools of Golf is a community dedicated to golf nerds and gear heads.
  categories:
    - Sports
    - Data
    - Documentation
  built_by: Peter Hironaka
  built_by_url: https://peterhironaka.com
  featured: false
- title: sung.codes
  main_url: https://sung.codes/
  source_url: https://github.com/dance2die/sung.codes
  url: https://sung.codes/
  description: >
    Blog by Sung M. Kim (a.k.a. dance2die)
  categories:
    - Blog
    - Landing Page
  built_by: Sung M. Kim
  built_by_url: https://github.com/dance2die
  featured: false
- title: Choose Tap
  main_url: https://www.choosetap.com.au/
  url: https://www.choosetap.com.au/
  featured: false
  description: >
    Choose Tap aims to improve the health and wellbeing of communities and the environment by promoting tap water as the best choice of hydration for all Australians.
  built_by: Hardhat
  built_by_url: https://www.hardhat.com.au
  categories:
    - Nonprofit
    - Community
- title: Akash Rajpurohit
  main_url: https://akashwho.codes/
  url: https://akashwho.codes/
  description: >
    Personal portfolio website of Akash Rajpurohit made using Gatsby v2, where I  write short blogs related to software development and share my experiences.
  categories:
    - Portfolio
    - Blog
  built_by: Akash Rajpurohit
  built_by_url: https://github.com/AkashRajpurohit
  featured: false
- title: See Kids Dream
  url: https://seekidsdream.org/
  main_url: https://seekidsdream.org/
  description: >
    A not-for-profit organization dedicated to empower youth with the skills, motivation and confidence.
  categories:
    - Nonprofit
    - Education
    - Learning
  built_by: CapTech Consulting
  built_by_url: https://www.captechconsulting.com/
  featured: false
- title: Locale Central
  url: https://localecentral.io/
  main_url: https://localecentral.io/
  description: >
    Locale Central is a web & mobile data collection app that makes it easy to record accurate data out on the field.
  categories:
    - Technology
  built_by: KiwiSprout
  built_by_url: https://kiwisprout.nz/
  featured: false
- title: Cathy O'Shea
  url: https://cathyoshea.co.nz/
  main_url: https://cathyoshea.co.nz/
  categories:
    - Portfolio
    - Real Estate
  built_by: KiwiSprout
  built_by_url: https://kiwisprout.nz/
  featured: false
- title: DG Recruit
  url: https://dgrecruit.com
  main_url: https://dgrecruit.com
  description: >
    DG Recruit is a NYC recruitment agency
  categories:
    - Agency
    - WordPress
  built_by: Waverly Lab
  built_by_url: https://waverlylab.com
  featured: false
- title: Smile
  url: https://reasontosmile.com
  main_url: https://reasontosmile.com
  description: >
    Smile is an online store for buying CBD products that keep you balanced and happy
  categories:
    - E-commerce
    - WordPress
  built_by: Waverly Lab
  built_by_url: https://waverlylab.com
- title: Bold Oak Design
  url: https://boldoak.design/
  main_url: https://boldoak.design/
  description: >
    A Milwaukee-based web design and development studio.
  categories:
    - Blog
    - Business
    - Freelance
    - Portfolio
    - Programming
    - Technology
    - Web Development
  featured: false
- title: Lydia Rose Eiche
  url: https://lydiaroseeiche.com/
  main_url: https://lydiaroseeiche.com/
  description: >
    Lydia Rose Eiche is a soprano, opera singer, and actress based in Milwaukee.
  categories:
    - Music
    - Portfolio
  built_by: Bold Oak Design
  built_by_url: https://boldoak.design/
  featured: false
- title: Chris Otto
  url: https://chrisotto.dev/
  main_url: https://chrisotto.dev/
  source_url: https://github.com/chrisotto6/chrisottodev
  description: >
    Blog, portfolio and website for Chris Otto.
  categories:
    - Blog
    - JavaScript
    - Landing Page
    - Portfolio
    - Programming
    - Technology
    - Web Development
  built_by: Chris Otto
  built_by_url: https://github.com/chrisotto6
  featured: false
- title: Roboto Studio
  url: https://roboto.studio
  main_url: https://roboto.studio
  description: >
    Faster than a speeding bullet Website Development based in sunny old Nottingham
  categories:
    - Agency
    - Blog
    - Business
    - Design
    - Featured
    - Freelance
    - Web Development
  featured: true
- title: Viraj Chavan | Full Stack Software Engineer
  url: http://virajc.tech
  main_url: http://virajc.tech
  source_url: https://github.com/virajvchavan/portfolio
  description: >
    Portfolio and blog of a full stack software engineer from India
  categories:
    - Portfolio
    - Blog
    - Web Development
  built_by: Viraj V Chavan
  built_by_url: https://twitter.com/VirajVChavan
  featured: false
- title: Nexweave
  url: https://www.nexweave.com
  main_url: https://www.nexweave.com
  description: >
    Nexweave is a SaaS platform built by a team of experienced product, design & technology professionals in India. Nexweave allows brands to create personalized & interactive video experiences at scale. We would love for our site to be featured at the gatsby showcase since we have long been appreciating the flexibility and speed of the sites we have created using the same.
  categories:
    - Video
    - API
    - User Experience
    - Marketing
    - Design
    - Data
    - Technology
    - Media
    - Consulting
  built_by: Kashaf S
  built_by_url: https://www.linkedin.com/in/kashaf-shaikh-925117178
  featured: false
- title: Daniel Balloch
  url: https://danielballoch.com
  main_url: https://danielballoch.com
  source_url: https://github.com/danielballoch/danielballoch
  description: >
    Hey, I'm Daniel and this is my portfolio site. Made with Gatsby, React, GraphQL, Styled Emotion & Netlify. Install & local host instructions: 1. git clone https://github.com/danielballoch/danielballoch.git 2. npm install. 3. gatsby develop. Keep in mind I'm still learning myself, so these may not be best practises. If anyone's curious as to how something works flick me a message or if you have advice for me I'd love to hear it, otherwise happy coding!
  categories:
    - Portfolio
    - Business
    - Design
    - Freelance
    - Web Development
  built_by: Daniel Balloch
  built_by_url: https://danielballoch.com
- title: The Rift Metz
  url: http://theriftmetz.com/
  main_url: http://theriftmetz.com/
  description: >
    The Rift is a gaming bar based in Metz (France).
  categories:
    - Landing Page
    - Entertainment
    - Design
    - Blog
    - Food
  built_by: Hugo Torzuoli
  built_by_url: https://github.com/HZooly
  featured: false
- title: Built with Workers
  url: https://workers.cloudflare.com/built-with/
  main_url: https://workers.cloudflare.com/built-with/
  description: >
    Showcasing websites & projects built with Cloudflare Workers
  categories:
    - Portfolio
    - JavaScript
    - Web Development
  built_by: Workers who work at Cloudflare
  built_by_url: https://github.com/cloudflare/built-with-workers/graphs/contributors
- title: WebAnaya Solutions
  url: https://www.webanaya.com
  main_url: https://www.webanaya.com
  description: >
    Full Stack Web Solutions Provider.
  categories:
    - Agency
    - Web Development
    - API
    - Blog
  built_by: Durgesh Gupta
  built_by_url: https://durgeshgupta.com
  featured: false
- title: Artem Sapegin’s Blog
  description: >
    Blog of a Berlin based coffee first frontend engineer who works at Omio, makes photos and hangs out with his dogs.
  main_url: https://blog.sapegin.me/
  url: https://blog.sapegin.me/
  source_url: https://github.com/sapegin/blog.sapegin.me
  categories:
    - Blog
    - Open Source
    - Web Development
    - JavaScript
    - Programming
    - Technology
  built_by: Artem Sapegin
  built_by_url: https://github.com/sapegin
- title: adam.ai
  url: https://adam.ai/
  main_url: https://adam.ai/
  description: >
    Are you ready to make your meetings more productive? Our intelligent meeting management tool can help!
  categories:
    - Business
    - Landing Page
    - Productivity
    - Technology
  built_by: Hazem Osama
  built_by_url: https://github.com/hazem3500
  featured: false
- title: Indra Kusuma Profile Page
  url: https://indrakusuma.web.id/me/
  main_url: https://indrakusuma.web.id/me/
  description: >
    Hi! I'm Indra Kusuma. I am an optimistic and type of person of learn by doing who have an interest in Software Engineering, specifically about Web Development.
  categories:
    - Landing Page
    - Blog
  built_by: Indra Kusuma
  built_by_url: https://github.com/idindrakusuma/me
  featured: false
- title: Lukas Horak
  main_url: https://lukashorak.com
  url: https://lukashorak.com
  description: >
    Lukas Horak's personal website. Full stack JavaScript Developer, working in React on front end and Node.js on back end.
  categories:
    - Blog
    - Portfolio
    - Web Development
  built_by: Lukas Horak
  built_by_url: https://github.com/lhorak
  featured: false
- title: Alexandra Thomas
  main_url: https://alexandracthomas.com/
  url: https://alexandracthomas.com/
  description: >
    A portfolio site for Alexandra Thomas, a front-end developer with creative super powers based in Charlotte, NC.
  categories:
    - Portfolio
    - Blog
    - Web Development
  featured: false
- title: Storto Productions
  main_url: https://www.storto-productions.com/
  url: https://www.storto-productions.com/about/
  featured: false
  description: >
    A portfolio site for a video production company based out of Phoenix, AZ.
  categories:
    - Video
    - Blog
    - Portfolio
    - Business
  built_by: Alexandra Thomas
  built_by_url: https://alexandracthomas.com/
- title: Zatsuzen Blog
  url: https://blog.zatsuzen.com
  main_url: https://blog.zatsuzen.com
  description: >
    Web developer's tech blog
  categories:
    - Blog
  built_by: Akane
  built_by_url: https://twitter.com/akanewz
- title: Matthew Mesa
  url: https://matthewmesa.com
  main_url: https://matthewmesa.com
  description: >
    Portfolio website for freelance digital specialist Matthew Mesa.
  categories:
    - Portfolio
  built_by: Matthew Mesa
  built_by_url: https://matthewmesa.com
- title: Taskade
  main_url: https://taskade.com
  url: https://taskade.com
  description: >
    Taskade is the unified workspace for distributed teams. Collaborate and organize in real-time to get things done, faster and smarter.
  categories:
    - App
    - Business
    - Productivity
  built_by: Taskade
  built_by_url: https://github.com/taskade
  featured: false
- title: PWD
  url: https://pwd.com.au
  main_url: https://pwd.com.au
  description: >
    PWD is a full service web marketing, design, and development agency in Perth, Western Australia.
  categories:
    - Blog
    - Portfolio
    - WordPress
    - Business
  built_by: Alex Moon
  built_by_url: https://moonmeister.net
  featured: false
- title: ramonak.io
  url: https://ramonak.io/
  main_url: https://ramonak.io/
  source_url: https://github.com/KaterinaLupacheva/ramonak.io
  description: >
    Tech blog and portfolio site of a full stack web developer Katsiaryna (Kate) Lupachova
  categories:
    - Blog
    - Portfolio
  built_by: Katsiaryna Lupachova
  built_by_url: https://ramonak.io/
  featured: false
- title: React JS Developer
  main_url: https://reacter.dev/
  url: https://reacter.dev/
  featured: false
  categories:
    - App
    - Web Development
    - Web Development
    - Agency
  built_by: App Design
  built_by_url: https://appdesign.dev/
- title: Guillermo Gómez-Peña
  url: https://www.guillermogomezpena.com/
  main_url: https://www.guillermogomezpena.com/
  description: >
    Personal website for the work of Guillermo Gómez-Peña: performance artist, writer, activist, radical pedagogue and artistic director of the performance troupe La Pocha Nostra. Recipient of the MacArthur Fellow, USA Artists Fellow, and a winner of the Bessie, Guggenheim, and American Book awards.
  categories:
    - Portfolio
    - Gallery
  built_by: Aveling Ray
  built_by_url: https://avelingray.com/
  featured: false
- title: Clinka
  url: https://www.clinka.com.au/
  main_url: https://www.clinka.com.au/
  description: >
    B2B website for an Australian manufacturer of environmentally friendly construction materials.
  categories:
    - Business
  built_by: Aveling Ray
  built_by_url: https://avelingray.com/
- title: Chris Vogt's Blog
  main_url: https://www.chrisvogt.me
  url: https://www.chrisvogt.me
  source_url: https://github.com/chrisvogt/gatsby-theme-private-sphere
  description: >-
    Personal blog of Chris Vogt, a software developer in San Francisco. Showcases
    my latest activity on Instagram, Goodreads, and Spotify using original widgets.
  categories:
    - Blog
    - Open Source
    - Photography
    - Portfolio
  built_by: Chris Vogt
  built_by_url: https://github.com/chrisvogt
- title: Trolley Travel
  main_url: http://trolleytravel.org/
  url: http://trolleytravel.org/
  description: >
    Travel blog website to give tips and informations for many destinations, built with Novella theme
  categories:
    - Blog
    - Travel
  built_by: Pierre Beard
  built_by_url: https://github.com/PBRT
  featured: false
- title: Playlist Detective
  main_url: https://www.playlistdetective.com/
  url: https://www.playlistdetective.com/
  source_url: https://github.com/bobylito/playlistFinder
  description: >
    Playlist Detective is an attempt to ease music discovery with playlists. Back in the days, people were sharing mixtapes - some songs we knew and others we didn't, therefore expanding our musical horizons.

    Playlists are the same, and playlist detective lets you search for songs or artists you like in order to stumble on your new favorite songs.

    It uses Algolia for the search.
  categories:
    - Media
    - Music
  built_by: Alexandre Valsamou-Stanislawski
  built_by_url: https://www.noima.xyz
- title: ProjectManager.tools
  main_url: https://projectmanager.tools/
  url: https://projectmanager.tools/
  featured: false
  categories:
    - App
    - Web Development
    - Design
    - Agency
  built_by: App Design
  built_by_url: https://appdesign.dev/
- title: 1902 Software
  url: https://1902software.com/
  main_url: https://1902software.com/
  description: >
    We are an IT company that specializes in e-commerce and website development on different platforms such as Magento, WordPress, and Umbraco. We are also known for custom software development, web design and mobile app solutions for iOS and Android.
  categories:
    - E-commerce
    - Web Development
    - Programming
    - Mobile Development
    - WordPress
    - Design
    - Business
    - Agency
  built_by: 1902 Software Development Corporation
  built_by_url: https://1902software.com/
  featured: false
- title: Codeful
  url: https://www.codeful.fi/
  main_url: https://www.codeful.fi/
  categories:
    - Agency
    - Consulting
  featured: false
- title: Noima
  url: https://www.noima.xyz
  main_url: https://www.noima.xyz
  categories:
    - Agency
    - Consulting
    - Blog
  featured: false
  built_by: Alexandre Valsamou-Stanislawski
  built_by_url: https://www.noima.xyz
- title: Talent Point
  url: https://talentpoint.co
  main_url: https://talentpoint.co
  description: >
    Talent Point provide the tools that companies need to scale quickly and effectively, bridging the gap between employer brand, HR, and hiring to build teams from within.
  categories:
    - Business
    - Technology
    - Blog
    - Consulting
    - Human Resources
  built_by: Talent Point
  built_by_url: https://talentpoint.co
  featured: false
- title: Marathon Oil
  main_url: https://www.marathonoil.com/
  url: https://www.marathonoil.com/
  featured: false
  categories:
    - Business
    - Marketing
  built_by: Corey Ward
  built_by_url: http://www.coreyward.me/
- title: Gene
  url: https://www.geneglobal.com/work
  main_url: https://www.geneglobal.com
  description: >
    We’re an experience design agency, focused on the future of health
  categories:
    - Agency
    - Technology
    - Healthcare
    - Consulting
    - User Experience
  featured: false
- title: medignition – healthcare innovations
  url: https://medignition.com/
  main_url: https://medignition.com/
  description: >
    medignition builds digital innovations in healthcare.
  categories:
    - Healthcare
    - Education
    - Technology
    - Design
    - Business
    - Portfolio
    - Entrepreneurship
    - Agency
  built_by: medignition
  built_by_url: https://medignition.com/
- title: Dynobase
  url: https://dynobase.dev/
  main_url: https://dynobase.dev/
  description: >
    Professional GUI Client for DynamoDB.
  categories:
    - Data
    - Programming
    - Web Development
  built_by: Rafal Wilinski
  built_by_url: https://rwilinski.me/
  featured: false
- title: Vaktija.eu
  url: https://vaktija.eu
  main_url: https://vaktija.eu
  description: >
    Vaktija.eu gives information about prayer times in germany. (Built with GatsbyJS. Fast in every way that matters.)
  categories:
    - App
    - Community
    - Nonprofit
    - SEO
    - Web Development
  built_by: Rašid Redžić
  built_by_url: https://rasidre.com/
  featured: false
- title: Creative code daily
  main_url: https://www.bobylito.dev/
  url: https://www.bobylito.dev/
  source_url: https://github.com/bobylito/sketches
  description: >
    Creative code daily (CCD) is a personal project for which I build a new animation made out of code every day.
  categories:
    - Blog
    - Programming
    - Gallery
    - Portfolio
  built_by: Alexandre Valsamou-Stanislawski
  built_by_url: https://www.noima.xyz
- title: Messi vs Ronaldo
  description: >
    The biggest debate in football - but who is the best, Messi or Ronaldo? This website provides all the goals and stats to help you reach your own conclusion.
  main_url: https://www.messivsronaldo.app/
  url: https://www.messivsronaldo.app/
  categories:
    - Sports
    - Data
    - App
  built_by: Stephen Greig
  built_by_url: http://ste.digital/
- title: Em Em Recipes
  url: https://ememrecipes.com
  main_url: https://ememrecipes.com
  description: >
    Finally, a recipe website that gets straight to the point.
  categories:
    - Blog
    - Food
  built_by: Matthew Mesa
  built_by_url: https://matthewmesa.com
- title: Yuuniworks Portfolio / Blog
  main_url: https://www.yuuniworks.com/
  url: https://www.yuuniworks.com/
  source_url: https://github.com/junkboy0315/gatsby-portfolio-blog
  featured: false
  categories:
    - Portfolio
    - Web Development
    - Blog
- title: Jun Chen Portfolio
  url: https://www.junchenjun.me
  main_url: https://www.junchenjun.me
  source_url: https://github.com/junchenjun/junchenjun.me
  description: >
    Get to know Jun.
  categories:
    - Portfolio
    - Blog
    - Web Development
  built_by: Jun Chen
  built_by_url: https://www.junchenjun.me
- title: Xavier Mirabelli-Montan
  url: https://xavie.mirmon.co.uk
  main_url: https://xavie.mirmon.co.uk
  source_url: https://github.com/xaviemirmon/xavier-developer-site
  description: >
    The developer portfolio and blog for Xavier Mirabelli-Montan.  Built using TinaCMS Grande hosted on Gatsby Cloud.
  categories:
    - Blog
    - Portfolio
    - Programming
  featured: false
- title: MPG Calculator
  url: https://www.mpg-calculator.co.uk
  main_url: https://www.mpg-calculator.co.uk
  description: >
    A website which allows you to calculate the MPG of your vehicle.
  categories:
    - SEO
    - Accessibility
    - Blog
  built_by: PJ
  built_by_url: https://pjsachdev.me
- title: Softblues
  main_url: https://softblues.io
  url: https://softblues.io
  description: >
    We optimize your project costs and deliver outstanding results by applying relevant technology. Plus, we create our own effective products for businesses and developers all over the world.
  categories:
    - WordPress
    - Portfolio
    - Agency
  built_by: Softblues
  built_by_url: https://softblues.io
- title: Clipchamp
  main_url: https://clipchamp.com/
  url: https://clipchamp.com/en/
  description: >
    Clipchamp is an online video editor, compressor, and converter. The Clipchamp website and blog are powered by Gatsby, Contentful, and Smartling.
  categories:
    - App
    - Blog
    - Landing Page
    - Marketing
    - Video
  featured: false
- title: Mob HQ
  main_url: https://hq.yt-mob.com/
  url: https://hq.yt-mob.com/
  description: >
    Mob HQ is the Headquarters for the World Cup winning Downhill Mountain Bike Race Team, and also a full-time Ride Center for YT bikes.
  categories:
    - Sports
    - Travel
  built_by: Built by Rebels Ltd.
  built_by_url: https://builtbyrebels.com/
  featured: false
- title: OCIUS
  url: https://www.ocius.com.au/
  main_url: https://www.ocius.com.au/
  source_url: https://github.com/ocius/website
  description: >
    Ocius Technology Ltd (formerly Solar Sailor Holdings Ltd) is an Australian public unlisted company with Research and Development facilities at the University of NSW.
  categories:
    - Business
    - Technology
    - Science
  built_by: Sergey Monin
  built_by_url: https://build-in-saratov.com/
- title: Kosmos & Kaos
  main_url: https://www.kosmosogkaos.is/
  url: https://www.kosmosogkaos.is/
  description: >
    A carefully designed user experience is good business.
  categories:
    - Design
    - Consulting
    - Agency
    - Web Development
    - JavaScript
  built_by: Kosmos & Kaos
  built_by_url: https://www.kosmosogkaos.is/
  featured: false
- title: Design Portfolio of Richard Bruskowski
  main_url: https://bruskowski.design/
  url: https://bruskowski.design/
  description: >
    My freelance design portfolio: Visual design, digital products, interactive prototypes, design systems, brand design. Uses MDX, Styled Components, Framer Motion. Started with Gatsby Starter Emilia by LekoArts.
  categories:
    - Design
    - Portfolio
    - User Experience
    - Freelance
    - Photography
  built_by: Richard Bruskowski
  built_by_url: https://github.com/richardbruskowski
- title: Kelvin DeCosta's Website
  url: https://kelvindecosta.com
  main_url: https://kelvindecosta.com
  categories:
    - Blog
    - Portfolio
  built_by: Kelvin DeCosta
  built_by_url: https://github.com/kelvindecosta
  featured: false
- title: Coronavirus (COVID-19) Tracker
  url: https://coronavirus.traction.one/
  main_url: https://coronavirus.traction.one/
  description: >
    This application shows the near real-time status based on data from JHU CSSE.
  categories:
    - Data
    - Directory
  built_by: Sankarsan Kampa
  built_by_url: https://traction.one
  featured: false
- title: Coronavirus COVID-19 Statistics Worldwide
  url: https://maxmaxinechen.github.io/COVID19-Worldwide-Stats/
  main_url: https://maxmaxinechen.github.io/COVID19-Worldwide-Stats/
  source_url: https://github.com/maxMaxineChen/COVID19-Worldwide-Stats
  description: >
    A Coronavirus COVID-19 global data statistics application built by Gatsby + Material UI + Recharts
  categories:
    - Data
    - Open Source
  built_by: Maxine Chen
  built_by_url: https://github.com/maxMaxineChen
  featured: false
- title: Folding@Home Stats
  url: https://folding.traction.one/team?id=246252
  main_url: https://folding.traction.one
  description: >
    Folding@Home Stats Report for Teams.
  categories:
    - Data
    - Science
    - Directory
  built_by: Sankarsan Kampa
  built_by_url: https://traction.one
  featured: false
- title: COVID-19 Tracking and Projections
  url: https://flattenthecurve.co.nz/
  main_url: https://flattenthecurve.co.nz/
  source_url: https://github.com/carlaiau/flatten-the-curve
  description: >
    Allowing non technical users to compare their country with other situations around the world. We present configurable cumulative graph curves. We compare your countries current status with other countries who have already been at your level and show you where they’ve ended up. Data via JHU. Further functionality added daily.
  categories:
    - Data
    - Open Source
  built_by: Carl Aiau
  built_by_url: https://github.com/carlaiau
  featured: false
- title: Takeout Tracker
  main_url: https://www.takeouttracker.com/
  url: https://www.takeouttracker.com/
  featured: false
  categories:
    - Data
    - Open Source
    - Food
    - Directory
    - Nonprofit
  built_by: Corey Ward
  built_by_url: http://www.coreyward.me/
- title: Illustration Hunt
  main_url: https://illustrationhunt.com/
  url: https://illustrationhunt.com/
  featured: false
  categories:
    - Data
    - Design
    - Entertainment
    - Productivity
    - User Experience
    - Programming
    - Gallery
    - Human Resources
    - Library
  built_by: Gilbish Kosma
  built_by_url: https://www.gil20.me/
- title: Monolit
  url: https://monolit.hr
  main_url: https://monolit.hr
  description: >
    Standard business website with sliders and contact form.
  categories:
    - Business
  built_by: Devnet
  built_by_url: https://devnet.hr
  featured: false
- title: Andrew Zeller
  main_url: https://zeller.io
  source_url: https://github.com/ajzeller/zellerio_gatsby
  url: https://zeller.io
  featured: false
  categories:
    - Portfolio
    - Blog
    - Web Development
  built_by: Andrew Zeller
  built_by_url: https://zeller.io
- title: Crushing WFH
  url: https://crushingwfh.com/
  main_url: https://crushingwfh.com/
  source_url: https://github.com/tiagofsanchez/wfh-tools
  description: >
    A directory of tools to help anyone to work from home in a productive manner
  categories:
    - Directory
    - Open Source
  built_by: Tiago Sanchez
  built_by_url: https://www.tiagofsanchez.com/
  featured: false
- title: Martin Container
  main_url: https://www.container.com/
  url: https://www.container.com/
  featured: false
  categories:
    - Business
  built_by: Vincit California
  built_by_url: https://www.vincit.com/
- title: Urban Armor Gear
  main_url: https://www.urbanarmorgear.com/
  url: https://www.urbanarmorgear.com/
  featured: false
  categories:
    - E-commerce
  built_by: Vincit California
  built_by_url: https://www.vincit.com/
- title: Jason Zheng's Portfolio
  main_url: https://jasonzy.com
  url: https://jasonzy.com
  source_url: https://github.com/bilafish/portfolio-site
  description: >
    Hey there, I'm Jason! I'm a front-end web developer from the sunny island
    of Singapore. This is my first Gatsby site developed using Gatsby and
    Netlify CMS. Feel free to get in touch if you're interested to collaborate
    or engage me on any projects. If you just want to say hello, that's cool
    too.
  featured: false
  categories:
    - Portfolio
    - Web Development
  built_by: Jason Zheng
  built_by_url: https://github.com/bilafish
- title: Fluiditype
  url: https://www.fluiditype.com/
  main_url: https://www.fluiditype.com/
  description: >
    Fluditype is small CSS library focusing on pure typographic fluidity. Recommend to be used for blogs, portfolios, documentation & and simplistic text websites.
  categories:
    - Open Source
    - Design
  built_by: Boris Kirov
  built_by_url: https://www.boriskirov.com
  featured: false
- title: Bonsaiilabs
  main_url: https://bonsaiilabs.com/
  url: https://bonsaiilabs.com/
  description: >
    We are a team of two, creating software for startups and enabling learners with our visualize, break, and solve approach.
  featured: false
  categories:
    - Education
    - Consulting
  built_by: Bonsaiilabs Team
  built_by_url: https://bonsaiilabs.com/team
- title: Tyson
  main_url: https://www.tyson.com
  url: https://www.tyson.com
  featured: false
  categories:
    - Food
    - Marketing
  built_by: Tyson Foods, Inc.
- title: Hillshire Farm
  main_url: https://www.hillshirefarm.com
  url: https://www.hillshirefarm.com
  featured: false
  categories:
    - Food
    - Marketing
  built_by: Tyson Foods, Inc.
- title: Hillshire Snacking
  main_url: https://www.hillshiresnacking.com
  url: https://www.hillshiresnacking.com
  featured: false
  categories:
    - Food
    - Marketing
  built_by: Tyson Foods, Inc.
- title: Jimmy Dean
  main_url: https://www.jimmydean.com
  url: https://www.jimmydean.com
  featured: false
  categories:
    - Food
    - Marketing
  built_by: Tyson Foods, Inc.
- title: Aidells
  main_url: https://www.aidells.com
  url: https://www.aidells.com
  featured: false
  categories:
    - Food
    - Marketing
  built_by: Tyson Foods, Inc.
- title: State Fair
  main_url: https://www.corndogs.com
  url: https://www.corndogs.com
  featured: false
  categories:
    - Food
    - Marketing
  built_by: Tyson Foods, Inc.
- title: Nudges
  main_url: https://www.nudgesdogtreats.com
  url: https://www.nudgesdogtreats.com
  featured: false
  categories:
    - Food
    - Marketing
  built_by: Tyson Foods, Inc.
- title: Tyson Ingredient Solutions
  main_url: https://www.tysoningredientsolutions.com
  url: https://www.tysoningredientsolutions.com
  featured: false
  categories:
    - Food
    - Marketing
  built_by: Tyson Foods, Inc.
- title: Wright Brand
  main_url: https://www.wrightbrand.com
  url: https://www.wrightbrand.com
  featured: false
  categories:
    - Food
    - Marketing
  built_by: Tyson Foods, Inc.
- title: TSUKUTTEMITA LAB
  main_url: https://create.kayac.com/
  url: https://create.kayac.com/
  description: KAYAC private works
  featured: false
  categories:
    - Portfolio
    - Technology
    - Entertainment
  built_by: KAYAC inc.
- title: Brad Garropy
  url: https://bradgarropy.com
  main_url: https://bradgarropy.com
  source_url: https://github.com/bradgarropy/bradgarropy.com
  categories:
    - Blog
    - Education
    - Entertainment
    - JavaScript
    - Open Source
    - Portfolio
    - Programming
    - SEO
    - Technology
    - Web Development
  built_by: Brad Garropy
  built_by_url: https://twitter.com/bradgarropy
- title: mrkaluzny
  main_url: https://mrkaluzny.com
  url: https://mrkaluzny.com
  description: >
    Web designer and web developer specializing in providing services for SME sector.
  featured: false
  categories:
    - Web Development
    - Programming
    - Business
    - Portfolio
    - Freelance
  built_by: Wojciech Kaluzny
- title: The COVID Tracking Project
  url: https://covidtracking.com/
  main_url: https://covidtracking.com/
  source_url: https://github.com/COVID19Tracking/website
  description: >
    The COVID Tracking Project collects and publishes the most complete testing data available for US states and territories.
  categories:
    - Media
    - Healthcare
  built_by: The COVID Tracking Project Web Team
  built_by_url: https://github.com/COVID19Tracking/website/graphs/contributors
- title: The Gauntlet Coverage of COVID-19 in Canada
  url: https://covid19.thegauntlet.ca
  main_url: https://covid19.thegauntlet.ca
  description: >
    Tracking The Spread of Coronavirus in Canada
  categories:
    - Media
    - Education
  built_by: Masoud Karimi
  built_by_url: https://github.com/masoudkarimif
- title: Zestard Technologies
  main_url: https://www.zestard.com
  url: https://www.zestard.com
  description: >
    Zestard Technologies is an eCommerce Specialist company focusing on Magento & Shopify as a core expertise.
  categories:
    - Web Development
    - WordPress
    - Technology
    - Agency
    - E-commerce
  built_by: Zestard Technologies
  built_by_url: https://www.zestard.com
- title: Kostas Vrouvas
  main_url: https://kosvrouvas.com
  url: https://kosvrouvas.com
  featured: false
  categories:
    - Blog
    - Portfolio
  built_by: Kostas Vrouvas
- title: Hanare Cafe in Toshijima, Toba, Japan
  main_url: https://hanarecafe.com
  url: https://hanarecafe.com
  source_url: https://github.com/mnishiguchi/hanarecafe-gatsby
  description: >
    A website for a cafe/bakery located in Toshijima, a beautiful sightseeing spot just a 20-minutes ferry ride from downtown Toba, Japan.
  categories:
    - Food
    - Travel
  built_by: Masatoshi Nishiguchi
  built_by_url: https://mnishiguchi.com
  featured: false
- title: WhileNext
  url: https://whilenext.com
  main_url: https://whilenext.com
  description: >
    A Blog on Software Development
  categories:
    - Blog
    - Learning
    - Programming
    - Web Development
  built_by: Masoud Karimi
  built_by_url: https://github.com/masoudkarimif
- title: Jamify.me
  description: >
    We build websites & PWAs with JAMstack. Delivering faster, more secure web.
  main_url: https://jamify.me
  url: https://jamify.me
  categories:
    - Agency
    - Web Development
  featured: false
- title: Shrey Sachdeva
  url: https://www.shreysachdeva.tech/
  main_url: https://www.shreysachdeva.tech/
  source_url: https://github.com/shrey-sachdeva2000/Shrey-Sachdeva
  description: >
    Personal website for Shrey Sachdeva. An abstract thinker who writes code and designs pixel-perfect user-interfaces with industry experience.
  categories:
    - Portfolio
    - Web Development
  built_by: Shrey Sachdeva
  built_by_url: https://www.shreysachdeva.tech/
- title: The Cares Family
  main_url: https://thecaresfamily.org.uk/home
  url: https://thecaresfamily.org.uk/home
  description: >
    The Cares Family helps people find connection and community in a disconnected age. They relaunched their website in Gatsby during the COVID-19 outbreak of 2020 to help connect neighbours.
  categories:
    - Nonprofit
    - Blog
    - Community
  built_by: Mutual
  built_by_url: https://www.madebymutual.com
- title: "Due to COVID-19: Documenting the Signs of the Pandemic"
  url: https://duetocovid19.com
  main_url: https://duetocovid19.com
  description: >
    A project to document all the signs that have gone up on the storefronts of our cities in response to the coronavirus pandemic.
  categories:
    - Photography
    - Community
  built_by: Andrew Louis
  built_by_url: https://hyfen.net
  featured: false
- title: "Besoegsvenner - Visiting Friends for the Elderly"
  main_url: https://www.xn--besgsvenner-igb.dk
  url: https://www.xn--besgsvenner-igb.dk/ruths-historie
  description: >
    50.000 elderly people in Denmark feel lonely. This project seeks to inform people to become visitor friends ("Besøgsven" in Danish) to help fight loneliness and bring new friendships in to the world.
  categories:
    - Marketing
    - Nonprofit
    - Landing Page
  built_by: Hello Great Works
  built_by_url: https://hellogreatworks.com
- title: Interficie Internet Services
  main_url: https://www.interficie.com
  url: https://www.interficie.com/our-work/
  description: >
    Located in Barcelona, we develop innovative websites, ecommerce solutions and software platforms for global brands, startups and organizations.
  categories:
    - E-commerce
    - Web Development
    - Consulting
    - JavaScript
    - Agency
    - Business
  built_by: Interficie Internet Services
  built_by_url: https://github.com/InterficieIS
- title: SofaScore Corporate
  url: https://corporate.sofascore.com
  main_url: https://corporate.sofascore.com
  description: >
    SofaScore is a leading provider of advanced sports insights and content with global coverage of 20+ sports.
  categories:
    - App
    - Data
    - Sports
    - Technology
  built_by: SofaScore
  built_by_url: https://www.sofascore.com
- title: "#compraaospequenos: buy local during Covid-19"
  url: https://compraaospequenos.pt/
  main_url: https://compraaospequenos.pt/
  source_url: https://github.com/marzeelabs/compraaospequenos
  description: >
    Helping local stores survive and thrive during the Covid-19 crisis (Portugal).
  categories:
    - Community
    - Food
    - Data
    - Directory
  built_by: Marzee Labs
  built_by_url: https://marzeelabs.org
  featured: false
- title: Inventia
  main_url: https://inventia.life/
  url: https://inventia.life/
  description: >
    We have developed unique digital bioprinting technology and unleashed it in a complete platform designed to make complex 3D cell biology simple.
  categories:
    - Business
    - Science
  built_by: Jellypepper
  built_by_url: https://jellypepper.com/
- title: Hasura
  url: https://hasura.io
  main_url: https://hasura.io
  description: >
    Hasura is an open source engine that connects to your databases & microservices and auto-generates a production-ready GraphQL backend.
  categories:
    - API
    - Web Development
    - Technology
    - Open Source
  featured: false
- title: Jimdo.com
  description: >
    Jimdo is an international tech company and one of the world's leading providers of online services for small and medium businesses (SMBs). The company empowers entrepreneurs to create their own website or store without coding and to digitize their business ideas.
  main_url: https://www.jimdo.com/
  url: https://www.jimdo.com/
  categories:
    - Marketing
    - Technology
    - E-commerce
    - Web Development
    - Business
  built_by: Jimdo GmbH
- title: Resume on the Web
  main_url: https://amruthpillai.com
  url: https://amruthpillai.com
  source_url: https://github.com/AmruthPillai/ResumeOnTheWeb-Gatsby
  description: >
    Everyone needs their own little spot on the interwebs, and this is mine. Welcome to my resume, on the web!
  categories:
    - Blog
    - Design
    - Freelance
    - Gallery
    - JavaScript
    - Landing Page
    - Mobile Development
    - Open Source
    - Photography
    - Portfolio
    - Technology
    - Web Development
  built_by: Amruth Pillai
  built_by_url: https://amruthpillai.com
  featured: false
- title: Landmarks.ro
  main_url: https://landmarks.ro/
  url: https://landmarks.ro/
  description: >
    Lead generation technology for real estate developers
  categories:
    - Real Estate
    - Marketing
    - Technology
    - Web Development
    - Landing Page
  built_by: Horia Miron
  built_by_url: https://github.com/ancashoria
  featured: false
- title: GeneOS
  url: https://geneos.me/
  main_url: https://geneos.me/
  description: >
    GeneOS is a privacy-preserving data monetization protocol for genetic, activity, and medical data.
  categories:
    - Landing Page
    - Business
  built_by: GeneOS Team
- title: COVID KPI
  url: https://covidkpi.com/
  main_url: https://covidkpi.com/
  description: >
    COVID KPI aggregates COVID-19 data from numerous official sources then displays the Key Performance Indicators.
  categories:
    - Data
    - Media
    - Healthcare
  built_by: Albert Chen
  built_by_url: https://github.com/mralbertchen
- title: Most Recommended Books
  url: http://mostrecommendedbooks.com/
  main_url: http://mostrecommendedbooks.com/
  description: >
    Discover credibly powerful books recommendations by billionaires, icons, and world-class performers.
  categories:
    - Blog
    - Entrepreneurship
    - Books
- title: theAnubhav.com
  main_url: https://theanubhav.com/
  url: https://theanubhav.com/
  categories:
    - Web Development
    - Blog
    - Portfolio
  built_by: Anubhav Srivastava
  built_by_url: https://theanubhav.com
- title: WatchKeeper
  url: https://www.watchkeeperintl.com
  main_url: https://www.watchkeeperintl.com
  description: >
    WatchKeeper helps organisations to manage global security risks such as natural disasters, extreme weather and violent incidents.
  categories:
    - Data
    - Business
    - Technology
    - Consulting
    - Security
  built_by: WatchKeeper Engineering
  built_by_url: https://twitter.com/watchkeeper
  featured: false
- title: Sztuka Programowania
  built_by: Piotr Fedorczyk
  built_by_url: https://piotrf.pl
  categories:
    - Event
    - Learning
    - Web Development
  description: >
    Landing page of a series of web development workshops held in Gdańsk, Poland.
  featured: false
  main_url: https://sztuka-programowania.pl/
  url: https://sztuka-programowania.pl/
- title: Rivers Casino
  built_by: WILDLIFE.LA
  built_by_url: https://www.wildlife.la
  categories:
    - Entertainment
    - Food
    - Blog
    - Travel
  description: >
    Rivers Casino offers the very best in casinos, hotels, restaurants, concerts, and entertainment. Visit us in Des Plaines, IL, Philadelphia, PA, Pittsburgh, PA and Schenectady, NY.
  featured: false
  main_url: https://www.riverscasino.com/desplaines/
  url: https://www.riverscasino.com/desplaines/
- title: Mishal Shah
  built_by: Mishal Shah
  built_by_url: https://mishal23.github.io
  categories:
    - Blog
    - Portfolio
    - Open Source
    - Web Development
  description: >
    Hey, I'm Mishal Shah, a passionate developer with interests in Networks, Databases and Web Security. This website is my personal portfolio and blog with the Fresh theme. I love reading engineering articles, contributing to open-source and interacting with communities. Feel free to get in touch if you have an interesting project that you want to collaborate on.
  featured: false
  main_url: https://mishal23.github.io/
  url: https://mishal23.github.io/
- title: Chris Nager
  main_url: https://chrisnager.com
  url: https://chrisnager.com
  source_url: https://github.com/chrisnager/chrisnager-dot-com
  description: >
    Developer and designer in Brooklyn, NY passionate about performance, accessibility, and systematic design.
  categories:
    - Accessibility
    - Blog
    - Design
    - Portfolio
    - User Experience
    - Web Development
  built_by: Chris Nager
  built_by_url: https://twitter.com/chrisnager
- title: Resistbot
  url: https://resist.bot
  main_url: https://resist.bot
  description: >
    A chatbot that helps you contact your representatives, and be an informed citizen.
  categories:
    - Blog
    - Government
    - Nonprofit
- title: SVG to PNG
  url: https://www.svgtopng.me/
  main_url: https://www.svgtopng.me/
  description: >
    Online SVG to PNG batch converter. Upload and convert your SVG files to PNG with the desired size and background color for free, fast and secure.
  categories:
    - App
    - Technology
    - Productivity
    - Design
    - Web Development
  built_by: Illia Achour
  built_by_url: https://github.com/dummyco
- title: St. Jude Cloud
  url: https://www.stjude.cloud
  main_url: https://www.stjude.cloud
  description: >
    Pediatric cancer data sharing ecosystem by St. Jude Children's Research Hospital.
  categories:
    - Science
    - Technology
    - Nonprofit
    - Data
    - Healthcare
  featured: false
- title: Philip Domingo
  url: https://www.prtdomingo.com
  main_url: https://www.prtdomingo.com
  description: >
    Personal website built on top of GatsbyJS, Ghost, and Azure.
  categories:
    - Technology
    - Blog
  featured: false
- title: Vinicius Dias
  built_by: Vinicius Dias
  built_by_url: https://viniciusdias.works/
  categories:
    - Blog
    - Portfolio
    - Open Source
    - Web Development
  description: >
    Hi, I'm Vinicius Dias, a Front-End developer with focus on performance and UX. This is my personal portfolio developed with Gatsby. I'm always learning different things and I consider myself a very curious guy. I feel that it keeps me motivated and creative to solve problems.
  featured: false
  main_url: https://viniciusdias.works/
  url: https://viniciusdias.works/
- title: Cognifide Tech
  url: https://tech.cognifide.com/
  main_url: https://tech.cognifide.com/
  description: >
    Technology HUB that provides useful and specialized technical knowledge created for fellow engineers by engineers from Cognifide.
  categories:
    - Blog
    - Programming
    - Technology
  built_by: Cognifide
  built_by_url: https://www.cognifide.com/
- title: Chandraveena by S Balachander
  url: https://www.chandraveena.com
  main_url: https://www.chandraveena.com
  description: >
    Chandraveena is a contemporary Indian string instrument designed from the traditional Saraswati Veena.
    S Balachander, an Indian classical musician, is the creator and performing artist of Chandraveena.
    Chandraveena has been designed to support a systematic and contemplative exploration of Indian Ragas.
    It is endowed with a deep sustain and a rich sound allowing the artist to create elaborate musical phrases
    and subtle intonations. Visit the website to listen and learn more!
  categories:
    - Music
    - Portfolio
    - Blog
  built_by: Sadharani Music Works
  built_by_url: https://www.sadharani.com
  featured: false
- title: Anong Network
  main_url: https://anong.network
  url: https://anong.network
  description: >
    An app used to quickly identify a network provider in Philippines
  categories:
    - App
    - Directory
  built_by: Jan Harold Diaz
  built_by_url: https://janharold.com
  featured: false
- title: PayMongo
  main_url: https://paymongo.com
  url: https://paymongo.com
  description: >
    The official website of PayMongo Philippines
  categories:
    - Marketing
    - Finance
  built_by: PayMongo
  built_by_url: https://paymongo.com
- title: Zona Digital
  url: https://zonadigital.pt
  main_url: https://zonadigital.pt
  description: >
    We work with startups and small businesses building effective strategies through digital platforms. Based in Porto, Portugal.
  categories:
    - Web Development
    - Programming
    - Technology
    - Design
    - Business
  built_by: Zona Digital
  built_by_url: https://zonadigital.pt
  featured: false
- title: Ofri Lifshitz Design
  url: https://www.ofrilifshitz.com
  main_url: https://www.ofrilifshitz.com
  categories:
    - Portfolio
    - Design
  built_by: Raz Lifshitz
  built_by_url: https://www.linkedin.com/in/raz-lifshitz
- title: Runly
  url: https://www.runly.io/
  main_url: https://www.runly.io/
  description: >
    The easiest way to run background jobs with .NET Core. It's more than background jobs —
    it's an all-in-one platform to create great user experiences.
  categories:
    - API
    - App
    - Landing Page
    - Technology
    - Programming
  built_by: Chad Lee
  built_by_url: https://github.com/chadly
  featured: false
- title: Ajith's blog
  url: https://ajith.blog
  main_url: https://ajith.blog
  source_url: https://github.com/ajithrnayak/ajith_blog
  description: >
    I build apps and sometimes write about the observations and frustrations at work here.
  categories:
    - Blog
    - Mobile Development
    - Open Source
    - Programming
    - Technology
  built_by: Ajith R Nayak
  built_by_url: https://ajith.xyz
- title: I Love You Infinity
  url: https://iloveyouinfinity.com
  main_url: https://iloveyouinfinity.com
  description: >
    An infinite sound experiment to help raise awareness about autism and love.
  categories:
    - Nonprofit
    - Healthcare
  built_by: Good Praxis
  built_by_url: https://goodpraxis.coop
  featured: false
- title: KAIGO in JAPAN
  main_url: https://kaigo-in-japan.jp
  url: https://kaigo-in-japan.jp
  description: >
    KAIGO in JAPAN is a website for those who are planning to work in the care work field in Japan. We built a multilingual site on Gatsby. One of them is a special language called Easy-Japanese with various ruby tags.
  categories:
    - Healthcare
    - Nonprofit
    - Web Development
    - Programming
  built_by: hgw
  built_by_url: https://shunyahagiwara.com/
- title: Dondoko Susumu Website
  url: https://xn--28jma5da5l6e.com/en/
  main_url: https://xn--28jma5da5l6e.com/en/
  source_url: https://github.com/dondoko-susumu/website-v2
  description: >
    The Website of Dondoko Susumu, a Japanese cartoonist. His cartoons have been posted. It is internationalized into 12 languages.
  categories:
    - Blog
    - Entertainment
    - Gallery
    - Landing Page
  built_by: Dondoko Susumu
  built_by_url: https://xn--28jma5da5l6e.com/en/
- title: Raymond Ware
  url: https://www.raymondware.com
  main_url: https://www.raymondware.com
  description: >
    Seattle web developer portfolio site.
  categories:
    - Portfolio
    - Design
    - Freelance
    - Web Development
  built_by: Raymond Ware
  built_by_url: https://github.com/raymondware
  featured: false
- title: Formula One Gym
  url: https://www.formulaonegym.co.uk/
  main_url: https://www.formulaonegym.co.uk/
  source_url: https://github.com/Zellement/formula1gym
  description: A UK based fitness gym in the heart of Nottingham, built with Gatsby v2
  categories:
    - Sports
  built_by: Dan Farrow
  built_by_url: https://github.com/Zellement
  featured: false
- title: Blog - Thanawat Gulati
  main_url: https://testing.thanawatgulati.com
  url: https://testing.thanawatgulati.com
  source_url: https://github.com/thanawatgulati/thanawatgulati-blog
  description: >
    Thanawat Gulati - Blog , Work experience portfolio and more.
  categories:
    - Blog
  built_by: Thanawat Gulati
  built_by_url: https://twitter.com/mjamesvevo
  featured: false
- title: Effico Ltd
  main_url: https://www.effico.ltd
  url: https://www.effico.ltd
  source_url: https://github.com/Zellement/effico
  description: >
    Commercial and domestic electrical contractors.
  categories:
    - Business
  built_by: Dan Farrow
  built_by_url: https://www.zellement.com
  featured: false
- title: Sheringham Flooring
  main_url: https://www.sheringhamflooring.com
  url: https://www.sheringhamflooring.com
  source_url: https://github.com/Zellement/sheringham-flooring-2019
  description: >
    Sheringham Flooring - commercial and domestic flooring solutions
  categories:
    - Business
  built_by: Dan Farrow
  built_by_url: https://www.zellement.com
  featured: false
- title: Que Jamear
  description: >-
    A directory with a map of food delivery services
    to be used during the health emergency caused by covid 19.
  main_url: https://quejamear.com/encebollados
  url: https://quejamear.com/encebollados
  featured: false
  categories:
    - Food
  built_by: Ramón Chancay
  built_by_url: https://ramonchancay.me/
- title: Vim Training
  description: >
    Bite sized video tutorials for Vim
  main_url: https://vimtraining.com
  url: https://vimtraining.com
  featured: false
  categories:
    - Education
    - Programming
  built_by: Nishant Dania
  built_by_url: https://nishantdania.com
- title: CodeTisans
  url: https://codetisans.com
  main_url: https://codetisans.com
  description: >-
    Website of an agency specialized in creating Laravel and Vue apps
  categories:
    - Agency
  built_by: Przemysław Przyłucki
  built_by_url: https://twitter.com/przylucki_p
  featured: false
- title: Mox Bank
  main_url: https://mox.com/
  url: https://mox.com/
  description: >
    Mox is the new virtual bank backed by Standard Chartered in partnership with HKT, PCCW and Trip.com; created to deliver a new banking experience in Hong Kong.
  categories:
    - Business
    - Design
    - Technology
    - Finance
    - User Experience
  built_by: Mox Bank
  built_by_url: https://mox.com/
- title: Pittica
  url: https://pittica.com
  main_url: https://pittica.com
  source_url: https://github.com/pittica/site
  description: >
    Digital agency site.
  categories:
    - Design
    - Web Development
    - Agency
  built_by: Lucio Benini
  built_by_url: https://pittica.com
  featured: false
- title: MyHumus
  url: https://myhumus.com
  main_url: https://myhumus.com
  source_url: https://github.com/my-humus/site
  description: >
    Digital agency site.
  categories:
    - Blog
    - Food
  built_by: Lucio Benini
  built_by_url: https://pittica.com
- title: Wanaboat.fr
  main_url: https://www.wanaboat.fr
  url: https://www.wanaboat.fr
  description: >
    This a boating classifieds website. It presents dinghys, catamarans and anything that floats or goes on the water and is for sale in France and Europe.
  categories:
    - Directory
  built_by: Olivier L. Developer
  built_by_url: https://www.olivierlivet.net/
- title: maxemitchell.com
  url: https://www.maxemitchell.com/
  main_url: https://www.maxemitchell.com/
  source_url: https://github.com/maxemitchell/portfolio
  description: >
    This is a personal portfolio website to highlight my photography, videography, coding projects, and work/education experience.
  categories:
    - Portfolio
    - Gallery
    - Portfolio
    - Open Source
    - Design
  built_by: Max Mitchell
  built_by_url: https://github.com/maxemitchell
- title: Nick Offerman
  url: https://nickofferman.co/
  main_url: https://nickofferman.co/
  description: >
    The official website of Nick Offerman: Actor, Author, Humorist, & Woodworker.
  categories:
    - E-commerce
    - Entertainment
    - Video
  built_by: Aveling Ray
  built_by_url: https://avelingray.com/
- title: Rudra Narayan
  url: https://rudra.dev
  main_url: https://rudra.dev
  source_url: https://github.com/mrprofessor/rudra.dev
  description: >
    Rudra Narayan | Thoughts, obsessions and rants
  categories:
    - Blog
    - Portfolio
    - SEO
    - Programming
    - Landing Page
    - Technology
  built_by: Rudra Narayan
  built_by_url: https://github.com/mrprofessor
  featured: false
- title: Stackrole
  main_url: https://stackrole.com
  url: https://stackrole.com
  description: >
    We help Startups and Individuals launch their blazing fast JAMstack website with GatsbyJS and Netlify CMS, Deployed on Netlify
  categories:
    - Agency
    - Blog
    - User Experience
    - Web Development
    - Portfolio
    - JavaScript
  built_by: Stackrole
  built_by_url: https://stackrole.com
  featured: false
- title: Aparna Joshi
  url: https://aparnajoshi.netlify.app/
  main_url: https://aparnajoshi.netlify.app/
  description: >
    Hi, I`m a Software Engineer working in Citrix, Bangalore. I spend my free time learning stuff that interests me. I write articles that educates me.
  categories:
    - Blog
    - Science
    - Technology
    - Programming
  built_by: Aparna Joshi
  built_by_url: https://github.com/AparnaJoshi007/explained/
  featured: false
- title: Narration Box
  main_url: https://narrationbox.com
  url: https://narrationbox.com
  description: >
    Narration Box provides cost effective voiceovers and narrations at scale using an intuitive editor and state of the art speech synthesis.
  categories:
    - Styling:Tailwind
    - Productivity
    - Technology
    - Podcast
    - Landing Page
    - Media
    - Entertainment
    - Business
    - API
    - Video
  built_by: Chetan Malhotra
  built_by_url: https://twitter.com/narrationbox
- title: CodeWithLinda
  url: https://www.codewithlinda.com/
  main_url: https://www.codewithlinda.com/
  source_url: https://github.com/Linda-Ikechukwu/Personal-Site
  description: >
    CodeWithLinda is the personal portfolio and blog site of Linda Ikechukwu, a Frontend developer based in Lagos, Nigeria.
  categories:
    - Portfolio
    - Blog
    - Technology
    - Programming
    - Web Development
  built_by: Linda Ikechukwu
  built_by_url: https://twitter.com/_MsLinda
  featured: false
- title: Headless WordPress Blog and Portfolio by Simon Halimonov
  url: https://simonhalimonov.com/
  main_url: https://simonhalimonov.com/
  description: >
    An open source portfolio about UI/UX design and development. This is my personal website that I use to promote my work. It uses TypeScript and a headless WordPress CMS. Supports i18n and Gutenberg. I open source this site to help everyone make a nice WordPress site faster.
  categories:
    - Blog
    - Portfolio
    - Programming
    - Open Source
    - Design
    - Freelance
    - Web Development
    - WordPress
  built_by: Simon Halimonov
  built_by_url: https://simonhalimonov.com/
  featured: false
- title: Clarke Harris
  url: https://www.clarkeharris.com/
  main_url: https://www.clarkeharris.com/
  description: >
    Brooklyn based designer portfolio. Uses pretty advance animations. Content is pulled from the contentful.
  categories:
    - Portfolio
    - Design
    - Freelance
    - Web Development
  built_by: Daniel Husar
  built_by_url: https://www.danielhusar.sk/
  featured: false
- title: Daniel Husar
  url: https://www.danielhusar.sk/
  main_url: https://www.danielhusar.sk/
  source_url: https://github.com/danielhusar/danielhusar.sk
  description: >
    An open source portfolio and blog.
  categories:
    - Blog
    - Portfolio
    - JavaScript
    - Open Source
  built_by: Daniel Husar
  built_by_url: https://www.danielhusar.sk/
  featured: false
- title: SANDALBOYZ
  main_url: https://sandalboyz.com
  url: https://sandalboyz.com
  description: >
    The official website of SANDALBOYZ – home to coziness and comfort. Built in conjunction with https://planetary.co/.
  categories:
    - Retail
    - E-commerce
    - Blog
  built_by: SANDALBOYZ
  built_by_url: https://sandalboyz.com
  featured: false
- title: Tim Phillips
  url: https://www.tim-phillips.com/
  main_url: https://www.tim-phillips.com/
  source_url: https://github.com/timphillips/tim-phillips.com
  description: >
    Personal website for Tim Phillips, a software engineer and web developer.
  categories:
    - Open Source
    - Portfolio
    - Web Development
  featured: false
- title: Nagarjun Palavalli
  main_url: https://nagarjun.co/
  url: https://nagarjun.co/
  description: >
    My personal website built with Gatsby. I am a full-stack web developer and designer based in Bangalore, India.
  categories:
    - Portfolio
    - Blog
  built_by: Nagarjun Palavalli
  built_by_url: https://twitter.com/palavalli
  featured: false
- title: Diogo Rodrigues
  url: https://www.diogorodrigues.dev/
  main_url: https://www.diogorodrigues.dev/
  description: >
    As a front-end developer with UI/UX design skills, I create digital experiences through design & code.
  categories:
    - Freelance
    - Portfolio
    - Blog
    - Mobile Development
    - Web Development
    - User Experience
  built_by: Diogo Rodrigues
  built_by_url: https://www.diogorodrigues.dev/
- title: Jamstack Storefront
  main_url: https://jamstackstorefront.com/
  url: https://jamstackstorefront.com/
  categories:
    - E-commerce
    - Agency
  built_by: Peter Hironaka
  built_by_url: https://peterhironaka.com
  featured: false
- title: Support Black Business
  main_url: https://support-black.business
  url: https://support-black.business
  categories:
    - Directory
  built_by: Peter Hironaka
  built_by_url: https://peterhironaka.com
  featured: false
- title: Nyxo
  url: https://www.nyxo.app
  main_url: https://www.nyxo.app
  description: >
    Nyxo is the best aid for improving your sleep quality. We combine leading sleep research techniques with your sleep tracker’s data to provide you with personalized and actionable coaching, to improve your sleep.
  categories:
    - Healthcare
    - Blog
    - Science
    - Technology
    - Data
    - Mobile Development
  built_by: Kayla Gordon
  built_by_url: https://www.kayla-gordon.com/
  featured: false
- title: Earner
  url: https://www.earner.ai/
  main_url: https://www.earner.ai/
  source_url: https://github.com/Earner-ai/earner-website
  description: >
    Earner is here to keep you informed of services you are entitled to from the Finnish government to entrepreneurship. We are here to help you succeed.
  categories:
    - Blog
    - Open Source
    - Education
    - Technology
    - Community
    - Data
    - Entrepreneurship
    - Human Resources
  built_by: Kayla Gordon
  built_by_url: https://www.kayla-gordon.com/
  featured: false
- title: Amamos Vivir Cada Día
  main_url: https://www.amvi.org.mx/
  url: https://www.amvi.org.mx/
  description: >
    AMVI, Amamos Vivir Cada Día A.C. is a Mexican non-profit organisation helping children with degenerative illnesses by fulfilling their dreams and helping their families financially, but also with personal support. During the Covid-19 crisis, their donations have plummeted since they did not have a website, so I decided to help by building this site for them using Gatsby, TypeScript and Styled-Components, proudly hosted on Netlify who helped the cause with a free pro plan.
  featured: false
  categories:
    - Nonprofit
    - Healthcare
  built_by: Jacob Herper
  built_by_url: https://herper.io/
- title: Digital4Better
  url: https://digital4better.com
  main_url: https://digital4better.com
  description: >
    Digital4Better is an agency promoting a sustainable digital future.
  categories:
    - Accessibility
    - Agency
    - Blog
    - Consulting
    - Design
    - E-commerce
    - Mobile Development
    - Open Source
    - Programming
    - Technology
    - User Experience
    - Web Development
  built_by: Digital4Better
  built_by_url: https://digital4better.com
  featured: false
- title: With Pulp
  url: https://withpulp.com
  main_url: https://withpulp.com
  description: >
    With Pulp's agency website and blog. Meet our team, see our work and read our latest insights on design and development.
  categories:
    - Agency
    - Marketing
    - Web Development
    - Portfolio
    - Blog
  featured: false
- title: DUDOS
  main_url: https://dudos.co.uk
  url: https://dudos.co.uk
  description: >
    UK based web design agency building premium bespoke websites with light-speed performance and rock-solid security
  categories:
    - Agency
    - Web Development
    - Design
    - SEO
    - Portfolio
    - Blog
    - JavaScript
    - Mobile Development
    - Marketing
    - Photography
    - User Experience
  built_by: Mark A Hext
  built_by_url: https://dudos.co.uk/about
  featured: false
- title: Impuls-e
  main_url: https://impuls-e.works/
  url: https://impuls-e.works/
  description: >
    Digital Agency focused on helping our clients build their online digital presence. Located in Santa Catarina, Brazil
  categories:
    - Web Development
    - E-commerce
    - Mobile Development
    - Landing Page
    - Blog
    - Programming
    - Agency
  built_by: Impuls-e
  built_by_url: https://www.instagram.com/impulse.works/
  featured: false
- title: Honeycomb Creative
  main_url: https://www.honeycombcreative.com/
  url: https://www.honeycombcreative.com/
  description: >
    Honeycomb Creative has been producing websites and other print and electronic communications material since 1991. Website built with Gatsby v2 and headless WordPress.
  categories:
    - Agency
    - Web Development
    - Design
    - SEO
    - Portfolio
    - Marketing
    - Blog
    - WordPress
  built_by: Honeycomb Creative
  built_by_url: https://www.honeycombcreative.com/
- title: Personal Website of Suganthan Mohanadasan
  main_url: https://suganthan.com/
  url: https://suganthan.com/
  description: >
    Suganthan is a digital marketing consultant who works with medium and large businesses. This Gatsby site uses Contentful as the CMS and Tailwind CSS for the styling. It also uses i18n plugins to provide a site for Suganthan's Norwegian visitors.
  categories:
    - Blog
    - Business
    - Consulting
    - Entrepreneurship
    - Portfolio
    - SEO
  built_by: Shane Jones
  built_by_url: https://shanejones.co.uk/
- title: Bold.org
  url: https://bold.org/
  main_url: https://bold.org/
  description: >
    Fighting Student Debt. Create or apply to exclusive scholarships, fellowships, and grants, in minutes.
  categories:
    - Education
  built_by: Bold.org
  featured: false
- title: The Story of Dovetail and Afterpay
  url: https://dovetailstudios.com/the-story-of-dovetail-and-afterpay
  main_url: https://dovetailstudios.com/the-story-of-dovetail-and-afterpay
  description: An interactive story sharing how Dovetail helped Afterpay build the fastest growing consumer tech platform in Australian history.
  categories:
    - Agency
    - Design
    - Entrepreneurship
    - Mobile Development
    - Web Development
  built_by: Dovetail
  built_by_url: https://dovetailstudios.com
  featured: false
- title: Daily Texas Country
  url: https://dailytexascountry.com
  main_url: https://dailytexascountry.com
  source_url: https://github.com/bradgarropy/dailytexascountry.com
  description: >
    She tries to tell me that Oklahoma's better, but I ain't got time for that.
  categories:
    - Blog
    - Community
    - E-commerce
    - Entertainment
    - Marketing
    - Media
    - Music
    - Podcast
    - SEO
    - Video
  built_by: Brad Garropy
  built_by_url: https://bradgarropy.com
- title: Petite & Minimal
  url: https://www.petiteandminimal.com/
  main_url: https://www.petiteandminimal.com/
  description: >-
    Eco-friendly lifestyle website. Green, sustainable, minimal. Covering food,
    style, travel, living and featuring several eco-friendly directories.
  categories:
    - Blog
    - Food
    - Travel
    - Photography
    - Directory
  built_by: Annie Taylor Chen
  built_by_url: https://www.annietaylorchen.com/
  featured: false
- title: Petite & Minimal Concept Store DEMO
  url: https://petiteandminimalstore.netlify.app/
  main_url: https://petiteandminimalstore.netlify.app/
  source_url: https://github.com/AnnieTaylorCHEN/PetiteandMinimalStore
  description: >-
    A JAMstack e-commerce solution built with Gatsby, Contentful and
    CommerceLayer.
  categories:
    - E-commerce
  built_by: Annie Taylor Chen
  built_by_url: https://www.annietaylorchen.com/
- title: Tatjana Volbeke Portfolio
  url: https://tatjanavolbeke.com/
  main_url: https://tatjanavolbeke.com/
  categories:
    - Design
    - Portfolio
    - User Experience
- title: Inbound Latino
  url: https://inboundlatino.com/
  main_url: https://inboundlatino.com/
  source_url: https://github.com/JoseSoteloCohen/inboundlatino
  description: >-
    A portfolio website built with Gatsby, featuring websites and WordPress plugins.
  categories:
    - Portfolio
    - Web Development
  built_by: José Sotelo
  built_by_url: https://inboundlatino.com/
- title: ReqView
  url: https://www.reqview.com
  main_url: https://www.reqview.com
  description: >
    Requirements management tool for development of software and systems products
  categories:
    - App
    - Business
    - Data
    - Documentation
    - Productivity
    - Technology
  built_by: Eccam
  built_by_url: https://www.eccam.com
- title: Hippocampus's Garden
  url: https://hippocampus-garden.com/
  main_url: https://hippocampus-garden.com/
  source_url: https://github.com/shionhonda/hippocampus-garden
  description: >-
    A blog by Shion Honda. Posts on what I learn about machine learning, statistics, and programming.
  categories:
    - Blog
    - Science
    - Technology
  built_by: Shion Honda
  built_by_url: https://twitter.com/shion_honda
  featured: false
- title: mindkit
  url: https://mindkit.fr
  main_url: https://mindkit.fr
  description: >
    A collection of wellness links to help with mind and body. Built with Gatsby, Theme UI, Airtable and Netlify.
  categories:
    - Directory
    - Healthcare
  built_by: Joseph Race
  built_by_url: https://josephrace.co.uk
- title: Travel Diary - Your Digital Travelogue
  main_url: https://ontraveldiary.com
  url: https://ontraveldiary.com
  description: >
    An open to all digital platform for avid travelers to share their trips and photos with the world.
  categories:
    - Blog
    - Travel
    - Community
  built_by: Draftbox
  built_by_url: https://draftbox.co
  featured: false
- title: Ellington Hammond
  main_url: https://ellington-hammond.com
  url: https://ellington-hammond.com
  description: >
    Ellington Hammond is a photographer and film director based in the United States.
  categories:
    - Portfolio
    - E-commerce
  built_by: Peter Hironaka
  built_by_url: https://peterhironaka.com
- title: Laputan ERP
  main_url: https://erp.laputan.com.au
  url: https://erp.laputan.com.au
  description: >
    Customizable Enterprise Resource Planning (ERP) System helps companies save time and money across departments (Accounting, Finance, Human Resources, Marketing, Sales & IT) in order to improve productivity and competitiveness.
  categories:
    - Technology
    - Productivity
    - Human Resources
    - Finance
    - Marketing
  built_by: Laputan Software
  built_by_url: https://laputan.com.au
- title: Laputan Schools
  main_url: https://schools.laputan.com.au
  url: https://schools.laputan.com.au
  description: >
    Laputan Schools helps parents to research and engage with the schools around their areas.
  categories:
    - Education
  built_by: Laputan Software
  built_by_url: https://laputan.com.au
- title: LeanyLabs
  main_url: https://leanylabs.com/
  url: https://leanylabs.com/mvp-development/
  description: >
    Web Development Agency. We help startups to build successful web applications.
  categories:
    - Agency
    - Web Development
    - Programming
    - JavaScript
    - Consulting
    - Blog
  built_by: LeanyLabs
  built_by_url: https://leanylabs.com/
- title: Require Podcast
  main_url: https://require.podcast.gq
  url: https://require.podcast.gq
  source_url: https://github.com/requirepodcast/website
  description: >
    Website for Require Podcast - a Polish podcast about webdevelopment. Simple landing page + episode archive with player and episode notes generated from markdown files
  categories:
    - Entertainment
    - Landing Page
    - Podcast
    - Programming
    - Web Development
  built_by: Adam Siekierski and Artur Dudek
  built_by_url: https://siekierski.ml
- title: Lidabox
  description: >-
    Website for the sale of medical supplies and biosafety supplies.
  main_url: https://lidabox.com/
  url: https://lidabox.com/
  featured: false
  categories:
    - E-commerce
    - Marketing
  built_by: Ramón Chancay
  built_by_url: https://ramonchancay.me/
- title: Real Estate Shows
  main_url: https://realestateshows.com/
  url: https://realestateshows.com/
  description: >
    Marketing site for Real Estate Shows, a web app for making real estate video slide shows. Using WordPress as a data store for the blog via the WPGraphQL plugin.
  categories:
    - Real Estate
    - Blog
    - WordPress
    - SEO
    - Video
  built_by: Zeek Interactive
  built_by_url: https://zeek.com/
- title: Fidisys Playbook
  main_url: https://playbook.fidisys.com/
  url: https://playbook.fidisys.com/
  description: >
    Fidisys playbook is the process we follow in Fidisys to build awesome products. It shows engineering, hiring and operation process.
  categories:
    - Technology
    - Productivity
    - Human Resources
  built_by: Fidisys Technologies
  built_by_url: https://www.fidisys.com/
- title: Gabriel Giordano Portfolio
  main_url: https://gabrielgiordano.com
  url: https://gabrielgiordano.com
  source_url: https://github.com/gabrielgiordan/gabrielgiordano.com
  description: >
    Personal website for Gabriel Giordano, a Senior Software Engineer and also an open-source contributor.
  categories:
    - Open Source
    - Portfolio
    - Web Development
    - SEO
    - Technology
    - Programming
    - Freelance
  built_by: Gabriel Giordano
  built_by_url: https://gabrielgiordano.com
  featured: false
- title: Raleigh Bikes
  url: https://www.raleigh.co.uk/gb/en/
  main_url: https://raleigh.co.uk/
  description: >
    Chances are that you rode a Raleigh when you were younger - and maybe you still do now. Raleigh is one of the oldest bicycle companies in the world. Website build with Algolia, Shopware & Storyblok.
  categories:
    - E-commerce
    - Sports
  built_by: Oberon (for Accell Group)
  built_by_url: https://oberon.nl
- title: Nitro Sign
  main_url: https://www.nitrosign.com
  url: https://www.nitrosign.com
  description: >
    Nitro Sign is a free to use Electronic Signature solution that helps businesses & individuals work smarter, faster, and more securely—without the need for paper or pen.
  categories:
    - Technology
    - Productivity
    - Business
  built_by: Nitro Software Inc
  built_by_url: https://www.nitrosign.com
- title: Neon Law
  main_url: https://www.neonlaw.com
  source_url: https://github.com/neonlaw/interface
  url: https://www.neonlaw.com
  description: >
    Neon Law is a general-practice law firm that uses software to improve access to justice.
  categories:
    - Consulting
    - Data
    - Open Source
  built_by: Neon Law
  built_by_url: https://twitter.com/neonlaw

- title: Developer Ecosystem
  main_url: https://www.developerecosystem.com/
  url: https://www.developerecosystem.com/
  description: >
    Theories, talks, and tools for building or being part of a Developer Ecosystem. Learn how Platform Economies are built and scaled.
  categories:
    - Blog
    - Design
    - Entrepreneurship
  built_by: Hugh Durkin
  built_by_url: https://twitter.com/hughdurkin
- title: Jose D. Santos IV
  main_url: https://ivjose.com
  url: https://ivjose.com
  source_url: https://github.com/ivjose/portfolio
  description: >
    I’m a freelance Frontend Developer specializing in React and in building a web interface with better user experiences.
  categories:
    - Freelance
    - Portfolio
    - Web Development
  built_by: Jose D. Santos IV
  built_by_url: https://ivjose.com
  featured: false
- title: Jeff Jadulco
  main_url: https://jeffjadulco.com
  url: https://jeffjadulco.com
  description: >
    Personal website for Jeff Jadulco, an experienced game developer with deep interest in modern web development.
  categories:
    - Blog
    - Portfolio
    - Web Development
  built_by: Jeff Jadulco
  built_by_url: https://jeffjadulco.com
  featured: false
- title: Château de Morey 🏰
  main_url: https://chateaudemorey.fr
  url: https://chateaudemorey.fr/en/
  description: >
    Website of Château de Morey. Built on the ruins of a Templar convent 🏰
  categories:
    - Travel
    - Blog
  built_by: Julien Karst
  built_by_url: https://julienkarst.com
- title: TRUE STORY
  main_url: https://custom.truestorysport.com/
  url: https://custom.truestorysport.com/
  description: >
    TRUE STORY is a contemporary sportswear brand offering custom products for orienteering.
  categories:
    - E-commerce
  built_by: BRIKL
  built_by_url: https://github.com/Brikl
- title: Julien Karst Freelance
  main_url: https://julienkarst.com
  url: https://julienkarst.com
  description: >
    Personal website for Julien Karst, a Mobile / Web developer.
  categories:
    - Blog
    - Portfolio
    - JavaScript
    - Programming
    - Freelance
  built_by: Julien Karst
  built_by_url: https://twitter.com/JulienKarst
- title: Chien Tai Co.
  main_url: https://www.chientai.com.tw
  url: https://www.chientai.com.tw
  description: >
    Chien Tai Co. is an electronic, motor material and magnet wire retailer in Taiwan.
  categories:
    - Retail
    - Business
    - Agency
  built_by: Chen-Tai Hou
  built_by_url: https://ctxhou.com/
- title: Glee
  main_url: https://glee.traction.one/
  url: https://glee.traction.one/
  description: Whether you're a startup, a developer, an artist, a creator, or just a handful of friends building a great product or creating interesting content, Glee makes it easy to collect, track and manage feedback from your users.
  featured: false
  categories:
    - App
    - Technology
    - Productivity
  built_by: Sankarsan Kampa
  built_by_url: https://traction.one
- title: Paths.io
  url: https://paths.io/
  main_url: https://paths.io/
  description: >
    Paths enables a new type of career discovery, in addition to being a better way to find work.
  categories:
    - Data
    - Technology
    - Landing Page
  built_by: HiringSolved
  built_by_url: https://hiringsolved.com/home/
  featured: false
<<<<<<< HEAD
- title: ZN Agency
  url: https://zn.agency
  main_url: https://zn.agency
  description: >
    We are a digital consulting agency in Brisbane with UI/UX, Web Design & Development and Branding services. Our purpose is to contribute our share of positive experiences to this world.
  categories:
    - Agency
    - Business
    - Consulting
    - Portfolio
    - Technology
    - User Experience
    - Web Development
  built_by: Nate Zerk
  built_by_url: https://natezerk.com
=======
- title: Crogic
  url: https://crogic.jp
  main_url: https://crogic.jp
  description: >
    Web and Music Creator's porfolio site.
  categories:
    - Portfolio
    - Web Development
    - Music
  built_by: Mei
  built_by_url: https://twitter.com/vo_mei0623
- title: Reactive Resume
  url: https://rxresu.me
  main_url: https://rxresu.me
  description: >
    A free and open source resume builder.
  categories:
    - App
    - Design
    - Open Source
  built_by: Amruth Pillai
  built_by_url: https://amruthpillai.com
- title: Meetup
  url: https://meetup.com/
  main_url: https://meetup.com/
  description: >
    Meetup is the leading social media platform dedicated to connecting people in person, or online during times of crisis.
  categories:
    - Accessibility
    - App
    - Community
    - Event
    - SEO
- title: John Kavanagh's Portfolio
  url: https://johnkavanagh.co.uk/
  main_url: https://johnkavanagh.co.uk/
  description: >
    Website and portfolio of John Kavanagh: a freelance front-end web developer in Brighton, UK.
  categories:
    - Portfolio
    - Technology
    - Web Development
    - Blog
    - Freelance
  built_by: John Kavanagh
  built_by_url: https://johnkavanagh.co.uk/
  featured: false
- title: Red Central
  url: https://redcentral.co.uk/
  main_url: https://redcentral.co.uk/
  description: >
    Based in Bristol in the UK, Red Central is the World's no.1 creative agency for entertainment and brand licensing.
  categories:
    - Agency
    - Entertainment
    - Media
    - Consulting
    - Design
  built_by: John Kavanagh
  built_by_url: https://johnkavanagh.co.uk/
  featured: false
- title: MongoDB Developer Hub
  url: https://developer.mongodb.com
  main_url: https://developer.mongodb.com
  description: >
    The MongoDB Developer Hub serves as the central location for all MongoDB developer content, programs, and resources.
  categories:
    - Blog
    - Data
    - Education
    - Learning
    - Programming
    - Technology
    - Web Development
  built_by: MongoDB
  featured: false
- title: Devnet
  main_url: https://devnet.hr/
  url: https://devnet.hr/
  description: >
    Business website for web development company.
  categories:
    - Web Development
    - Agency
  built_by: Devnet
  built_by_url: https://devnet.hr
- title: Leanier.com
  url: https://leanier.com
  main_url: https://leanier.com
  description: >
    Enterprise SaaS Management for Modern IT
  categories:
    - Data
    - Technology
    - Business
  built_by: leaniercode
  featured: false
- title: The Mezzofanti Guild - Language Learning Made Simple
  url: https://www.mezzoguild.com
  main_url: https://www.mezzoguild.com
  description: >
    Learning a foreign language and don't know where to start? The Mezzofanti Guild will teach you the best tips, tricks and hacks to simplify your language learning.
  categories:
    - Blog
    - Education
    - Learning
    - Travel
  built_by: Donovan Nagel
  built_by_url: https://www.donovannagel.com
  featured: false
- title: Alex Perronnet Personal Website
  url: https://alexperronnet.io
  main_url: https://alexperronnet.io
  source_url: https://github.com/alexperronnet/alexperronnet.io
  description: >
    I'm Alex Perronnet, a french freelance developer and designer. I'm also an open-source contributor and a content creator.
  categories:
    - Open Source
    - Freelance
  built_by: Alex Perronnet
  built_by_url: https://alexperronnet.io
>>>>>>> 5ade08e7
  featured: false<|MERGE_RESOLUTION|>--- conflicted
+++ resolved
@@ -11528,7 +11528,6 @@
   built_by: HiringSolved
   built_by_url: https://hiringsolved.com/home/
   featured: false
-<<<<<<< HEAD
 - title: ZN Agency
   url: https://zn.agency
   main_url: https://zn.agency
@@ -11544,7 +11543,6 @@
     - Web Development
   built_by: Nate Zerk
   built_by_url: https://natezerk.com
-=======
 - title: Crogic
   url: https://crogic.jp
   main_url: https://crogic.jp
@@ -11666,5 +11664,4 @@
     - Freelance
   built_by: Alex Perronnet
   built_by_url: https://alexperronnet.io
->>>>>>> 5ade08e7
   featured: false