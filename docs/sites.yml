--- conflicted
+++ resolved
@@ -9978,7 +9978,6 @@
     - Food
   built_by: Matthew Mesa
   built_by_url: "https://matthewmesa.com"
-<<<<<<< HEAD
 - title: Jun Chen Portfolio
   url: "https://www.junchenjun.me"
   main_url: "https://www.junchenjun.me"
@@ -9991,7 +9990,6 @@
     - Web Development
   built_by: Jun Chen
   built_by_url: "https://www.junchenjun.me"
-=======
 - title: Xavier Mirabelli-Montan
   url: "https://xavie.mirmon.co.uk"
   main_url: "https://xavie.mirmon.co.uk"
@@ -10002,5 +10000,4 @@
     - Blog
     - Portfolio
     - Programming
-  featured: false
->>>>>>> 7771e563
+  featured: false