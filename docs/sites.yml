--- conflicted
+++ resolved
@@ -11437,7 +11437,6 @@
   built_by: Jeff Jadulco
   built_by_url: https://jeffjadulco.com
   featured: false
-<<<<<<< HEAD
 - title: Chien Tai Co.
   main_url: https://www.chientai.com.tw
   url: https://www.chientai.com.tw
@@ -11449,7 +11448,6 @@
     - Agency
   built_by: Chen-Tai Hou
   built_by_url: https://ctxhou.com/
-=======
 - title: Glee
   main_url: https://glee.traction.one/
   url: https://glee.traction.one/
@@ -11460,5 +11458,4 @@
     - Technology
     - Productivity
   built_by: Sankarsan Kampa
-  built_by_url: https://traction.one
->>>>>>> c1823819
+  built_by_url: https://traction.one