- title: ReactJS
  main_url: "https://reactjs.org/"
  url: "https://reactjs.org/"
  source_url: "https://github.com/reactjs/reactjs.org"
  featured: true
  categories:
    - Web Development
    - Featured
- title: Flamingo
  main_url: https://www.shopflamingo.com/
  url: https://www.shopflamingo.com/
  description: >
    Online shop for women's body care and hair removal products.
  categories:
    - eCommerce
    - Beauty
    - Featured
  featured: true
- title: Airbnb Engineering & Data Science
  description: >
    Creative engineers and data scientists building a world where you can belong
    anywhere
  main_url: "https://airbnb.io/"
  url: "https://airbnb.io/"
  categories:
    - Blog
    - Gallery
    - Featured
  featured: true
- title: Impossible Foods
  main_url: "https://impossiblefoods.com/"
  url: "https://impossiblefoods.com/"
  categories:
    - Food
    - Featured
  featured: true
- title: Braun
  description: >
    Braun offers high performance hair removal and hair care products, including dryers, straighteners, shavers, and more.
  main_url: "https://ca.braun.com/en-ca"
  url: "https://ca.braun.com/en-ca"
  categories:
    - eCommerce
    - Featured
  featured: true
- title: NYC Pride 2019 | WorldPride NYC | Stonewall50
  main_url: "https://2019-worldpride-stonewall50.nycpride.org/"
  url: "https://2019-worldpride-stonewall50.nycpride.org/"
  featured: true
  description: >-
    Join us in 2019 for NYC Pride, as we welcome WorldPride and mark the 50th
    Anniversary of the Stonewall Uprising and a half-century of LGBTQ+
    liberation.
  categories:
    - Education
    - Marketing
    - Nonprofit
    - Featured
  built_by: Canvas United
  built_by_url: "https://www.canvasunited.com/"
- title: The State of European Tech
  main_url: "https://2017.stateofeuropeantech.com/"
  url: "https://2017.stateofeuropeantech.com/"
  featured: true
  categories:
    - Technology
    - Featured
  built_by: Studio Lovelock
  built_by_url: "http://www.studiolovelock.com/"
- title: Hopper
  main_url: "https://www.hopper.com/"
  url: "https://www.hopper.com/"
  built_by: Narative
  built_by_url: "https://www.narative.co/"
  featured: true
  categories:
    - Technology
    - App
    - Featured
- title: GM Capital One
  description: |
    Introducing the new online experience for your GM Rewards Credit Card
  main_url: "https://gm.capitalone.com/"
  url: "https://gm.capitalone.com/"
  categories:
    - Credit Card
    - Featured
  featured: true
- title: Life Without Barriers | Foster Care
  main_url: "https://www.lwb.org.au/foster-care"
  url: "https://www.lwb.org.au/foster-care"
  featured: true
  description: >-
    We are urgently seeking foster carers all across Australia. Can you open
    your heart and your home to a child in need? There are different types of
    foster care that can suit you. We offer training and 24/7 support.
  categories:
    - Nonprofit
    - Education
    - Documentation
    - Marketing
    - Featured
  built_by: LWB Digital Team
  built_by_url: "https://twitter.com/LWBAustralia"
- title: Figma
  main_url: "https://www.figma.com/"
  url: "https://www.figma.com/"
  featured: true
  categories:
    - Marketing
    - Design
    - Featured
  built_by: Corey Ward
  built_by_url: "http://www.coreyward.me/"
- title: Bejamas - JAM Experts for hire
  main_url: "https://bejamas.io/"
  url: "https://bejamas.io/"
  featured: true
  description: >-
    We help agencies and companies with JAMStack tools. This includes web
    development using Static Site Generators, Headless CMS, CI / CD and CDN
    setup.
  categories:
    - Technology
    - Web Development
    - Agency
    - Marketing
    - Featured
  built_by: Bejamas
  built_by_url: "https://bejamas.io/"
- title: The State of JavaScript
  description: >
    Data from over 20,000 developers, asking them questions on topics ranging
    from frontend frameworks and state management, to build tools and testing
    libraries.
  main_url: "https://stateofjs.com/"
  url: "https://stateofjs.com/"
  source_url: "https://github.com/StateOfJS/StateOfJS"
  categories:
    - Data
    - JavaScript
    - Featured
  built_by: StateOfJS
  built_by_url: "https://github.com/StateOfJS/StateOfJS/graphs/contributors"
  featured: true
- title: DesignSystems.com
  main_url: "https://www.designsystems.com/"
  url: "https://www.designsystems.com/"
  description: |
    A resource for learning, creating and evangelizing design systems.
  categories:
    - Design
    - Blog
    - Technology
    - Featured
  built_by: Corey Ward
  built_by_url: "http://www.coreyward.me/"
  featured: true
- title: Timely
  main_url: "https://timelyapp.com/"
  url: "https://timelyapp.com/"
  description: |
    Fully automatic time tracking. For those who trade in time.
  categories:
    - Productivity
    - Featured
  built_by: Timm Stokke
  built_by_url: "https://timm.stokke.me"
  featured: true
- title: Snap Kit
  main_url: "https://kit.snapchat.com/"
  url: "https://kit.snapchat.com/"
  description: >
    Snap Kit lets developers integrate some of Snapchat’s best features across
    platforms.
  categories:
    - Technology
    - Documentation
    - Featured
  featured: true
- title: SendGrid
  main_url: "https://sendgrid.com/docs/"
  url: "https://sendgrid.com/docs/"
  description: >
    SendGrid delivers your transactional and marketing emails through the
    world's largest cloud-based email delivery platform.
  categories:
    - API
    - Technology
    - Documentation
    - Featured
  featured: true
- title: Kirsten Noelle
  main_url: "https://www.kirstennoelle.com/"
  url: "https://www.kirstennoelle.com/"
  featured: true
  description: >
    Digital portfolio for San Francisco Bay Area photographer Kirsten Noelle Wiemer.
  categories:
    - Photography
    - Portfolio
    - Featured
  built_by: Ryan Wiemer
  built_by_url: "https://www.ryanwiemer.com/"
- title: Cajun Bowfishing
  main_url: "https://cajunbowfishing.com/"
  url: "https://cajunbowfishing.com/"
  featured: false
  categories:
    - eCommerce
    - Sports
  built_by: Escalade Sports
  built_by_url: "https://www.escaladesports.com/"
- title: NEON
  main_url: "http://neonrated.com/"
  url: "http://neonrated.com/"
  featured: false
  categories:
    - Gallery
    - Cinema
- title: Slite
  main_url: "https://slite.com/"
  url: "https://slite.com/"
  featured: false
  categories:
    - Marketing
    - Technology
- title: GraphCMS
  main_url: "https://graphcms.com/"
  url: "https://graphcms.com/"
  featured: false
  categories:
    - Marketing
    - Technology
- title: Bottender Docs
  main_url: "https://bottender.js.org/"
  url: "https://bottender.js.org/"
  source_url: "https://github.com/bottenderjs/bottenderjs.github.io"
  featured: false
  categories:
    - Documentation
    - Web Development
    - Open Source
- title: Ghost Documentation
  main_url: https://docs.ghost.org/
  url: https://docs.ghost.org/
  source_url: "https://github.com/tryghost/docs"
  featured: false
  description: >-
    Ghost is an open source, professional publishing platform built on a modern Node.js technology stack — designed for teams who need power, flexibility and performance.
  categories:
    - Publishing
    - Technology
    - Documentation
    - Open Source
  built_by: Ghost Foundation
  built_by_url: https://ghost.org/
- title: Nike - Just Do It
  main_url: "https://justdoit.nike.com/"
  url: "https://justdoit.nike.com/"
  featured: true
  categories:
    - eCommerce
    - Featured
- title: AirBnB Cereal
  main_url: "https://airbnb.design/cereal"
  url: "https://airbnb.design/cereal"
  featured: false
  categories:
    - Marketing
    - Design
- title: Cardiogram
  main_url: "https://cardiogr.am/"
  url: "https://cardiogr.am/"
  featured: false
  categories:
    - Marketing
    - Technology
- title: Etcetera Design
  main_url: "https://etcetera.design/"
  url: "https://etcetera.design/"
  source_url: "https://github.com/etceteradesign/website"
  featured: false
  categories:
    - Portfolio
- title: Hack Club
  main_url: "https://hackclub.com/"
  url: "https://hackclub.com/"
  source_url: "https://github.com/hackclub/site"
  featured: false
  categories:
    - Education
    - Web Development
- title: Matthias Jordan Portfolio
  main_url: "https://iammatthias.com/"
  url: "https://iammatthias.com/"
  source_url: "https://github.com/iammatthias/net"
  description: >-
    Photography portfolio and blog built using Contentful + Netlify + Gatsby V2.
  built_by: Matthias Jordan
  built_by_url: https://github.com/iammatthias
  featured: false
  categories:
    - Photography
    - Portfolio
- title: Investment Calculator
  main_url: "https://investmentcalculator.io/"
  url: "https://investmentcalculator.io/"
  featured: false
  categories:
    - Education
    - Finance
- title: CSS Grid Playground by MozillaDev
  main_url: "https://mozilladevelopers.github.io/playground/"
  url: "https://mozilladevelopers.github.io/playground/"
  source_url: "https://github.com/MozillaDevelopers/playground"
  featured: false
  categories:
    - Education
    - Web Development
- title: Piotr Fedorczyk Portfolio
  built_by: Piotr Fedorczyk
  built_by_url: "https://piotrf.pl"
  categories:
    - Portfolio
    - Web Development
  description: >-
    Portfolio of Piotr Fedorczyk, a digital product designer and full-stack developer specializing in shaping, designing and building news and tools for news.
  featured: false
  main_url: "https://piotrf.pl/"
  url: "https://piotrf.pl/"
- title: unrealcpp
  main_url: "https://unrealcpp.com/"
  url: "https://unrealcpp.com/"
  source_url: "https://github.com/Harrison1/unrealcpp-com"
  featured: false
  categories:
    - Blog
    - Web Development
- title: Andy Slezak
  main_url: "https://www.aslezak.com/"
  url: "https://www.aslezak.com/"
  source_url: "https://github.com/amslezak"
  featured: false
  categories:
    - Web Development
    - Portfolio
- title: Deliveroo.Design
  main_url: "https://www.deliveroo.design/"
  url: "https://www.deliveroo.design/"
  featured: false
  categories:
    - Food
    - Marketing
- title: Dona Rita
  main_url: "https://www.donarita.co.uk/"
  url: "https://www.donarita.co.uk/"
  source_url: "https://github.com/peduarte/dona-rita-website"
  featured: false
  categories:
    - Food
    - Marketing
- title: Fröhlich ∧ Frei
  main_url: "https://www.froehlichundfrei.de/"
  url: "https://www.froehlichundfrei.de/"
  featured: false
  categories:
    - Web Development
    - Blog
    - Open Source
- title: How to GraphQL
  main_url: "https://www.howtographql.com/"
  url: "https://www.howtographql.com/"
  source_url: "https://github.com/howtographql/howtographql"
  featured: false
  categories:
    - Documentation
    - Web Development
    - Open Source
- title: OnCallogy
  main_url: "https://www.oncallogy.com/"
  url: "https://www.oncallogy.com/"
  featured: false
  categories:
    - Marketing
    - Healthcare
- title: Ryan Wiemer's Portfolio
  main_url: "https://www.ryanwiemer.com/"
  url: "https://www.ryanwiemer.com/knw-photography/"
  source_url: "https://github.com/ryanwiemer/rw"
  featured: false
  description: >
    Digital portfolio for Oakland, CA based account manager Ryan Wiemer.
  categories:
    - Portfolio
    - Web Development
    - Design
  built_by: Ryan Wiemer
  built_by_url: "https://www.ryanwiemer.com/"
- title: Ventura Digitalagentur Köln
  main_url: "https://www.ventura-digital.de/"
  url: "https://www.ventura-digital.de/"
  featured: false
  built_by: Ventura Digitalagentur
  categories:
    - Agency
    - Marketing
    - Featured
- title: Azer Koçulu
  main_url: "http://azer.bike/"
  url: "http://azer.bike/photography"
  featured: false
  categories:
    - Portfolio
    - Photography
    - Web Development
- title: Damir.io
  main_url: "http://damir.io/"
  url: "http://damir.io/"
  source_url: "https://github.com/dvzrd/gatsby-sfiction"
  featured: false
  categories:
    - Fiction
- title: Digital Psychology
  main_url: "http://digitalpsychology.io/"
  url: "http://digitalpsychology.io/"
  source_url: "https://github.com/danistefanovic/digitalpsychology.io"
  featured: false
  categories:
    - Education
    - Library
- title: GRANDstack
  main_url: "http://grandstack.io/"
  url: "http://grandstack.io/"
  featured: false
  categories:
    - Open Source
    - Web Development
- title: Théâtres Parisiens
  main_url: "http://theatres-parisiens.fr/"
  url: "http://theatres-parisiens.fr/"
  source_url: "https://github.com/phacks/theatres-parisiens"
  featured: false
  categories:
    - Education
    - Entertainment
# - title: William Owen UK Portfolio / Blog
#   main_url: "http://william-owen.co.uk/"
#   url: "http://william-owen.co.uk/"
#   featured: false
#   description: >-
#     Over 20 years experience delivering customer-facing websites, internet-based
#     solutions and creative visual design for a wide range of companies and
#     organisations.
#   categories:
#     - Portfolio
#     - Blog
#   built_by: William Owen
#   built_by_url: "https://twitter.com/twilowen"
- title: A4 纸网
  main_url: "http://www.a4z.cn/"
  url: "http://www.a4z.cn/price"
  source_url: "https://github.com/hiooyUI/hiooyui.github.io"
  featured: false
  categories:
    - eCommerce
- title: Steve Meredith's Portfolio
  main_url: "http://www.stevemeredith.com/"
  url: "http://www.stevemeredith.com/"
  featured: false
  categories:
    - Portfolio
- title: API Platform
  main_url: "https://api-platform.com/"
  url: "https://api-platform.com/"
  source_url: "https://github.com/api-platform/website"
  featured: false
  categories:
    - Documentation
    - Web Development
    - Open Source
    - Library
- title: Artivest
  main_url: "https://artivest.co/"
  url: "https://artivest.co/what-we-do/for-advisors-and-investors/"
  featured: false
  categories:
    - Marketing
    - Blog
    - Documentation
    - Finance
- title: The Audacious Project
  main_url: "https://audaciousproject.org/"
  url: "https://audaciousproject.org/"
  featured: false
  categories:
    - Nonprofit
- title: Dustin Schau's Blog
  main_url: "https://blog.dustinschau.com/"
  url: "https://blog.dustinschau.com/"
  source_url: "https://github.com/dschau/blog"
  featured: false
  categories:
    - Blog
    - Web Development
- title: FloydHub's Blog
  main_url: "https://blog.floydhub.com/"
  url: "https://blog.floydhub.com/"
  featured: false
  categories:
    - Technology
    - Blog
- title: iContract Blog
  main_url: "https://blog.icontract.co.uk/"
  url: "http://blog.icontract.co.uk/"
  featured: false
  categories:
    - Blog
- title: BRIIM
  main_url: "https://bri.im/"
  url: "https://bri.im/"
  featured: false
  description: >-
    BRIIM is a movement to enable JavaScript enthusiasts and web developers in
    machine learning. Learn about artificial intelligence and data science, two
    fields which are governed by machine learning, in JavaScript. Take it right
    to your browser with WebGL.
  categories:
    - Education
    - Web Development
    - Technology
- title: Caddy Smells Like Trees
  main_url: "https://caddysmellsliketrees.ru"
  url: "https://caddysmellsliketrees.ru/en"
  source_url: "https://github.com/podabed/caddysmellsliketrees.github.io"
  description: >-
    We play soul-searching songs for every day. They are merging in our forests
    in such a way that it is difficult to separate them from each other, and
    between them bellow bold deer poems.
  categories:
    - Music
    - Gallery
  built_by: Dmitrij Podabed, Alexander Nikitin
  built_by_url: https://podabed.org
  featured: false
- title: Calpa's Blog
  main_url: "https://calpa.me/"
  url: "https://calpa.me/"
  source_url: "https://github.com/calpa/blog"
  featured: false
  categories:
    - Blog
    - Web Development
- title: Chocolate Free
  main_url: "https://chocolate-free.com/"
  url: "https://chocolate-free.com/"
  source_url: "https://github.com/Khaledgarbaya/chocolate-free-website"
  featured: false
  description: "A full time foodie \U0001F60D a forever Parisian \"patisserie\" lover and \U0001F382 \U0001F369 \U0001F370 \U0001F36A explorer and finally an under construction #foodblogger #foodblog"
  categories:
    - Blog
    - Food
- title: Code Bushi
  main_url: "https://codebushi.com/"
  url: "https://codebushi.com/"
  featured: false
  description: >-
    Web development resources, trends, & techniques to elevate your coding
    journey.
  categories:
    - Web Development
    - Open Source
    - Blog
  built_by: Hunter Chang
  built_by_url: "https://hunterchang.com/"
- title: Daniel Hollcraft
  main_url: "https://danielhollcraft.com/"
  url: "https://danielhollcraft.com/"
  source_url: "https://github.com/danielbh/danielhollcraft.com"
  featured: false
  categories:
    - Web Development
    - Blog
    - Portfolio
- title: Darren Britton's Portfolio
  main_url: "https://darrenbritton.com/"
  url: "https://darrenbritton.com/"
  source_url: "https://github.com/darrenbritton/darrenbritton.github.io"
  featured: false
  categories:
    - Web Development
    - Portfolio
- title: Dave Lindberg Marketing & Design
  url: "https://davelindberg.com/"
  main_url: "https://davelindberg.com/"
  source_url: "https://github.com/Dave-Lindberg/dl-gatsby"
  featured: false
  description: >-
    My work revolves around solving problems for people in business, using
    integrated design and marketing strategies to improve sales, increase brand
    engagement, generate leads and achieve goals.
  categories:
    - Design
    - Featured
    - Marketing
    - SEO
    - Portfolio
- title: Design Systems Weekly
  main_url: "https://designsystems.email/"
  url: "https://designsystems.email/"
  featured: false
  categories:
    - Education
    - Web Development
- title: Dalbinaco's Website
  main_url: "https://dlbn.co/en/"
  url: "https://dlbn.co/en/"
  source_url: "https://github.com/dalbinaco/dlbn.co"
  featured: false
  categories:
    - Portfolio
    - Web Development
- title: mParticle's Documentation
  main_url: "https://docs.mparticle.com/"
  url: "https://docs.mparticle.com/"
  featured: false
  categories:
    - Web Development
    - Documentation
- title: Doopoll
  main_url: "https://doopoll.co/"
  url: "https://doopoll.co/"
  featured: false
  categories:
    - Marketing
    - Technology
- title: ERC dEX
  main_url: "https://ercdex.com/"
  url: "https://ercdex.com/aqueduct"
  featured: false
  categories:
    - Marketing
- title: Fabian Schultz' Portfolio
  main_url: "https://fabianschultz.com/"
  url: "https://fabianschultz.com/"
  source_url: "https://github.com/fabe/site"
  featured: false
  description: >-
    Hello, I’m Fabian — a product designer and developer based in Potsdam,
    Germany. I’ve been working both as a product designer and frontend developer
    for over 5 years now. I particularly enjoy working with companies that try
    to meet broad and unique user needs.
  categories:
    - Portfolio
    - Web Development
  built_by: Fabian Schultz
  built_by_url: "https://fabianschultz.com/"
- title: Formidable
  main_url: "https://formidable.com/"
  url: "https://formidable.com/"
  featured: false
  categories:
    - Web Development
    - Agency
    - Open Source
- title: CalState House Manager
  description: >
    Home service membership that offers proactive and on-demand maintenance for
    homeowners
  main_url: "https://housemanager.calstate.aaa.com/"
  url: "https://housemanager.calstate.aaa.com/"
  categories:
    - Insurance
- title: The freeCodeCamp Guide
  main_url: "https://guide.freecodecamp.org/"
  url: "https://guide.freecodecamp.org/"
  source_url: "https://github.com/freeCodeCamp/guide"
  featured: false
  categories:
    - Web Development
    - Documentation
- title: High School Hackathons
  main_url: "https://hackathons.hackclub.com/"
  url: "https://hackathons.hackclub.com/"
  source_url: "https://github.com/hackclub/hackathons"
  featured: false
  categories:
    - Education
    - Web Development
- title: Hapticmedia
  main_url: "https://hapticmedia.fr/en/"
  url: "https://hapticmedia.fr/en/"
  featured: false
  categories:
    - Agency
- title: heml.io
  main_url: "https://heml.io/"
  url: "https://heml.io/"
  source_url: "https://github.com/SparkPost/heml.io"
  featured: false
  categories:
    - Documentation
    - Web Development
    - Open Source
- title: Juliette Pretot's Portfolio
  main_url: "https://juliette.sh/"
  url: "https://juliette.sh/"
  featured: false
  categories:
    - Web Development
    - Portfolio
    - Blog
- title: Kris Hedstrom's Portfolio
  main_url: "https://k-create.com/"
  url: "https://k-create.com/portfolio/"
  source_url: "https://github.com/kristofferh/kristoffer"
  featured: false
  description: >-
    Hey. I’m Kris. I’m an interactive designer / developer. I grew up in Umeå,
    in northern Sweden, but I now live in Brooklyn, NY. I am currently enjoying
    a hybrid Art Director + Lead Product Engineer role at a small startup called
    Nomad Health. Before that, I was a Product (Engineering) Manager at Tumblr.
    Before that, I worked at agencies. Before that, I was a baby. I like to
    design things, and then I like to build those things. I occasionally take on
    freelance projects. Feel free to get in touch if you have an interesting
    project that you want to collaborate on. Or if you just want to say hello,
    that’s cool too.
  categories:
    - Portfolio
  built_by: Kris Hedstrom
  built_by_url: "https://k-create.com/"
- title: knpw.rs
  main_url: "https://knpw.rs/"
  url: "https://knpw.rs/"
  source_url: "https://github.com/knpwrs/knpw.rs"
  featured: false
  categories:
    - Blog
    - Web Development
- title: Kostas Bariotis' Blog
  main_url: "https://kostasbariotis.com/"
  url: "https://kostasbariotis.com/"
  source_url: "https://github.com/kbariotis/kostasbariotis.com"
  featured: false
  categories:
    - Blog
    - Portfolio
    - Web Development
- title: LaserTime Clinic
  main_url: "https://lasertime.ru/"
  url: "https://lasertime.ru/"
  source_url: "https://github.com/oleglegun/lasertime"
  featured: false
  categories:
    - Marketing
- title: Jason Lengstorf
  main_url: "https://lengstorf.com"
  url: "https://lengstorf.com"
  source_url: "https://github.com/jlengstorf/lengstorf.com"
  featured: false
  categories:
    - Blog
  built_by: Jason Lengstorf
  built_by_url: "https://github.com/jlengstorf"
- title: Mannequin.io
  main_url: "https://mannequin.io/"
  url: "https://mannequin.io/"
  source_url: "https://github.com/LastCallMedia/Mannequin/tree/master/site"
  featured: false
  categories:
    - Open Source
    - Web Development
    - Documentation
- title: manu.ninja
  main_url: "https://manu.ninja/"
  url: "https://manu.ninja/"
  source_url: "https://github.com/Lorti/manu.ninja"
  featured: false
  description: >-
    manu.ninja is the personal blog of Manuel Wieser, where he talks about
    frontend development, games and digital art
  categories:
    - Blog
    - Technology
    - Web Development
- title: Fabric
  main_url: "https://meetfabric.com/"
  url: "https://meetfabric.com/"
  featured: false
  categories:
    - Marketing
    - Insurance
- title: Nexit
  main_url: "https://nexit.sk/"
  url: "https://nexit.sk/references"
  featured: false
  categories:
    - Web Development
- title: Nortcast
  main_url: "https://nortcast.com/"
  url: "https://nortcast.com/"
  featured: false
  categories:
    - Technology
    - Entertainment
    - Podcast
- title: Open FDA
  description: >
    Provides APIs and raw download access to a number of high-value, high
    priority and scalable structured datasets, including adverse events, drug
    product labeling, and recall enforcement reports.
  main_url: "https://open.fda.gov/"
  url: "https://open.fda.gov/"
  source_url: "https://github.com/FDA/open.fda.gov"
  featured: false
  categories:
    - Government
    - Open Source
    - Web Development
    - API
    - Data
- title: NYC Planning Labs (New York City Department of City Planning)
  main_url: "https://planninglabs.nyc/"
  url: "https://planninglabs.nyc/about/"
  source_url: "https://github.com/NYCPlanning/"
  featured: false
  description: >-
    We work with New York City's Urban Planners to deliver impactful, modern
    technology tools.
  categories:
    - Open Source
    - Government
- title: Pravdomil
  main_url: "https://pravdomil.com/"
  url: "https://pravdomil.com/"
  source_url: "https://github.com/pravdomil/pravdomil.com"
  featured: false
  description: >-
    I’ve been working both as a product designer and frontend developer for over
    5 years now. I particularly enjoy working with companies that try to meet
    broad and unique user needs.
  categories:
    - Portfolio
- title: Preston Richey Portfolio / Blog
  main_url: "https://prestonrichey.com/"
  url: "https://prestonrichey.com/"
  source_url: "https://github.com/prichey/prestonrichey.com"
  featured: false
  categories:
    - Web Development
    - Portfolio
    - Blog
- title: Landing page of Put.io
  main_url: "https://put.io/"
  url: "https://put.io/"
  featured: false
  categories:
    - eCommerce
    - Technology
- title: The Rick and Morty API
  main_url: "https://rickandmortyapi.com/"
  url: "https://rickandmortyapi.com/"
  built_by: Axel Fuhrmann
  built_by_url: "https://axelfuhrmann.com/"
  featured: false
  categories:
    - Web Development
    - Entertainment
    - Documentation
    - Open Source
    - API
- title: Santa Compañía Creativa
  main_url: "https://santacc.es/"
  url: "https://santacc.es/"
  source_url: "https://github.com/DesarrolloWebSantaCC/santacc-web"
  featured: false
  categories:
    - Agency
- title: Sean Coker's Blog
  main_url: "https://sean.is/"
  url: "https://sean.is/"
  featured: false
  categories:
    - Blog
    - Portfolio
    - Web Development
- title: Segment's Blog
  main_url: "https://segment.com/blog/"
  url: "https://segment.com/blog/"
  featured: false
  categories:
    - Web Development
    - Blog
- title: Several Levels
  main_url: "https://severallevels.io/"
  url: "https://severallevels.io/"
  source_url: "https://github.com/Harrison1/several-levels"
  featured: false
  categories:
    - Agency
    - Web Development
- title: Simply
  main_url: "https://simply.co.za/"
  url: "https://simply.co.za/"
  featured: false
  categories:
    - Marketing
    - Insurance
- title: Storybook
  main_url: "https://storybook.js.org/"
  url: "https://storybook.js.org/"
  source_url: "https://github.com/storybooks/storybook"
  featured: false
  categories:
    - Web Development
    - Open Source
- title: Vibert Thio's Portfolio
  main_url: "https://vibertthio.com/portfolio/"
  url: "https://vibertthio.com/portfolio/projects/"
  source_url: "https://github.com/vibertthio/portfolio"
  featured: false
  categories:
    - Portfolio
    - Web Development
- title: VisitGemer
  main_url: "https://visitgemer.sk/"
  url: "https://visitgemer.sk/"
  featured: false
  categories:
    - Marketing
- title: Beach Hut Poole
  main_url: "https://www.beachhutpoole.co.uk/"
  url: "https://www.beachhutpoole.co.uk/"
  featured: false
  categories:
    - Travel
    - Marketing
- title: Bricolage.io
  main_url: "https://www.bricolage.io/"
  url: "https://www.bricolage.io/"
  source_url: "https://github.com/KyleAMathews/blog"
  featured: false
  categories:
    - Blog
- title: Charles Pinnix Website
  main_url: "https://www.charlespinnix.com/"
  url: "https://www.charlespinnix.com/"
  featured: false
  description: >-
    I’m a senior frontend engineer with 8 years of experience building websites
    and web applications. I’m interested in leading creative, multidisciplinary
    engineering teams. I’m a creative technologist, merging photography, art,
    and design into engineering and visa versa. I take a pragmatic,
    product-oriented approach to development, allowing me to see the big picture
    and ensuring quality products are completed on time. I have a passion for
    modern frontend JavaScript frameworks such as React and Vue, and I have
    substantial experience on the backend with an interest in Node and
    container based deployment with Docker and AWS.
  categories:
    - Portfolio
    - Web Development
- title: Charlie Harrington's Blog
  main_url: "https://www.charlieharrington.com/"
  url: "https://www.charlieharrington.com/"
  source_url: "https://github.com/whatrocks/blog"
  featured: false
  categories:
    - Blog
    - Web Development
    - Music
- title: Developer Ecosystem
  main_url: "https://www.developerecosystem.com/"
  url: "https://www.developerecosystem.com/"
  featured: false
  categories:
    - Blog
    - Web Development
- title: Gabriel Adorf's Portfolio
  main_url: "https://www.gabrieladorf.com/"
  url: "https://www.gabrieladorf.com/"
  source_url: "https://github.com/gabdorf/gabriel-adorf-portfolio"
  featured: false
  categories:
    - Portfolio
    - Web Development
- title: greglobinski.com
  main_url: "https://www.greglobinski.com/"
  url: "https://www.greglobinski.com/"
  source_url: "https://github.com/greglobinski/www.greglobinski.com"
  featured: false
  categories:
    - Portfolio
    - Web Development
- title: I am Putra
  main_url: "https://www.iamputra.com/"
  url: "https://www.iamputra.com/"
  featured: false
  categories:
    - Portfolio
    - Web Development
    - Blog
- title: In Sowerby Bridge
  main_url: "https://www.insowerbybridge.co.uk/"
  url: "https://www.insowerbybridge.co.uk/"
  featured: false
  categories:
    - Marketing
    - Government
- title: JavaScript Stuff
  main_url: "https://www.javascriptstuff.com/"
  url: "https://www.javascriptstuff.com/"
  featured: false
  categories:
    - Education
    - Web Development
    - Library
- title: Ledgy
  main_url: "https://www.ledgy.com/"
  url: "https://github.com/morloy/ledgy.com"
  featured: false
  categories:
    - Marketing
    - Finance
- title: Alec Lomas's Portfolio / Blog
  main_url: "https://www.lowmess.com/"
  url: "https://www.lowmess.com/"
  source_url: "https://github.com/lowmess/lowmess"
  featured: false
  categories:
    - Web Development
    - Blog
    - Portfolio
- title: Michele Mazzucco's Portfolio
  main_url: "https://www.michelemazzucco.it/"
  url: "https://www.michelemazzucco.it/"
  source_url: "https://github.com/michelemazzucco/michelemazzucco.it"
  featured: false
  categories:
    - Portfolio
- title: Orbit FM Podcasts
  main_url: "https://www.orbit.fm/"
  url: "https://www.orbit.fm/"
  source_url: "https://github.com/agarrharr/orbit.fm"
  featured: false
  categories:
    - Podcast
- title: Prosecco Springs
  main_url: "https://www.proseccosprings.com/"
  url: "https://www.proseccosprings.com/"
  featured: false
  categories:
    - Food
    - Blog
    - Marketing
- title: Verious
  main_url: "https://www.verious.io/"
  url: "https://www.verious.io/"
  source_url: "https://github.com/cpinnix/verious"
  featured: false
  categories:
    - Web Development
- title: Whittle School
  main_url: "https://www.whittleschool.org/en/"
  url: "https://www.whittleschool.org/en/"
  featured: false
  categories:
    - Education
- title: Yisela
  main_url: "https://www.yisela.com/"
  url: "https://www.yisela.com/tetris-against-trauma-gaming-as-therapy/"
  featured: false
  categories:
    - Blog
- title: YouFoundRon.com
  main_url: "https://www.youfoundron.com/"
  url: "https://www.youfoundron.com/"
  source_url: "https://github.com/rongierlach/yfr-dot-com"
  featured: false
  categories:
    - Portfolio
    - Web Development
    - Blog
- title: yerevancoder
  main_url: "https://yerevancoder.com/"
  url: "https://forum.yerevancoder.com/categories"
  source_url: "https://github.com/yerevancoder/yerevancoder.github.io"
  featured: false
  categories:
    - Blog
    - Web Development
- title: EaseCentral
  main_url: "https://www.easecentral.com/"
  url: "https://www.easecentral.com/"
  featured: false
  categories:
    - Marketing
    - Healthcare
- title: Policygenius
  main_url: "https://www.policygenius.com/"
  url: "https://www.policygenius.com/"
  featured: false
  categories:
    - Marketing
    - Healthcare
- title: Moteefe
  main_url: "http://www.moteefe.com/"
  url: "http://www.moteefe.com/"
  featured: false
  categories:
    - Marketing
    - Agency
    - Technology
- title: Athelas
  main_url: "http://www.athelas.com/"
  url: "http://www.athelas.com/"
  featured: false
  categories:
    - Marketing
    - Healthcare
- title: Pathwright
  main_url: "http://www.pathwright.com/"
  url: "http://www.pathwright.com/"
  featured: false
  categories:
    - Marketing
    - Education
- title: pi-top
  main_url: "http://www.pi-top.com/"
  url: "http://www.pi-top.com/"
  featured: false
  categories:
    - Marketing
    - Web Development
    - Technology
    - eCommerce
- title: Troops
  main_url: "http://www.troops.ai/"
  url: "http://www.troops.ai/"
  featured: false
  categories:
    - Marketing
    - Technology
- title: ClearBrain
  main_url: "https://clearbrain.com/"
  url: "https://clearbrain.com/"
  featured: false
  categories:
    - Marketing
    - Technology
- title: Lucid
  main_url: "https://www.golucid.co/"
  url: "https://www.golucid.co/"
  featured: false
  categories:
    - Marketing
    - Technology
- title: Bench
  main_url: "http://www.bench.co/"
  url: "http://www.bench.co/"
  featured: false
  categories:
    - Marketing
- title: Union Plus Credit Card
  main_url: "http://www.unionpluscard.com"
  url: "https://unionplus.capitalone.com/"
  featured: false
  categories:
    - Marketing
    - Finance
- title: Gin Lane
  main_url: "http://www.ginlane.com/"
  url: "https://www.ginlane.com/"
  featured: false
  categories:
    - Web Development
    - Agency
- title: Marmelab
  main_url: "https://marmelab.com/en/"
  url: "https://marmelab.com/en/"
  featured: false
  categories:
    - Web Development
    - Agency
- title: Fusion Media Group
  main_url: "http://thefmg.com/"
  url: "http://thefmg.com/"
  featured: false
  categories:
    - Entertainment
    - News
- title: Cool Hunting
  main_url: "http://www.coolhunting.com/"
  url: "http://www.coolhunting.com/"
  featured: false
  categories:
    - Magazine
- title: Dovetail
  main_url: "https://dovetailapp.com/"
  url: "https://dovetailapp.com/"
  featured: false
  categories:
    - Marketing
    - Technology
- title: GraphQL College
  main_url: "https://www.graphql.college/"
  url: "https://www.graphql.college/"
  source_url: "https://github.com/GraphQLCollege/graphql-college"
  featured: false
  categories:
    - Web Development
    - Education
- title: F1 Vision
  main_url: "https://www.f1vision.com/"
  url: "https://www.f1vision.com/"
  featured: false
  categories:
    - Marketing
    - Entertainment
    - Technology
    - eCommerce
- title: Yuuniworks Portfolio / Blog
  main_url: "https://www.yuuniworks.com/"
  url: "https://www.yuuniworks.com/"
  source_url: "https://github.com/junkboy0315/yuuni-web"
  featured: false
  categories:
    - Portfolio
    - Web Development
    - Blog
- title: The Bastion Bot
  main_url: "https://bastionbot.org/"
  url: "https://bastionbot.org/"
  source_url: "https://github.com/TheBastionBot/Bastion-Website"
  description: Give awesome perks to your Discord server!
  featured: false
  categories:
    - Open Source
    - Technology
    - Documentation
    - Bot
    - Community
  built_by: Sankarsan Kampa
  built_by_url: "https://sankarsankampa.com"
- title: Smakosh
  main_url: "https://smakosh.com/"
  url: "https://smakosh.com/"
  source_url: "https://github.com/smakosh/smakosh.com"
  featured: false
  categories:
    - Portfolio
    - Web Development
# - title: Philipp Czernitzki - Blog/Website
#   main_url: "http://philippczernitzki.me/"
#   url: "http://philippczernitzki.me/"
#   featured: false
#   categories:
#     - Portfolio
#     - Web Development
#     - Blog
- title: WebGazer
  main_url: "https://www.webgazer.io/"
  url: "https://www.webgazer.io/"
  featured: false
  categories:
    - Marketing
    - Web Development
    - Technology
- title: Joe Seifi's Blog
  main_url: "http://seifi.org/"
  url: "http://seifi.org/"
  featured: false
  categories:
    - Portfolio
    - Web Development
    - Blog

- title: LekoArts
  main_url: "https://www.lekoarts.de"
  url: "https://www.lekoarts.de"
  source_url: "https://github.com/LekoArts/portfolio"
  featured: false
  built_by: LekoArts
  built_by_url: "https://github.com/LekoArts"
  description: >-
    Hi, I'm Lennart — a self-taught and passionate graphic/web designer &
    frontend developer based in Darmstadt, Germany. I love it to realize complex
    projects in a creative manner and face new challenges. Since 6 years I do
    graphic design, my love for frontend development came up 3 years ago. I
    enjoy acquiring new skills and cementing this knowledge by writing blogposts
    and creating tutorials.
  categories:
    - Portfolio
    - Blog
    - Design
    - Web Development
    - Freelance
- title: 杨二小的博客
  main_url: "https://blog.yangerxiao.com/"
  url: "https://blog.yangerxiao.com/"
  source_url: "https://github.com/zerosoul/blog.yangerxiao.com"
  featured: false
  categories:
    - Blog
    - Portfolio
- title: MOTTO x MOTTO
  main_url: "https://mottox2.com"
  url: "https://mottox2.com"
  source_url: "https://github.com/mottox2/website"
  description: Web developer / UI Desinger in Tokyo Japan.
  featured: false
  categories:
    - Blog
    - Portfolio
  built_by: mottox2
  built_by_url: "https://mottox2.com"
- title: Pride of the Meadows
  main_url: "https://www.prideofthemeadows.com/"
  url: "https://www.prideofthemeadows.com/"
  featured: false
  categories:
    - eCommerce
    - Food
    - Blog
- title: Michael Uloth
  main_url: "https://www.michaeluloth.com"
  url: "https://www.michaeluloth.com"
  featured: false
  description: Michael Uloth is an opera singer and web developer based in Toronto.
  categories:
    - Portfolio
    - Music
    - Web Development
  built_by: Michael Uloth
  built_by_url: "https://www.michaeluloth.com"
- title: Spacetime
  main_url: "https://www.heyspacetime.com/"
  url: "https://www.heyspacetime.com/"
  featured: false
  description: >-
    Spacetime is a Dallas-based digital experience agency specializing in web,
    app, startup, and digital experience creation.
  categories:
    - Marketing
    - Portfolio
    - Agency
    - Featured
  built_by: Spacetime
  built_by_url: "https://www.heyspacetime.com/"
- title: Eric Jinks
  main_url: "https://ericjinks.com/"
  url: "https://ericjinks.com/"
  featured: false
  description: "Software engineer / web developer from the Gold Coast, Australia."
  categories:
    - Portfolio
    - Blog
    - Web Development
    - Technology
  built_by: Eric Jinks
  built_by_url: "https://ericjinks.com/"
- title: GaiAma - We are wildlife
  main_url: "https://www.gaiama.org/"
  url: "https://www.gaiama.org/"
  featured: false
  description: >-
    We founded the GaiAma conservation organization to protect wildlife in Perú
    and to create an example of a permaculture neighborhood, living
    symbiotically with the forest - because reforestation is just the beginning
  categories:
    - Nonprofit
    - Marketing
    - Blog
  source_url: "https://github.com/GaiAma/gaiama.org"
  built_by: GaiAma
  built_by_url: "https://www.gaiama.org/"
- title: Healthcare Logic
  main_url: "https://www.healthcarelogic.com/"
  url: "https://www.healthcarelogic.com/"
  featured: false
  description: >-
    Revolutionary technology that empowers clinical and managerial leaders to
    collaborate with clarity.
  categories:
    - Marketing
    - Healthcare
    - Technology
  built_by: Thrive
  built_by_url: "https://thriveweb.com.au/"
- title: Localgov.fyi
  main_url: "https://localgov.fyi/"
  url: "https://localgov.fyi/"
  featured: false
  description: Finding local government services made easier.
  categories:
    - Directory
    - Government
    - Technology
  source_url: "https://github.com/WeOpenly/localgov.fyi"
  built_by: Openly
  built_by_url: "https://weopenly.com/"
- title: Kata.ai Documentation
  main_url: "https://docs.kata.ai/"
  url: "https://docs.kata.ai/"
  source_url: "https://github.com/kata-ai/kata-platform-docs"
  featured: false
  description: >-
    Documentation website for the Kata Platform, an all-in-one platform for
    building chatbots using AI technologies.
  categories:
    - Documentation
    - Technology
- title: goalgetters
  main_url: "https://goalgetters.space/"
  url: "https://goalgetters.space/"
  featured: false
  description: >-
    goalgetters is a source of inspiration for people who want to change their
    career. We offer articles, success stories and expert interviews on how to
    find a new passion and how to implement change.
  categories:
    - Blog
    - Education
    - Personal Development
  built_by: "Stephanie Langers (content), Adrian Wenke (development)"
  built_by_url: "https://twitter.com/AdrianWenke"
- title: Zensum
  main_url: "https://zensum.se/"
  url: "https://zensum.se/"
  featured: false
  description: >-
    Borrow money quickly and safely through Zensum. We compare Sweden's leading
    banks and credit institutions. Choose from multiple offers and lower your
    monthly cost. [Translated from Swedish]
  categories:
    - Technology
    - Finance
    - Marketing
  built_by: Bejamas.io
  built_by_url: "https://bejamas.io/"
- title: StatusHub - Easy to use Hosted Status Page Service
  main_url: "https://statushub.com/"
  url: "https://statushub.com/"
  featured: false
  description: >-
    Set up your very own service status page in minutes with StatusHub. Allow
    customers to subscribe to be updated automatically.
  categories:
    - Technology
    - Marketing
  built_by: Bejamas.io
  built_by_url: "https://bejamas.io/"
- title: Matthias Kretschmann Portfolio
  main_url: "https://matthiaskretschmann.com/"
  url: "https://matthiaskretschmann.com/"
  source_url: "https://github.com/kremalicious/portfolio"
  featured: false
  description: Portfolio of designer & developer Matthias Kretschmann.
  categories:
    - Portfolio
    - Web Development
  built_by: Matthias Kretschmann
  built_by_url: "https://matthiaskretschmann.com/"
- title: Iron Cove Solutions
  main_url: "https://ironcovesolutions.com/"
  url: "https://ironcovesolutions.com/"
  description: >-
    Iron Cove Solutions is a cloud based consulting firm. We help companies
    deliver a return on cloud usage by applying best practices
  categories:
    - Technology
    - Web Development
  built_by: Iron Cove Solutions
  built_by_url: "https://ironcovesolutions.com/"
  featured: false
- title: Eventos orellana
  description: >-
    Somos una empresa dedicada a brindar asesoría personalizada y profesional
    para la elaboración y coordinación de eventos sociales y empresariales.
  main_url: "https://eventosorellana.com/"
  url: "https://eventosorellana.com/"
  featured: false
  categories:
    - Gallery
  built_by: Codedebug
  built_by_url: "https://codedebug.co/"
- title: Moetez Chaabene Portfolio / Blog
  main_url: "https://moetez.me/"
  url: "https://moetez.me/"
  source_url: "https://github.com/moetezch/moetez.me"
  featured: false
  description: Portfolio of Moetez Chaabene
  categories:
    - Portfolio
    - Web Development
    - Blog
  built_by: Moetez Chaabene
  built_by_url: "https://twitter.com/moetezch"
- title: Nikita
  description: >-
    Automation of system deployments in Node.js for applications and
    infrastructures.
  main_url: "https://nikita.js.org/"
  url: "https://nikita.js.org/"
  source_url: "https://github.com/adaltas/node-nikita"
  categories:
    - Documentation
    - Open Source
    - Technology
  built_by: David Worms
  built_by_url: "http://www.adaltas.com"
  featured: false
- title: Gourav Sood Blog & Portfolio
  main_url: "https://www.gouravsood.com/"
  url: "https://www.gouravsood.com/"
  featured: false
  categories:
    - Blog
    - Portfolio
  built_by: Gourav Sood
  built_by_url: "https://www.gouravsood.com/"
- title: Jonas Tebbe Portfolio
  description: |
    Hey, I’m Jonas and I create digital products.
  main_url: "https://jonastebbe.com"
  url: "https://jonastebbe.com"
  categories:
    - Portfolio
  built_by: Jonas Tebbe
  built_by_url: "http://twitter.com/jonastebbe"
  featured: false
- title: Parker Sarsfield Portfolio
  description: |
    I'm Parker, a software engineer and sneakerhead.
  main_url: "https://parkersarsfield.com"
  url: "https://parkersarsfield.com"
  categories:
    - Blog
    - Portfolio
  built_by: Parker Sarsfield
  built_by_url: "https://parkersarsfield.com"
- title: Frontend web development with Greg
  description: |
    JavaScript, GatsbyJS, ReactJS, CSS in JS... Let's learn some stuff together.
  main_url: "https://dev.greglobinski.com"
  url: "https://dev.greglobinski.com"
  categories:
    - Blog
    - Web Development
  built_by: Greg Lobinski
  built_by_url: "https://github.com/greglobinski"
- title: Insomnia
  description: |
    Desktop HTTP and GraphQL client for developers
  main_url: "https://insomnia.rest/"
  url: "https://insomnia.rest/"
  categories:
    - Blog
  built_by: Gregory Schier
  built_by_url: "https://schier.co"
  featured: false
- title: Timeline Theme Portfolio
  description: |
    I'm Aman Mittal, a software developer.
  main_url: "http://www.amanhimself.me/"
  url: "http://www.amanhimself.me/"
  categories:
    - Web Development
    - Portfolio
  built_by: Aman Mittal
  built_by_url: "http://www.amanhimself.me/"
- title: Ocean artUp
  description: >
    Science outreach site built using styled-components and Contentful. It
    presents the research project "Ocean artUp" funded by an Advanced Grant of
    the European Research Council to explore the possible benefits of artificial
    uplift of nutrient-rich deep water to the ocean’s sunlit surface layer.
  main_url: "https://ocean-artup.eu"
  url: "https://ocean-artup.eu"
  source_url: "https://github.com/janosh/ocean-artup"
  categories:
    - Science
    - Education
    - Blog
  built_by: Janosh Riebesell
  built_by_url: "https://janosh.io"
  featured: false
- title: Ryan Fitzgerald
  description: |
    Personal portfolio and blog for Ryan Fitzgerald
  main_url: "https://ryanfitzgerald.ca/"
  url: "https://ryanfitzgerald.ca/"
  categories:
    - Web Development
    - Portfolio
  built_by: Ryan Fitzgerald
  built_by_url: "https://github.com/RyanFitzgerald"
  featured: false
- title: Kaizen
  description: |
    Content Marketing, PR & SEO Agency in London
  main_url: "https://www.kaizen.co.uk/"
  url: "https://www.kaizen.co.uk/"
  categories:
    - Agency
    - Blog
    - Design
    - Web Development
    - SEO
  built_by: Bogdan Stanciu
  built_by_url: "https://github.com/b0gd4n"
  featured: false
- title: HackerOne Platform Documentation
  description: |
    HackerOne's Product Documentation Center!
  url: "https://docs.hackerone.com/"
  main_url: "https://docs.hackerone.com/"
  categories:
    - Documentation
    - Security
  featured: false
- title: Patreon Partners
  description: |
    Resources and products to help you do more with Patreon.
  url: "https://partners.patreon.com/"
  main_url: "https://partners.patreon.com/"
  categories:
    - Directory
  featured: false
- title: Bureau Of Meteorology (beta)
  description: |
    Help shape the future of Bureau services
  url: "https://beta.bom.gov.au/"
  main_url: "https://beta.bom.gov.au/"
  categories:
    - Meteorology
  featured: false
- title: Curbside
  description: |
    Connecting Stores with Mobile Customers
  main_url: "https://curbside.com/"
  url: "https://curbside.com/"
  categories:
    - Mobile Commerce
  featured: false
- title: Mux Video
  description: |
    API to video hosting and streaming
  main_url: "https://mux.com/"
  url: "https://mux.com/"
  categories:
    - Video
    - Hosting
    - Streaming
    - API
  featured: false
- title: Swapcard
  description: >
    The easiest way for event organizers to instantly connect people, build a
    community of attendees and exhibitors, and increase revenue over time
  main_url: "https://www.swapcard.com/"
  url: "https://www.swapcard.com/"
  categories:
    - Event
    - Community
    - Personal Training
    - Marketing
  built_by: Swapcard
  built_by_url: "https://www.swapcard.com/"
  featured: false
- title: Kalix
  description: >
    Kalix is perfect for healthcare professionals starting out in private
    practice, to those with an established clinic.
  main_url: "https://www.kalixhealth.com/"
  url: "https://www.kalixhealth.com/"
  categories:
    - Healthcare
  featured: false
- title: Hubba
  description: |
    Buy wholesale products from thousands of independent, verified Brands.
  main_url: "https://join.hubba.com/"
  url: "https://join.hubba.com/"
  categories:
    - eCommerce
  featured: false
- title: HyperPlay
  description: |
    In Asean's 1st Ever LOL Esports X Music Festival
  main_url: "https://hyperplay.leagueoflegends.com/"
  url: "https://hyperplay.leagueoflegends.com/"
  categories:
    - Video Games
    - Music
  featured: false
- title: Bad Credit Loans
  description: |
    Get the funds you need, from $250-$5,000
  main_url: "https://www.creditloan.com/"
  url: "https://www.creditloan.com/"
  categories:
    - Loans
    - Credits
  featured: false
- title: Financial Center
  description: >
    Member-owned, not-for-profit, co-operative whose members receive financial
    benefits in the form of lower loan rates, higher savings rates, and lower
    fees than banks.
  main_url: "https://fcfcu.com/"
  url: "https://fcfcu.com/"
  categories:
    - Loans
    - Finance
    - Nonprofit
    - Banking
    - Business
    - Education
  built_by: "https://fcfcu.com/"
  built_by_url: "https://fcfcu.com/"
  featured: false
- title: Office of Institutional Research and Assessment
  description: |
    Good Data, Good Decisions
  main_url: "http://oira.ua.edu/"
  url: "http://oira.ua.edu/"
  categories:
    - Data
  featured: false
- title: Trintellix
  description: |
    It may help make a difference for your depression (MDD).
  main_url: "https://us.trintellix.com/"
  url: "https://us.trintellix.com/"
  categories:
    - Health & Wellness
  featured: false
- title: The Telegraph Premium
  description: |
    Exclusive stories from award-winning journalists
  main_url: "https://premium.telegraph.co.uk/"
  url: "https://premium.telegraph.co.uk/"
  categories:
    - Newspaper
  featured: false
- title: html2canvas
  description: |
    Screenshots with JavaScript
  main_url: "http://html2canvas.hertzen.com/"
  url: "http://html2canvas.hertzen.com/"
  source_url: "https://github.com/niklasvh/html2canvas/tree/master/www"
  categories:
    - JavaScript
    - Documentation
  built_by: Niklas von Hertzen
  built_by_url: "http://hertzen.com/"
  featured: false
- title: Dato CMS
  description: |
    The API-based CMS your editors will love
  main_url: "https://www.datocms.com/"
  url: "https://www.datocms.com/"
  categories:
    - CMS
    - API
  featured: false
- title: Half Electronics
  description: |
    Personal website
  main_url: "https://www.halfelectronic.com/"
  url: "https://www.halfelectronic.com/"
  categories:
    - Blog
    - Electronics
  built_by: Fernando Poumian
  built_by_url: "https://github.com/fpoumian/halfelectronic.com"
  featured: false
- title: Frithir Software Development
  main_url: "https://frithir.com/"
  url: "https://frithir.com/"
  featured: false
  description: "I DRINK COFFEE, WRITE CODE AND IMPROVE MY DEVELOPMENT SKILLS EVERY DAY."
  categories:
    - Design
    - Web Development
  built_by: Frithir
  built_by_url: "https://Frithir.com/"
- title: Unow
  main_url: "https://www.unow.fr/"
  url: "https://www.unow.fr/"
  categories:
    - Education
    - Marketing
  featured: false
- title: Peter Hironaka
  description: |
    Freelance Web Developer based in Los Angeles.
  main_url: "https://peterhironaka.com/"
  url: "https://peterhironaka.com/"
  categories:
    - Portfolio
    - Web Development
  built_by: Peter Hironaka
  built_by_url: "https://github.com/PHironaka"
  featured: false
- title: Michael McQuade
  description: |
    Personal website and blog for Michael McQuade
  main_url: "https://giraffesyo.io"
  url: "https://giraffesyo.io"
  categories:
    - Blog
  built_by: Michael McQuade
  built_by_url: "https://github.com/giraffesyo"
  featured: false
- title: Haacht Brewery
  description: |
    Corporate website for Haacht Brewery. Designed and Developed by Gafas.
  main_url: "https://haacht.com/en/"
  url: "https://haacht.com"
  categories:
    - Brewery
  built_by: Gafas
  built_by_url: "https://gafas.be"
  featured: false
- title: StoutLabs
  description: |
    Portfolio of Daniel Stout, freelance developer in East Tennessee.
  main_url: "https://www.stoutlabs.com/"
  url: "https://www.stoutlabs.com/"
  categories:
    - Web Development
    - Portfolio
  built_by: Daniel Stout
  built_by_url: "https://github.com/stoutlabs"
  featured: false
- title: Chicago Ticket Outcomes By Neighborhood
  description: |
    ProPublica data visualization of traffic ticket court outcomes
  categories:
    - News
    - Nonprofit
    - Visualization
  url: >-
    https://projects.propublica.org/graphics/il/il-city-sticker-tickets-maps/ticket-status/?initialWidth=782
  main_url: >-
    https://projects.propublica.org/graphics/il/il-city-sticker-tickets-maps/ticket-status/?initialWidth=782
  built_by: David Eads
  built_by_url: "https://github.com/eads"
  featured: false
- title: Chicago South Side Traffic Ticketing rates
  description: |
    ProPublica data visualization of traffic ticket rates by community
  main_url: >-
    https://projects.propublica.org/graphics/il/il-city-sticker-tickets-maps/ticket-rate/?initialWidth=782
  url: >-
    https://projects.propublica.org/graphics/il/il-city-sticker-tickets-maps/ticket-rate/?initialWidth=782
  categories:
    - News
    - Nonprofit
    - Visualization
  built_by: David Eads
  built_by_url: "https://github.com/eads"
  featured: false
- title: Otsimo
  description: >
    Otsimo is a special education application for children with autism, down
    syndrome and other developmental disabilities.
  main_url: "https://otsimo.com/en/"
  url: "https://otsimo.com/en/"
  categories:
    - Blog
    - Education
  featured: false
- title: Matt Bagni Portfolio 2018
  description: >
    Mostly the result of playing with Gatsby and learning about react and
    graphql. Using the screenshot plugin to showcase the work done for my
    company in the last 2 years, and a good amount of other experiments.
  main_url: "https://mattbag.github.io"
  url: "https://mattbag.github.io"
  categories:
    - Portfolio
  featured: false
- title: Lisa Ye's Blog
  description: |
    Simple blog/portofolio for a fashion designer. Gatsby_v2 + Netlify cms
  main_url: "https://lisaye.netlify.com/"
  url: "https://lisaye.netlify.com/"
  categories:
    - Blog
    - Portfolio
    - Fashion
  featured: false
- title: Lifestone Church
  main_url: "https://www.lifestonechurch.net/"
  url: "https://www.lifestonechurch.net/"
  source_url: "https://github.com/lifestonechurch/lifestonechurch.net"
  featured: false
  categories:
    - Marketing
    - Nonprofit
- title: Artem Sapegin
  description: >
    Little homepage of Artem Sapegin, a frontend developer, passionate
    photographer, coffee drinker and crazy dogs’ owner.
  main_url: "https://sapegin.me/"
  url: "https://sapegin.me/"
  categories:
    - Portfolio
    - Open Source
    - Web Development
  built_by: Artem Sapegin
  built_by_url: "https://github.com/sapegin"
  featured: false
- title: SparkPost Developers
  main_url: "https://developers.sparkpost.com/"
  url: "https://developers.sparkpost.com/"
  source_url: "https://github.com/SparkPost/developers.sparkpost.com"
  categories:
    - Documentation
    - API
  featured: false
- title: Malik Browne Portfolio 2018
  description: >
    The portfolio blog of Malik Browne, a full-stack engineer, foodie, and avid
    blogger/YouTuber.
  main_url: "https://www.malikbrowne.com/about"
  url: "https://www.malikbrowne.com"
  categories:
    - Blog
    - Portfolio
  built_by: Malik Browne
  built_by_url: "https://twitter.com/milkstarz"
  featured: false
- title: Novatics
  description: |
    Digital products that inspire and make a difference
  main_url: "https://www.novatics.com.br"
  url: "https://www.novatics.com.br"
  categories:
    - Portfolio
    - Technology
    - Web Development
  built_by: Novatics
  built_by_url: "https://github.com/Novatics"
  featured: false
- title: Max McKinney
  description: >
    I’m a developer and designer with a focus in web technologies. I build cars
    on the side.
  main_url: "https://maxmckinney.com/"
  url: "https://maxmckinney.com/"
  categories:
    - Portfolio
    - Web Development
    - Design
  built_by: Max McKinney
  featured: false
- title: Stickyard
  description: |
    Make your React component sticky the easy way
  main_url: "https://nihgwu.github.io/stickyard/"
  url: "https://nihgwu.github.io/stickyard/"
  source_url: "https://github.com/nihgwu/stickyard/tree/master/website"
  categories:
    - Web Development
  built_by: Neo Nie
  featured: false
- title: Agata Milik
  description: |
    Website of a Polish psychologist/psychotherapist based in Gdańsk, Poland.
  main_url: "https://agatamilik.pl"
  url: "https://agatamilik.pl"
  categories:
    - Marketing
    - Healthcare
  built_by: Piotr Fedorczyk
  built_by_url: "https://piotrf.pl"
  featured: false
- title: WebPurple
  main_url: "https://www.webpurple.net/"
  url: "https://www.webpurple.net/"
  source_url: "https://github.com/WebPurple/site"
  description: >-
    Site of local (Russia, Ryazan) frontend community. Main purpose is to show
    info about meetups and keep blog.
  categories:
    - Nonprofit
    - Web Development
    - Community
    - Blog
    - Open Source
  built_by: Nikita Kirsanov
  built_by_url: "https://twitter.com/kitos_kirsanov"
  featured: false
- title: Papertrail.io
  description: |
    Inspection Management for the 21st Century
  main_url: "https://www.papertrail.io/"
  url: "https://www.papertrail.io/"
  categories:
    - Marketing
    - Technology
  built_by: Papertrail.io
  built_by_url: "https://www.papertrail.io"
  featured: false
- title: Matt Ferderer
  main_url: "https://mattferderer.com"
  url: "https://mattferderer.com"
  source_url: "https://github.com/mattferderer/gatsbyblog"
  description: >
    {titleofthesite} is a blog built with Gatsby that discusses web related tech
    such as JavaScript, .NET, Blazor & security.
  categories:
    - Blog
    - Web Development
  built_by: Matt Ferderer
  built_by_url: "https://twitter.com/mattferderer"
  featured: false
- title: Sahyadri Open Source Community
  main_url: "https://sosc.org.in"
  url: "https://sosc.org.in"
  source_url: "https://github.com/haxzie/sosc-website"
  description: >
    Official website of Sahyadri Open Source Community for community blog, event
    details and members info.
  categories:
    - Blog
    - Community
    - Open Source
  built_by: Musthaq Ahamad
  built_by_url: "https://github.com/haxzie"
  featured: false
- title: Tech Confessions
  main_url: "https://confessions.tech"
  url: "https://confessions.tech"
  source_url: "https://github.com/JonathanSpeek/tech-confessions"
  description: "A guilt-free place for us to confess our tech sins \U0001F64F\n"
  categories:
    - Community
    - Open Source
  built_by: Jonathan Speek
  built_by_url: "https://speek.design"
  featured: false
- title: Thibault Maekelbergh
  main_url: "https://thibmaek.com"
  url: "https://thibmaek.com"
  source_url: "https://github.com/thibmaek/thibmaek.github.io"
  description: |
    A nice blog about development, Raspberry Pi, plants and probably records.
  categories:
    - Blog
    - Open Source
  built_by: Thibault Maekelbergh
  built_by_url: "https://twitter.com/thibmaek"
  featured: false
- title: LearnReact.design
  main_url: "https://learnreact.design"
  url: "https://learnreact.design"
  description: >
    React Essentials For Designers: A React course tailored for product
    designers, ux designers, ui designers.
  categories:
    - Blog
  built_by: Linton Ye
  built_by_url: "https://twitter.com/lintonye"
- title: Devol’s Dance
  main_url: "https://www.devolsdance.com/"
  url: "https://www.devolsdance.com/"
  description: >
    Devol’s Dance is an invite-only, one-day event celebrating industrial
    robotics, AI, and automation.
  categories:
    - Marketing
    - Technology
  built_by: Corey Ward
  built_by_url: "http://www.coreyward.me/"
  featured: false
- title: Mega House Creative
  main_url: "https://www.megahousecreative.com/"
  url: "https://www.megahousecreative.com/"
  description: >
    Mega House Creative is a digital agency that provides unique goal-oriented
    web marketing solutions.
  categories:
    - Marketing
    - Agency
  built_by: Daniel Robinson
  featured: false
- title: Tobie Marier Robitaille - csc
  main_url: "https://tobiemarierrobitaille.com/"
  url: "https://tobiemarierrobitaille.com/en/"
  description: |
    Portfolio site for director of photography Tobie Marier Robitaille
  categories:
    - Portfolio
    - Gallery
  built_by: Mill3 Studio
  built_by_url: "https://mill3.studio/en/"
  featured: false
- title: Bestvideogame.deals
  main_url: "https://bestvideogame.deals/"
  url: "https://bestvideogame.deals/"
  description: |
    Video game comparison website for the UK, build with GatsbyJS.
  categories:
    - eCommerce
    - Video Games
  built_by: Koen Kamphuis
  built_by_url: "https://koenkamphuis.com/"
  featured: false
- title: Mahipat's Portfolio
  main_url: "https://mojaave.com/"
  url: "https://mojaave.com"
  source_url: "https://github.com/mhjadav/mojaave"
  description: >
    mojaave.com is Mahipat's portfolio, I have developed it using Gatsby v2 and
    Bootstrap, To get in touch with people looking for full-stack developer.
  categories:
    - Portfolio
    - Web Development
  built_by: Mahipat Jadav
  built_by_url: "https://mojaave.com/"
  featured: false
- title: Cmsbased
  main_url: "https://www.cmsbased.net"
  url: "https://www.cmsbased.net"
  description: >
    Cmsbased is providing automation tools and design resources for Web Hosting
    and IT services industry.
  categories:
    - Technology
    - Design
  featured: false
- title: Traffic Design Biennale 2018
  main_url: "https://trafficdesign.pl"
  url: "http://trafficdesign.pl/pl/ficzery/2018-biennale/"
  description: |
    Mini site for 2018 edition of Traffic Design’s Biennale
  categories:
    - Nonprofit
    - Gallery
  built_by: Piotr Fedorczyk
  built_by_url: "https://piotrf.pl"
  featured: false
- title: Insights
  main_url: "https://justaskusers.com/"
  url: "https://justaskusers.com/"
  description: >
    Insights helps user experience (UX) researchers conduct their research and
    make sense of the findings.
  categories:
    - User Experience
    - Design
  built_by: Just Ask Users
  built_by_url: "https://justaskusers.com/"
  featured: false
- title: Tensiq
  main_url: "https://tensiq.com"
  url: "https://tensiq.com"
  source_url: "https://github.com/Tensiq/tensiq-site"
  description: >
    Tensiq is an e-Residency startup, that provides development in cutting-edge
    technology while delivering secure, resilient, performant solutions.
  categories:
    - Game Development
    - Web Development
    - Mobile Development
    - Agency
    - Open Source
  built_by: Jens
  built_by_url: "https://github.com/arrkiin"
  featured: false
- title: Mintfort
  main_url: "https://mintfort.com/"
  url: "https://mintfort.com/"
  source_url: "https://github.com/MintFort/mintfort.com"
  description: >
    Mintfort, the first crypto-friendly bank account. Store and manage assets on
    the blockchain.
  categories:
    - Technology
    - Bank
  built_by: Axel Fuhrmann
  built_by_url: "https://axelfuhrmann.com/"
  featured: false
- title: React Native Explorer
  main_url: "https://react-native-explorer.firebaseapp.com"
  url: "https://react-native-explorer.firebaseapp.com"
  description: |
    Explorer React Native packages and examples effortlessly.
  categories:
    - React Native
  featured: false
- title: 500Tech
  main_url: "https://500tech.com/"
  url: "https://500tech.com/"
  featured: false
  categories:
    - Web Development
    - Agency
    - Open Source
- title: eworld
  main_url: "http://eworld.herokuapp.com/"
  url: "http://eworld.herokuapp.com/"
  featured: false
  categories:
    - eCommerce
    - Technology
- title: It's a Date
  description: >
    It's a Date is a dating app that actually involves dating.
  main_url: "https://www.itsadate.app/"
  url: "https://www.itsadate.app/"
  featured: false
  categories:
    - App
    - Blog
- title: Node.js HBase
  description: >
    Asynchronous HBase client for NodeJs using REST.
  main_url: https://hbase.js.org/
  url: https://hbase.js.org/
  source_url: "https://github.com/adaltas/node-hbase"
  categories:
    - Documentation
    - Open Source
    - Technology
  built_by: David Worms
  built_by_url: http://www.adaltas.com
  featured: false
- title: Peter Kroyer - Web Design / Web Development
  main_url: https://www.peterkroyer.at/en/
  url: https://www.peterkroyer.at/en/
  description: >
    Freelance web designer / web developer based in Vienna, Austria (Wien, Österreich).
  categories:
    - Agency
    - Web Development
    - Design
    - Portfolio
    - Freelance
  built_by: Peter Kroyer
  built_by_url: https://www.peterkroyer.at/
  featured: false
- title: Geddski
  main_url: https://gedd.ski
  url: https://gedd.ski
  description: >
    frontend mastery blog - level up your UI game.
  categories:
    - Web Development
    - Education
    - Productivity
    - User Experience
  built_by: Dave Geddes
  built_by_url: https://twitter.com/geddski
  featured: false
- title: Rung
  main_url: "https://rung.com.br/"
  url: "https://rung.com.br/"
  description: >
    Rung alerts you about the exceptionalities of your personal and professional life.
  categories:
    - API
    - Technology
    - Travel
    - Bot
  featured: false
- title: Mokkapps
  main_url: "https://www.mokkapps.de/"
  url: "https://www.mokkapps.de/"
  source_url: "https://github.com/mokkapps/website"
  description: >
    Portfolio website from Michael Hoffmann. Passionate software developer with focus on web-based technologies.
  categories:
    - Blog
    - Portfolio
    - Web Development
    - Mobile Development
  featured: false
- title: Premier Octet
  main_url: "https://www.premieroctet.com/"
  url: "https://www.premieroctet.com/"
  description: >
    Premier Octet is a React-based agency
  categories:
    - Agency
    - Web Development
    - Mobile Development
    - React Native
  featured: false
- title: Thorium
  main_url: "https://www.thoriumsim.com/"
  url: "https://www.thoriumsim.com/"
  source_url: "https://github.com/thorium-sim/thoriumsim.com"
  description: >
    Thorium - Open-source Starship Simulator Controls for Live Action Role Play
  built_by: Alex Anderson
  built_by_url: https://twitter.com/ralex1993
  categories:
    - Blog
    - Portfolio
    - Documentation
    - Marketing
    - Education
    - Entertainment
    - Open Source
    - Web Development
  featured: false
- title: Cameron Maske
  main_url: "https://www.cameronmaske.com/"
  url: "https://www.cameronmaske.com/courses/introduction-to-pytest/"
  source_url: "https://github.com/cameronmaske/cameronmaske.com-v2"
  description: >
    The homepage of Cameron Maske, a freelance full-stack developer, who is currently working on a free pytest video course
  categories:
    - Education
    - Video
    - Portfolio
    - Freelance
  featured: false
- title: Studenten bilden Schüler
  description: >
    Studenten bilden Schüler e.V. is a German student-run nonprofit initiative that aims to
    contribute to more equal educational opportunities by providing free tutoring to refugees
    and children from underprivileged families. The site is built on Gatsby v2, styled-components
    and Contentful. It supports Google Analytics, fluid typography and Algolia search.
  main_url: "https://studenten-bilden-schueler.de"
  url: "https://studenten-bilden-schueler.de"
  source_url: "https://github.com/StudentenBildenSchueler/homepage"
  categories:
    - Education
    - Nonprofit
    - Blog
  built_by: Janosh Riebesell
  built_by_url: "https://janosh.io"
  featured: false
- title: Joseph Chambers
  main_url: "https://joseph.michael-chambers.com/"
  url: "https://joseph.michael-chambers.com/"
  description: >
    The homepage of Joseph Chambers, a freelance full-stack developer, who is currently looking for work.
  categories:
    - Portfolio
    - Freelance
    - Web Development
  built_by: Joseph Chambers
  built_by_url: https://twitter.com/imcodingideas
  featured: false
- title: Mike's Remote List
  main_url: "https://www.mikesremotelist.com"
  url: "https://www.mikesremotelist.com"
  description: >
    A list of remote jobs, updated throughout the day. Built on Gatsby v1 and powered by Contentful, Google Sheets, string and sticky tape.
  categories:
    - Job Board
  featured: false
- title: Madvoid
  main_url: "https://madvoid.com/"
  url: "https://madvoid.com/screenshot/"
  featured: false
  description: >
    Madvoid is a team of expert developers dedicated to creating simple, clear, usable and blazing fast web and mobile apps.
    We are coders that help companies and agencies to create social & interactive experiences.
    This includes full-stack development using React, WebGL, Static Site Generators, Ruby On Rails, Phoenix, GraphQL, Chatbots, CI / CD, Docker and more!
  categories:
    - Portfolio
    - Technology
    - Web Development
    - Agency
    - Marketing
  built_by: Jean-Paul Bonnetouche
  built_by_url: https://twitter.com/_jpb
- title: MOMNOTEBOOK.COM
  description: >
    Sharing knowledge and experiences that make childhood and motherhood rich, vibrant and healthy.
  main_url: "https://momnotebook.com/"
  url: "https://momnotebook.com/"
  featured: false
  built_by: Aleksander Hansson
  built_by_url: https://www.linkedin.com/in/aleksanderhansson/
  categories:
    - Blog
- title: Pirate Studios
  description: >
    Reinventing music studios with 24/7 self service rehearsal, DJ & production rooms available around the world.
  main_url: "https://www.piratestudios.co"
  url: "https://www.piratestudios.co"
  featured: false
  built_by: The Pirate Studios team
  built_by_url: https://github.com/piratestudios/
  categories:
    - Music
- title: Aurora EOS
  main_url: "https://www.auroraeos.com/"
  url: "https://www.auroraeos.com/"
  featured: false
  categories:
    - Blockchain
    - Marketing
    - Blog
  built_by: Corey Ward
  built_by_url: "http://www.coreyward.me/"
- title: MadeComfy
  main_url: "https://madecomfy.com.au/"
  url: "https://madecomfy.com.au/"
  description: >
    Short term rental management startup, using Contentful + Gatsby + CicleCI
  featured: false
  categories:
    - Travel
  built_by: Lucas Vilela
  built_by_url: "https://madecomfy.com.au/"
- title: How To Book Cheap Flights
  description: >
    A travel blog built with Gatsby and adopting the AMP technology.
  main_url: "https://howtobookcheapflights.com"
  url: "https://howtobookcheapflights.com"
  source_url: "https://github.com/flaviolivolsi/howtobookcheapflights"
  featured: false
  categories:
    - Travel
    - Blog
  built_by: Flavio Li Volsi
  built_by_url: "http://github.com/flaviolivolsi"
- title: Tiger Facility Services
  description: >
    Tiger Facility Services combines facility management expertise with state of the art software to offer a sustainable and customer oriented cleaning and facility service.
  main_url: https://www.tigerfacilityservices.com/de-en/
  url: https://www.tigerfacilityservices.com/de-en/
  featured: false
  categories:
    - B2B Services
- title: "Luciano Mammino's blog"
  description: >
    Tech & programming blog of Luciano Mammino a.k.a. "loige", Full-Stack Web Developer and International Speaker
  main_url: https://loige.co
  url: https://loige.co
  featured: false
  categories:
    - Blog
    - Web Development
  built_by: Luciano Mammino
  built_by_url: https://loige.co
- title: Wire • Secure collaboration platform
  description: >
    Corporate website of Wire, an open source, end-to-end encrypted collaboration platform
  main_url: "https://wire.com"
  url: "https://wire.com"
  featured: false
  categories:
    - Open Source
    - Productivity
    - Technology
    - Blog
    - App
  built_by: Wire team
  built_by_url: "https://github.com/orgs/wireapp/people"
- title: J. Patrick Raftery
  main_url: "https://www.jpatrickraftery.com"
  url: "https://www.jpatrickraftery.com"
  description: J. Patrick Raftery is an opera singer and voice teacher based in Vancouver, BC.
  categories:
    - Portfolio
    - Music
  built_by: Michael Uloth
  built_by_url: "https://www.michaeluloth.com"
  featured: false
- title: Aria Umezawa
  main_url: "https://www.ariaumezawa.com"
  url: "https://www.ariaumezawa.com"
  description: Aria Umezawa is a director, producer, and writer currently based in San Francisco.
  categories:
    - Portfolio
    - Music
    - Entertainment
  built_by: Michael Uloth
  built_by_url: "https://www.michaeluloth.com"
  featured: false
- title: Pomegranate Opera
  main_url: "https://www.pomegranateopera.com"
  url: "https://www.pomegranateopera.com"
  description: Pomegranate Opera is a lesbian opera written by Amanda Hale & Kye Marshall.
  categories:
    - Gallery
    - Music
  built_by: Michael Uloth
  built_by_url: "https://www.michaeluloth.com"
  featured: false
- title: Daniel Cabena
  main_url: "https://www.danielcabena.com"
  url: "https://www.danielcabena.com"
  description: Daniel Cabena is a Canadian countertenor highly regarded in both Canada and Europe for prize-winning performances ranging from baroque to contemporary repertoire.
  categories:
    - Portfolio
    - Music
  built_by: Michael Uloth
  built_by_url: "https://www.michaeluloth.com"
  featured: false
- title: Artist.Center
  main_url: "https://artistcenter.netlify.com"
  url: "https://artistcenter.netlify.com"
  description: The marketing page for Artist.Center, a soon-to-launch platform designed to connect opera singers to opera companies.
  categories:
    - Music
  built_by: Michael Uloth
  built_by_url: "https://www.michaeluloth.com"
  featured: false
- title: DG Volo & Company
  main_url: "https://www.dgvolo.com"
  url: "https://www.dgvolo.com"
  description: DG Volo & Company is a Toronto-based investment consultancy.
  categories:
    - Finance
  built_by: Michael Uloth
  built_by_url: "https://www.michaeluloth.com"
  featured: false
- title: Shawna Lucey
  main_url: "https://www.shawnalucey.com"
  url: "https://www.shawnalucey.com"
  description: Shawna Lucey is an American theater and opera director based in New York City.
  categories:
    - Portfolio
    - Music
    - Entertainment
  built_by: Michael Uloth
  built_by_url: "https://www.michaeluloth.com"
  featured: false
- title: Leyan Lo
  main_url: https://www.leyanlo.com
  url: https://www.leyanlo.com
  description: >
    Leyan Lo’s personal website
  categories:
    - Portfolio
  built_by: Leyan Lo
  built_by_url: https://www.leyanlo.com
  featured: false
- title: Hawaii National Bank
  url: https://hawaiinational.bank
  main_url: https://hawaiinational.bank
  description: Hawaii National Bank's highly personalized service has helped loyal customers & locally owned businesses achieve their financial dreams for over 50 years.
  categories:
    - Bank
  built_by: Wall-to-Wall Studios
  built_by_url: https://walltowall.com
  featured: false
- title: Coletiv
  url: https://coletiv.com
  main_url: https://coletiv.com
  description: Coletiv teams up with companies of all sizes to design, develop & launch digital products for iOS, Android & the Web.
  categories:
    - Technology
    - Agency
    - Web Development
  built_by: Coletiv
  built_by_url: https://coletiv.com
  featured: false
- title: janosh.io
  description: >
    Personal blog and portfolio of Janosh Riebesell. The site is built with Gatsby v2 and designed
    entirely with styled-components v4. Much of the layout was achieved with CSS grid. It supports
    Google Analytics, fluid typography and Algolia search.
  main_url: "https://janosh.io"
  url: "https://janosh.io"
  source_url: "https://github.com/janosh/janosh.io"
  categories:
    - Portfolio
    - Blog
    - Science
    - Photography
    - Travel
  built_by: Janosh Riebesell
  built_by_url: "https://janosh.io"
  featured: false
- title: Gatsby Manor
  description: >
    We build themes for gatsby. We have themes for all projects including personal,
    portfolio, ecommerce, landing pages and more. We also run an in-house
    web dev and design studio. If you cannot find what you want, we can build it for you!
    Email us at gatsbymanor@gmail.com with questions.
  main_url: "https://www.gatsbymanor.com"
  url: "https://www.gatsbymanor.com"
  source_url: "https://github.com/gatsbymanor"
  categories:
    - Web Development
    - Themes
    - Agency
    - Technology
    - Freelance
  built_by: Steven Natera
  built_by_url: "https://stevennatera.com"
- title: Ema Suriano's Portfolio
  main_url: https://emasuriano.com/
  url: https://emasuriano.com/
  source_url: https://github.com/EmaSuriano/emasuriano.github.io
  description: >
    Ema Suriano's portfolio to display information about him, his projects and what he's writing about.
  categories:
    - Portfolio
    - Technology
    - Web Development
  built_by: Ema Suriano
  built_by_url: https://emasuriano.com/
  featured: false
- title: Luan Orlandi
  main_url: https://luanorlandi.github.io
  url: https://luanorlandi.github.io
  source_url: https://github.com/luanorlandi/luanorlandi.github.io
  description: >
    Luan Orlandi's personal website. Brazilian web developer, enthusiast in React and Gatsby.
  categories:
    - Blog
    - Portfolio
    - Web Development
  built_by: Luan Orlandi
  built_by_url: https://github.com/luanorlandi
- title: Mobius Labs
  main_url: https://mobius.ml
  url: https://mobius.ml
  description: >
    Mobius Labs landing page, a Start-up working on Computer Vision
  categories:
    - Landing page
    - Marketing
    - Technology
    - AI
  built_by: sktt
  built_by_url: https://github.com/sktt
- title: EZAgrar
  main_url: https://www.ezagrar.at/en/
  url: https://www.ezagrar.at/en/
  description: >
    EZAgrar.at is the homepage of the biggest agricultural machinery dealership in Austria. In total 8 pages will be built for this client reusing a lot of components between them.
  categories:
    - eCommerce
    - Marketing
    - Multilingual
  built_by: MangoART
  built_by_url: https://www.mangoart.at
  featured: false
- title: OAsome blog
  main_url: https://oasome.blog/
  url: https://oasome.blog/
  source_url: https://github.com/oorestisime/oasome
  description: >
    Paris-based Cypriot adventurers. A and O. Lovers of life and travel. Want to get a glimpse of the OAsome world?
  categories:
    - Blog
    - Photography
    - Travel
  built_by: Orestis Ioannou
  featured: false
- title: Brittany Chiang
  main_url: https://brittanychiang.com/
  url: https://brittanychiang.com/
  source_url: https://github.com/bchiang7/v4
  description: >
    Personal website and portfolio of Brittany Chiang built with Gatsby v2
  categories:
    - Portfolio
  built_by: Brittany Chiang
  built_by_url: https://github.com/bchiang7
  featured: false
- title: Fitekran
  description: >
    One of the most visited Turkish blog about health, sports and healthy lifestyle, that has been rebuilt with Gatsby v2 using Wordpress.
  main_url: "https://www.fitekran.com"
  url: "https://www.fitekran.com"
  categories:
    - Science
    - Healthcare
    - Blog
  built_by: Burak Tokak
  built_by_url: "https://www.buraktokak.com"
- title: Serverless
  main_url: https://serverless.com
  url: https://serverless.com
  source_url: https://github.com/serverless/site
  description: >
    Serverless.com – Build web, mobile and IoT applications with serverless architectures using AWS Lambda, Azure Functions, Google CloudFunctions & more!
  categories:
    - Technology
    - Web Development
  built_by: Codebrahma
  built_by_url: https://codebrahma.com
  featured: false
- title: Dive Bell
  main_url: https://divebell.band/
  url: https://divebell.band/
  description: >
    Simple site for a band to list shows dates and videos (499 on lighthouse)
  categories:
    - Music
  built_by: Matt Bagni
  built_by_url: https://mattbag.github.io
  featured: false
- title: Mayer Media Co.
  main_url: https://mayermediaco.com/
  url: https://mayermediaco.com/
  description: >
    Freelance Web Development and Digital Marketing
  categories:
    - Web Development
    - Marketing
    - Blog
  source_url: https://github.com/MayerMediaCo/MayerMediaCo2.0
  built_by: Danny Mayer
  built_by_url: https://twitter.com/mayermediaco
  featured: false
- title: Jan Czizikow Portfolio
  main_url: https://www.janczizikow.com/
  url: https://www.janczizikow.com/
  source_url: https://github.com/janczizikow/janczizikow-portfolio
  description: >
    Simple personal portfolio site built with Gatsby
  categories:
    - Portfolio
    - Freelance
    - Web Development
  built_by: Jan Czizikow
  built_by_url: https://github.com/janczizikow
- title: Carbon Design Systems
  main_url: http://www.carbondesignsystem.com/
  url: http://www.carbondesignsystem.com/
  description: >
    The Carbon Design System is integrating the new IBM Design Ethos and Language. It represents a completely fresh approach to the design of all things at IBM.
  categories:
    - Design System
    - Documentation
  built_by: IBM
  built_by_url: https://www.ibm.com/
  featured: false
- title: Retirement Community
  main_url: https://retirementcommunity.fastcompany.com/
  url: https://retirementcommunity.fastcompany.com/
  description: >
    Bye Bye Funny Business, Pete Holmes and Jamie Lee enter retirement
  categories:
    - Entertainment
    - Retirement
    - Education
  built_by: FastCompany
  built_by_url: https://www.fastcompany.com/
  featured: false
- title: McDonald's Design System
  main_url: https://design.mcdonalds.com/
  url: https://design.mcdonalds.com/
  description: >
    McDonald's Design System
  categories:
    - Design
    - Design System
  built_by: McDonald's
  built_by_url: https://www.mcdonalds.com/us/en-us.html
  featured: false
- title: Mozilla Mixed Reality
  main_url: https://mixedreality.mozilla.org/
  url: https://mixedreality.mozilla.org/
  description: >
    Virtual Reality for the free and open Web.
  categories:
    - Virtual Reality
    - Open Source
  built_by: Mozilla
  built_by_url: https://www.mozilla.org/
  featured: false
- title: Uniform Hudl Design System
  main_url: http://uniform.hudl.com/
  url: http://uniform.hudl.com/
  description: >
    A single design system to ensure every interface feels like Hudl. From the colors we use to the size of our buttons and what those buttons say, Uniform has you covered. Check the guidelines, copy the code and get to building.
  categories:
    - Design System
    - Open Source
    - Design
  built_by: Hudl
  built_by_url: https://www.hudl.com/
- title: Subtle UI
  main_url: "https://subtle-ui.netlify.com/"
  url: "https://subtle-ui.netlify.com/"
  source_url: "https://github.com/ryanwiemer/subtle-ui"
  description: >
    A collection of clever yet understated user interactions found on the web.
  categories:
    - Web Development
    - Open Source
    - User Experience
  built_by: Ryan Wiemer
  built_by_url: "https://www.ryanwiemer.com/"
  featured: false
- title: developer.bitcoin.com
  main_url: "https://www.bitcoin.com/"
  url: "https://developer.bitcoin.com/"
  description: >
    Bitbox based bitcoin.com developer platform and resources.
  categories:
    - Blockchain
  featured: false
- title: Barmej
  main_url: "https://app.barmej.com/"
  url: "https://app.barmej.com/"
  description: >
    An interactive platform to learn different programming languages in Arabic for FREE
  categories:
    - Education
    - Programming
    - Learning
  built_by: Obytes
  built_by_url: "https://www.obytes.com/"
  featured: false
- title: Vote Save America
  main_url: "https://votesaveamerica.com"
  url: "https://votesaveamerica.com"
  description: >
    Be a voter. Save America.
  categories:
    - Education
    - Government
  featured: false
  built_by: Jeremy E. Miller
  built_by_url: "https://jeremyemiller.com/"
- title: Emergence
  main_url: https://emcap.com/
  url: https://emcap.com/
  description: >
    Emergence is a top enterprise cloud venture capital firm. We fund early stage ventures focusing on enterprise & SaaS applications. Emergence is one of the top VC firms in Silicon Valley.
  categories:
    - Marketing
    - Blog
  built_by: Upstatement
  built_by_url: https://www.upstatement.com/
  featured: false
- title: FPVtips
  main_url: https://fpvtips.com
  url: https://fpvtips.com
  source_url: https://github.com/jumpalottahigh/fpvtips
  description: >
    FPVtips is all about bringing racing drone pilots closer together, and getting more people into the hobby!
  categories:
    - Community
    - Education
    - Drones
  built_by: Georgi Yanev
  built_by_url: https://twitter.com/jumpalottahigh
  featured: false
- title: Georgi Yanev
  main_url: https://blog.georgi-yanev.com/
  url: https://blog.georgi-yanev.com/
  source_url: https://github.com/jumpalottahigh/blog.georgi-yanev.com
  description: >
    I write articles about FPV quads (building and flying), web development, smart home automation, life-long learning and other topics from my personal experience.
  categories:
    - Blog
    - Electronics
    - Drones
  built_by: Georgi Yanev
  built_by_url: https://twitter.com/jumpalottahigh
  featured: false
- title: Bear Archery
  main_url: "https://beararchery.com/"
  url: "https://beararchery.com/"
  categories:
    - eCommerce
    - Sports
  built_by: Escalade Sports
  built_by_url: "https://www.escaladesports.com/"
  featured: false
- title: "attn:"
  main_url: "https://www.attn.com/"
  url: "https://www.attn.com/"
  categories:
    - Media
    - Entertainment
  built_by: "attn:"
  built_by_url: "https://www.attn.com/"
  featured: false
- title: Mirror Conf
  description: >
    Mirror Conf is a conference designed to empower designers and frontend developers who have a thirst for knowledge and want to broaden their horizons.
  main_url: "https://www.mirrorconf.com/"
  url: "https://www.mirrorconf.com/"
  categories:
    - Conference
    - Design
    - Frontend
  featured: false
- title: Startarium
  main_url: https://www.startarium.ro
  url: https://www.startarium.ro
  description: >
    Free entrepreneurship educational portal with more than 20000 users, hundreds of resources, crowdfunding, mentoring and investor pitching events facilitated.
  categories:
    - Education
    - Crowdfunding
    - Nonprofit
    - Entrepreneurship
  built_by: Cezar Neaga
  built_by_url: https://twitter.com/cezarneaga
  featured: false
- title: Microlink
  main_url: https://microlink.io/
  url: https://microlink.io/
  description: >
    Extract structured data from any website.
  categories:
    - Web Development
    - API
    - SDK
  built_by: Kiko Beats
  built_by_url: https://kikobeats.com/
  featured: false
- title: Markets.com
  main_url: "https://www.markets.com/"
  url: "https://www.markets.com/"
  featured: false
  categories:
    - Finance
- title: Kevin Legrand
  url: "https://k-legrand.com"
  main_url: "https://k-legrand.com"
  source_url: "https://github.com/Manoz/k-legrand.com"
  description: >
    Personal website and blog built with love with Gatsby v2
  categories:
    - Blog
    - Portfolio
    - Web Development
  built_by: Kevin Legrand
  built_by_url: https://k-legrand.com
  featured: false
- title: David James Portfolio
  main_url: https://dfjames.com/
  url: https://dfjames.com/
  source_url: https://github.com/daviddeejjames/dfjames-gatsby
  description: >
    Portfolio Site using GatsbyJS and headless WordPress
  categories:
    - WordPress
    - Portfolio
    - Blog
  built_by: David James
  built_by_url: https://twitter.com/daviddeejjames
- title: Hypertext Candy
  url: https://www.hypertextcandy.com/
  main_url: https://www.hypertextcandy.com/
  description: >
    Blog about web development. Laravel, Vue.js, etc.
  categories:
    - Blog
    - Web Development
  built_by: Masahiro Harada
  built_by_url: https://twitter.com/_Masahiro_H_
  featured: false
- title: "Maxence Poutord's blog"
  description: >
    Tech & programming blog of Maxence Poutord, Software Engineer, Serial Traveler and Public Speaker
  main_url: https://www.maxpou.fr
  url: https://www.maxpou.fr
  featured: false
  categories:
    - Blog
    - Web Development
  built_by: Maxence Poutord
  built_by_url: https://www.maxpou.fr
- title: "Dante Calderón"
  description: >
    Personal Website and Blog of Dante Calderón
  main_url: https://dantecalderon.com/
  url: https://dantecalderon.com/
  source_url: https://github.com/dantehemerson/dantecalderon.com
  featured: false
  categories:
    - Blog
    - Portfolio
    - Web Development
    - Open Source
    - Technology
    - Education
  built_by: Dante Calderón
  built_by_url: https://github.com/dantehemerson
- title: "The Noted Project"
  url: https://thenotedproject.org
  main_url: https://thenotedproject.org
  source_url: https://github.com/ianbusko/the-noted-project
  description: >
    Website to showcase the ethnomusicology research for The Noted Project.
  categories:
    - Portfolio
    - Education
    - Gallery
  built_by: Ian Busko
  built_by_url: https://github.com/ianbusko
  featured: false
- title: Got Milk
  main_url: "https://www.gotmilk.com/"
  url: "https://www.gotmilk.com/"
  featured: false
  categories:
    - Food
    - Miscellaneous
- title: People For Bikes
  url: "https://2017.peopleforbikes.org/"
  main_url: "https://2017.peopleforbikes.org/"
  categories:
    - Community
    - Sport
    - Gallery
    - Nonprofit
  built_by: PeopleForBikes
  built_by_url: "https://peopleforbikes.org/about-us/who-we-are/staff/"
  featured: false
- title: Wide Eye
  description: >
    Creative agency specializing in interactive design, web development, and digital communications.
  url: https://wideeye.co/
  main_url: https://wideeye.co/
  categories:
    - Design
    - Web Development
  built_by: Wide Eye
  built_by_url: https://wideeye.co/about-us/
  featured: false
- title: Guster
  description: >
    American alternative rock band from Boston, Massachusetts.
  url: http://guster.com/
  main_url: http://guster.com/
  categories:
    - Music
  featured: false
- title: CodeSandbox
  description: >
    CodeSandbox is an online editor that helps you create web applications, from prototype to deployment.
  url: https://codesandbox.io/
  main_url: https://codesandbox.io/
  categories:
    - Web Development
  featured: false
- title: Marvel
  description: >
    The all-in-one platform powering design.
  url: https://marvelapp.com/
  main_url: https://marvelapp.com/
  categories:
    - Design
  featured: false
- title: Designcode.io
  description: >
    Learn to design and code React apps.
  url: https://designcode.io
  main_url: https://designcode.io
  categories:
    - Learning
  featured: false
- title: Happy Design
  description: >
    The Brand and Product Team Behind Happy Money
  url: https://design.happymoney.com/
  main_url: https://design.happymoney.com/
  categories:
    - Design
    - Finance
- title: Weihnachtsmarkt.ms
  description: >
    Explore the christmas market in Münster (Westf).
  url: https://weihnachtsmarkt.ms/
  main_url: https://weihnachtsmarkt.ms/
  source_url: https://github.com/codeformuenster/weihnachtsmarkt
  categories:
    - Gallery
    - Food
  built_by: "Code for Münster during #MSHACK18"
  featured: false
- title: Code Championship
  description: >
    Competitive coding competitions for students from 3rd to 8th grade. Code is Sport.
  url: https://www.codechampionship.com
  main_url: https://www.codechampionship.com
  categories:
    - Learning
    - Education
    - Sport
  built_by: Abamath LLC
  built_by_url: https://www.abamath.com
  featured: false
- title: Wieden+Kennedy
  description: >
    Wieden+Kennedy is an independent, global creative company.
  categories:
    - Technology
    - Web Development
    - Agency
    - Marketing
  url: https://www.wk.com
  main_url: https://www.wk.com
  built_by: Wieden Kennedy
  built_by_url: https://www.wk.com/about/
  featured: false
- title: Testing JavaScript
  description: >
    This course will teach you the fundamentals of testing your JavaScript applications using eslint, Flow, Jest, and Cypress.
  url: https://testingjavascript.com/
  main_url: https://testingjavascript.com/
  categories:
    - Learning
    - Education
    - Testing
    - JavaScript
  built_by: Kent C. Dodds
  built_by_url: https://kentcdodds.com/
  featured: false
- title: Use Hooks
  description: >
    One new React Hook recipe every day.
  url: https://usehooks.com/
  main_url: https://usehooks.com/
  categories:
    - Learning
    - Tips
    - React
  built_by: Gabe Ragland
  built_by_url: https://twitter.com/gabe_ragland
  featured: false
- title: Disrupting Nate
  description: >
    Ketogenic Diet, Podcasts, and Blockchain.
  url: https://www.disruptingnate.com/
  main_url: https://disruptingnate.com/
  categories:
    - Technology
    - Podcasts
  built_by: Nathan Olmstead
  built_by_url: https://twitter.com/disruptingnate
  featured: false
- title: Ambassador
  url: https://www.getambassador.io
  main_url: https://www.getambassador.io
  description: >
    Open source, Kubernetes-native API Gateway for microservices built on Envoy.
  categories:
    - Open Source
    - Documentation
    - Technology
  built_by: Datawire
  built_by_url: https://www.datawire.io
  featured: false
- title: Clubhouse
  main_url: https://clubhouse.io
  url: https://clubhouse.io
  description: >
    The intuitive and powerful project management platform loved by software teams of all sizes. Built with Gatsby v2 and Prismic
  categories:
    - Technology
    - Project Management
    - Blog
    - Productivity
    - B2B Services
    - Community
    - Design
    - Open Source
  built_by: Ueno.
  built_by_url: https://ueno.co
  featured: false
- title: Asian Art Collection
  url: http://artmuseum.princeton.edu/asian-art/
  main_url: http://artmuseum.princeton.edu/asian-art/
  description: >
    Princeton University has a branch dealing with state of art.They have showcased ore than 6,000 works of Asian art are presented alongside ongoing curatorial and scholarly research
  categories:
    - Art
    - History
    - Models
  featured: false
- title: QHacks
  url: https://qhacks.io
  main_url: https://qhacks.io
  source_url: https://github.com/qhacks/qhacks-website
  description: >
    QHacks is Queen’s University’s annual hackathon! QHacks was founded in 2016 with a mission to advocate and incubate the tech community at Queen’s University and throughout Canada.
  categories:
    - Hackathon
    - Education
    - Technology
    - Podcast
  featured: false
- title: Tyler McGinnis
  url: https://tylermcginnis.com/
  main_url: https://tylermcginnis.com/
  description: >
    The linear, course based approach to learning web technologies.
  categories:
    - Education
    - Technology
    - Podcast
    - Web Development
  featured: false
- title: a11y with Lindsey
  url: https://www.a11ywithlindsey.com/
  main_url: https://www.a11ywithlindsey.com/
  source_url: https://github.com/lkopacz/a11y-with-lindsey
  description: >
    To help developers navigate accessibility jargon, write better code, and to empower them to make their Internet, Everyone's Internet.
  categories:
    - Education
    - Blog
    - Technology
  built_by: Lindsey Kopacz
  built_by_url: https://twitter.com/littlekope0903
  featured: false
- title: DEKEMA
  url: https://www.dekema.com/
  main_url: https://www.dekema.com/
  description: >
    Worldclass crafting: Furnace, fervor, fullfilment. Delivering highest demand for future craftsmanship. Built using Gatsby v2 and Prismic.
  categories:
    - Healthcare
    - Science
    - Technology
  built_by: Crisp Studio
  built_by_url: https://crisp.studio
  featured: false
- title: FOX Circus
  main_url: "https://www.foxcircus.it/"
  url: "https://www.foxcircus.it/"
  categories:
    - Event
    - Conference
    - Entertainment
  built_by: Kframe Interactive SA
  built_by_url: http://kframeinteractive.com
  featured: false
- title: Ramón Chancay
  description: >-
    Frontend / Backend Developer in Guayaquil Ecuador.
    Currently at Everymundo, previously at El Universo.
    I enjoy teaching and sharing what I know.
    I give professional advice to developers and companies.
    My wife and my children are everything in my life.
  main_url: "https://ramonchancay.me/"
  url: "https://ramonchancay.me/"
  source_url: "https://github.com/devrchancay/personal-site"
  featured: false
  categories:
    - Blog
    - Technology
    - Web Development
  built_by: Codedebug
  built_by_url: "https://codedebug.co/"
- title: BELLHOPS
  main_url: https://www.getbellhops.com/
  url: https://www.getbellhops.com/
  description: >-
    Whether you’re moving someplace new or just want to complete a few projects around your current home, BellHops can arrange the moving services you need—at simple, straightforward rates.
  categories:
    - Business
  built_by: Bellhops, Inc.
  built_by_url: https://www.getbellhops.com/
  featured: false
- title: Acclimate Consulting
  main_url: https://www.acclimate.io/
  url: https://www.acclimate.io/
  description: >-
    Acclimate is a consulting firm that puts organizations back in control with data-driven strategies and full-stack applications.
  categories:
    - AI
    - Technology
    - Consulting
  built_by: Andrew Wilson
  built_by_url: https://github.com/andwilson
  featured: false
- title: Flyright
  url: https://flyright.co/
  main_url: https://flyright.co/
  description: >-
    Flyright curates everything you need for international travel in one tidy place 💜
  categories:
    - Technology
    - App
  built_by: Ty Hopp
  built_by_url: https://github.com/tyhopp
  featured: false
- title: Vets Who Code
  url: https://vetswhocode.io/
  main_url: https://vetswhocode.io/
  description: >-
    VetsWhoCode is a non-profit organization dedicated to training military veterans & giving them the skills they need transition into tech careers.
  categories:
    - Technology
    - Nonprofit
  featured: false
- title: Patreon Blog
  url: https://blog.patreon.com/
  main_url: https://blog.patreon.com/
  description: >-
    Official blog of Patreon.com
  categories:
    - Blog
  featured: false
- title: Full Beaker
  url: https://fullbeaker.com/
  main_url: https://fullbeaker.com/
  description: >-
    Full Beaker provides independent advice online about careers and home ownership, and connect anyone who asks with companies that can help them.
  categories:
    - Consulting
  featured: false
- title: Citywide Holdup
  url: https://citywideholdup.org/
  main_url: https://citywideholdup.org/
  source_url: https://github.com/killakam3084/citywide-site
  description: >-
    Citywide Holdup is an annual fundraising event held around early November in the city of Austin, TX hosted by the Texas Wranglers benefitting Easter Seals of Central Texas, a non-profit organization that provides exceptional services, education, outreach and advocacy so that people with disabilities can live, learn, work and play in our communities.
  categories:
    - Fundraising
    - Nonprofit
    - Event
  built_by: Cameron Rison
  built_by_url: https://github.com/killakam3084
  featured: false
- title: Dawn Labs
  url: https://dawnlabs.io
  main_url: https://dawnlabs.io
  description: >-
    Thoughtful products for inspired teams. With a holistic approach to engineering and design, we partner with startups and enterprises to build for the digital era.
  categories:
    - Technology
    - Agency
    - Web Development
  featured: false
- title: COOP by Ryder
  url: https://coop.com/
  main_url: https://coop.com/
  description: >
    COOP is a platform that connects fleet managers that have idle vehicles to businesses that are looking to rent vehicles. COOP simplifies the process and paperwork required to safely share vehicles between business owners.
  categories:
    - Marketing
    - Asset Sharing
  built_by: Crispin Porter Bogusky
  built_by_url: http://www.cpbgroup.com/
  featured: false
- title: Domino's Paving for Pizza
  url: https://www.pavingforpizza.com/
  main_url: https://www.pavingforpizza.com/
  description: >
    Nominate your town for a chance to have your rough drive home from Domino's fixed to pizza perfection.
  categories:
    - Marketing
  built_by: Crispin Porter Bogusky
  built_by_url: http://www.cpbgroup.com/
  featured: false
- title: Propapanda
  url: https://propapanda.eu/
  main_url: https://propapanda.eu/
  description: >
    Is a creative production house based in Tallinn, Estonia. We produce music videos, commercials, films and campaigns – from scratch to finish.
  categories:
    - Cinema
    - Video
    - Portfolio
    - Agency
    - Media
  built_by: Henry Kehlmann
  built_by_url: https://github.com/madhenry/
  featured: false
- title: JAMstack.paris
  url: https://jamstack.paris/
  main_url: https://jamstack.paris/
  source_url: https://github.com/JAMstack-paris/jamstack.paris
  description: >
    JAMstack-focused, bi-monthly meetup in Paris
  categories:
    - Web Development
  built_by: Matthieu Auger & Nicolas Goutay
  built_by_url: https://github.com/JAMstack-paris
  featured: false
- title: DexWallet - The only Wallet you need by Dexlab
  main_url: "https://www.dexwallet.io/"
  url: "https://www.dexwallet.io/"
  source_url: "https://github.com/dexlab-io/DexWallet-website"
  featured: false
  description: >-
    DexWallet is a secure, multi-chain, mobile wallet with an upcoming one-click exchange for mobile.
  categories:
    - Blockchain
    - App
    - Open Source
    - React Native
  built_by: DexLab
  built_by_url: "https://github.com/dexlab-io"
- title: Kings Valley Paving
  url: https://kingsvalleypaving.com
  main_url: https://kingsvalleypaving.com
  description: >
    Kings Valley Paving is an asphalt, paving and concrete company serving the commercial, residential and industrial sectors in the Greater Toronto Area.
  categories:
    - Marketing
    - Construction
  built_by: Michael Uloth
  built_by_url: https://www.michaeluloth.com
  featured: false
- title: Peter Barrett
  url: https://www.peterbarrett.ca
  main_url: https://www.peterbarrett.ca
  description: >
    Peter Barrett is a Canadian baritone from Newfoundland and Labrador who performs opera and concert repertoire in Canada, the U.S. and around the world.
  categories:
    - Portfolio
    - Music
  built_by: Michael Uloth
  built_by_url: https://www.michaeluloth.com
  featured: false
- title: NARCAN
  main_url: https://www.narcan.com
  url: https://www.narcan.com
  description: >
    NARCAN Nasal Spray is the first and only FDA-approved nasal form of naloxone for the emergency treatment of a known or suspected opioid overdose.
  categories:
    - Healthcare
  built_by: NARCAN
  built_by_url: https://www.narcan.com
  featured: false
- title: Ritual
  main_url: https://ritual.com
  url: https://ritual.com
  description: >
    Ritual started with a simple question, what exactly is in women's multivitamins? This is the story of what happened when our founder Kat started searching for answers — the story of Ritual.
  categories:
    - Healthcare
  built_by: Ritual
  built_by_url: https://ritual.com
  featured: false
- title: Truebill
  main_url: https://www.truebill.com
  url: https://www.truebill.com
  description: >
    Truebill empowers you to take control of your money.
  categories:
    - Finance
  built_by: Truebill
  built_by_url: https://www.truebill.com
  featured: false
- title: Smartling
  main_url: https://www.smartling.com
  url: https://www.smartling.com
  description: >
    Smartling enables you to automate, manage, and professionally translate content so that you can do more with less.
  categories:
    - Marketing
  built_by: Smartling
  built_by_url: https://www.smartling.com
  featured: false
- title: Clear
  main_url: https://www.clearme.com
  url: https://www.clearme.com
  description: >
    At clear, we’re working toward a future where you are your ID, enabling you to lead an unstoppable life.
  categories:
    - Security
  built_by: Clear
  built_by_url: https://www.clearme.com
  featured: false
- title: VS Code Rocks
  main_url: "https://vscode.rocks"
  url: "https://vscode.rocks"
  source_url: "https://github.com/lannonbr/vscode-rocks"
  featured: false
  description: >
    VS Code Rocks is a place for weekly news on the newest features and updates to Visual Studio Code as well as trending extensions and neat tricks to continually improve your VS Code skills.
  categories:
    - Open Source
    - Blog
    - Web Development
  built_by: Benjamin Lannon
  built_by_url: "https://github.com/lannonbr"
- title: Particle
  main_url: "https://www.particle.io"
  url: "https://www.particle.io"
  featured: false
  description: Particle is a fully-integrated IoT platform that offers everything you need to deploy an IoT product.
  categories:
    - Marketing
    - IOT
- title: freeCodeCamp curriculum
  main_url: "https://learn.freecodecamp.org"
  url: "https://learn.freecodecamp.org"
  featured: false
  description: Learn to code with free online courses, programming projects, and interview preparation for developer jobs.
  categories:
    - Web Development
    - Learning
- title: Tandem
  main_url: "https://tandem.co.uk"
  url: "https://tandem.co.uk/the-app"
  description: >
    We're on a mission to free you of money misery. Our app, card and savings account are designed to help you spend less time worrying about money and more time enjoying life.
  categories:
    - Finance
    - App
  built_by: Tandem
  built_by_url: https://github.com/tandembank
  featured: false
- title: Monbanquet.fr
  main_url: "https://monbanquet.fr"
  url: "https://monbanquet.fr"
  description: >
    Give your corporate events the food and quality it deserves, thanks to the know-how of the best local artisans.
  categories:
    - eCommerce
    - Food
    - Event
  built_by: Monbanquet.fr
  built_by_url: https://github.com/monbanquet
  featured: false
- title: The Leaky Cauldron Blog
  url: https://theleakycauldronblog.com
  main_url: https://theleakycauldronblog.com
  source_url: https://github.com/v4iv/theleakycauldronblog
  description: >
    A Brew of Awesomeness with a Pinch of Magic...
  categories:
    - Blog
  built_by: Vaibhav Sharma
  built_by_url: https://github.com/v4iv
  featured: false
- title: Wild Drop Surf Camp
  main_url: "https://wilddropsurfcamp.com"
  url: "https://wilddropsurfcamp.com"
  description: >
    Welcome to Portugal's best kept secret and be amazed with our nature. Here you can explore, surf, taste the world's best gastronomy and wine, feel the North Canyon's power with the biggest waves in the world and so many other amazing things. Find us, discover yourself!
  categories:
    - Tourism
    - Travel
  built_by: Samuel Fialho
  built_by_url: https://samuelfialho.com
  featured: false
- title: JoinUp HR chatbot
  url: https://www.joinup.io
  main_url: https://www.joinup.io
  description: Custom HR chatbot for better candidate experience
  categories:
    - App
    - Chatbot
    - HR
    - Technology
  featured: false
- title: JDCastro Web Design & Development
  main_url: https://jacobdcastro.com
  url: https://jacobdcastro.com
  source_url: https://github.com/jacobdcastro/personal-site
  featured: false
  description: >
    A small business site for freelance web designer and developer Jacob D. Castro. Includes professional blog, contact forms, and soon-to-come portfolio of sites for clients. Need a new website or an extra developer to share the workload? Feel free to check out the website!
  categories:
    - Blog
    - Portfolio
    - Business
    - Freelance
  built_by: Jacob D. Castro
  built_by_url: https://twitter.com/jacobdcastro
- title: Gatsby Tutorials
  main_url: https://www.gatsbytutorials.com
  url: https://www.gatsbytutorials.com
  source_url: https://github.com/ooloth/gatsby-tutorials
  featured: false
  description: >
    Gatsby Tutorials is a community-updated list of video, audio and written tutorials to help you learn GatsbyJS.
  categories:
    - Web Development
    - Education
    - Open Source
  built_by: Michael Uloth
  built_by_url: "https://www.michaeluloth.com"
- title: Up & Running Tutorials
  main_url: https://www.upandrunningtutorials.com
  url: https://www.upandrunningtutorials.com
  featured: false
  description: >
    Free coding tutorials for web developers. Get your web development career up and running by learning to build better, faster websites.
  categories:
    - Web Development
    - Education
  built_by: Michael Uloth
  built_by_url: "https://www.michaeluloth.com"
- title: Grooovinger
  url: https://www.grooovinger.com
  main_url: https://www.grooovinger.com
  description: >
    Martin Grubinger, a web developer from Austria
  categories:
    - Portfolio
    - Web Development
  built_by: Martin Grubinger
  built_by_url: https://www.grooovinger.com
  featured: false
- title: LXDX - the Crypto Derivatives Exchange
  main_url: https://www.lxdx.co/
  url: https://www.lxdx.co/
  description: >
    LXDX is the world's fastest crypto exchange. Our mission is to bring innovative financial products to retail crypto investors, providing access to the same speed and scalability that institutional investors already depend on us to deliver each and every day.
  categories:
    - Marketing
    - Blockchain
    - Finance
  built_by: Corey Ward
  built_by_url: http://www.coreyward.me/
  featured: false
- title: Kyle McDonald
  url: https://kylemcd.com
  main_url: https://kylemcd.com
  source_url: https://github.com/kylemcd/personal-site-react
  description: >
    Personal site + blog for Kyle McDonald
  categories:
    - Blog
  built_by: Kyle McDonald
  built_by_url: https://kylemcd.com
  featured: false
- title: VSCode Power User Course
  main_url: https://VSCode.pro
  url: https://VSCode.pro
  description: >
    After 10 years with Sublime, I switched to VSCode. Love it. Spent 1000+ hours building a premium video course to help you switch today. 200+ power user tips & tricks turn you into a VSCode.pro
  categories:
    - Education
    - Learning
    - eCommerce
    - Marketing
    - VSCode
    - Technology
    - Web Development
  built_by: Ahmad Awais
  built_by_url: https://twitter.com/MrAhmadAwais/
  featured: false
- title: Thijs Koerselman Portfolio
  main_url: https://www.vauxlab.com
  url: https://www.vauxlab.com
  featured: false
  description: >
    Portfolio of Thijs Koerselman. A freelance software engineer, full-stack web developer and sound designer.
  categories:
    - Portfolio
    - Business
    - Freelance
    - Technology
    - Web Development
    - React Native
    - Music
- title: Ad Hoc Homework
  main_url: https://homework.adhoc.team
  url: https://homework.adhoc.team
  description: >
    Ad Hoc builds government digital services that are fast, efficient, and usable by everyone. Ad Hoc Homework is a collection of coding and design challenges for candidates applying to our open positions.
  categories:
    - Web Development
    - Government
    - Healthcare
    - Programming
  built_by_url: https://adhoc.team
  featured: false
- title: BetterDocs | Discord Themes & Plugins
  main_url: https://betterdocs.us
  url: https://betterdocs.us
  description: >
    All Discord enhancement projects in 1! Free quality Themes and Plugins for Discord and easy installation instructions for BetterDiscord and more!
  categories:
    - Web Development
    - Programming
    - Open Source
  built_by: Christopher R. | Owner
  built_by_url: https://github.com/MrRobotjs/
  featured: false
- title: Birra Napoli
  main_url: http://www.birranapoli.it
  url: http://www.birranapoli.it
  built_by: Ribrain
  built_by_url: https://www.ribrainstudio.com
  featured: false
  description: >
    Birra Napoli official site
  categories:
    - Landing page
    - Business
    - Food
    - Beverage
- title: Satispay
  url: https://www.satispay.com
  main_url: https://www.satispay.com
  categories:
    - Business
    - Finance
    - Technology
  built_by: Satispay
  built_by_url: https://www.satispay.com
  featured: false
- title: The Movie Database - Gatsby
  url: https://tmdb.lekoarts.de
  main_url: https://tmdb.lekoarts.de
  source_url: https://github.com/LekoArts/gatsby-source-tmdb-example
  categories:
    - Open Source
    - Entertainment
    - Gallery
  featured: false
  built_by: LekoArts
  built_by_url: "https://github.com/LekoArts"
  description: >
    Source from The Movie Database (TMDb) API (v3) in Gatsby. This example is built with react-spring, React hooks and react-tabs and showcases the gatsby-source-tmdb plugin. It also has some client-only paths and uses gatsby-image.
- title: LANDR - Creative Tools for Musicians
  url: https://www.landr.com/
  main_url: https://www.landr.com/en/
  categories:
    - Music
    - Technology
    - AI
    - Business
    - Entrepreneurship
    - Freelance
    - Marketing
    - Media
  featured: false
  built_by: LANDR
  built_by_url: https://twitter.com/landr_music
  description: >
    Marketing website built for LANDR. LANDR is a web application that provides tools for musicians to master their music (using artificial intelligence), collaborate with other musicians, and distribute their music to multiple platforms.
- title: ClinicJS
  url: https://clinicjs.org/
  main_url: https://clinicjs.org/
  categories:
    - Performance
    - Technology
    - Documentation
  featured: false
  built_by: NearForm
  built_by_url: "https://www.nearform.com/"
  description: >
    Tools to help diagnose and pinpoint Node.js performance issues.
- title: KOBIT
  main_url: "https://kobit.in"
  url: "https://kobit.in"
  description: Automated Google Analytics Report with everything you need and more
  featured: false
  categories:
    - Marketing
    - Blog
  built_by: mottox2
  built_by_url: "https://mottox2.com"
- title: Aleksander Hansson
  main_url: https://ahansson.com
  url: https://ahansson.com
  featured: false
  description: >
    Portfolio website for Aleksander Hansson
  categories:
    - Portfolio
    - Business
    - Freelance
    - Technology
    - Web Development
    - Consulting
  built_by: Aleksander Hansson
  built_by_url: https://www.linkedin.com/in/aleksanderhansson/
- title: Surfing Nosara
  main_url: "https://www.surfingnosara.com"
  url: "https://www.surfingnosara.com"
  description: Real estate, vacation, and surf report hub for Nosara, Costa Rica
  featured: false
  categories:
    - Business
    - Blog
    - Gallery
    - Marketing
  built_by: Desarol
  built_by_url: "https://www.desarol.com"
- title: Crispin Porter Bogusky
  url: https://cpbgroup.com/
  main_url: https://cpbgroup.com/
  description: >
    We solve the world’s toughest communications problems with the most quantifiably potent creative assets.
  categories:
    - Agency
    - Advertising
    - Design
    - Marketing
  built_by: Crispin Porter Bogusky
  built_by_url: https://cpbgroup.com/
  featured: false
- title: graphene-python
  url: https://graphene-python.org
  main_url: https://graphene-python.org
  description: Graphene is a collaboratively funded project.Graphene-Python is a library for building GraphQL APIs in Python easily.
  categories:
    - Library
    - API
    - Documentation
  featured: false
- title: klarna
  url: https://developers.klarna.com/en/gb/kco-v3
  main_url: https://developers.klarna.com/en/gb/kco-v3
  description: Here you will find the integration guides, API documentation, and more to easily integrate with Klarna.
  categories:
    - API
    - Documentation
  featured: false
- title: Song Wang's Blog
  main_url: "https://songwang.io/"
  url: "https://songwang.io/"
  source_url: "https://github.com/wangsongiam/songwang.io/"
  description: >
    The website about Song Wang.
  categories:
    - Blog
    - Technology
    - Web Development
  built_by: Song Wang
  built_by_url: "https://github.com/wangsongiam/"
  featured: false
- title: Engel & Völkers Ibiza Holiday Rentals
  main_url: "https://www.ev-ibiza.com/"
  url: "https://www.ev-ibiza.com/"
  featured: false
  built_by: Ventura Digitalagentur
  description: >
    Engel & Völkers, one of the most successful real estate agencies in the world, offers luxury holiday villas to rent in Ibiza.
  categories:
    - Tourism
    - Travel
- title: Sylvain Hamann's personal website
  url: "https://shamann.fr"
  main_url: "https://shamann.fr"
  source_url: "https://github.com/sylvhama/shamann-gatsby/"
  description: >
    Sylvain Hamann, web developer from France
  categories:
    - Portfolio
    - Web Development
  built_by: Sylvain Hamann
  built_by_url: "https://twitter.com/sylvhama"
  featured: false
- title: Jane Manchun Wong's Personal Website
  main_url: "https://wongmjane.com/"
  url: "https://wongmjane.com/"
  description: >
    Jane Manchun Wong's Personal Website is where she posts bug bounty write-ups, discoveries from reverse engineering apps and personal thoughts. This site is built on Gatsby v2 and it leverages the ecosystem to provide PWA features such as offline support.
  categories:
    - Blog
    - Portfolio
    - Security
  built_by: Jane Manchun Wong
  built_by_url: "https://twitter.com/wongmjane"
  featured: false
- title: PostPost
  main_url: "https://postpost.design"
  source_url: "https://github.com/postpostpdx/website"
  url: "https://postpost.design"
  description: >
    PostPost is a small studio based in Portland, OR that is focused on product design, web design/development, branding, and strategy.
  categories:
    - Portfolio
    - Design
    - Agency
    - Web Development
  built_by: Jonathan Simcoe
  built_by_url: "https://twitter.com/jdsimcoe"
  featured: false
- title: Luca Crea's portfolio
  main_url: https://lcrea.github.io
  url: https://lcrea.github.io
  description: >
    Portfolio and personal website of Luca Crea, an Italian software engineer.
  categories:
    - Portfolio
  built_by: Luca Crea
  built_by_url: https://github.com/lcrea
  featured: false
- title: Escalade Sports
  main_url: "https://www.escaladesports.com/"
  url: "https://www.escaladesports.com/"
  categories:
    - eCommerce
    - Sports
  built_by: Escalade Sports
  built_by_url: "https://www.escaladesports.com/"
  featured: false
- title: Exposify
  main_url: "https://www.exposify.de/"
  url: "https://www.exposify.de/"
  description: >
    This is our German website built with Gatsby 2.0, Emotion and styled-system.
    Exposify is a proptech startup and builds technology for real estate businesses.
    We provide our customers with an elegant agent software in combination
    with beautifully designed and fast websites.
  categories:
    - Web Development
    - Real Estate
    - Agency
    - Marketing
  built_by: Exposify
  built_by_url: "https://www.exposify.de/"
  featured: false
- title: Steak Point
  main_url: https://www.steakpoint.at/
  url: https://www.steakpoint.at/
  description: >
    Steak Restaurant in Vienna, Austria (Wien, Österreich).
  categories:
    - Restaurant
    - Food
  built_by: Peter Kroyer
  built_by_url: https://www.peterkroyer.at/
  featured: false
- title: Takumon blog
  main_url: "https://takumon.com"
  url: "https://takumon.com"
  source_url: "https://github.com/Takumon/blog"
  description: Java Engineer's tech blog.
  featured: false
  categories:
    - Blog
  built_by: Takumon
  built_by_url: "https://twitter.com/inouetakumon"
- title: DayThirty
  main_url: "https://daythirty.com"
  url: "https://daythirty.com"
  description: DayThirty - ideas for the new year.
  featured: false
  categories:
    - Health & Wellness
  built_by: Jack Oliver
  built_by_url: "https://twitter.com/mrjackolai"
- title: TheAgencyProject
  main_url: "https://theagencyproject.co"
  url: "https://theagencyproject.co"
  description: Agency model, without agency overhead.
  categories:
    - Agency
  built_by: JV-LA
  built_by_url: https://jv-la.com
- title: Karen Hou's portfolio
  main_url: https://www.karenhou.com/
  url: https://www.karenhou.com/
  categories:
    - Portfolio
  built_by: Karen H. Developer
  built_by_url: https://github.com/karenhou
  featured: false
- title: Jean Luc Ponty
  main_url: "https://ponty.com"
  url: "https://ponty.com"
  description: Official site for Jean Luc Ponty, French virtuoso violinist and jazz composer.
  featured: false
  categories:
    - Music
    - Entertainment
  built_by: Othermachines
  built_by_url: "https://othermachines.com"
- title: Rosewood Family Advisors
  main_url: "https://www.rfallp.com/"
  url: "https://www.rfallp.com/"
  description: Rosewood Family Advisors LLP (Palo Alto) provides a diverse range of family office services customized for ultra high net worth individuals.
  featured: false
  categories:
    - Finance
    - Business
  built_by: Othermachines
  built_by_url: "https://othermachines.com"
- title: Cole Walker's Portfolio
  main_url: "https://www.walkermakes.com"
  url: "https://www.walkermakes.com"
  source_url: "https://github.com/ColeWalker/portfolio"
  description: The portfolio of web developer Cole Walker, built with the help of Gatsby v2, React-Spring, and SASS.
  featured: false
  categories:
    - Portfolio
    - Web Development
  built_by: Cole Walker
  built_by_url: "https://www.walkermakes.com"
- title: Ashley Thouret
  main_url: "https://www.ashleythouret.com"
  url: "https://www.ashleythouret.com"
  description: Official website of Canadian soprano Ashley Thouret.
  categories:
    - Portfolio
    - Music
  built_by: Michael Uloth
  built_by_url: "https://www.michaeluloth.com"
  featured: false
- title: The AZOOR Society
  main_url: "https://www.theazoorsociety.org"
  url: "https://www.theazoorsociety.org"
  description: The AZOOR Society is a UK-based charity committed to promoting awareness of Acute Zonal Occult Outer Retinopathy and assisting further research.
  categories:
    - Health & Wellness
    - Community
    - Nonprofit
  built_by: Michael Uloth
  built_by_url: "https://www.michaeluloth.com"
  featured: false
- title: Gábor Fűzy pianist
  main_url: "https://pianobar.hu"
  url: "https://pianobar.hu"
  description: Gábor Fűzy pianist's offical website built with Gatsby v2.
  categories:
    - Music
  built_by: Zoltán Bedi
  built_by_url: "https://github.com/B3zo0"
  featured: false
- title: Logicwind
  main_url: "https://logicwind.com"
  url: "https://logicwind.com"
  description: Website of Logicwind - Javascript experts, Technology development agency & consulting.
  featured: false
  categories:
    - Portfolio
    - Agency
    - Web Development
    - Consulting
  built_by: Logicwind
  built_by_url: "https://www.logicwind.com"
- title: ContactBook.app
  main_url: "https://contactbook.app"
  url: "https://contactbook.app"
  description: Seamlessly share Contacts with G Suite team members
  featured: false
  categories:
    - Landing page
    - Blog
  built_by: Logicwind
  built_by_url: "https://www.logicwind.com"
- title: npm.cardiv.de
  url: https://npm.cardiv.de
  main_url: https://npm.cardiv.de
  source_url: https://github.com/cardiv/npm.cardiv.de
  description: >
    A site to collect personal favorites of NPM packages – sorted by downloads count with a tags filter and search by title. Fork it and bookmark your favorite packages!
  categories:
    - Directory
    - JavaScript
    - Library
    - Open Source
    - Programming
    - Web Development
    - Bookmarks
    - Favorites
  built_by: cardiv
  built_by_url: https://github.com/cardiv/
  featured: false
- title: Waterscapes
  main_url: "https://waterscap.es"
  url: "https://waterscap.es/lake-monteynard/"
  source_url: "https://github.com/gaelbillon/Waterscapes-Gatsby-site"
  description: Waterscap.es is a directory of bodies of water (creeks, ponds, waterfalls, lakes, etc) with information about each place such as how to get there, hike time, activities and photos and a map displayed with the Mapbox GL SJ npm package. It was developed with the goal of learning Gatsby. This website is based on the gatsby-contentful-starter and uses Contentful as CMS. It is hosted on Netlify. Hooks are setup with Bitbucket and Contentful to trigger a new build upon code or content changes. The data on Waterscap.es is a mix of original content and informations from the internets gathered and put together.
  categories:
    - Directory
    - Photography
    - Travel
  built_by: Gaël Billon
  built_by_url: "https://gaelbillon.com"
  featured: false
- title: Packrs
  url: "https://www.packrs.co/"
  main_url: "https://www.packrs.co/"
  description: >
    Packrs is a local delivery platform, one spot for all your daily requirements. On a single tap get everything you need at your doorstep.
  categories:
    - Marketing
    - Landing Page
    - Entrepreneurship
  built_by: Vipin Kumar Rawat
  built_by_url: "https://github.com/aesthytik"
  featured: false
- title: HyakuninIsshu
  main_url: "https://hyakuninanki.net"
  url: "https://hyakuninanki.net"
  source_url: "https://github.com/rei-m/web_hyakuninisshu"
  description: >
    HyakuninIsshu is a traditional Japanese card game.
  categories:
    - Education
    - Gallery
    - Entertainment
  built_by: Rei Matsushita
  built_by_url: "https://github.com/rei-m/"
  featured: false
- title: WQU Partners
  main_url: "https://partners.wqu.org/"
  url: "https://partners.wqu.org/"
  featured: false
  categories:
    - Marketing
    - Education
    - Landing Page
  built_by: Corey Ward
  built_by_url: "http://www.coreyward.me/"
- title: Federico Giacone
  url: "https://federico.giac.one/"
  main_url: "https://federico.giac.one"
  source_url: "https://github.com/leopuleo/federico.giac.one"
  description: >
    Digital portfolio for Italian Architect Federico Giacone.
  categories:
    - Portfolio
    - Gallery
  built_by: Leonardo Giacone
  built_by_url: "https://github.com/leopuleo"
  featured: false
- title: Station
  url: "https://getstation.com/"
  main_url: "https://getstation.com/"
  description: Station is the first smart browser for busy people. A single place for all of your web applications.
  categories:
    - Technology
    - Web Development
    - Productivity
  featured: false
- title: Vyron Vasileiadis
  url: "https://fedonman.com/"
  main_url: "https://fedonman.com"
  source_url: "https://github.com/fedonman/fedonman-website"
  description: Personal space of Vyron Vasileiadis aka fedonman, a Web & IoT Developer, Educator and Entrepreneur based in Athens, Greece.
  categories:
    - Portfolio
    - Technology
    - Web Development
    - Education
  built_by: Vyron Vasileiadis
  built_by_url: "https://github.com/fedonman"
- title: Fabien Champigny
  url: "https://www.champigny.name/"
  main_url: "https://www.champigny.name/"
  built_by_url: "https://www.champigny.name/"
  description: Fabien Champigny's personal blog. Entrepreneur, hacker and loves street photo.
  categories:
    - Blog
    - Gallery
    - Photography
    - Productivity
    - Entrepreneurship
  featured: false
- title: Alex Xie - Portfolio
  url: https://alexieyizhe.me/
  main_url: https://alexieyizhe.me/
  source_url: https://github.com/alexieyizhe/alexieyizhe.github.io
  description: >
    Personal website of Alex Yizhe Xie, a University of Waterloo Computer Science student and coding enthusiast.
  categories:
    - Blog
    - Portfolio
    - Web Development
  featured: false
- title: Equithon
  url: https://equithon.org/
  main_url: https://equithon.org/
  source_url: https://github.com/equithon/site-main/
  built_by: Alex Xie
  built_by_url: https://alexieyizhe.me/
  description: >
    Equithon is the largest social innovation hackathon in Waterloo, Canada. It was founded in 2016 to tackle social equity issues and create change.
  categories:
    - Education
    - Event
    - Hackathon
    - Learning
    - Open Source
    - Nonprofit
    - Technology
  featured: false
- title: Dale Blackburn - Portfolio
  url: https://dakebl.co.uk/
  main_url: https://dakebl.co.uk/
  source_url: https://github.com/dakebl/dakebl.co.uk
  description: >
    Dale Blackburn's personal website and blog.
  categories:
    - Blog
    - Portfolio
    - Web Development
  featured: false
- title: Portfolio of Anthony Wiktor
  url: https://www.anthonydesigner.com/
  main_url: https://www.anthonydesigner.com/
  description: >
    Anthony Wiktor is a Webby Award-Winning Creative Director and Digital Designer twice named Hot 100 by WebDesigner Magazine. Anthony has over a decade of award-winning experience in design and has worked on projects across a diverse set of industries — from entertainment to consumer products to hospitality to technology. Anthony is a frequent lecturer at USC’s Annenberg School for Communication & Journalism and serves on the board of AIGA Los Angeles.
  categories:
    - Portfolio
    - Marketing
  built_by: Maciej Leszczyński
  built_by_url: http://twitter.com/_maciej
  featured: false
- title: Frame.io Workflow Guide
  main_url: https://workflow.frame.io
  url: https://workflow.frame.io
  description: >
    The web’s most comprehensive post-production resource, written by pro filmmakers, for pro filmmakers. Always expanding, always free.
  categories:
    - Education
    - Cinema
  built_by: Frame.io
  built_by_url: https://frame.io
  featured: false
- title: MarcySutton.com
  main_url: https://marcysutton.com
  url: https://marcysutton.com
  description: >
    The personal website of web developer and accessibility advocate Marcy Sutton.
  categories:
    - Blog
    - Accessibility
    - Video
    - Photography
    - Images
    - CSS Grid
  built_by: Marcy Sutton
  built_by_url: https://marcysutton.com
  featured: true
- title: Kepinski.me
  main_url: https://kepinski.me
  url: https://kepinski.me
  description: >
    The personal site of Antoni Kepinski, Node.js Developer.
  categories:
    - Portfolio
    - Open Source
  built_by: Antoni Kepinski
  built_by_url: https://kepinski.me
  featured: false
- title: WPGraphQL Docs
  main_url: https://docs.wpgraphql.com
  url: https://docs.wpgraphql.com
  description: >
    Documentation for WPGraphQL, a free open-source WordPress plugin that provides an extendable GraphQL schema and API for any WordPress site.
  categories:
    - API
    - CMS
    - Documentation
    - GraphQL
    - Technology
    - Web Development
    - WordPress
  built_by: WPGraphQL
  built_by_url: https://wpgraphql.com
  featured: false
- title: Shine Lawyers
  main_url: https://www.shine.com.au
  url: https://www.shine.com.au
  description: >
    Shine Lawyers is an Australian legal services website built with Gatsby v2, Elasticsearch, Isso, and Geolocation services.
  categories:
    - Legal
    - Business
    - Blog
- title: Parallel Polis Kosice
  url: https://www.paralelnapoliskosice.sk/
  main_url: https://www.paralelnapoliskosice.sk/
  source_url: https://github.com/ParalelnaPolisKE/paralelnapoliskosice.sk
  description: >
    Parallel Polis is a collective of people who want to live in a more opened world. We look for possibilities and technologies (Bitcoin, the blockchain, reputation systems and decentralized technologies in general) that open new ways, make processes easier and remove unnecessary barriers. We want to create an environment that aims at education, discovering and creating better systems for everybody who is interested in freedom and independence.
  categories:
    - Blog
    - Education
    - Technology
    - Blockchain
  built_by: Roman Vesely
  built_by_url: https://romanvesely.
  featured: false
- title: Unda Solutions
  url: https://unda.com.au
  main_url: https://unda.com.au
  description: >
    A custom web application development company in Perth, WA
  categories:
    - Business
    - Freelance
    - Web Development
    - Technology
  featured: false
- title: BIGBrave
  main_url: https://bigbrave.digital
  url: https://bigbrave.digital
  description: >
    BIGBrave is a strategic design firm. We partner with our clients, big and small, to design & create human-centered brands, products, services and systems that are simple, beautiful and easy to use.
  categories:
    - Agency
    - Web Development
    - Marketing
    - Technology
    - WordPress
  built_by: Francois Brill
  built_by_url: https://bigbrave.digital
  featured: false
- title: KegTracker
  main_url: https://www.kegtracker.co.za
  url: https://www.kegtracker.co.za
  description: >
    Keg Tracker is part of the Beverage Insights family and its sole aim is to provide you with the right data about your kegs to make better decisions. In today’s business landscape having the right information at your finger tips is crucial to the agility of your business.
  categories:
    - Food
    - Business
    - Technology
  built_by: Francois Brill
  built_by_url: https://bigbrave.digital
  featured: false
- title: Mike Nichols
  url: https://www.mikenichols.me
  main_url: https://www.mikenichols.me
  description: >
    Portfolio site of Mike Nichols, a UX designer and product development lead.
  categories:
    - Portfolio
    - Technology
    - Web Development
  built_by: Mike Nichols
  featured: false
- title: Steve Haid
  url: https://www.stevehaid.com
  main_url: https://www.stevehaid.com
  description: >
    Steve Haid is a real estate agent and Professional Financial Planner (PFP) who has been helping clients achieve their investment goals since 2006.
  categories:
    - Marketing
    - Real Estate
  built_by: Michael Uloth
  built_by_url: "https://www.michaeluloth.com"
- title: Incremental - Loyalty, Rewards and Incentive Programs
  main_url: https://www.incremental.com.au
  url: https://www.incremental.com.au
  description: >
    Sydney-based digital agency specialising in loyalty, rewards and incentive programs. WordPress backend; Cloudinary, YouTube and Hubspot form integration; query data displayed as animated SVG graphs; video background in the header.
  categories:
    - Agency
    - Portfolio
    - WordPress
  built_by: Incremental
  built_by_url: https://www.incremental.com.au
  featured: false
- title: Technica11y
  main_url: https://www.technica11y.org
  url: https://www.technica11y.org
  description: >
    Discussing challenges in technical accessibility.
  categories:
    - Accessibility
    - Education
    - Video
  built_by: Tenon.io
  built_by_url: https://tenon.io
  featured: false
- title: Tenon-UI Documentation
  main_url: https://www.tenon-ui.info
  url: https://www.tenon-ui.info
  description: >
    Documentation site for Tenon-UI: Tenon.io's accessible components library.
  categories:
    - Accessibility
    - Documentation
    - Library
    - Web Development
  built_by: Tenon.io
  built_by_url: https://tenon.io
  featured: false
- title: Matthew Secrist
  main_url: https://www.matthewsecrist.net
  url: https://www.matthewsecrist.net
  source_url: https://github.com/matthewsecrist/v3
  description: >
    Matthew Secrist's personal portfolio using Gatsby, Prismic and Styled-Components.
  categories:
    - Portfolio
    - Technology
    - Web Development
  built_by: Matthew Secrist
  built_by_url: https://www.matthewsecrist.net
  featured: false
- title: Node.js Dev
  main_url: https://nodejs.dev
  url: https://nodejs.dev
  source_url: https://github.com/nodejs/nodejs.dev
  description: >
    Node.js Foundation Website.
  categories:
    - Node.js
    - Documentation
    - Dev
    - Web Development
  built_by: Node.js Website Redesign Working Group
  built_by_url: https://github.com/nodejs/website-redesign
  featured: false
- title: Sheffielders
  main_url: https://sheffielders.org
  url: https://sheffielders.org
  source_url: https://github.com/davemullenjnr/sheffielders
  description: >
    A collective of businesses, creatives, and projects based in Sheffield, UK.
  categories:
    - Directory
  built_by: Dave Mullen Jnr
  built_by_url: https://davemullenjnr.co.uk
  featured: false
- title: Stealth Labs
  url: https://stealthlabs.io
  main_url: https://stealthlabs.io
  description: >
    We design and develop for the web, mobile and desktop
  categories:
    - Portfolio
    - Web Development
  built_by: Edvins Antonovs
  built_by_url: https://edvins.io
  featured: false
- title: Constanzia Yurashko
  main_url: https://www.constanziayurashko.com
  url: https://www.constanziayurashko.com
  description: >
    Exclusive women's ready-to-wear fashion by designer Constanzia Yurashko.
  categories:
    - Fashion
    - Portfolio
  built_by: Maxim Andries
  featured: false
- title: The Tenon.io blog
  main_url: https://blog.tenon.io/
  url: https://blog.tenon.io/
  description: >
    The Tenon.io blog features articles on accessibility written by some of the industry's leading lights and includes news, guidance, and education.
  categories:
    - Accessibility
    - Blog
    - Education
  built_by: Tenon.io
  built_by_url: https://tenon.io
  featured: false
- title: Algolia
  url: https://algolia.com
  main_url: https://algolia.com
  description: >
    Algolia helps businesses across industries quickly create relevant, scalable, and lightning fast search and discovery experiences.
  categories:
    - Web Development
    - Technology
    - Open Source
    - Featured
  built_by: Algolia
  featured: true
- title: GVD Renovations
  url: https://www.gvdrenovations.com/
  main_url: https://www.gvdrenovations.com/
  description: >
    GVD Renovations is a home improvement contractor with a well known reputation as a professional, quality contractor in California.
  categories:
    - Construction
    - Business
  built_by: David Krasniy
  built_by_url: http://dkrasniy.com
  featured: false
- title: Styled System
  url: https://styled-system.com/
  main_url: https://styled-system.com/
  source_url: https://github.com/styled-system/styled-system/tree/master/docs
  description: >
    Style props for rapid UI development.
  categories:
    - Design System
    - Styles
    - Type Scale
    - Responsive Design
  built_by: Brent Jackson
  built_by_url: https://jxnblk.com/
- title: Timehacker
  url: https://timehacker.app
  main_url: https://timehacker.app
  description: >
    Procrastination killer, automatic time tracking app to skyrocket your productivity
  categories:
    - Productivity
    - App
    - Technology
    - Marketing
    - Landing Page
  built_by: timehackers
  featured: false
- title: Little & Big
  main_url: "https://www.littleandbig.com.au/"
  url: "https://www.littleandbig.com.au/"
  description: >
    Little & Big exists with the aim to create Websites, Apps, E-commerce stores
    that are consistently unique and thoughtfully crafted, every time.
  categories:
    - Agency
    - Design
    - Web Development
    - Portfolio
  built_by: Little & Big
  built_by_url: "https://www.littleandbig.com.au/"
  featured: false
- title: Cat Knows
  main_url: "https://catnose99.com/"
  url: "https://catnose99.com/"
  description: >
    Personal blog built with Gatsby v2.
  categories:
    - Blog
    - Web Development
  built_by: CatNose
  built_by_url: "https://twitter.com/catnose99"
  featured: false
- title: just some dev
  url: https://www.iamdeveloper.com
  main_url: https://www.iamdeveloper.com
  source_url: https://github.com/nickytonline/www.iamdeveloper.com
  description: >
    Just some software developer writing things ✏️
  categories:
    - Blog
  built_by: Nick Taylor
  built_by_url: https://www.iamdeveloper.com
  featured: false
<<<<<<< HEAD
- title: Mayne's Blog
  main_url: "https://gine.me/"
  url: "https://gine.me/page/1"
  source_url: "https://github.com/mayneyao/gine-blog"
  featured: false
  categories:
    - Blog
    - Web Development
=======
- title: Bakedbird
  url: https://bakedbird.com
  main_url: https://bakedbird.com
  description: >
    Eleftherios Psitopoulos - A frontend developer from Greece ☕
  categories:
    - Portfolio
    - Blog
  built_by: Eleftherios Psitopoulos
  built_by_url: https://bakedbird.com
- title: Benjamin Lannon
  url: https://lannonbr.com
  main_url: https://lannonbr.com
  source_url: https://github.com/lannonbr/Portfolio-gatsby
  description: >
    Personal portfolio of Benjamin Lannon
  categories:
    - Portfolio
    - Web Development
  built_by: Benjamin Lannon
  built_by_url: https://lannonbr.com
  featured: false
>>>>>>> 6c091c6a
<|MERGE_RESOLUTION|>--- conflicted
+++ resolved
@@ -4516,7 +4516,6 @@
   built_by: Nick Taylor
   built_by_url: https://www.iamdeveloper.com
   featured: false
-<<<<<<< HEAD
 - title: Mayne's Blog
   main_url: "https://gine.me/"
   url: "https://gine.me/page/1"
@@ -4525,7 +4524,6 @@
   categories:
     - Blog
     - Web Development
-=======
 - title: Bakedbird
   url: https://bakedbird.com
   main_url: https://bakedbird.com
@@ -4547,5 +4545,4 @@
     - Web Development
   built_by: Benjamin Lannon
   built_by_url: https://lannonbr.com
-  featured: false
->>>>>>> 6c091c6a
+  featured: false