- title: ReactJS
  main_url: "https://reactjs.org/"
  url: "https://reactjs.org/"
  source_url: "https://github.com/reactjs/reactjs.org"
  featured: true
  categories:
    - Web Development
    - Featured
    - Documentation
- title: Flamingo
  main_url: https://www.shopflamingo.com/
  url: https://www.shopflamingo.com/
  description: >
    Online shop for women's body care and hair removal products.
  categories:
    - eCommerce
    - Featured
  featured: true
- title: IDEO
  url: https://www.ideo.com
  main_url: https://www.ideo.com/
  description: >
    A Global design company committed to creating positive impact.
  categories:
    - Agency
    - Technology
    - Featured
    - Consulting
    - User Experience
  featured: true
- title: Airbnb Engineering & Data Science
  description: >
    Creative engineers and data scientists building a world where you can belong
    anywhere
  main_url: "https://airbnb.io/"
  url: "https://airbnb.io/"
  categories:
    - Blog
    - Gallery
    - Featured
  featured: true
- title: Impossible Foods
  main_url: "https://impossiblefoods.com/"
  url: "https://impossiblefoods.com/"
  categories:
    - Food
    - Featured
  featured: true
- title: Braun
  description: >
    Braun offers high performance hair removal and hair care products, including dryers, straighteners, shavers, and more.
  main_url: "https://ca.braun.com/en-ca"
  url: "https://ca.braun.com/en-ca"
  categories:
    - eCommerce
    - Featured
  featured: true
- title: NYC Pride 2019 | WorldPride NYC | Stonewall50
  main_url: "https://2019-worldpride-stonewall50.nycpride.org/"
  url: "https://2019-worldpride-stonewall50.nycpride.org/"
  featured: true
  description: >-
    Join us in 2019 for NYC Pride, as we welcome WorldPride and mark the 50th
    Anniversary of the Stonewall Uprising and a half-century of LGBTQ+
    liberation.
  categories:
    - Education
    - Marketing
    - Nonprofit
    - Featured
  built_by: Canvas United
  built_by_url: "https://www.canvasunited.com/"
- title: The State of European Tech
  main_url: "https://2017.stateofeuropeantech.com/"
  url: "https://2017.stateofeuropeantech.com/"
  featured: true
  categories:
    - Technology
    - Featured
  built_by: Studio Lovelock
  built_by_url: "http://www.studiolovelock.com/"
- title: Hopper
  main_url: "https://www.hopper.com/"
  url: "https://www.hopper.com/"
  built_by: Narative
  built_by_url: "https://www.narative.co/"
  featured: true
  categories:
    - Technology
    - App
    - Featured
- title: GM Capital One
  description: |
    Introducing the new online experience for your GM Rewards Credit Card
  main_url: "https://gm.capitalone.com/"
  url: "https://gm.capitalone.com/"
  categories:
    - Featured
  featured: true
- title: Theodora Warre
  main_url: "https://theodorawarre.eu"
  url: "https://theodorawarre.eu"
  description: >-
    E-commerce site for jewellery designer Theodora Warre, built using Gatsby + Shopify + Prismic + Matter.js
  categories:
    - eCommerce
    - Marketing
  built_by: Pierre Nel
  built_by_url: "https://pierre.io"
  featured: false
- title: Life Without Barriers | Foster Care
  main_url: "https://www.lwb.org.au/foster-care"
  url: "https://www.lwb.org.au/foster-care"
  featured: true
  description: >-
    We are urgently seeking foster carers all across Australia. Can you open
    your heart and your home to a child in need? There are different types of
    foster care that can suit you. We offer training and 24/7 support.
  categories:
    - Nonprofit
    - Education
    - Documentation
    - Marketing
    - Featured
  built_by: LWB Digital Team
  built_by_url: "https://twitter.com/LWBAustralia"
- title: Figma
  main_url: "https://www.figma.com/"
  url: "https://www.figma.com/"
  featured: true
  categories:
    - Marketing
    - Design
    - Featured
  built_by: Corey Ward
  built_by_url: "http://www.coreyward.me/"
- title: Bejamas - JAM Experts for hire
  main_url: "https://bejamas.io/"
  url: "https://bejamas.io/"
  featured: true
  description: >-
    We help agencies and companies with JAMStack tools. This includes web
    development using Static Site Generators, Headless CMS, CI / CD and CDN
    setup.
  categories:
    - Technology
    - Web Development
    - Agency
    - Marketing
    - Featured
  built_by: Bejamas
  built_by_url: "https://bejamas.io/"
- title: The State of JavaScript
  description: >
    Data from over 20,000 developers, asking them questions on topics ranging
    from frontend frameworks and state management, to build tools and testing
    libraries.
  main_url: "https://stateofjs.com/"
  url: "https://stateofjs.com/"
  source_url: "https://github.com/StateOfJS/StateOfJS"
  categories:
    - Data
    - JavaScript
    - Featured
  built_by: StateOfJS
  built_by_url: "https://github.com/StateOfJS/StateOfJS/graphs/contributors"
  featured: true
- title: DesignSystems.com
  main_url: "https://www.designsystems.com/"
  url: "https://www.designsystems.com/"
  description: |
    A resource for learning, creating and evangelizing design systems.
  categories:
    - Design
    - Blog
    - Technology
    - Featured
  built_by: Corey Ward
  built_by_url: "http://www.coreyward.me/"
  featured: true
- title: Timely
  main_url: "https://timelyapp.com/"
  url: "https://timelyapp.com/"
  description: |
    Fully automatic time tracking. For those who trade in time.
  categories:
    - Productivity
    - Featured
  built_by: Timm Stokke
  built_by_url: "https://timm.stokke.me"
  featured: true
- title: Snap Kit
  main_url: "https://kit.snapchat.com/"
  url: "https://kit.snapchat.com/"
  description: >
    Snap Kit lets developers integrate some of Snapchat’s best features across
    platforms.
  categories:
    - Technology
    - Documentation
    - Featured
  featured: true
- title: SendGrid
  main_url: "https://sendgrid.com/docs/"
  url: "https://sendgrid.com/docs/"
  description: >
    SendGrid delivers your transactional and marketing emails through the
    world's largest cloud-based email delivery platform.
  categories:
    - API
    - Technology
    - Documentation
    - Featured
  featured: true
- title: Kirsten Noelle
  main_url: "https://www.kirstennoelle.com/"
  url: "https://www.kirstennoelle.com/"
  featured: true
  description: >
    Digital portfolio for San Francisco Bay Area photographer Kirsten Noelle Wiemer.
  categories:
    - Photography
    - Portfolio
    - Featured
  built_by: Ryan Wiemer
  built_by_url: "https://www.ryanwiemer.com/"
- title: Cajun Bowfishing
  main_url: "https://cajunbowfishing.com/"
  url: "https://cajunbowfishing.com/"
  featured: false
  categories:
    - eCommerce
    - Sports
  built_by: Escalade Sports
  built_by_url: "https://www.escaladesports.com/"
- title: NEON
  main_url: "http://neonrated.com/"
  url: "http://neonrated.com/"
  featured: false
  categories:
    - Gallery
- title: GraphCMS
  main_url: "https://graphcms.com/"
  url: "https://graphcms.com/"
  featured: false
  categories:
    - Marketing
    - Technology
- title: Ghost Documentation
  main_url: https://docs.ghost.org/
  url: https://docs.ghost.org/
  source_url: "https://github.com/tryghost/docs"
  featured: false
  description: >-
    Ghost is an open source, professional publishing platform built on a modern Node.js technology stack — designed for teams who need power, flexibility and performance.
  categories:
    - Technology
    - Documentation
    - Open Source
  built_by: Ghost Foundation
  built_by_url: https://ghost.org/
- title: Nike - Just Do It
  main_url: "https://justdoit.nike.com/"
  url: "https://justdoit.nike.com/"
  featured: true
  categories:
    - eCommerce
    - Featured
- title: AirBnB Cereal
  main_url: "https://airbnb.design/cereal"
  url: "https://airbnb.design/cereal"
  featured: false
  categories:
    - Marketing
    - Design
- title: Cardiogram
  main_url: "https://cardiogr.am/"
  url: "https://cardiogr.am/"
  featured: false
  categories:
    - Marketing
    - Technology
- title: Hack Club
  main_url: "https://hackclub.com/"
  url: "https://hackclub.com/"
  source_url: "https://github.com/hackclub/site"
  featured: false
  categories:
    - Education
    - Web Development
- title: Matthias Jordan Portfolio
  main_url: "https://iammatthias.com/"
  url: "https://iammatthias.com/"
  source_url: "https://github.com/iammatthias/.com"
  description: >-
    Photography portfolio of content creator and digital marketer Matthias Jordan
  built_by: Matthias Jordan
  built_by_url: https://github.com/iammatthias
  featured: false
  categories:
    - Photography
    - Portfolio
    - Blog
    - Gallery
- title: Investment Calculator
  main_url: "https://investmentcalculator.io/"
  url: "https://investmentcalculator.io/"
  featured: false
  categories:
    - Education
    - Finance
- title: CSS Grid Playground by MozillaDev
  main_url: "https://mozilladevelopers.github.io/playground/"
  url: "https://mozilladevelopers.github.io/playground/"
  source_url: "https://github.com/MozillaDevelopers/playground"
  featured: false
  categories:
    - Education
    - Web Development
- title: Piotr Fedorczyk Portfolio
  built_by: Piotr Fedorczyk
  built_by_url: "https://piotrf.pl"
  categories:
    - Portfolio
    - Web Development
  description: >-
    Portfolio of Piotr Fedorczyk, a digital product designer and full-stack developer specializing in shaping, designing and building news and tools for news.
  featured: false
  main_url: "https://piotrf.pl/"
  url: "https://piotrf.pl/"
- title: unrealcpp
  main_url: "https://unrealcpp.com/"
  url: "https://unrealcpp.com/"
  source_url: "https://github.com/Harrison1/unrealcpp-com"
  featured: false
  categories:
    - Blog
    - Web Development
- title: Andy Slezak
  main_url: "https://www.aslezak.com/"
  url: "https://www.aslezak.com/"
  source_url: "https://github.com/amslezak"
  featured: false
  categories:
    - Web Development
    - Portfolio
- title: Deliveroo.Design
  main_url: "https://www.deliveroo.design/"
  url: "https://www.deliveroo.design/"
  featured: false
  categories:
    - Food
    - Marketing
- title: Dona Rita
  main_url: "https://www.donarita.co.uk/"
  url: "https://www.donarita.co.uk/"
  source_url: "https://github.com/peduarte/dona-rita-website"
  featured: false
  categories:
    - Food
    - Marketing
- title: Fröhlich ∧ Frei
  main_url: "https://www.froehlichundfrei.de/"
  url: "https://www.froehlichundfrei.de/"
  featured: false
  categories:
    - Web Development
    - Blog
    - Open Source
- title: How to GraphQL
  main_url: "https://www.howtographql.com/"
  url: "https://www.howtographql.com/"
  source_url: "https://github.com/howtographql/howtographql"
  featured: false
  categories:
    - Documentation
    - Web Development
    - Open Source
- title: OnCallogy
  main_url: "https://www.oncallogy.com/"
  url: "https://www.oncallogy.com/"
  featured: false
  categories:
    - Marketing
    - Healthcare
- title: Ryan Wiemer's Portfolio
  main_url: "https://www.ryanwiemer.com/"
  url: "https://www.ryanwiemer.com/knw-photography/"
  source_url: "https://github.com/ryanwiemer/rw"
  featured: false
  description: >
    Digital portfolio for Oakland, CA based account manager Ryan Wiemer.
  categories:
    - Portfolio
    - Web Development
    - Design
  built_by: Ryan Wiemer
  built_by_url: "https://www.ryanwiemer.com/"
- title: Ventura Digitalagentur Köln
  main_url: "https://www.ventura-digital.de/"
  url: "https://www.ventura-digital.de/"
  featured: false
  built_by: Ventura Digitalagentur
  categories:
    - Agency
    - Marketing
    - Featured
- title: Azer Koçulu
  main_url: "https://kodfabrik.com/"
  url: "https://kodfabrik.com/photography/"
  featured: false
  categories:
    - Portfolio
    - Photography
    - Web Development
- title: Damir.io
  main_url: "http://damir.io/"
  url: "http://damir.io/"
  source_url: "https://github.com/dvzrd/gatsby-sfiction"
  featured: false
  categories:
    - Blog
- title: Digital Psychology
  main_url: "http://digitalpsychology.io/"
  url: "http://digitalpsychology.io/"
  source_url: "https://github.com/danistefanovic/digitalpsychology.io"
  featured: false
  categories:
    - Education
    - Library
- title: Théâtres Parisiens
  main_url: "http://theatres-parisiens.fr/"
  url: "http://theatres-parisiens.fr/"
  source_url: "https://github.com/phacks/theatres-parisiens"
  featured: false
  categories:
    - Education
    - Entertainment
- title: William Owen UK Portfolio / Blog
  main_url: "http://william-owen.co.uk/"
  url: "http://william-owen.co.uk/"
  featured: false
  description: >-
    Over 20 years experience delivering customer-facing websites, internet-based
    solutions and creative visual design for a wide range of companies and
    organisations.
  categories:
    - Portfolio
    - Blog
  built_by: William Owen
  built_by_url: "https://twitter.com/twilowen"
- title: A4 纸网
  main_url: "http://www.a4z.cn/"
  url: "http://www.a4z.cn/price"
  source_url: "https://github.com/hiooyUI/hiooyui.github.io"
  featured: false
  categories:
    - eCommerce
- title: Steve Meredith's Portfolio
  main_url: "http://www.stevemeredith.com/"
  url: "http://www.stevemeredith.com/"
  featured: false
  categories:
    - Portfolio
- title: API Platform
  main_url: "https://api-platform.com/"
  url: "https://api-platform.com/"
  source_url: "https://github.com/api-platform/website"
  featured: false
  categories:
    - Documentation
    - Web Development
    - Open Source
    - Library
- title: The Audacious Project
  main_url: "https://audaciousproject.org/"
  url: "https://audaciousproject.org/"
  featured: false
  categories:
    - Nonprofit
- title: Dustin Schau's Blog
  main_url: "https://blog.dustinschau.com/"
  url: "https://blog.dustinschau.com/"
  source_url: "https://github.com/dschau/blog"
  featured: false
  categories:
    - Blog
    - Web Development
- title: iContract Blog
  main_url: "https://blog.icontract.co.uk/"
  url: "http://blog.icontract.co.uk/"
  featured: false
  categories:
    - Blog
- title: BRIIM
  main_url: "https://bri.im/"
  url: "https://bri.im/"
  featured: false
  description: >-
    BRIIM is a movement to enable JavaScript enthusiasts and web developers in
    machine learning. Learn about artificial intelligence and data science, two
    fields which are governed by machine learning, in JavaScript. Take it right
    to your browser with WebGL.
  categories:
    - Education
    - Web Development
    - Technology
- title: Calpa's Blog
  main_url: "https://calpa.me/"
  url: "https://calpa.me/"
  source_url: "https://github.com/calpa/blog"
  featured: false
  categories:
    - Blog
    - Web Development
- title: Code Bushi
  main_url: "https://codebushi.com/"
  url: "https://codebushi.com/"
  featured: false
  description: >-
    Web development resources, trends, & techniques to elevate your coding
    journey.
  categories:
    - Web Development
    - Open Source
    - Blog
  built_by: Hunter Chang
  built_by_url: "https://hunterchang.com/"
- title: Daniel Hollcraft
  main_url: "https://danielhollcraft.com/"
  url: "https://danielhollcraft.com/"
  source_url: "https://github.com/danielbh/danielhollcraft.com"
  featured: false
  categories:
    - Web Development
    - Blog
    - Portfolio
- title: Darren Britton's Portfolio
  main_url: "https://darrenbritton.com/"
  url: "https://darrenbritton.com/"
  source_url: "https://github.com/darrenbritton/darrenbritton.github.io"
  featured: false
  categories:
    - Web Development
    - Portfolio
- title: Dave Lindberg Marketing & Design
  url: "https://davelindberg.com/"
  main_url: "https://davelindberg.com/"
  source_url: "https://github.com/Dave-Lindberg/dl-gatsby"
  featured: false
  description: >-
    My work revolves around solving problems for people in business, using
    integrated design and marketing strategies to improve sales, increase brand
    engagement, generate leads and achieve goals.
  categories:
    - Design
    - Marketing
    - Portfolio
- title: Dalbinaco's Website
  main_url: "https://dlbn.co/en/"
  url: "https://dlbn.co/en/"
  source_url: "https://github.com/dalbinaco/dlbn.co"
  featured: false
  categories:
    - Portfolio
    - Web Development
- title: mParticle's Documentation
  main_url: "https://docs.mparticle.com/"
  url: "https://docs.mparticle.com/"
  featured: false
  categories:
    - Web Development
    - Documentation
- title: Doopoll
  main_url: "https://doopoll.co/"
  url: "https://doopoll.co/"
  featured: false
  categories:
    - Marketing
    - Technology
- title: ERC dEX
  main_url: "https://ercdex.com/"
  url: "https://ercdex.com/aqueduct"
  featured: false
  categories:
    - Marketing
- title: Fabian Schultz' Portfolio
  main_url: "https://fabianschultz.com/"
  url: "https://fabianschultz.com/"
  source_url: "https://github.com/fabe/site"
  featured: false
  description: >-
    Hello, I’m Fabian — a product designer and developer based in Potsdam,
    Germany. I’ve been working both as a product designer and frontend developer
    for over 5 years now. I particularly enjoy working with companies that try
    to meet broad and unique user needs.
  categories:
    - Portfolio
    - Web Development
  built_by: Fabian Schultz
  built_by_url: "https://fabianschultz.com/"
- title: CalState House Manager
  description: >
    Home service membership that offers proactive and on-demand maintenance for
    homeowners
  main_url: "https://housemanager.calstate.aaa.com/"
  url: "https://housemanager.calstate.aaa.com/"
  categories:
    - Marketing
- title: The freeCodeCamp Guide
  main_url: "https://guide.freecodecamp.org/"
  url: "https://guide.freecodecamp.org/"
  source_url: "https://github.com/freeCodeCamp/guide"
  featured: false
  categories:
    - Web Development
    - Documentation
- title: High School Hackathons
  main_url: "https://hackathons.hackclub.com/"
  url: "https://hackathons.hackclub.com/"
  source_url: "https://github.com/hackclub/hackathons"
  featured: false
  categories:
    - Education
    - Web Development
- title: Hapticmedia
  main_url: "https://hapticmedia.fr/en/"
  url: "https://hapticmedia.fr/en/"
  featured: false
  categories:
    - Agency
- title: heml.io
  main_url: "https://heml.io/"
  url: "https://heml.io/"
  source_url: "https://github.com/SparkPost/heml.io"
  featured: false
  categories:
    - Documentation
    - Web Development
    - Open Source
- title: Juliette Pretot's Portfolio
  main_url: "https://juliette.sh/"
  url: "https://juliette.sh/"
  featured: false
  categories:
    - Web Development
    - Portfolio
    - Blog
- title: Kris Hedstrom's Portfolio
  main_url: "https://k-create.com/"
  url: "https://k-create.com/portfolio/"
  source_url: "https://github.com/kristofferh/kristoffer"
  featured: false
  description: >-
    Hey. I’m Kris. I’m an interactive designer / developer. I grew up in Umeå,
    in northern Sweden, but I now live in Brooklyn, NY. I am currently enjoying
    a hybrid Art Director + Lead Product Engineer role at a small startup called
    Nomad Health. Before that, I was a Product (Engineering) Manager at Tumblr.
    Before that, I worked at agencies. Before that, I was a baby. I like to
    design things, and then I like to build those things. I occasionally take on
    freelance projects. Feel free to get in touch if you have an interesting
    project that you want to collaborate on. Or if you just want to say hello,
    that’s cool too.
  categories:
    - Portfolio
  built_by: Kris Hedstrom
  built_by_url: "https://k-create.com/"
- title: knpw.rs
  main_url: "https://knpw.rs/"
  url: "https://knpw.rs/"
  source_url: "https://github.com/knpwrs/knpw.rs"
  featured: false
  categories:
    - Blog
    - Web Development
- title: Kostas Bariotis' Blog
  main_url: "https://kostasbariotis.com/"
  url: "https://kostasbariotis.com/"
  source_url: "https://github.com/kbariotis/kostasbariotis.com"
  featured: false
  categories:
    - Blog
    - Portfolio
    - Web Development
- title: LaserTime Clinic
  main_url: "https://lasertime.ru/"
  url: "https://lasertime.ru/"
  source_url: "https://github.com/oleglegun/lasertime"
  featured: false
  categories:
    - Marketing
- title: Jason Lengstorf
  main_url: "https://lengstorf.com"
  url: "https://lengstorf.com"
  source_url: "https://github.com/jlengstorf/lengstorf.com"
  featured: false
  categories:
    - Blog
  built_by: Jason Lengstorf
  built_by_url: "https://github.com/jlengstorf"
- title: Mannequin.io
  main_url: "https://mannequin.io/"
  url: "https://mannequin.io/"
  source_url: "https://github.com/LastCallMedia/Mannequin/tree/master/site"
  featured: false
  categories:
    - Open Source
    - Web Development
    - Documentation
- title: manu.ninja
  main_url: "https://manu.ninja/"
  url: "https://manu.ninja/"
  source_url: "https://github.com/Lorti/manu.ninja"
  featured: false
  description: >-
    manu.ninja is the personal blog of Manuel Wieser, where he talks about
    frontend development, games and digital art
  categories:
    - Blog
    - Technology
    - Web Development
- title: Fabric
  main_url: "https://meetfabric.com/"
  url: "https://meetfabric.com/"
  featured: false
  categories:
    - Marketing
- title: Nexit
  main_url: "https://nexit.sk/"
  url: "https://nexit.sk/references"
  featured: false
  categories:
    - Web Development
- title: Open FDA
  description: >
    Provides APIs and raw download access to a number of high-value, high
    priority and scalable structured datasets, including adverse events, drug
    product labeling, and recall enforcement reports.
  main_url: "https://open.fda.gov/"
  url: "https://open.fda.gov/"
  source_url: "https://github.com/FDA/open.fda.gov"
  featured: false
  categories:
    - Government
    - Open Source
    - Web Development
    - API
    - Data
- title: NYC Planning Labs (New York City Department of City Planning)
  main_url: "https://planninglabs.nyc/"
  url: "https://planninglabs.nyc/about/"
  source_url: "https://github.com/NYCPlanning/"
  featured: false
  description: >-
    We work with New York City's Urban Planners to deliver impactful, modern
    technology tools.
  categories:
    - Open Source
    - Government
- title: Pravdomil
  main_url: "https://pravdomil.com/"
  url: "https://pravdomil.com/"
  source_url: "https://github.com/pravdomil/pravdomil.com"
  featured: false
  description: >-
    I’ve been working both as a product designer and frontend developer for over
    5 years now. I particularly enjoy working with companies that try to meet
    broad and unique user needs.
  categories:
    - Portfolio
- title: Preston Richey Portfolio / Blog
  main_url: "https://prestonrichey.com/"
  url: "https://prestonrichey.com/"
  source_url: "https://github.com/prichey/prestonrichey.com"
  featured: false
  categories:
    - Web Development
    - Portfolio
    - Blog
- title: Landing page of Put.io
  main_url: "https://put.io/"
  url: "https://put.io/"
  featured: false
  categories:
    - eCommerce
    - Technology
- title: The Rick and Morty API
  main_url: "https://rickandmortyapi.com/"
  url: "https://rickandmortyapi.com/"
  built_by: Axel Fuhrmann
  built_by_url: "https://axelfuhrmann.com/"
  featured: false
  categories:
    - Web Development
    - Entertainment
    - Documentation
    - Open Source
    - API
- title: Santa Compañía Creativa
  main_url: "https://santacc.es/"
  url: "https://santacc.es/"
  source_url: "https://github.com/DesarrolloWebSantaCC/santacc-web"
  featured: false
  categories:
    - Agency
- title: Sean Coker's Blog
  main_url: "https://sean.is/"
  url: "https://sean.is/"
  featured: false
  categories:
    - Blog
    - Portfolio
    - Web Development
- title: Several Levels
  main_url: "https://severallevels.io/"
  url: "https://severallevels.io/"
  source_url: "https://github.com/Harrison1/several-levels"
  featured: false
  categories:
    - Agency
    - Web Development
- title: Simply
  main_url: "https://simply.co.za/"
  url: "https://simply.co.za/"
  featured: false
  categories:
    - Marketing
- title: Storybook
  main_url: "https://storybook.js.org/"
  url: "https://storybook.js.org/"
  source_url: "https://github.com/storybooks/storybook"
  featured: false
  categories:
    - Web Development
    - Open Source
- title: Vibert Thio's Portfolio
  main_url: "https://vibertthio.com/portfolio/"
  url: "https://vibertthio.com/portfolio/projects/"
  source_url: "https://github.com/vibertthio/portfolio"
  featured: false
  categories:
    - Portfolio
    - Web Development
- title: VisitGemer
  main_url: "https://visitgemer.sk/"
  url: "https://visitgemer.sk/"
  featured: false
  categories:
    - Marketing
- title: Bricolage.io
  main_url: "https://www.bricolage.io/"
  url: "https://www.bricolage.io/"
  source_url: "https://github.com/KyleAMathews/blog"
  featured: false
  categories:
    - Blog
- title: Charles Pinnix Website
  main_url: "https://www.charlespinnix.com/"
  url: "https://www.charlespinnix.com/"
  featured: false
  description: >-
    I’m a senior frontend engineer with 8 years of experience building websites
    and web applications. I’m interested in leading creative, multidisciplinary
    engineering teams. I’m a creative technologist, merging photography, art,
    and design into engineering and visa versa. I take a pragmatic,
    product-oriented approach to development, allowing me to see the big picture
    and ensuring quality products are completed on time. I have a passion for
    modern frontend JavaScript frameworks such as React and Vue, and I have
    substantial experience on the backend with an interest in Node and
    container based deployment with Docker and AWS.
  categories:
    - Portfolio
    - Web Development
- title: Charlie Harrington's Blog
  main_url: "https://www.charlieharrington.com/"
  url: "https://www.charlieharrington.com/"
  source_url: "https://github.com/whatrocks/blog"
  featured: false
  categories:
    - Blog
    - Web Development
    - Music
- title: Gabriel Adorf's Portfolio
  main_url: "https://www.gabrieladorf.com/"
  url: "https://www.gabrieladorf.com/"
  source_url: "https://github.com/gabdorf/gabriel-adorf-portfolio"
  featured: false
  categories:
    - Portfolio
    - Web Development
- title: greglobinski.com
  main_url: "https://www.greglobinski.com/"
  url: "https://www.greglobinski.com/"
  source_url: "https://github.com/greglobinski/www.greglobinski.com"
  featured: false
  categories:
    - Portfolio
    - Web Development
- title: I am Putra
  main_url: "https://www.iamputra.com/"
  url: "https://www.iamputra.com/"
  featured: false
  categories:
    - Portfolio
    - Web Development
    - Blog
- title: In Sowerby Bridge
  main_url: "https://www.insowerbybridge.co.uk/"
  url: "https://www.insowerbybridge.co.uk/"
  featured: false
  categories:
    - Marketing
    - Government
- title: JavaScript Stuff
  main_url: "https://www.javascriptstuff.com/"
  url: "https://www.javascriptstuff.com/"
  featured: false
  categories:
    - Education
    - Web Development
    - Library
- title: Ledgy
  main_url: "https://www.ledgy.com/"
  url: "https://github.com/morloy/ledgy.com"
  featured: false
  categories:
    - Marketing
    - Finance
- title: Alec Lomas's Portfolio / Blog
  main_url: "https://www.lowmess.com/"
  url: "https://www.lowmess.com/"
  source_url: "https://github.com/lowmess/lowmess"
  featured: false
  categories:
    - Web Development
    - Blog
    - Portfolio
- title: Michele Mazzucco's Portfolio
  main_url: "https://www.michelemazzucco.it/"
  url: "https://www.michelemazzucco.it/"
  source_url: "https://github.com/michelemazzucco/michelemazzucco.it"
  featured: false
  categories:
    - Portfolio
- title: Orbit FM Podcasts
  main_url: "https://www.orbit.fm/"
  url: "https://www.orbit.fm/"
  source_url: "https://github.com/agarrharr/orbit.fm"
  featured: false
  categories:
    - Podcast
- title: Prosecco Springs
  main_url: "https://www.proseccosprings.com/"
  url: "https://www.proseccosprings.com/"
  featured: false
  categories:
    - Food
    - Blog
    - Marketing
- title: Verious
  main_url: "https://www.verious.io/"
  url: "https://www.verious.io/"
  source_url: "https://github.com/cpinnix/verious"
  featured: false
  categories:
    - Web Development
- title: Yisela
  main_url: "https://www.yisela.com/"
  url: "https://www.yisela.com/tetris-against-trauma-gaming-as-therapy/"
  featured: false
  categories:
    - Blog
- title: YouFoundRon.com
  main_url: "https://www.youfoundron.com/"
  url: "https://www.youfoundron.com/"
  source_url: "https://github.com/rongierlach/yfr-dot-com"
  featured: false
  categories:
    - Portfolio
    - Web Development
    - Blog
- title: yerevancoder
  main_url: "https://yerevancoder.com/"
  url: "https://forum.yerevancoder.com/categories"
  source_url: "https://github.com/yerevancoder/yerevancoder.github.io"
  featured: false
  categories:
    - Blog
    - Web Development
- title: Ease
  main_url: "https://www.ease.com/"
  url: "https://www.ease.com/"
  featured: false
  categories:
    - Marketing
    - Healthcare
- title: Policygenius
  main_url: "https://www.policygenius.com/"
  url: "https://www.policygenius.com/"
  featured: false
  categories:
    - Marketing
    - Healthcare
- title: Moteefe
  main_url: "https://www.moteefe.com/"
  url: "https://www.moteefe.com/"
  featured: false
  categories:
    - Marketing
    - Agency
    - Technology
- title: Athelas
  main_url: "http://www.athelas.com/"
  url: "http://www.athelas.com/"
  featured: false
  categories:
    - Marketing
    - Healthcare
- title: Pathwright
  main_url: "http://www.pathwright.com/"
  url: "http://www.pathwright.com/"
  featured: false
  categories:
    - Marketing
    - Education
- title: Lucid
  main_url: "https://www.golucid.co/"
  url: "https://www.golucid.co/"
  featured: false
  categories:
    - Marketing
    - Technology
- title: Bench
  main_url: "http://www.bench.co/"
  url: "http://www.bench.co/"
  featured: false
  categories:
    - Marketing
- title: Gin Lane
  main_url: "http://www.ginlane.com/"
  url: "https://www.ginlane.com/"
  featured: false
  categories:
    - Web Development
    - Agency
- title: Marmelab
  main_url: "https://marmelab.com/en/"
  url: "https://marmelab.com/en/"
  featured: false
  categories:
    - Web Development
    - Agency
- title: Dovetail
  main_url: "https://dovetailapp.com/"
  url: "https://dovetailapp.com/"
  featured: false
  categories:
    - Marketing
    - Technology
- title: The Bastion Bot
  main_url: "https://bastionbot.org/"
  url: "https://bastionbot.org/"
  source_url: "https://github.com/TheBastionBot/Bastion-Website"
  description: Give awesome perks to your Discord server!
  featured: false
  categories:
    - Open Source
    - Technology
    - Documentation
    - Community
  built_by: Sankarsan Kampa
  built_by_url: "https://traction.one"
- title: Smakosh
  main_url: "https://smakosh.com/"
  url: "https://smakosh.com/"
  source_url: "https://github.com/smakosh/smakosh.com"
  featured: false
  categories:
    - Portfolio
    - Web Development
- title: WebGazer
  main_url: "https://www.webgazer.io/"
  url: "https://www.webgazer.io/"
  featured: false
  categories:
    - Marketing
    - Web Development
    - Technology
- title: Joe Seifi's Blog
  main_url: "http://seifi.org/"
  url: "http://seifi.org/"
  featured: false
  categories:
    - Portfolio
    - Web Development
    - Blog
- title: LekoArts — Graphic Designer & Front-End Developer
  main_url: "https://www.lekoarts.de"
  url: "https://www.lekoarts.de"
  source_url: "https://github.com/LekoArts/portfolio"
  featured: false
  built_by: LekoArts
  built_by_url: "https://github.com/LekoArts"
  description: >-
    Hi, I'm Lennart — a self-taught and passionate graphic/web designer &
    frontend developer based in Darmstadt, Germany. I love it to realize complex
    projects in a creative manner and face new challenges. Since 6 years I do
    graphic design, my love for frontend development came up 3 years ago. I
    enjoy acquiring new skills and cementing this knowledge by writing blogposts
    and creating tutorials.
  categories:
    - Portfolio
    - Blog
    - Design
    - Web Development
    - Freelance
    - Open Source
- title: 杨二小的博客
  main_url: "https://blog.yangerxiao.com/"
  url: "https://blog.yangerxiao.com/"
  source_url: "https://github.com/zerosoul/blog.yangerxiao.com"
  featured: false
  categories:
    - Blog
    - Portfolio
- title: MOTTO x MOTTO
  main_url: "https://mottox2.com"
  url: "https://mottox2.com"
  source_url: "https://github.com/mottox2/website"
  description: Web developer / UI Designer in Tokyo Japan.
  featured: false
  categories:
    - Blog
    - Portfolio
  built_by: mottox2
  built_by_url: "https://mottox2.com"
- title: Pride of the Meadows
  main_url: "https://www.prideofthemeadows.com/"
  url: "https://www.prideofthemeadows.com/"
  featured: false
  categories:
    - eCommerce
    - Food
    - Blog
  built_by: Caldera Digital
  built_by_url: https://www.calderadigital.com/
- title: Michael Uloth
  main_url: "https://www.michaeluloth.com"
  url: "https://www.michaeluloth.com"
  featured: false
  description: Michael Uloth is a web developer, opera singer, and the creator of Up and Running Tutorials.
  categories:
    - Portfolio
    - Web Development
    - Music
  built_by: Michael Uloth
  built_by_url: "https://www.michaeluloth.com"
- title: Spacetime
  main_url: "https://www.heyspacetime.com/"
  url: "https://www.heyspacetime.com/"
  featured: false
  description: >-
    Spacetime is a Dallas-based digital experience agency specializing in web,
    app, startup, and digital experience creation.
  categories:
    - Marketing
    - Portfolio
    - Agency
  built_by: Spacetime
  built_by_url: "https://www.heyspacetime.com/"
- title: Eric Jinks
  main_url: "https://ericjinks.com/"
  url: "https://ericjinks.com/"
  featured: false
  description: "Software engineer / web developer from the Gold Coast, Australia."
  categories:
    - Portfolio
    - Blog
    - Web Development
    - Technology
  built_by: Eric Jinks
  built_by_url: "https://ericjinks.com/"
- title: GaiAma - We are wildlife
  main_url: "https://www.gaiama.org/"
  url: "https://www.gaiama.org/"
  featured: false
  description: >-
    We founded the GaiAma conservation organization to protect wildlife in Perú
    and to create an example of a permaculture neighborhood, living
    symbiotically with the forest - because reforestation is just the beginning
  categories:
    - Nonprofit
    - Marketing
    - Blog
  source_url: "https://github.com/GaiAma/gaiama.org"
  built_by: GaiAma
  built_by_url: "https://www.gaiama.org/"
- title: Healthcare Logic
  main_url: "https://www.healthcarelogic.com/"
  url: "https://www.healthcarelogic.com/"
  featured: false
  description: >-
    Revolutionary technology that empowers clinical and managerial leaders to
    collaborate with clarity.
  categories:
    - Marketing
    - Healthcare
    - Technology
  built_by: Thrive
  built_by_url: "https://thriveweb.com.au/"
- title: Papergov
  main_url: "https://papergov.com/"
  url: "https://papergov.com/"
  featured: false
  description: Manage all your government services in a single place
  categories:
    - Directory
    - Government
    - Technology
  source_url: "https://github.com/WeOpenly/localgov.fyi"
  built_by: Openly Technologies
  built_by_url: "https://papergov.com/about/"
- title: Kata.ai Documentation
  main_url: "https://docs.kata.ai/"
  url: "https://docs.kata.ai/"
  source_url: "https://github.com/kata-ai/kata-platform-docs"
  featured: false
  description: >-
    Documentation website for the Kata Platform, an all-in-one platform for
    building chatbots using AI technologies.
  categories:
    - Documentation
    - Technology
- title: goalgetters
  main_url: "https://goalgetters.space/"
  url: "https://goalgetters.space/"
  featured: false
  description: >-
    goalgetters is a source of inspiration for people who want to change their
    career. We offer articles, success stories and expert interviews on how to
    find a new passion and how to implement change.
  categories:
    - Blog
    - Education
  built_by: "Stephanie Langers (content), Adrian Wenke (development)"
  built_by_url: "https://twitter.com/AdrianWenke"
- title: Zensum
  main_url: "https://zensum.se/"
  url: "https://zensum.se/"
  featured: false
  description: >-
    Borrow money quickly and safely through Zensum. We compare Sweden's leading
    banks and credit institutions. Choose from multiple offers and lower your
    monthly cost. [Translated from Swedish]
  categories:
    - Technology
    - Finance
    - Marketing
  built_by: Bejamas
  built_by_url: "https://bejamas.io/"
- title: StatusHub - Easy to use Hosted Status Page Service
  main_url: "https://statushub.com/"
  url: "https://statushub.com/"
  featured: false
  description: >-
    Set up your very own service status page in minutes with StatusHub. Allow
    customers to subscribe to be updated automatically.
  categories:
    - Technology
    - Marketing
  built_by: Bejamas
  built_by_url: "https://bejamas.io/"
- title: Matthias Kretschmann Portfolio
  main_url: "https://matthiaskretschmann.com/"
  url: "https://matthiaskretschmann.com/"
  source_url: "https://github.com/kremalicious/portfolio"
  featured: false
  description: Portfolio of designer & developer Matthias Kretschmann.
  categories:
    - Portfolio
    - Web Development
  built_by: Matthias Kretschmann
  built_by_url: "https://matthiaskretschmann.com/"
- title: Iron Cove Solutions
  main_url: "https://ironcovesolutions.com/"
  url: "https://ironcovesolutions.com/"
  description: >-
    Iron Cove Solutions is a cloud based consulting firm. We help companies
    deliver a return on cloud usage by applying best practices
  categories:
    - Technology
    - Web Development
  built_by: Iron Cove Solutions
  built_by_url: "https://ironcovesolutions.com/"
  featured: false
- title: Moetez Chaabene Portfolio / Blog
  main_url: "https://moetez.me/"
  url: "https://moetez.me/"
  source_url: "https://github.com/moetezch/moetez.me"
  featured: false
  description: Portfolio of Moetez Chaabene
  categories:
    - Portfolio
    - Web Development
    - Blog
  built_by: Moetez Chaabene
  built_by_url: "https://twitter.com/moetezch"
- title: Nikita
  description: >-
    Automation of system deployments in Node.js for applications and
    infrastructures.
  main_url: "https://nikita.js.org/"
  url: "https://nikita.js.org/"
  source_url: "https://github.com/adaltas/node-nikita"
  categories:
    - Documentation
    - Open Source
    - Technology
  built_by: Adaltas
  built_by_url: "https://www.adaltas.com"
  featured: false
- title: Gourav Sood Blog & Portfolio
  main_url: "https://www.gouravsood.com/"
  url: "https://www.gouravsood.com/"
  featured: false
  categories:
    - Blog
    - Portfolio
  built_by: Gourav Sood
  built_by_url: "https://www.gouravsood.com/"
- title: Jonas Tebbe Portfolio
  description: |
    Hey, I’m Jonas and I create digital products.
  main_url: "https://jonastebbe.com"
  url: "https://jonastebbe.com"
  categories:
    - Portfolio
  built_by: Jonas Tebbe
  built_by_url: "https://twitter.com/jonastebbe"
  featured: false
- title: Parker Sarsfield Portfolio
  description: |
    I'm Parker, a software engineer and sneakerhead.
  main_url: "https://parkersarsfield.com"
  url: "https://parkersarsfield.com"
  categories:
    - Blog
    - Portfolio
  built_by: Parker Sarsfield
  built_by_url: "https://parkersarsfield.com"
- title: Frontend web development with Greg
  description: |
    JavaScript, GatsbyJS, ReactJS, CSS in JS... Let's learn some stuff together.
  main_url: "https://dev.greglobinski.com"
  url: "https://dev.greglobinski.com"
  categories:
    - Blog
    - Web Development
  built_by: Greg Lobinski
  built_by_url: "https://github.com/greglobinski"
- title: Insomnia
  description: |
    Desktop HTTP and GraphQL client for developers
  main_url: "https://insomnia.rest/"
  url: "https://insomnia.rest/"
  categories:
    - Blog
  built_by: Gregory Schier
  built_by_url: "https://schier.co"
  featured: false
- title: Timeline Theme Portfolio
  description: |
    I'm Aman Mittal, a software developer.
  main_url: "https://amanhimself.dev/"
  url: "https://amanhimself.dev/"
  categories:
    - Web Development
    - Portfolio
  built_by: Aman Mittal
  built_by_url: "https://amanhimself.dev/"
- title: Ocean artUp
  description: >
    Science outreach site built using styled-components and Contentful. It
    presents the research project "Ocean artUp" funded by an Advanced Grant of
    the European Research Council to explore the possible benefits of artificial
    uplift of nutrient-rich deep water to the ocean’s sunlit surface layer.
  main_url: "https://ocean-artup.eu"
  url: "https://ocean-artup.eu"
  source_url: "https://github.com/janosh/ocean-artup"
  categories:
    - Science
    - Education
    - Blog
  built_by: Janosh Riebesell
  built_by_url: "https://janosh.io"
  featured: false
- title: Ryan Fitzgerald
  description: |
    Personal portfolio and blog for Ryan Fitzgerald
  main_url: "https://ryanfitzgerald.ca/"
  url: "https://ryanfitzgerald.ca/"
  categories:
    - Web Development
    - Portfolio
  built_by: Ryan Fitzgerald
  built_by_url: "https://github.com/RyanFitzgerald"
  featured: false
- title: Kaizen
  description: |
    Content Marketing, PR & SEO Agency in London
  main_url: "https://www.kaizen.co.uk/"
  url: "https://www.kaizen.co.uk/"
  categories:
    - Agency
    - Blog
    - Design
    - Web Development
    - SEO
  built_by: Bogdan Stanciu
  built_by_url: "https://github.com/b0gd4n"
  featured: false
- title: HackerOne Platform Documentation
  description: |
    HackerOne's Product Documentation Center!
  url: "https://docs.hackerone.com/"
  main_url: "https://docs.hackerone.com/"
  categories:
    - Documentation
    - Security
  featured: false
- title: Mux Video
  description: |
    API to video hosting and streaming
  main_url: "https://mux.com/"
  url: "https://mux.com/"
  categories:
    - Video
    - API
  featured: false
- title: Swapcard
  description: >
    The easiest way for event organizers to instantly connect people, build a
    community of attendees and exhibitors, and increase revenue over time
  main_url: "https://www.swapcard.com/"
  url: "https://www.swapcard.com/"
  categories:
    - Event
    - Community
    - Marketing
  built_by: Swapcard
  built_by_url: "https://www.swapcard.com/"
  featured: false
- title: Kalix
  description: >
    Kalix is perfect for healthcare professionals starting out in private
    practice, to those with an established clinic.
  main_url: "https://www.kalixhealth.com/"
  url: "https://www.kalixhealth.com/"
  categories:
    - Healthcare
  featured: false
- title: Hubba
  description: |
    Buy wholesale products from thousands of independent, verified Brands.
  main_url: "https://join.hubba.com/"
  url: "https://join.hubba.com/"
  categories:
    - eCommerce
  featured: false
- title: HyperPlay
  description: |
    In Asean's 1st Ever LOL Esports X Music Festival
  main_url: "https://hyperplay.leagueoflegends.com/"
  url: "https://hyperplay.leagueoflegends.com/"
  categories:
    - Music
  featured: false
- title: Bad Credit Loans
  description: |
    Get the funds you need, from $250-$5,000
  main_url: "https://www.creditloan.com/"
  url: "https://www.creditloan.com/"
  categories:
    - Finance
  featured: false
- title: Financial Center
  description: >
    Member-owned, not-for-profit, co-operative whose members receive financial
    benefits in the form of lower loan rates, higher savings rates, and lower
    fees than banks.
  main_url: "https://fcfcu.com/"
  url: "https://fcfcu.com/"
  categories:
    - Finance
    - Nonprofit
    - Business
    - Education
  built_by: "https://fcfcu.com/"
  built_by_url: "https://fcfcu.com/"
  featured: false
- title: Office of Institutional Research and Assessment
  description: |
    Good Data, Good Decisions
  main_url: "http://oira.ua.edu/"
  url: "http://oira.ua.edu/"
  categories:
    - Data
  featured: false
- title: The Telegraph Premium
  description: |
    Exclusive stories from award-winning journalists
  main_url: "https://premium.telegraph.co.uk/"
  url: "https://premium.telegraph.co.uk/"
  categories:
    - Media
  featured: false
- title: html2canvas
  description: |
    Screenshots with JavaScript
  main_url: "http://html2canvas.hertzen.com/"
  url: "http://html2canvas.hertzen.com/"
  source_url: "https://github.com/niklasvh/html2canvas/tree/master/www"
  categories:
    - JavaScript
    - Documentation
  built_by: Niklas von Hertzen
  built_by_url: "http://hertzen.com/"
  featured: false
- title: Dato CMS
  description: |
    The API-based CMS your editors will love
  main_url: "https://www.datocms.com/"
  url: "https://www.datocms.com/"
  categories:
    - API
  featured: false
- title: Half Electronics
  description: |
    Personal website
  main_url: "https://www.halfelectronic.com/"
  url: "https://www.halfelectronic.com/"
  categories:
    - Blog
  built_by: Fernando Poumian
  built_by_url: "https://github.com/fpoumian/halfelectronic.com"
  featured: false
- title: Frithir Software Development
  main_url: "https://frithir.com/"
  url: "https://frithir.com/"
  featured: false
  description: "I DRINK COFFEE, WRITE CODE AND IMPROVE MY DEVELOPMENT SKILLS EVERY DAY."
  categories:
    - Design
    - Web Development
  built_by: Frithir
  built_by_url: "https://Frithir.com/"
- title: Unow
  main_url: "https://www.unow.fr/"
  url: "https://www.unow.fr/"
  categories:
    - Education
    - Marketing
  featured: false
- title: Peter Hironaka
  description: |
    Freelance Web Developer based in Los Angeles.
  main_url: "https://peterhironaka.com/"
  url: "https://peterhironaka.com/"
  categories:
    - Portfolio
    - Web Development
  built_by: Peter Hironaka
  built_by_url: "https://github.com/PHironaka"
  featured: false
- title: Michael McQuade
  description: |
    Personal website and blog for Michael McQuade
  main_url: "https://giraffesyo.io"
  url: "https://giraffesyo.io"
  categories:
    - Blog
  built_by: Michael McQuade
  built_by_url: "https://github.com/giraffesyo"
  featured: false
- title: Haacht Brewery
  description: |
    Corporate website for Haacht Brewery. Designed and Developed by Gafas.
  main_url: "https://haacht.com/en/"
  url: "https://haacht.com"
  categories:
    - Marketing
  built_by: Gafas
  built_by_url: "https://gafas.be"
  featured: false
- title: StoutLabs
  description: |
    Portfolio of Daniel Stout, freelance developer in East Tennessee.
  main_url: "https://www.stoutlabs.com/"
  url: "https://www.stoutlabs.com/"
  categories:
    - Web Development
    - Portfolio
  built_by: Daniel Stout
  built_by_url: "https://github.com/stoutlabs"
  featured: false
- title: Chicago Ticket Outcomes By Neighborhood
  description: |
    ProPublica data visualization of traffic ticket court outcomes
  categories:
    - Media
    - Nonprofit
  url: >-
    https://projects.propublica.org/graphics/il/il-city-sticker-tickets-maps/ticket-status/?initialWidth=782
  main_url: >-
    https://projects.propublica.org/graphics/il/il-city-sticker-tickets-maps/ticket-status/?initialWidth=782
  built_by: David Eads
  built_by_url: "https://github.com/eads"
  featured: false
- title: Chicago South Side Traffic Ticketing rates
  description: |
    ProPublica data visualization of traffic ticket rates by community
  main_url: >-
    https://projects.propublica.org/graphics/il/il-city-sticker-tickets-maps/ticket-rate/?initialWidth=782
  url: >-
    https://projects.propublica.org/graphics/il/il-city-sticker-tickets-maps/ticket-rate/?initialWidth=782
  categories:
    - Media
    - Nonprofit
  built_by: David Eads
  built_by_url: "https://github.com/eads"
  featured: false
- title: Otsimo
  description: >
    Otsimo is a special education application for children with autism, down
    syndrome and other developmental disabilities.
  main_url: "https://otsimo.com/en/"
  url: "https://otsimo.com/en/"
  categories:
    - Blog
    - Education
  featured: false
- title: Matt Bagni Portfolio 2018
  description: >
    Mostly the result of playing with Gatsby and learning about react and
    graphql. Using the screenshot plugin to showcase the work done for my
    company in the last 2 years, and a good amount of other experiments.
  main_url: "https://mattbag.github.io"
  url: "https://mattbag.github.io"
  categories:
    - Portfolio
  featured: false
- title: Lisa Ye's Blog
  description: |
    Simple blog/portofolio for a fashion designer. Gatsby_v2 + Netlify cms
  main_url: "https://lisaye.netlify.com/"
  url: "https://lisaye.netlify.com/"
  categories:
    - Blog
    - Portfolio
  featured: false
- title: Artem Sapegin
  description: >
    Little homepage of Artem Sapegin, a frontend developer, passionate
    photographer, coffee drinker and crazy dogs’ owner.
  main_url: "https://sapegin.me/"
  url: "https://sapegin.me/"
  categories:
    - Portfolio
    - Open Source
    - Web Development
  built_by: Artem Sapegin
  built_by_url: "https://github.com/sapegin"
  featured: false
- title: SparkPost Developers
  main_url: "https://developers.sparkpost.com/"
  url: "https://developers.sparkpost.com/"
  source_url: "https://github.com/SparkPost/developers.sparkpost.com"
  categories:
    - Documentation
    - API
  featured: false
- title: Malik Browne Portfolio 2018
  description: >
    The portfolio blog of Malik Browne, a full-stack engineer, foodie, and avid
    blogger/YouTuber.
  main_url: "https://www.malikbrowne.com/about"
  url: "https://www.malikbrowne.com"
  categories:
    - Blog
    - Portfolio
  built_by: Malik Browne
  built_by_url: "https://twitter.com/milkstarz"
  featured: false
- title: Novatics
  description: |
    Digital products that inspire and make a difference
  main_url: "https://www.novatics.com.br"
  url: "https://www.novatics.com.br"
  categories:
    - Portfolio
    - Technology
    - Web Development
  built_by: Novatics
  built_by_url: "https://github.com/Novatics"
  featured: false
- title: Max McKinney
  description: >
    I’m a developer and designer with a focus in web technologies. I build cars
    on the side.
  main_url: "https://maxmckinney.com/"
  url: "https://maxmckinney.com/"
  categories:
    - Portfolio
    - Web Development
    - Design
  built_by: Max McKinney
  featured: false
- title: Stickyard
  description: |
    Make your React component sticky the easy way
  main_url: "https://nihgwu.github.io/stickyard/"
  url: "https://nihgwu.github.io/stickyard/"
  source_url: "https://github.com/nihgwu/stickyard/tree/master/website"
  categories:
    - Web Development
  built_by: Neo Nie
  featured: false
- title: Agata Milik
  description: |
    Website of a Polish psychologist/psychotherapist based in Gdańsk, Poland.
  main_url: "https://agatamilik.pl"
  url: "https://agatamilik.pl"
  categories:
    - Marketing
    - Healthcare
  built_by: Piotr Fedorczyk
  built_by_url: "https://piotrf.pl"
  featured: false
- title: WebPurple
  main_url: "https://www.webpurple.net/"
  url: "https://www.webpurple.net/"
  source_url: "https://github.com/WebPurple/site"
  description: >-
    Site of local (Russia, Ryazan) frontend community. Main purpose is to show
    info about meetups and keep blog.
  categories:
    - Nonprofit
    - Web Development
    - Community
    - Blog
    - Open Source
  built_by: Nikita Kirsanov
  built_by_url: "https://twitter.com/kitos_kirsanov"
  featured: false
- title: Papertrail.io
  description: |
    Inspection Management for the 21st Century
  main_url: "https://www.papertrail.io/"
  url: "https://www.papertrail.io/"
  categories:
    - Marketing
    - Technology
  built_by: Papertrail.io
  built_by_url: "https://www.papertrail.io"
  featured: false
- title: Matt Ferderer
  main_url: "https://mattferderer.com"
  url: "https://mattferderer.com"
  source_url: "https://github.com/mattferderer/gatsbyblog"
  description: >
    A blog built with Gatsby that discusses web related tech
    such as JavaScript, .NET, Blazor & security.
  categories:
    - Blog
    - Web Development
  built_by: Matt Ferderer
  built_by_url: "https://twitter.com/mattferderer"
  featured: false
- title: Sahyadri Open Source Community
  main_url: "https://sosc.org.in"
  url: "https://sosc.org.in"
  source_url: "https://github.com/haxzie/sosc-website"
  description: >
    Official website of Sahyadri Open Source Community for community blog, event
    details and members info.
  categories:
    - Blog
    - Community
    - Open Source
  built_by: Musthaq Ahamad
  built_by_url: "https://github.com/haxzie"
  featured: false
- title: Tech Confessions
  main_url: "https://confessions.tech"
  url: "https://confessions.tech"
  source_url: "https://github.com/JonathanSpeek/tech-confessions"
  description: "A guilt-free place for us to confess our tech sins \U0001F64F\n"
  categories:
    - Community
    - Open Source
  built_by: Jonathan Speek
  built_by_url: "https://speek.design"
  featured: false
- title: Thibault Maekelbergh
  main_url: "https://thibmaek.com"
  url: "https://thibmaek.com"
  source_url: "https://github.com/thibmaek/thibmaek.github.io"
  description: |
    A nice blog about development, Raspberry Pi, plants and probably records.
  categories:
    - Blog
    - Open Source
  built_by: Thibault Maekelbergh
  built_by_url: "https://twitter.com/thibmaek"
  featured: false
- title: LearnReact.design
  main_url: "https://learnreact.design"
  url: "https://learnreact.design"
  description: >
    React Essentials For Designers: A React course tailored for product
    designers, ux designers, ui designers.
  categories:
    - Blog
  built_by: Linton Ye
  built_by_url: "https://twitter.com/lintonye"
- title: Mega House Creative
  main_url: "https://www.megahousecreative.com/"
  url: "https://www.megahousecreative.com/"
  description: >
    Mega House Creative is a digital agency that provides unique goal-oriented
    web marketing solutions.
  categories:
    - Marketing
    - Agency
  built_by: Daniel Robinson
  featured: false
- title: Tobie Marier Robitaille - csc
  main_url: "https://tobiemarierrobitaille.com/"
  url: "https://tobiemarierrobitaille.com/en/"
  description: |
    Portfolio site for director of photography Tobie Marier Robitaille
  categories:
    - Portfolio
    - Gallery
  built_by: Mill3 Studio
  built_by_url: "https://mill3.studio/en/"
  featured: false
- title: Bestvideogame.deals
  main_url: "https://bestvideogame.deals/"
  url: "https://bestvideogame.deals/"
  description: |
    Video game comparison website for the UK, build with GatsbyJS.
  categories:
    - eCommerce
  built_by: Koen Kamphuis
  built_by_url: "https://koenkamphuis.com/"
  featured: false
- title: Mahipat's Portfolio
  main_url: "https://mojaave.com/"
  url: "https://mojaave.com"
  source_url: "https://github.com/mhjadav/mojaave"
  description: >
    mojaave.com is Mahipat's portfolio, I have developed it using Gatsby v2 and
    Bootstrap, To get in touch with people looking for full-stack developer.
  categories:
    - Portfolio
    - Web Development
  built_by: Mahipat Jadav
  built_by_url: "https://mojaave.com/"
  featured: false
- title: Insights
  main_url: "https://justaskusers.com/"
  url: "https://justaskusers.com/"
  description: >
    Insights helps user experience (UX) researchers conduct their research and
    make sense of the findings.
  categories:
    - User Experience
    - Design
  built_by: Just Ask Users
  built_by_url: "https://justaskusers.com/"
  featured: false
- title: Tensiq
  main_url: "https://tensiq.com"
  url: "https://tensiq.com"
  source_url: "https://github.com/Tensiq/tensiq-site"
  description: >
    Tensiq is an e-Residency startup, that provides development in cutting-edge
    technology while delivering secure, resilient, performant solutions.
  categories:
    - Web Development
    - Mobile Development
    - Agency
    - Open Source
  built_by: Jens
  built_by_url: "https://github.com/arrkiin"
  featured: false
- title: Mintfort
  main_url: "https://mintfort.com/"
  url: "https://mintfort.com/"
  source_url: "https://github.com/MintFort/mintfort.com"
  description: >
    Mintfort, the first crypto-friendly bank account. Store and manage assets on
    the blockchain.
  categories:
    - Technology
    - Finance
  built_by: Axel Fuhrmann
  built_by_url: "https://axelfuhrmann.com/"
  featured: false
- title: React Native Explorer
  main_url: "https://react-native-explorer.firebaseapp.com"
  url: "https://react-native-explorer.firebaseapp.com"
  description: |
    Explorer React Native packages and examples effortlessly.
  categories:
    - Education
  featured: false
- title: 500Tech
  main_url: "https://500tech.com/"
  url: "https://500tech.com/"
  featured: false
  categories:
    - Web Development
    - Agency
    - Open Source
- title: eworld
  main_url: "https://eworld.herokuapp.com/"
  url: "https://eworld.herokuapp.com/"
  featured: false
  categories:
    - eCommerce
    - Technology
- title: It's a Date
  description: >
    It's a Date is a dating app that actually involves dating.
  main_url: "https://www.itsadate.app/"
  url: "https://www.itsadate.app/"
  featured: false
  categories:
    - App
    - Blog
- title: Node.js HBase
  description: >
    Asynchronous HBase client for NodeJs using REST.
  main_url: https://hbase.js.org/
  url: https://hbase.js.org/
  source_url: "https://github.com/adaltas/node-hbase"
  categories:
    - Documentation
    - Open Source
    - Technology
  built_by: David Worms
  built_by_url: http://www.adaltas.com
  featured: false
- title: Peter Kroyer - Web Design / Web Development
  main_url: https://www.peterkroyer.at/en/
  url: https://www.peterkroyer.at/en/
  description: >
    Freelance web designer / web developer based in Vienna, Austria (Wien, Österreich).
  categories:
    - Agency
    - Web Development
    - Design
    - Portfolio
    - Freelance
  built_by: Peter Kroyer
  built_by_url: https://www.peterkroyer.at/
  featured: false
- title: Geddski
  main_url: https://gedd.ski
  url: https://gedd.ski
  description: >
    frontend mastery blog - level up your UI game.
  categories:
    - Web Development
    - Education
    - Productivity
    - User Experience
  built_by: Dave Geddes
  built_by_url: https://twitter.com/geddski
  featured: false
- title: Rung
  main_url: "https://rung.com.br/"
  url: "https://rung.com.br/"
  description: >
    Rung alerts you about the exceptionalities of your personal and professional life.
  categories:
    - API
    - Technology
    - Travel
  featured: false
- title: Mokkapps
  main_url: "https://www.mokkapps.de/"
  url: "https://www.mokkapps.de/"
  source_url: "https://github.com/mokkapps/website"
  description: >
    Portfolio website from Michael Hoffmann. Passionate software developer with focus on web-based technologies.
  categories:
    - Blog
    - Portfolio
    - Web Development
    - Mobile Development
  featured: false
- title: Premier Octet
  main_url: "https://www.premieroctet.com/"
  url: "https://www.premieroctet.com/"
  description: >
    Premier Octet is a React-based agency
  categories:
    - Agency
    - Web Development
    - Mobile Development
  featured: false
- title: Thorium
  main_url: "https://www.thoriumsim.com/"
  url: "https://www.thoriumsim.com/"
  source_url: "https://github.com/thorium-sim/thoriumsim.com"
  description: >
    Thorium - Open-source Starship Simulator Controls for Live Action Role Play
  built_by: Alex Anderson
  built_by_url: https://twitter.com/ralex1993
  categories:
    - Blog
    - Portfolio
    - Documentation
    - Marketing
    - Education
    - Entertainment
    - Open Source
    - Web Development
  featured: false
- title: Cameron Maske
  main_url: "https://www.cameronmaske.com/"
  url: "https://www.cameronmaske.com/courses/introduction-to-pytest/"
  source_url: "https://github.com/cameronmaske/cameronmaske.com-v2"
  description: >
    The homepage of Cameron Maske, a freelance full-stack developer, who is currently working on a free pytest video course
  categories:
    - Education
    - Video
    - Portfolio
    - Freelance
  featured: false
- title: Studenten bilden Schüler
  description: >
    Studenten bilden Schüler e.V. is a German student-run nonprofit initiative that aims to
    contribute to more equal educational opportunities by providing free tutoring to refugees
    and children from underprivileged families. The site is built on Gatsby v2, styled-components
    and Contentful. It supports Google Analytics, fluid typography and Algolia search.
  main_url: "https://studenten-bilden-schueler.de"
  url: "https://studenten-bilden-schueler.de"
  source_url: "https://github.com/StudentenBildenSchueler/homepage"
  categories:
    - Education
    - Nonprofit
    - Blog
  built_by: Janosh Riebesell
  built_by_url: "https://janosh.io"
  featured: false
- title: Mike's Remote List
  main_url: "https://www.mikesremotelist.com"
  url: "https://www.mikesremotelist.com"
  description: >
    A list of remote jobs, updated throughout the day. Built on Gatsby v1 and powered by Contentful, Google Sheets, string and sticky tape.
  categories:
    - Marketing
  featured: false
- title: Madvoid
  main_url: "https://madvoid.com/"
  url: "https://madvoid.com/screenshot/"
  featured: false
  description: >
    Madvoid is a team of expert developers dedicated to creating simple, clear, usable and blazing fast web and mobile apps.
    We are coders that help companies and agencies to create social & interactive experiences.
    This includes full-stack development using React, WebGL, Static Site Generators, Ruby On Rails, Phoenix, GraphQL, Chatbots, CI / CD, Docker and more!
  categories:
    - Portfolio
    - Technology
    - Web Development
    - Agency
    - Marketing
  built_by: Jean-Paul Bonnetouche
  built_by_url: https://twitter.com/_jpb
- title: MOMNOTEBOOK.COM
  description: >
    Sharing knowledge and experiences that make childhood and motherhood rich, vibrant and healthy.
  main_url: "https://momnotebook.com/"
  url: "https://momnotebook.com/"
  featured: false
  built_by: Aleksander Hansson
  built_by_url: https://www.linkedin.com/in/aleksanderhansson/
  categories:
    - Blog
- title: Pirate Studios
  description: >
    Reinventing music studios with 24/7 self service rehearsal, DJ & production rooms available around the world.
  main_url: "https://www.piratestudios.co"
  url: "https://www.piratestudios.co"
  featured: false
  built_by: The Pirate Studios team
  built_by_url: https://github.com/piratestudios/
  categories:
    - Music
- title: Aurora EOS
  main_url: "https://www.auroraeos.com/"
  url: "https://www.auroraeos.com/"
  featured: false
  categories:
    - Finance
    - Marketing
    - Blog
  built_by: Corey Ward
  built_by_url: "http://www.coreyward.me/"
- title: MadeComfy
  main_url: "https://madecomfy.com.au/"
  url: "https://madecomfy.com.au/"
  description: >
    Short term rental management startup, using Contentful + Gatsby + CicleCI
  featured: false
  categories:
    - Travel
  built_by: Lucas Vilela
  built_by_url: "https://madecomfy.com.au/"
- title: Tiger Facility Services
  description: >
    Tiger Facility Services combines facility management expertise with state of the art software to offer a sustainable and customer oriented cleaning and facility service.
  main_url: https://www.tigerfacilityservices.com/de-en/
  url: https://www.tigerfacilityservices.com/de-en/
  featured: false
  categories:
    - Marketing
- title: "Luciano Mammino's blog"
  description: >
    Tech & programming blog of Luciano Mammino a.k.a. "loige", Full-Stack Web Developer and International Speaker
  main_url: https://loige.co
  url: https://loige.co
  featured: false
  categories:
    - Blog
    - Web Development
  built_by: Luciano Mammino
  built_by_url: https://loige.co
- title: Wire • Secure collaboration platform
  description: >
    Corporate website of Wire, an open source, end-to-end encrypted collaboration platform
  main_url: "https://wire.com"
  url: "https://wire.com"
  featured: false
  categories:
    - Open Source
    - Productivity
    - Technology
    - Blog
    - App
  built_by: Wire team
  built_by_url: "https://github.com/orgs/wireapp/people"
- title: J. Patrick Raftery
  main_url: "https://www.jpatrickraftery.com"
  url: "https://www.jpatrickraftery.com"
  description: J. Patrick Raftery is an opera singer and voice teacher based in Vancouver, BC.
  categories:
    - Portfolio
    - Music
  built_by: Michael Uloth
  built_by_url: "https://www.michaeluloth.com"
  featured: false
- title: Aria Umezawa
  main_url: "https://www.ariaumezawa.com"
  url: "https://www.ariaumezawa.com"
  description: Aria Umezawa is a director, producer, and writer currently based in San Francisco. Site designed by Stephen Bell.
  categories:
    - Portfolio
    - Music
    - Entertainment
  built_by: Michael Uloth
  built_by_url: "https://www.michaeluloth.com"
  featured: false
- title: Pomegranate Opera
  main_url: "https://pomegranateopera.netlify.com"
  url: "https://pomegranateopera.netlify.com"
  description: Pomegranate Opera is a lesbian opera written by Amanda Hale & Kye Marshall. Site designed by Stephen Bell.
  categories:
    - Gallery
    - Music
  built_by: Michael Uloth
  built_by_url: "https://www.michaeluloth.com"
  featured: false
- title: Daniel Cabena
  main_url: "https://www.danielcabena.com"
  url: "https://www.danielcabena.com"
  description: Daniel Cabena is a Canadian countertenor highly regarded in both Canada and Europe for prize-winning performances ranging from baroque to contemporary repertoire. Site designed by Stephen Bell.
  categories:
    - Portfolio
    - Music
  built_by: Michael Uloth
  built_by_url: "https://www.michaeluloth.com"
  featured: false
- title: Artist.Center
  main_url: "https://artistcenter.netlify.com"
  url: "https://artistcenter.netlify.com"
  description: The marketing page for Artist.Center, a soon-to-launch platform designed to connect opera singers to opera companies. Site designed by Stephen Bell.
  categories:
    - Music
  built_by: Michael Uloth
  built_by_url: "https://www.michaeluloth.com"
  featured: false
- title: DG Volo & Company
  main_url: "https://www.dgvolo.com"
  url: "https://www.dgvolo.com"
  description: DG Volo & Company is a Toronto-based investment consultancy. Site designed by Stephen Bell.
  categories:
    - Finance
  built_by: Michael Uloth
  built_by_url: "https://www.michaeluloth.com"
  featured: false
- title: Shawna Lucey
  main_url: "https://www.shawnalucey.com"
  url: "https://www.shawnalucey.com"
  description: Shawna Lucey is an American theater and opera director based in New York City. Site designed by Stephen Bell.
  categories:
    - Portfolio
    - Music
    - Entertainment
  built_by: Michael Uloth
  built_by_url: "https://www.michaeluloth.com"
  featured: false
- title: Leyan Lo
  main_url: https://www.leyanlo.com
  url: https://www.leyanlo.com
  description: >
    Leyan Lo’s personal website
  categories:
    - Portfolio
  built_by: Leyan Lo
  built_by_url: https://www.leyanlo.com
  featured: false
- title: Hawaii National Bank
  url: https://hawaiinational.bank
  main_url: https://hawaiinational.bank
  description: Hawaii National Bank's highly personalized service has helped loyal customers & locally owned businesses achieve their financial dreams for over 50 years.
  categories:
    - Finance
  built_by: Wall-to-Wall Studios
  built_by_url: https://walltowall.com
  featured: false
- title: Coletiv
  url: https://coletiv.com
  main_url: https://coletiv.com
  description: Coletiv teams up with companies of all sizes to design, develop & launch digital products for iOS, Android & the Web.
  categories:
    - Technology
    - Agency
    - Web Development
  built_by: Coletiv
  built_by_url: https://coletiv.com
  featured: false
- title: janosh.io
  description: >
    Personal blog and portfolio of Janosh Riebesell. The site is built with Gatsby v2 and designed
    entirely with styled-components v4. Much of the layout was achieved with CSS grid. It supports
    Google Analytics, fluid typography and Algolia search.
  main_url: "https://janosh.io"
  url: "https://janosh.io"
  source_url: "https://github.com/janosh/janosh.io"
  categories:
    - Portfolio
    - Blog
    - Science
    - Photography
    - Travel
  built_by: Janosh Riebesell
  built_by_url: "https://janosh.io"
  featured: false
- title: Gold Edge Training
  url: "https://www.goldedgetraining.co.uk"
  main_url: "https://www.goldedgetraining.co.uk"
  description: >
    AAT approved online distance learning accountancy training provider. Branded landing page / mini brochure promoting competitor differentiators, student testimonials, offers, service benefits and features. Designed to both inform potential students and encourage visits to company eCommerce site or direct company contact.
  categories:
    - Education
    - Learning
    - Landing Page
    - Business
    - Finance
  built_by: Leo Furze-Waddock
  built_by_url: "https://www.linkedin.com/in/lfurzewaddock"
- title: Gatsby Manor
  description: >
    We build themes for gatsby. We have themes for all projects including personal,
    portfolio, ecommerce, landing pages and more. We also run an in-house
    web dev and design studio. If you cannot find what you want, we can build it for you!
    Email us at gatsbymanor@gmail.com with questions.
  main_url: "https://www.gatsbymanor.com"
  url: "https://www.gatsbymanor.com"
  source_url: "https://github.com/gatsbymanor"
  categories:
    - Web Development
    - Agency
    - Technology
    - Freelance
  built_by: Steven Natera
  built_by_url: "https://stevennatera.com"
- title: Ema Suriano's Portfolio
  main_url: https://emasuriano.com/
  url: https://emasuriano.com/
  description: >
    Ema Suriano's portfolio to display information about him, his projects and what he's writing about.
  categories:
    - Portfolio
    - Technology
    - Web Development
  built_by: Ema Suriano
  built_by_url: https://emasuriano.com/
  featured: false
- title: Luan Orlandi
  main_url: https://luanorlandi.github.io
  url: https://luanorlandi.github.io
  source_url: https://github.com/luanorlandi/luanorlandi.github.io
  description: >
    Luan Orlandi's personal website. Brazilian web developer, enthusiast in React and Gatsby.
  categories:
    - Blog
    - Portfolio
    - Web Development
  built_by: Luan Orlandi
  built_by_url: https://github.com/luanorlandi
- title: Mobius Labs
  main_url: https://mobius.ml
  url: https://mobius.ml
  description: >
    Mobius Labs landing page, a Start-up working on Computer Vision
  categories:
    - Landing Page
    - Marketing
    - Technology
  built_by: sktt
  built_by_url: https://github.com/sktt
- title: EZAgrar
  main_url: https://www.ezagrar.at/en/
  url: https://www.ezagrar.at/en/
  description: >
    EZAgrar.at is the homepage of the biggest agricultural machinery dealership in Austria. In total 8 pages will be built for this client reusing a lot of components between them.
  categories:
    - eCommerce
    - Marketing
  built_by: MangoART
  built_by_url: https://www.mangoart.at
  featured: false
- title: OAsome blog
  main_url: https://oasome.blog/
  url: https://oasome.blog/
  source_url: https://github.com/oorestisime/oasome
  description: >
    Paris-based Cypriot adventurers. A and O. Lovers of life and travel. Want to get a glimpse of the OAsome world?
  categories:
    - Blog
    - Photography
    - Travel
  built_by: Orestis Ioannou
  featured: false
- title: Brittany Chiang
  main_url: https://brittanychiang.com/
  url: https://brittanychiang.com/
  source_url: https://github.com/bchiang7/v4
  description: >
    Personal website and portfolio of Brittany Chiang built with Gatsby v2
  categories:
    - Portfolio
  built_by: Brittany Chiang
  built_by_url: https://github.com/bchiang7
  featured: false
- title: Fitekran
  description: >
    One of the most visited Turkish blogs about health, sports and healthy lifestyle, that has been rebuilt with Gatsby v2 using WordPress.
  main_url: "https://www.fitekran.com"
  url: "https://www.fitekran.com"
  categories:
    - Science
    - Healthcare
    - Blog
  built_by: Burak Tokak
  built_by_url: "https://www.buraktokak.com"
- title: Serverless
  main_url: https://serverless.com
  url: https://serverless.com
  source_url: https://github.com/serverless/site
  description: >
    Serverless.com – Build web, mobile and IoT applications with serverless architectures using AWS Lambda, Azure Functions, Google CloudFunctions & more!
  categories:
    - Technology
    - Web Development
  built_by: Codebrahma
  built_by_url: https://codebrahma.com
  featured: false
- title: Dive Bell
  main_url: https://divebell.band/
  url: https://divebell.band/
  description: >
    Simple site for a band to list shows dates and videos (499 on lighthouse)
  categories:
    - Music
  built_by: Matt Bagni
  built_by_url: https://mattbag.github.io
  featured: false
- title: Mayer Media Co.
  main_url: https://mayermediaco.com/
  url: https://mayermediaco.com/
  description: >
    Freelance Web Development and Digital Marketing
  categories:
    - Web Development
    - Marketing
    - Blog
  source_url: https://github.com/MayerMediaCo/MayerMediaCo2.0
  built_by: Danny Mayer
  built_by_url: https://twitter.com/mayermediaco
  featured: false
- title: Jan Czizikow Portfolio
  main_url: https://www.janczizikow.com/
  url: https://www.janczizikow.com/
  source_url: https://github.com/janczizikow/janczizikow-portfolio
  description: >
    Simple personal portfolio site built with Gatsby
  categories:
    - Portfolio
    - Freelance
    - Web Development
  built_by: Jan Czizikow
  built_by_url: https://github.com/janczizikow
- title: Carbon Design Systems
  main_url: http://www.carbondesignsystem.com/
  url: http://www.carbondesignsystem.com/
  description: >
    The Carbon Design System is integrating the new IBM Design Ethos and Language. It represents a completely fresh approach to the design of all things at IBM.
  categories:
    - Design System
    - Documentation
  built_by: IBM
  built_by_url: https://www.ibm.com/
  featured: false
- title: Mozilla Mixed Reality
  main_url: https://mixedreality.mozilla.org/
  url: https://mixedreality.mozilla.org/
  description: >
    Virtual Reality for the free and open Web.
  categories:
    - Open Source
  built_by: Mozilla
  built_by_url: https://www.mozilla.org/
  featured: false
- title: Uniform Hudl Design System
  main_url: http://uniform.hudl.com/
  url: http://uniform.hudl.com/
  description: >
    A single design system to ensure every interface feels like Hudl. From the colors we use to the size of our buttons and what those buttons say, Uniform has you covered. Check the guidelines, copy the code and get to building.
  categories:
    - Design System
    - Open Source
    - Design
  built_by: Hudl
  built_by_url: https://www.hudl.com/
- title: Subtle UI
  main_url: "https://subtle-ui.netlify.com/"
  url: "https://subtle-ui.netlify.com/"
  source_url: "https://github.com/ryanwiemer/subtle-ui"
  description: >
    A collection of clever yet understated user interactions found on the web.
  categories:
    - Web Development
    - Open Source
    - User Experience
  built_by: Ryan Wiemer
  built_by_url: "https://www.ryanwiemer.com/"
  featured: false
- title: developer.bitcoin.com
  main_url: "https://developer.bitcoin.com/"
  url: "https://developer.bitcoin.com/"
  description: >
    Bitbox based bitcoin.com developer platform and resources.
  categories:
    - Finance
  featured: false
- title: Barmej
  main_url: "https://app.barmej.com/"
  url: "https://app.barmej.com/"
  description: >
    An interactive platform to learn different programming languages in Arabic for FREE
  categories:
    - Education
    - Programming
    - Learning
  built_by: Obytes
  built_by_url: "https://www.obytes.com/"
  featured: false
- title: Vote Save America
  main_url: "https://votesaveamerica.com"
  url: "https://votesaveamerica.com"
  description: >
    Be a voter. Save America.
  categories:
    - Education
    - Government
  featured: false
  built_by: Jeremy E. Miller
  built_by_url: "https://jeremyemiller.com/"
- title: Emergence
  main_url: https://emcap.com/
  url: https://emcap.com/
  description: >
    Emergence is a top enterprise cloud venture capital firm. We fund early stage ventures focusing on enterprise & SaaS applications. Emergence is one of the top VC firms in Silicon Valley.
  categories:
    - Marketing
    - Blog
  built_by: Upstatement
  built_by_url: https://www.upstatement.com/
  featured: false
- title: FPVtips
  main_url: https://fpvtips.com
  url: https://fpvtips.com
  source_url: https://github.com/jumpalottahigh/fpvtips
  description: >
    FPVtips is all about bringing racing drone pilots closer together, and getting more people into the hobby!
  categories:
    - Community
    - Education
  built_by: Georgi Yanev
  built_by_url: https://twitter.com/jumpalottahigh
  featured: false
- title: Georgi Yanev
  main_url: https://blog.georgi-yanev.com/
  url: https://blog.georgi-yanev.com/
  source_url: https://github.com/jumpalottahigh/blog.georgi-yanev.com
  description: >
    I write articles about FPV quads (building and flying), web development, smart home automation, life-long learning and other topics from my personal experience.
  categories:
    - Blog
  built_by: Georgi Yanev
  built_by_url: https://twitter.com/jumpalottahigh
  featured: false
- title: Bear Archery
  main_url: "https://beararchery.com/"
  url: "https://beararchery.com/"
  categories:
    - eCommerce
    - Sports
  built_by: Escalade Sports
  built_by_url: "https://www.escaladesports.com/"
  featured: false
- title: "attn:"
  main_url: "https://www.attn.com/"
  url: "https://www.attn.com/"
  categories:
    - Media
    - Entertainment
  built_by: "attn:"
  built_by_url: "https://www.attn.com/"
  featured: false
- title: Mirror Conf
  description: >
    Mirror Conf is a conference designed to empower designers and frontend developers who have a thirst for knowledge and want to broaden their horizons.
  main_url: "https://www.mirrorconf.com/"
  url: "https://www.mirrorconf.com/"
  categories:
    - Conference
    - Design
    - Web Development
  featured: false
- title: Startarium
  main_url: https://www.startarium.ro
  url: https://www.startarium.ro
  description: >
    Free entrepreneurship educational portal with more than 20000 users, hundreds of resources, crowdfunding, mentoring and investor pitching events facilitated.
  categories:
    - Education
    - Nonprofit
    - Entrepreneurship
  built_by: Cezar Neaga
  built_by_url: https://twitter.com/cezarneaga
  featured: false
- title: Microlink
  main_url: https://microlink.io/
  url: https://microlink.io/
  description: >
    Extract structured data from any website.
  categories:
    - Web Development
    - API
  built_by: Kiko Beats
  built_by_url: https://kikobeats.com/
  featured: false
- title: Markets.com
  main_url: "https://www.markets.com/"
  url: "https://www.markets.com/"
  featured: false
  categories:
    - Finance
- title: Kevin Legrand
  url: "https://k-legrand.com"
  main_url: "https://k-legrand.com"
  source_url: "https://github.com/Manoz/k-legrand.com"
  description: >
    Personal website and blog built with love with Gatsby v2
  categories:
    - Blog
    - Portfolio
    - Web Development
  built_by: Kevin Legrand
  built_by_url: https://k-legrand.com
  featured: false
- title: David James Portfolio
  main_url: https://dfjames.com/
  url: https://dfjames.com/
  source_url: https://github.com/daviddeejjames/dfjames-gatsby
  description: >
    Portfolio Site using GatsbyJS and headless WordPress
  categories:
    - WordPress
    - Portfolio
    - Blog
  built_by: David James
  built_by_url: https://twitter.com/daviddeejjames
- title: Hypertext Candy
  url: https://www.hypertextcandy.com/
  main_url: https://www.hypertextcandy.com/
  description: >
    Blog about web development. Laravel, Vue.js, etc.
  categories:
    - Blog
    - Web Development
  built_by: Masahiro Harada
  built_by_url: https://twitter.com/_Masahiro_H_
  featured: false
- title: "Maxence Poutord's blog"
  description: >
    Tech & programming blog of Maxence Poutord, Software Engineer, Serial Traveler and Public Speaker
  main_url: https://www.maxpou.fr
  url: https://www.maxpou.fr
  featured: false
  categories:
    - Blog
    - Web Development
  built_by: Maxence Poutord
  built_by_url: https://www.maxpou.fr
- title: "The Noted Project"
  url: https://thenotedproject.org
  main_url: https://thenotedproject.org
  source_url: https://github.com/ianbusko/the-noted-project
  description: >
    Website to showcase the ethnomusicology research for The Noted Project.
  categories:
    - Portfolio
    - Education
    - Gallery
  built_by: Ian Busko
  built_by_url: https://github.com/ianbusko
  featured: false
- title: People For Bikes
  url: "https://2017.peopleforbikes.org/"
  main_url: "https://2017.peopleforbikes.org/"
  categories:
    - Community
    - Sports
    - Gallery
    - Nonprofit
  built_by: PeopleForBikes
  built_by_url: "https://peopleforbikes.org/about-us/who-we-are/staff/"
  featured: false
- title: Wide Eye
  description: >
    Creative agency specializing in interactive design, web development, and digital communications.
  url: https://wideeye.co/
  main_url: https://wideeye.co/
  categories:
    - Design
    - Web Development
  built_by: Wide Eye
  built_by_url: https://wideeye.co/about-us/
  featured: false
- title: CodeSandbox
  description: >
    CodeSandbox is an online editor that helps you create web applications, from prototype to deployment.
  url: https://codesandbox.io/
  main_url: https://codesandbox.io/
  categories:
    - Web Development
  featured: false
- title: Marvel
  description: >
    The all-in-one platform powering design.
  url: https://marvelapp.com/
  main_url: https://marvelapp.com/
  categories:
    - Design
  featured: false
- title: Designcode.io
  description: >
    Learn to design and code React apps.
  url: https://designcode.io
  main_url: https://designcode.io
  categories:
    - Learning
  featured: false
- title: Happy Design
  description: >
    The Brand and Product Team Behind Happy Money
  url: https://design.happymoney.com/
  main_url: https://design.happymoney.com/
  categories:
    - Design
    - Finance
- title: Weihnachtsmarkt.ms
  description: >
    Explore the christmas market in Münster (Westf).
  url: https://weihnachtsmarkt.ms/
  main_url: https://weihnachtsmarkt.ms/
  source_url: https://github.com/codeformuenster/weihnachtsmarkt
  categories:
    - Gallery
    - Food
  built_by: "Code for Münster during #MSHACK18"
  featured: false
- title: Code Championship
  description: >
    Competitive coding competitions for students from 3rd to 8th grade. Code is Sport.
  url: https://www.codechampionship.com
  main_url: https://www.codechampionship.com
  categories:
    - Learning
    - Education
    - Sports
  built_by: Abamath LLC
  built_by_url: https://www.abamath.com
  featured: false
- title: Wieden+Kennedy
  description: >
    Wieden+Kennedy is an independent, global creative company.
  categories:
    - Technology
    - Web Development
    - Agency
    - Marketing
  url: https://www.wk.com
  main_url: https://www.wk.com
  built_by: Wieden Kennedy
  built_by_url: https://www.wk.com/about/
  featured: false
- title: Testing JavaScript
  description: >
    This course will teach you the fundamentals of testing your JavaScript applications using eslint, Flow, Jest, and Cypress.
  url: https://testingjavascript.com/
  main_url: https://testingjavascript.com/
  categories:
    - Learning
    - Education
    - JavaScript
  built_by: Kent C. Dodds
  built_by_url: https://kentcdodds.com/
  featured: false
- title: Use Hooks
  description: >
    One new React Hook recipe every day.
  url: https://usehooks.com/
  main_url: https://usehooks.com/
  categories:
    - Learning
  built_by: Gabe Ragland
  built_by_url: https://twitter.com/gabe_ragland
  featured: false
- title: Ambassador
  url: https://www.getambassador.io
  main_url: https://www.getambassador.io
  description: >
    Open source, Kubernetes-native API Gateway for microservices built on Envoy.
  categories:
    - Open Source
    - Documentation
    - Technology
  built_by: Datawire
  built_by_url: https://www.datawire.io
  featured: false
- title: Clubhouse
  main_url: https://clubhouse.io
  url: https://clubhouse.io
  description: >
    The intuitive and powerful project management platform loved by software teams of all sizes. Built with Gatsby v2 and Prismic
  categories:
    - Technology
    - Blog
    - Productivity
    - Community
    - Design
    - Open Source
  built_by: Ueno.
  built_by_url: https://ueno.co
  featured: false
- title: Asian Art Collection
  url: http://artmuseum.princeton.edu/asian-art/
  main_url: http://artmuseum.princeton.edu/asian-art/
  description: >
    Princeton University has a branch dealing with state of art.They have showcased ore than 6,000 works of Asian art are presented alongside ongoing curatorial and scholarly research
  categories:
    - Marketing
  featured: false
- title: QHacks
  url: https://qhacks.io
  main_url: https://qhacks.io
  source_url: https://github.com/qhacks/qhacks-website
  description: >
    QHacks is Queen’s University’s annual hackathon! QHacks was founded in 2016 with a mission to advocate and incubate the tech community at Queen’s University and throughout Canada.
  categories:
    - Education
    - Technology
    - Podcast
  featured: false
- title: Tyler McGinnis
  url: https://tylermcginnis.com/
  main_url: https://tylermcginnis.com/
  description: >
    The linear, course based approach to learning web technologies.
  categories:
    - Education
    - Technology
    - Podcast
    - Web Development
  featured: false
- title: a11y with Lindsey
  url: https://www.a11ywithlindsey.com/
  main_url: https://www.a11ywithlindsey.com/
  source_url: https://github.com/lkopacz/a11y-with-lindsey
  description: >
    To help developers navigate accessibility jargon, write better code, and to empower them to make their Internet, Everyone's Internet.
  categories:
    - Education
    - Blog
    - Technology
  built_by: Lindsey Kopacz
  built_by_url: https://twitter.com/littlekope0903
  featured: false
- title: DEKEMA
  url: https://www.dekema.com/
  main_url: https://www.dekema.com/
  description: >
    Worldclass crafting: Furnace, fervor, fulfillment. Delivering highest demand for future craftsmanship. Built using Gatsby v2 and Prismic.
  categories:
    - Healthcare
    - Science
    - Technology
  built_by: Crisp Studio
  built_by_url: https://crisp.studio
  featured: false
- title: Ramón Chancay
  description: >-
    Front-end / Back-end Developer in Guayaquil Ecuador.
    Currently at Everymundo, previously at El Universo.
    I enjoy teaching and sharing what I know.
    I give professional advice to developers and companies.
    My wife and my children are everything in my life.
  main_url: "https://ramonchancay.me/"
  url: "https://ramonchancay.me/"
  source_url: "https://github.com/devrchancay/personal-site"
  featured: false
  categories:
    - Blog
    - Technology
    - Web Development
  built_by: Ramón Chancay
  built_by_url: "https://ramonchancay.me/"
- title: BELLHOPS
  main_url: https://www.getbellhops.com/
  url: https://www.getbellhops.com/
  description: >-
    Whether you’re moving someplace new or just want to complete a few projects around your current home, BellHops can arrange the moving services you need—at simple, straightforward rates.
  categories:
    - Business
  built_by: Bellhops, Inc.
  built_by_url: https://www.getbellhops.com/
  featured: false
- title: Acclimate Consulting
  main_url: https://www.acclimate.io/
  url: https://www.acclimate.io/
  description: >-
    Acclimate is a consulting firm that puts organizations back in control with data-driven strategies and full-stack applications.
  categories:
    - Technology
    - Consulting
  built_by: Andrew Wilson
  built_by_url: https://github.com/andwilson
  featured: false
- title: Flyright
  url: https://flyright.co/
  main_url: https://flyright.co/
  description: >-
    Flyright curates everything you need for international travel in one tidy place 💜
  categories:
    - Technology
    - App
  built_by: Ty Hopp
  built_by_url: https://github.com/tyhopp
  featured: false
- title: Vets Who Code
  url: https://vetswhocode.io/
  main_url: https://vetswhocode.io/
  description: >-
    VetsWhoCode is a non-profit organization dedicated to training military veterans & giving them the skills they need transition into tech careers.
  categories:
    - Technology
    - Nonprofit
  featured: false
- title: Patreon Blog
  url: https://blog.patreon.com/
  main_url: https://blog.patreon.com/
  description: >-
    Official blog of Patreon.com
  categories:
    - Blog
  featured: false
- title: Full Beaker
  url: https://fullbeaker.com/
  main_url: https://fullbeaker.com/
  description: >-
    Full Beaker provides independent advice online about careers and home ownership, and connect anyone who asks with companies that can help them.
  categories:
    - Consulting
  featured: false
- title: Citywide Holdup
  url: https://citywideholdup.org/
  main_url: https://citywideholdup.org/
  description: >-
    Citywide Holdup is an annual fundraising event held around early November in the city of Austin, TX hosted by the Texas Wranglers benefitting Easter Seals of Central Texas, a non-profit organization that provides exceptional services, education, outreach and advocacy so that people with disabilities can live, learn, work and play in our communities.
  categories:
    - Nonprofit
    - Event
  built_by: Cameron Rison
  built_by_url: https://github.com/killakam3084
  featured: false
- title: Dawn Labs
  url: https://dawnlabs.io
  main_url: https://dawnlabs.io
  description: >-
    Thoughtful products for inspired teams. With a holistic approach to engineering and design, we partner with startups and enterprises to build for the digital era.
  categories:
    - Technology
    - Agency
    - Web Development
  featured: false
- title: COOP by Ryder
  url: https://coop.com/
  main_url: https://coop.com/
  description: >
    COOP is a platform that connects fleet managers that have idle vehicles to businesses that are looking to rent vehicles. COOP simplifies the process and paperwork required to safely share vehicles between business owners.
  categories:
    - Marketing
  built_by: Crispin Porter Bogusky
  built_by_url: http://www.cpbgroup.com/
  featured: false
- title: Domino's Paving for Pizza
  url: https://www.pavingforpizza.com/
  main_url: https://www.pavingforpizza.com/
  description: >
    Nominate your town for a chance to have your rough drive home from Domino's fixed to pizza perfection.
  categories:
    - Marketing
  built_by: Crispin Porter Bogusky
  built_by_url: http://www.cpbgroup.com/
  featured: false
- title: Propapanda
  url: https://propapanda.eu/
  main_url: https://propapanda.eu/
  description: >
    Is a creative production house based in Tallinn, Estonia. We produce music videos, commercials, films and campaigns – from scratch to finish.
  categories:
    - Video
    - Portfolio
    - Agency
    - Media
  built_by: Henry Kehlmann
  built_by_url: https://github.com/madhenry/
  featured: false
- title: JAMstack.paris
  url: https://jamstack.paris/
  main_url: https://jamstack.paris/
  source_url: https://github.com/JAMstack-paris/jamstack.paris
  description: >
    JAMstack-focused, bi-monthly meetup in Paris
  categories:
    - Web Development
  built_by: Matthieu Auger & Nicolas Goutay
  built_by_url: https://github.com/JAMstack-paris
  featured: false
- title: DexWallet - The only Wallet you need by Dexlab
  main_url: "https://www.dexwallet.io/"
  url: "https://www.dexwallet.io/"
  source_url: "https://github.com/dexlab-io/DexWallet-website"
  featured: false
  description: >-
    DexWallet is a secure, multi-chain, mobile wallet with an upcoming one-click exchange for mobile.
  categories:
    - App
    - Open Source
  built_by: DexLab
  built_by_url: "https://github.com/dexlab-io"
- title: Kings Valley Paving
  url: https://kingsvalleypaving.com
  main_url: https://kingsvalleypaving.com
  description: >
    Kings Valley Paving is an asphalt, paving and concrete company serving the commercial, residential and industrial sectors in the Greater Toronto Area. Site designed by Stephen Bell.
  categories:
    - Marketing
  built_by: Michael Uloth
  built_by_url: https://www.michaeluloth.com
  featured: false
- title: Peter Barrett
  url: "https://www.peterbarrett.ca"
  main_url: "https://www.peterbarrett.ca"
  description: >
    Peter Barrett is a Canadian baritone from Newfoundland and Labrador who performs opera and concert repertoire in Canada, the U.S. and around the world. Site designed by Stephen Bell.
  categories:
    - Portfolio
    - Music
  built_by: Michael Uloth
  built_by_url: https://www.michaeluloth.com
  featured: false
- title: NARCAN
  main_url: https://www.narcan.com
  url: https://www.narcan.com
  description: >
    NARCAN Nasal Spray is the first and only FDA-approved nasal form of naloxone for the emergency treatment of a known or suspected opioid overdose.
  categories:
    - Healthcare
  built_by: NARCAN
  built_by_url: https://www.narcan.com
  featured: false
- title: Ritual
  main_url: https://ritual.com
  url: https://ritual.com
  description: >
    Ritual started with a simple question, what exactly is in women's multivitamins? This is the story of what happened when our founder Kat started searching for answers — the story of Ritual.
  categories:
    - Healthcare
  built_by: Ritual
  built_by_url: https://ritual.com
  featured: false
- title: Truebill
  main_url: https://www.truebill.com
  url: https://www.truebill.com
  description: >
    Truebill empowers you to take control of your money.
  categories:
    - Finance
  built_by: Truebill
  built_by_url: https://www.truebill.com
  featured: false
- title: Smartling
  main_url: https://www.smartling.com
  url: https://www.smartling.com
  description: >
    Smartling enables you to automate, manage, and professionally translate content so that you can do more with less.
  categories:
    - Marketing
  built_by: Smartling
  built_by_url: https://www.smartling.com
  featured: false
- title: Clear
  main_url: https://www.clearme.com
  url: https://www.clearme.com
  description: >
    At clear, we’re working toward a future where you are your ID, enabling you to lead an unstoppable life.
  categories:
    - Security
  built_by: Clear
  built_by_url: https://www.clearme.com
  featured: false
- title: VS Code Rocks
  main_url: "https://vscode.rocks"
  url: "https://vscode.rocks"
  source_url: "https://github.com/lannonbr/vscode-rocks"
  featured: false
  description: >
    VS Code Rocks is a place for weekly news on the newest features and updates to Visual Studio Code as well as trending extensions and neat tricks to continually improve your VS Code skills.
  categories:
    - Open Source
    - Blog
    - Web Development
  built_by: Benjamin Lannon
  built_by_url: "https://github.com/lannonbr"
- title: Particle
  main_url: "https://www.particle.io"
  url: "https://www.particle.io"
  featured: false
  description: Particle is a fully-integrated IoT platform that offers everything you need to deploy an IoT product.
  categories:
    - Marketing
- title: freeCodeCamp curriculum
  main_url: "https://learn.freecodecamp.org"
  url: "https://learn.freecodecamp.org"
  featured: false
  description: Learn to code with free online courses, programming projects, and interview preparation for developer jobs.
  categories:
    - Web Development
    - Learning
- title: Tandem
  main_url: "https://www.tandem.co.uk"
  url: "https://www.tandem.co.uk"
  description: >
    We're on a mission to free you of money misery. Our app, card and savings account are designed to help you spend less time worrying about money and more time enjoying life.
  categories:
    - Finance
    - App
  built_by: Tandem
  built_by_url: https://github.com/tandembank
  featured: false
- title: Monbanquet.fr
  main_url: "https://monbanquet.fr"
  url: "https://monbanquet.fr"
  description: >
    Give your corporate events the food and quality it deserves, thanks to the know-how of the best local artisans.
  categories:
    - eCommerce
    - Food
    - Event
  built_by: Monbanquet.fr
  built_by_url: https://github.com/monbanquet
  featured: false
- title: The Leaky Cauldron Blog
  url: https://theleakycauldronblog.com
  main_url: https://theleakycauldronblog.com
  source_url: https://github.com/v4iv/theleakycauldronblog
  description: >
    A Brew of Awesomeness with a Pinch of Magic...
  categories:
    - Blog
  built_by: Vaibhav Sharma
  built_by_url: https://github.com/v4iv
  featured: false
- title: Wild Drop Surf Camp
  main_url: "https://wilddropsurfcamp.com"
  url: "https://wilddropsurfcamp.com"
  description: >
    Welcome to Portugal's best kept secret and be amazed with our nature. Here you can explore, surf, taste the world's best gastronomy and wine, feel the North Canyon's power with the biggest waves in the world and so many other amazing things. Find us, discover yourself!
  categories:
    - Travel
  built_by: Samuel Fialho
  built_by_url: https://samuelfialho.com
  featured: false
- title: JoinUp HR chatbot
  url: https://www.joinup.io
  main_url: https://www.joinup.io
  description: Custom HR chatbot for better candidate experience
  categories:
    - App
    - Technology
  featured: false
- title: JDCastro Web Design & Development
  main_url: https://jacobdcastro.com
  url: https://jacobdcastro.com
  source_url: https://github.com/jacobdcastro/personal-site
  featured: false
  description: >
    A small business site for freelance web designer and developer Jacob D. Castro. Includes professional blog, contact forms, and soon-to-come portfolio of sites for clients. Need a new website or an extra developer to share the workload? Feel free to check out the website!
  categories:
    - Blog
    - Portfolio
    - Business
    - Freelance
  built_by: Jacob D. Castro
  built_by_url: https://twitter.com/jacobdcastro
- title: Gatsby Tutorials
  main_url: https://www.gatsbytutorials.com
  url: https://www.gatsbytutorials.com
  source_url: https://github.com/ooloth/gatsby-tutorials
  featured: false
  description: >
    Gatsby Tutorials is a community-updated list of video, audio and written tutorials to help you learn GatsbyJS.
  categories:
    - Web Development
    - Education
    - Open Source
  built_by: Michael Uloth
  built_by_url: "https://www.michaeluloth.com"
- title: Grooovinger
  url: https://www.grooovinger.com
  main_url: https://www.grooovinger.com
  description: >
    Martin Grubinger, a web developer from Austria
  categories:
    - Portfolio
    - Web Development
  built_by: Martin Grubinger
  built_by_url: https://www.grooovinger.com
  featured: false
- title: LXDX - the Crypto Derivatives Exchange
  main_url: https://www.lxdx.co/
  url: https://www.lxdx.co/
  description: >
    LXDX is the world's fastest crypto exchange. Our mission is to bring innovative financial products to retail crypto investors, providing access to the same speed and scalability that institutional investors already depend on us to deliver each and every day.
  categories:
    - Marketing
    - Finance
  built_by: Corey Ward
  built_by_url: http://www.coreyward.me/
  featured: false
- title: Kyle McDonald
  url: https://kylemcd.com
  main_url: https://kylemcd.com
  source_url: https://github.com/kylemcd/personal-site-react
  description: >
    Personal site + blog for Kyle McDonald
  categories:
    - Blog
  built_by: Kyle McDonald
  built_by_url: https://kylemcd.com
  featured: false
- title: VSCode Power User Course
  main_url: https://VSCode.pro
  url: https://VSCode.pro
  description: >
    After 10 years with Sublime, I switched to VSCode. Love it. Spent 1000+ hours building a premium video course to help you switch today. 200+ power user tips & tricks turn you into a VSCode.pro
  categories:
    - Education
    - Learning
    - eCommerce
    - Marketing
    - Technology
    - Web Development
  built_by: Ahmad Awais
  built_by_url: https://twitter.com/MrAhmadAwais/
  featured: false
- title: Thijs Koerselman Portfolio
  main_url: https://www.vauxlab.com
  url: https://www.vauxlab.com
  featured: false
  description: >
    Portfolio of Thijs Koerselman. A freelance software engineer, full-stack web developer and sound designer.
  categories:
    - Portfolio
    - Business
    - Freelance
    - Technology
    - Web Development
    - Music
- title: Ad Hoc Homework
  main_url: https://homework.adhoc.team
  url: https://homework.adhoc.team
  description: >
    Ad Hoc builds government digital services that are fast, efficient, and usable by everyone. Ad Hoc Homework is a collection of coding and design challenges for candidates applying to our open positions.
  categories:
    - Web Development
    - Government
    - Healthcare
    - Programming
  built_by_url: https://adhoc.team
  featured: false
- title: Birra Napoli
  main_url: http://www.birranapoli.it
  url: http://www.birranapoli.it
  built_by: Ribrain
  built_by_url: https://www.ribrainstudio.com
  featured: false
  description: >
    Birra Napoli official site
  categories:
    - Landing Page
    - Business
    - Food
- title: Satispay
  url: https://www.satispay.com
  main_url: https://www.satispay.com
  categories:
    - Business
    - Finance
    - Technology
  built_by: Satispay
  built_by_url: https://www.satispay.com
  featured: false
- title: The Movie Database - Gatsby
  url: https://tmdb.lekoarts.de
  main_url: https://tmdb.lekoarts.de
  source_url: https://github.com/LekoArts/gatsby-source-tmdb-example
  categories:
    - Open Source
    - Entertainment
    - Gallery
  featured: false
  built_by: LekoArts
  built_by_url: "https://github.com/LekoArts"
  description: >
    Source from The Movie Database (TMDb) API (v3) in Gatsby. This example is built with react-spring, React hooks and react-tabs and showcases the gatsby-source-tmdb plugin. It also has some client-only paths and uses gatsby-image.
- title: LANDR - Creative Tools for Musicians
  url: https://www.landr.com/
  main_url: https://www.landr.com/en/
  categories:
    - Music
    - Technology
    - Business
    - Entrepreneurship
    - Freelance
    - Marketing
    - Media
  featured: false
  built_by: LANDR
  built_by_url: https://twitter.com/landr_music
  description: >
    Marketing website built for LANDR. LANDR is a web application that provides tools for musicians to master their music (using artificial intelligence), collaborate with other musicians, and distribute their music to multiple platforms.
- title: ClinicJS
  url: https://clinicjs.org/
  main_url: https://clinicjs.org/
  categories:
    - Technology
    - Documentation
  featured: false
  built_by: NearForm
  built_by_url: "https://www.nearform.com/"
  description: >
    Tools to help diagnose and pinpoint Node.js performance issues.
- title: KOBIT
  main_url: "https://kobit.in"
  url: "https://kobit.in"
  description: Automated Google Analytics Report with everything you need and more
  featured: false
  categories:
    - Marketing
    - Blog
  built_by: mottox2
  built_by_url: "https://mottox2.com"
- title: Aleksander Hansson
  main_url: https://ahansson.com
  url: https://ahansson.com
  featured: false
  description: >
    Portfolio website for Aleksander Hansson
  categories:
    - Portfolio
    - Business
    - Freelance
    - Technology
    - Web Development
    - Consulting
  built_by: Aleksander Hansson
  built_by_url: https://www.linkedin.com/in/aleksanderhansson/
- title: Surfing Nosara
  main_url: "https://www.surfingnosara.com"
  url: "https://www.surfingnosara.com"
  description: Real estate, vacation, and surf report hub for Nosara, Costa Rica
  featured: false
  categories:
    - Business
    - Blog
    - Gallery
    - Marketing
  built_by: Desarol
  built_by_url: "https://www.desarol.com"
- title: Crispin Porter Bogusky
  url: https://cpbgroup.com/
  main_url: https://cpbgroup.com/
  description: >
    We solve the world’s toughest communications problems with the most quantifiably potent creative assets.
  categories:
    - Agency
    - Design
    - Marketing
  built_by: Crispin Porter Bogusky
  built_by_url: https://cpbgroup.com/
  featured: false
- title: graphene-python
  url: https://graphene-python.org
  main_url: https://graphene-python.org
  description: Graphene is a collaboratively funded project.Graphene-Python is a library for building GraphQL APIs in Python easily.
  categories:
    - Library
    - API
    - Documentation
  featured: false
- title: Engel & Völkers Ibiza Holiday Rentals
  main_url: "https://www.ev-ibiza.com/"
  url: "https://www.ev-ibiza.com/"
  featured: false
  built_by: Ventura Digitalagentur
  description: >
    Engel & Völkers, one of the most successful real estate agencies in the world, offers luxury holiday villas to rent in Ibiza.
  categories:
    - Travel
- title: Sylvain Hamann's personal website
  url: "https://shamann.fr"
  main_url: "https://shamann.fr"
  source_url: "https://github.com/sylvhama/shamann-gatsby/"
  description: >
    Sylvain Hamann, web developer from France
  categories:
    - Portfolio
    - Web Development
  built_by: Sylvain Hamann
  built_by_url: "https://twitter.com/sylvhama"
  featured: false
- title: Luca Crea's portfolio
  main_url: https://lcrea.github.io
  url: https://lcrea.github.io
  description: >
    Portfolio and personal website of Luca Crea, an Italian software engineer.
  categories:
    - Portfolio
  built_by: Luca Crea
  built_by_url: https://github.com/lcrea
  featured: false
- title: Escalade Sports
  main_url: "https://www.escaladesports.com/"
  url: "https://www.escaladesports.com/"
  categories:
    - eCommerce
    - Sports
  built_by: Escalade Sports
  built_by_url: "https://www.escaladesports.com/"
  featured: false
- title: Exposify
  main_url: "https://www.exposify.de/"
  url: "https://www.exposify.de/"
  description: >
    This is our German website built with Gatsby 2.0, Emotion and styled-system.
    Exposify is a proptech startup and builds technology for real estate businesses.
    We provide our customers with an elegant agent software in combination
    with beautifully designed and fast websites.
  categories:
    - Web Development
    - Real Estate
    - Agency
    - Marketing
  built_by: Exposify
  built_by_url: "https://www.exposify.de/"
  featured: false
- title: Steak Point
  main_url: https://www.steakpoint.at/
  url: https://www.steakpoint.at/
  description: >
    Steak Restaurant in Vienna, Austria (Wien, Österreich).
  categories:
    - Food
  built_by: Peter Kroyer
  built_by_url: https://www.peterkroyer.at/
  featured: false
- title: Takumon blog
  main_url: "https://takumon.com"
  url: "https://takumon.com"
  source_url: "https://github.com/Takumon/blog"
  description: Java Engineer's tech blog.
  featured: false
  categories:
    - Blog
  built_by: Takumon
  built_by_url: "https://twitter.com/inouetakumon"
- title: DayThirty
  main_url: "https://daythirty.com"
  url: "https://daythirty.com"
  description: DayThirty - ideas for the new year.
  featured: false
  categories:
    - Marketing
  built_by: Jack Oliver
  built_by_url: "https://twitter.com/mrjackolai"
- title: TheAgencyProject
  main_url: "https://theagencyproject.co"
  url: "https://theagencyproject.co"
  description: Agency model, without agency overhead.
  categories:
    - Agency
  built_by: JV-LA
  built_by_url: https://jv-la.com
- title: Karen Hou's portfolio
  main_url: https://www.karenhou.com/
  url: https://www.karenhou.com/
  categories:
    - Portfolio
  built_by: Karen H. Developer
  built_by_url: https://github.com/karenhou
  featured: false
- title: Jean Luc Ponty
  main_url: "https://ponty.com"
  url: "https://ponty.com"
  description: Official site for Jean Luc Ponty, French virtuoso violinist and jazz composer.
  featured: false
  categories:
    - Music
    - Entertainment
  built_by: Othermachines
  built_by_url: "https://othermachines.com"
- title: Rosewood Family Advisors
  main_url: "https://www.rfallp.com/"
  url: "https://www.rfallp.com/"
  description: Rosewood Family Advisors LLP (Palo Alto) provides a diverse range of family office services customized for ultra high net worth individuals.
  featured: false
  categories:
    - Finance
    - Business
  built_by: Othermachines
  built_by_url: "https://othermachines.com"
- title: Cole Walker's Portfolio
  main_url: "https://www.walkermakes.com"
  url: "https://www.walkermakes.com"
  source_url: "https://github.com/ColeWalker/portfolio"
  description: The portfolio of web developer Cole Walker, built with the help of Gatsby v2, React-Spring, and SASS.
  featured: false
  categories:
    - Portfolio
    - Web Development
  built_by: Cole Walker
  built_by_url: "https://www.walkermakes.com"
- title: Standing By Company
  main_url: "https://standingby.company"
  url: "https://standingby.company"
  description: A brand experience design company led by Scott Mackenzie and Trent Barton.
  featured: false
  categories:
    - Design
    - Web Development
  built_by: Standing By Company
  built_by_url: "https://standingby.company"
- title: Ashley Thouret
  main_url: "https://www.ashleythouret.com"
  url: "https://www.ashleythouret.com"
  description: Official website of Canadian soprano Ashley Thouret. Site designed by Stephen Bell.
  categories:
    - Portfolio
    - Music
  built_by: Michael Uloth
  built_by_url: "https://www.michaeluloth.com"
  featured: false
- title: The AZOOR Society
  main_url: "https://www.azoorsociety.org"
  url: "https://www.azoorsociety.org"
  description: The AZOOR Society is a UK-based charity committed to promoting awareness of Acute Zonal Occult Outer Retinopathy and assisting further research. Site designed by Stephen Bell.
  categories:
    - Community
    - Nonprofit
  built_by: Michael Uloth
  built_by_url: "https://www.michaeluloth.com"
  featured: false
- title: Gábor Fűzy pianist
  main_url: "https://pianobar.hu"
  url: "https://pianobar.hu"
  description: Gábor Fűzy pianist's official website built with Gatsby v2.
  categories:
    - Music
  built_by: Zoltán Bedi
  built_by_url: "https://github.com/B3zo0"
  featured: false
- title: Logicwind
  main_url: "https://logicwind.com"
  url: "https://logicwind.com"
  description: Website of Logicwind - JavaScript experts, Technology development agency & consulting.
  featured: false
  categories:
    - Portfolio
    - Agency
    - Web Development
    - Consulting
  built_by: Logicwind
  built_by_url: "https://www.logicwind.com"
- title: ContactBook.app
  main_url: "https://contactbook.app"
  url: "https://contactbook.app"
  description: Seamlessly share Contacts with G Suite team members
  featured: false
  categories:
    - Landing Page
    - Blog
  built_by: Logicwind
  built_by_url: "https://www.logicwind.com"
- title: Waterscapes
  main_url: "https://waterscap.es"
  url: "https://waterscap.es/lake-monteynard/"
  source_url: "https://github.com/gaelbillon/Waterscapes-Gatsby-site"
  description: Waterscap.es is a directory of bodies of water (creeks, ponds, waterfalls, lakes, etc) with information about each place such as how to get there, hike time, activities and photos and a map displayed with the Mapbox GL SJ npm package. It was developed with the goal of learning Gatsby. This website is based on the gatsby-contentful-starter and uses Contentful as CMS. It is hosted on Netlify. Hooks are setup with Bitbucket and Contentful to trigger a new build upon code or content changes. The data on Waterscap.es is a mix of original content and informations from the internets gathered and put together.
  categories:
    - Directory
    - Photography
    - Travel
  built_by: Gaël Billon
  built_by_url: "https://gaelbillon.com"
  featured: false
- title: Packrs
  url: "https://www.packrs.co/"
  main_url: "https://www.packrs.co/"
  description: >
    Packrs is a local delivery platform, one spot for all your daily requirements. On a single tap get everything you need at your doorstep.
  categories:
    - Marketing
    - Landing Page
    - Entrepreneurship
  built_by: Vipin Kumar Rawat
  built_by_url: "https://github.com/aesthytik"
  featured: false
- title: HyakuninIsshu
  main_url: "https://hyakuninanki.net"
  url: "https://hyakuninanki.net"
  source_url: "https://github.com/rei-m/web_hyakuninisshu"
  description: >
    HyakuninIsshu is a traditional Japanese card game.
  categories:
    - Education
    - Gallery
    - Entertainment
  built_by: Rei Matsushita
  built_by_url: "https://github.com/rei-m/"
  featured: false
- title: WQU Partners
  main_url: "https://partners.wqu.org/"
  url: "https://partners.wqu.org/"
  featured: false
  categories:
    - Marketing
    - Education
    - Landing Page
  built_by: Corey Ward
  built_by_url: "http://www.coreyward.me/"
- title: Federico Giacone
  url: "https://federico.giac.one/"
  main_url: "https://federico.giac.one"
  source_url: "https://github.com/leopuleo/federico.giac.one"
  description: >
    Digital portfolio for Italian Architect Federico Giacone.
  categories:
    - Portfolio
    - Gallery
  built_by: Leonardo Giacone
  built_by_url: "https://github.com/leopuleo"
  featured: false
- title: Station
  url: "https://getstation.com/"
  main_url: "https://getstation.com/"
  description: Station is the first smart browser for busy people. A single place for all of your web applications.
  categories:
    - Technology
    - Web Development
    - Productivity
  featured: false
- title: Vyron Vasileiadis
  url: "https://fedonman.com/"
  main_url: "https://fedonman.com"
  source_url: "https://github.com/fedonman/fedonman-website"
  description: Personal space of Vyron Vasileiadis aka fedonman, a Web & IoT Developer, Educator and Entrepreneur based in Athens, Greece.
  categories:
    - Portfolio
    - Technology
    - Web Development
    - Education
  built_by: Vyron Vasileiadis
  built_by_url: "https://github.com/fedonman"
- title: Fabien Champigny
  url: "https://www.champigny.name/"
  main_url: "https://www.champigny.name/"
  built_by_url: "https://www.champigny.name/"
  description: Fabien Champigny's personal blog. Entrepreneur, hacker and loves street photo.
  categories:
    - Blog
    - Gallery
    - Photography
    - Productivity
    - Entrepreneurship
  featured: false
- title: Alex Xie - Portfolio
  url: https://alexieyizhe.me/
  main_url: https://alexieyizhe.me/
  source_url: https://github.com/alexieyizhe/alexieyizhe.github.io
  description: >
    Personal website of Alex Yizhe Xie, a University of Waterloo Computer Science student and coding enthusiast.
  categories:
    - Blog
    - Portfolio
    - Web Development
  featured: false
- title: Equithon
  url: https://equithon.org/
  main_url: https://equithon.org/
  source_url: https://github.com/equithon/site-main/
  built_by: Alex Xie
  built_by_url: https://alexieyizhe.me/
  description: >
    Equithon is the largest social innovation hackathon in Waterloo, Canada. It was founded in 2016 to tackle social equity issues and create change.
  categories:
    - Education
    - Event
    - Learning
    - Open Source
    - Nonprofit
    - Technology
  featured: false
- title: Dale Blackburn - Portfolio
  url: https://dakebl.co.uk/
  main_url: https://dakebl.co.uk/
  description: >
    Dale Blackburn's personal website and blog.
  categories:
    - Blog
    - Portfolio
    - Web Development
  featured: false
- title: Portfolio of Anthony Wiktor
  url: https://www.anthonydesigner.com/
  main_url: https://www.anthonydesigner.com/
  description: >
    Anthony Wiktor is a Webby Award-Winning Creative Director and Digital Designer twice named Hot 100 by WebDesigner Magazine. Anthony has over a decade of award-winning experience in design and has worked on projects across a diverse set of industries — from entertainment to consumer products to hospitality to technology. Anthony is a frequent lecturer at USC’s Annenberg School for Communication & Journalism and serves on the board of AIGA Los Angeles.
  categories:
    - Portfolio
    - Marketing
  built_by: Maciej Leszczyński
  built_by_url: https://twitter.com/_maciej
  featured: false
- title: Frame.io Workflow Guide
  main_url: https://workflow.frame.io
  url: https://workflow.frame.io
  description: >
    The web’s most comprehensive post-production resource, written by pro filmmakers, for pro filmmakers. Always expanding, always free.
  categories:
    - Education
  built_by: Frame.io
  built_by_url: https://frame.io
  featured: false
- title: MarcySutton.com
  main_url: https://marcysutton.com
  url: https://marcysutton.com
  description: >
    The personal website of web developer and accessibility advocate Marcy Sutton.
  categories:
    - Blog
    - Accessibility
    - Video
    - Photography
  built_by: Marcy Sutton
  built_by_url: https://marcysutton.com
  featured: true
- title: WPGraphQL Docs
  main_url: https://docs.wpgraphql.com
  url: https://docs.wpgraphql.com
  description: >
    Documentation for WPGraphQL, a free open-source WordPress plugin that provides an extendable GraphQL schema and API for any WordPress site.
  categories:
    - API
    - Documentation
    - Technology
    - Web Development
    - WordPress
  built_by: WPGraphQL
  built_by_url: https://wpgraphql.com
  featured: false
- title: Shine Lawyers
  main_url: https://www.shine.com.au
  url: https://www.shine.com.au
  description: >
    Shine Lawyers is an Australian legal services website built with Gatsby v2, Elasticsearch, Isso, and Geolocation services.
  categories:
    - Business
    - Blog
- title: Parallel Polis Kosice
  url: https://www.paralelnapoliskosice.sk/
  main_url: https://www.paralelnapoliskosice.sk/
  source_url: https://github.com/ParalelnaPolisKE/paralelnapoliskosice.sk
  description: >
    Parallel Polis is a collective of people who want to live in a more opened world. We look for possibilities and technologies (Bitcoin, the blockchain, reputation systems and decentralized technologies in general) that open new ways, make processes easier and remove unnecessary barriers. We want to create an environment that aims at education, discovering and creating better systems for everybody who is interested in freedom and independence.
  categories:
    - Blog
    - Education
    - Technology
  built_by: Roman Vesely
  built_by_url: https://romanvesely.
  featured: false
- title: Unda Solutions
  url: https://unda.com.au
  main_url: https://unda.com.au
  description: >
    A custom web application development company in Perth, WA
  categories:
    - Business
    - Freelance
    - Web Development
    - Technology
  featured: false
- title: BIGBrave
  main_url: https://bigbrave.digital
  url: https://bigbrave.digital
  description: >
    BIGBrave is a strategic design firm. We partner with our clients, big and small, to design & create human-centered brands, products, services and systems that are simple, beautiful and easy to use.
  categories:
    - Agency
    - Web Development
    - Marketing
    - Technology
    - WordPress
  built_by: Francois Brill | BIGBrave
  built_by_url: https://bigbrave.digital
  featured: false
- title: 5th Avenue Properties
  main_url: https://5thavenue.co.za
  url: https://5thavenue.co.za
  description: >
    5th Avenue Properties specializes in the leasing and sales of office space and industrial property. BIGBrave built the website in Gatsby with data from an API server (CRM) for all the property and consultant data, and WordPress for all the website content data and case studies. All forms on the website was also directly integrated into the CRM system to ensure no leads are lost. People cannot stop commenting on the speed of the site and the property search.
  categories:
    - Technology
    - WordPress
    - API
  built_by: Russel Povey and Francois Brill | BIGBrave
  built_by_url: https://bigbrave.digital
  featured: false
- title: Intsha Consulting
  main_url: https://intsha.co.za
  url: https://intsha.co.za
  description: >
    Intsha is a bespoke Human Resources consultancy firm offering expert Recruitment and Talent Management services in today's competitive marketplace. BIGBrave helped Intsha design and develop a bespoke online presense helping them stand out from the crowd.
  categories:
    - Consulting
    - Marketing
    - WordPress
  built_by: Evan Janovsky | BIGBrave
  built_by_url: https://bigbrave.digital
  featured: false
- title: MHW Law
  main_url: https://mhwlaw.ca
  url: https://mhwlaw.ca
  description: >
    MHW is a full service law firm that has offered legal representation and advice to clients locally and throughout British Columbia since 1984. BIGBrave helped MHW bring their website into the 21st century by offering the best and latest Gatsby site to help them stand our from the crowd.
  categories:
    - Law
    - Marketing
    - WordPress
  built_by: Evan Janovsky and Francois Brill | BIGBrave
  built_by_url: https://bigbrave.digital
  featured: false
- title: KegTracker
  main_url: https://www.kegtracker.co.za
  url: https://www.kegtracker.co.za
  description: >
    Keg Tracker is part of the Beverage Insights family and its sole aim is to provide you with the right data about your kegs to make better decisions. In today’s business landscape having the right information at your finger tips is crucial to the agility of your business.
  categories:
    - Food
    - Business
    - Technology
  built_by: Francois Brill | BIGBrave
  built_by_url: https://bigbrave.digital
  featured: false
- title: Mike Nichols
  url: https://www.mikenichols.me
  main_url: https://www.mikenichols.me
  description: >
    Portfolio site of Mike Nichols, a UX designer and product development lead.
  categories:
    - Portfolio
    - Technology
    - Web Development
  built_by: Mike Nichols
  featured: false
- title: Steve Haid
  url: https://www.stevehaid.com
  main_url: https://www.stevehaid.com
  description: >
    Steve Haid is a real estate agent and Professional Financial Planner (PFP) who has been helping clients achieve their investment goals since 2006. Site designed by Stephen Bell.
  categories:
    - Marketing
    - Real Estate
  built_by: Michael Uloth
  built_by_url: "https://www.michaeluloth.com"
- title: Incremental - Loyalty, Rewards and Incentive Programs
  main_url: https://www.incremental.com.au
  url: https://www.incremental.com.au
  description: >
    Sydney-based digital agency specialising in loyalty, rewards and incentive programs. WordPress backend; Cloudinary, YouTube and Hubspot form integration; query data displayed as animated SVG graphs; video background in the header.
  categories:
    - Agency
    - Portfolio
    - WordPress
  built_by: Incremental
  built_by_url: https://www.incremental.com.au
  featured: false
- title: Technica11y
  main_url: https://www.technica11y.org
  url: https://www.technica11y.org
  description: >
    Discussing challenges in technical accessibility.
  categories:
    - Accessibility
    - Education
    - Video
  built_by: Tenon.io
  built_by_url: https://tenon.io
  featured: false
- title: Tenon-UI Documentation
  main_url: https://www.tenon-ui.info
  url: https://www.tenon-ui.info
  description: >
    Documentation site for Tenon-UI: Tenon.io's accessible components library.
  categories:
    - Accessibility
    - Documentation
    - Library
    - Web Development
  built_by: Tenon.io
  built_by_url: https://tenon.io
  featured: false
- title: Matthew Secrist
  main_url: https://www.matthewsecrist.net
  url: https://www.matthewsecrist.net
  source_url: https://github.com/matthewsecrist/v3
  description: >
    Matthew Secrist's personal portfolio using Gatsby, Prismic and Styled-Components.
  categories:
    - Portfolio
    - Technology
    - Web Development
  built_by: Matthew Secrist
  built_by_url: https://www.matthewsecrist.net
  featured: false
- title: Node.js Dev
  main_url: https://nodejs.dev
  url: https://nodejs.dev
  source_url: https://github.com/nodejs/nodejs.dev
  description: >
    Node.js Foundation Website.
  categories:
    - Documentation
    - Web Development
  built_by: Node.js Website Redesign Working Group
  built_by_url: https://github.com/nodejs/website-redesign
  featured: false
- title: Sheffielders
  main_url: https://sheffielders.org
  url: https://sheffielders.org
  source_url: https://github.com/davemullenjnr/sheffielders
  description: >
    A collective of businesses, creatives, and projects based in Sheffield, UK.
  categories:
    - Directory
  built_by: Dave Mullen Jnr
  built_by_url: https://davemullenjnr.co.uk
  featured: false
- title: Stealth Labs
  url: https://stealthlabs.io
  main_url: https://stealthlabs.io
  description: >
    We design and develop for the web, mobile and desktop
  categories:
    - Portfolio
    - Web Development
  built_by: Edvins Antonovs
  built_by_url: https://edvins.io
  featured: false
- title: Constanzia Yurashko
  main_url: https://www.constanziayurashko.com
  url: https://www.constanziayurashko.com
  description: >
    Exclusive women's ready-to-wear fashion by designer Constanzia Yurashko.
  categories:
    - Portfolio
  built_by: Maxim Andries
  featured: false
- title: Algolia
  url: https://algolia.com
  main_url: https://algolia.com
  description: >
    Algolia helps businesses across industries quickly create relevant, scalable, and lightning fast search and discovery experiences.
  categories:
    - Web Development
    - Technology
    - Open Source
    - Featured
  built_by: Algolia
  featured: true
- title: GVD Renovations
  url: https://www.gvdrenovationsinc.com/
  main_url: https://www.gvdrenovationsinc.com/
  description: >
    GVD Renovations is a home improvement contractor with a well known reputation as a professional, quality contractor in California.
  categories:
    - Business
  built_by: David Krasniy
  built_by_url: http://dkrasniy.com
  featured: false
- title: Styled System
  url: https://styled-system.com/
  main_url: https://styled-system.com/
  source_url: https://github.com/styled-system/styled-system/tree/master/docs
  description: >
    Style props for rapid UI development.
  categories:
    - Design System
  built_by: Brent Jackson
  built_by_url: https://jxnblk.com/
- title: Timehacker
  url: https://timehacker.app
  main_url: https://timehacker.app
  description: >
    Procrastination killer, automatic time tracking app to skyrocket your productivity
  categories:
    - Productivity
    - App
    - Technology
    - Marketing
    - Landing Page
  built_by: timehackers
  featured: false
- title: Little & Big
  main_url: "https://www.littleandbig.com.au/"
  url: "https://www.littleandbig.com.au/"
  description: >
    Little & Big exists with the aim to create Websites, Apps, E-commerce stores
    that are consistently unique and thoughtfully crafted, every time.
  categories:
    - Agency
    - Design
    - Web Development
    - Portfolio
  built_by: Little & Big
  built_by_url: "https://www.littleandbig.com.au/"
  featured: false
- title: Cat Knows
  main_url: "https://catnose99.com/"
  url: "https://catnose99.com/"
  description: >
    Personal blog built with Gatsby v2.
  categories:
    - Blog
    - Web Development
  built_by: CatNose
  built_by_url: "https://twitter.com/catnose99"
  featured: false
- title: just some dev
  url: https://www.iamdeveloper.com
  main_url: https://www.iamdeveloper.com
  source_url: https://github.com/nickytonline/www.iamdeveloper.com
  description: >
    Just some software developer writing things ✏️
  categories:
    - Blog
  built_by: Nick Taylor
  built_by_url: https://www.iamdeveloper.com
  featured: false
- title: Keziah Moselle Blog
  url: https://blog.keziahmoselle.fr/
  main_url: https://blog.keziahmoselle.fr/
  source_url: https://github.com/KeziahMoselle/blog.keziahmoselle.fr
  description: >
    ✍️ A place to share my thoughts.
  categories:
    - Blog
  built_by: Keziah Moselle
  built_by_url: https://keziahmoselle.fr/
- title: xfuture's blog
  url: https://www.xfuture-blog.com/
  main_url: https://www.xfuture-blog.com/
  source_url: https://github.com/xFuture603/xfuture-blog
  description: >
    A blog about Devops, Web development, and my insights as a systems engineer.
  categories:
    - Blog
  built_by: Daniel Uhlmann
  built_by_url: https://www.xfuture-blog.com/
- title: Mayne's Blog
  main_url: "https://gine.me/"
  url: "https://gine.me/page/1"
  source_url: "https://github.com/mayneyao/gine-blog"
  featured: false
  categories:
    - Blog
    - Web Development
- title: Bakedbird
  url: https://bakedbird.com
  main_url: https://bakedbird.com
  description: >
    Eleftherios Psitopoulos - A frontend developer from Greece ☕
  categories:
    - Portfolio
    - Blog
  built_by: Eleftherios Psitopoulos
  built_by_url: https://bakedbird.com
- title: Benjamin Lannon
  url: https://lannonbr.com
  main_url: https://lannonbr.com
  source_url: https://github.com/lannonbr/Portfolio-gatsby
  description: >
    Personal portfolio of Benjamin Lannon
  categories:
    - Portfolio
    - Web Development
  built_by: Benjamin Lannon
  built_by_url: https://lannonbr.com
  featured: false
- title: Aravind Balla
  url: https://aravindballa.com
  main_url: https://aravindballa.com
  source_url: https://github.com/aravindballa/website2017
  description: >
    Personal portfolio of Aravind Balla
  categories:
    - Portfolio
    - Blog
    - Web Development
  built_by: Aravind Balla
  built_by_url: https://aravindballa.com
- title: Kaleb McKelvey
  url: https://kalebmckelvey.com
  main_url: https://kalebmckelvey.com
  source_url: https://github.com/avatar-kaleb/kalebmckelvey-site
  description: >
    Personal portfolio of Kaleb McKelvey!
  categories:
    - Blog
    - Portfolio
  built_by: Kaleb McKelvey
  built_by_url: https://kalebmckelvey.com
  featured: false
- title: Michal Czaplinski
  url: https://czaplinski.io
  main_url: https://czaplinski.io
  source_url: https://github.com/michalczaplinski/michalczaplinski.github.io
  description: >
    Michal Czaplinski is a full-stack developer 🚀
  categories:
    - Portfolio
    - Web Development
  built_by: Michal Czaplinski mmczaplinski@gmail.com
  built_by_url: https://czaplinski.io
  featured: false
- title: Interactive Investor (ii)
  url: https://www.ii.co.uk
  main_url: https://www.ii.co.uk
  description: >
    Hybrid (static/dynamic) Gatsby web app for ii's free research, news and analysis, discussion and product marketing site.
  categories:
    - Business
    - Finance
    - Technology
  built_by: Interactive Investor (ii)
  built_by_url: https://www.ii.co.uk
  featured: false
- title: Weingut Goeschl
  url: https://www.weingut-goeschl.at/
  main_url: https://www.weingut-goeschl.at/
  description: >
    Weingut Goeschl is a family winery located in Gols, Burgenland in Austria (Österreich)
  categories:
    - eCommerce
    - Business
  built_by: Peter Kroyer
  built_by_url: https://www.peterkroyer.at/
  featured: false
- title: Hash Tech Guru
  url: https://hashtech.guru
  main_url: https://hashtech.guru
  description: >
    Software Development Training School and Tech Blog
  categories:
    - Blog
    - Education
  built_by: Htet Wai Yan Soe
  built_by_url: https://github.com/johnreginald
- title: AquaGruppen Vattenfilter
  url: https://aquagruppen.se
  main_url: https://aquagruppen.se/
  description: >
    Water filter and water treatment products in Sweden
  categories:
    - Business
    - Technology
  built_by: Johan Eliasson
  built_by_url: https://github.com/elitan
  featured: false
- title: Josef Aidt
  url: https://josefaidt.dev
  main_url: https://josefaidt.dev
  source_url: https://github.com/josefaidt/josefaidt.github.io
  description: >
    Personal website, blog, portfolio for Josef Aidt
  categories:
    - Portfolio
    - Blog
    - Web Development
  built_by: Josef Aidt
  built_by_url: https://twitter.com/garlicbred
- title: How To egghead
  main_url: https://howtoegghead.com/
  url: https://howtoegghead.com/
  source_url: https://github.com/eggheadio/how-to-egghead
  featured: false
  built_by: egghead.io
  built_by_url: https://egghead.io
  description: >
    How to become an egghead instructor or reviewer
  categories:
    - Documentation
    - Education
- title: Sherpalo Ventures
  main_url: "https://www.sherpalo.com/"
  url: "https://www.sherpalo.com/"
  featured: false
  categories:
    - Finance
    - Business
    - Technology
  built_by: Othermachines
  built_by_url: "https://othermachines.com"
- title: WrapCode
  url: https://www.wrapcode.com
  main_url: https://www.wrapcode.com
  description: >
    A full stack blog on Microsoft Azure, JavaScript, DevOps, AI and Bots.
  categories:
    - Blog
    - Technology
    - Web Development
  built_by: Rahul P
  built_by_url: https://twitter.com/_rahulpp
  featured: false
- title: Kirankumar Ambati's Portfolio
  url: https://www.kirankumarambati.me
  main_url: https://www.kirankumarambati.me
  description: >
    Personal website, blog, portfolio of Kirankumar Ambati
  categories:
    - Blog
    - Portfolio
    - Web Development
  built_by: Kirankumar Ambati
  built_by_url: https://github.com/kirankumarambati
  featured: false
- title: Rou Hun Fan's portfolio
  main_url: https://flowen.me
  url: https://flowen.me
  description: >
    Portfolio of creative developer Rou Hun Fan. Built with Gatsby v2 &amp; Greensock drawSVG.
  categories:
    - Portfolio
  built_by: Rou Hun Fan Developer
  built_by_url: https://flowen.me
  featured: false
- title: chadly.net
  url: https://www.chadly.net
  main_url: https://www.chadly.net
  source_url: https://github.com/chadly/chadly.net
  description: >
    Personal tech blog by Chad Lee.
  categories:
    - Blog
    - Technology
    - Web Development
  built_by: Chad Lee
  built_by_url: https://github.com/chadly
  featured: false
- title: CivicSource
  url: https://www.civicsource.com
  main_url: https://www.civicsource.com
  description: >
    Online auction site to purchase tax-distressed properties from local taxing authorities.
  categories:
    - Real Estate
    - Government
  featured: false
- title: SpotYou
  main_url: "https://spotyou.joshglazer.com"
  url: "https://spotyou.joshglazer.com"
  source_url: "https://github.com/joshglazer/spotyou"
  description: >
    SpotYou allows you to watch your favorite music videos on Youtube based on your Spotify Preferences
  categories:
    - Entertainment
    - Music
  built_by: Josh Glazer
  built_by_url: https://linkedin.com/in/joshglazer/
  featured: false
- title: Hesam Kaveh's blog
  description: >
    A blog with great seo that using gatsby-source-wordpress to fetch posts from backend
  main_url: "https://hesamkaveh.com/"
  url: "https://hesamkaveh.com/"
  source_url: "https://github.com/hesamkaveh/sansi"
  featured: false
  categories:
    - Blog
    - WordPress
- title: Oliver Gomes Portfolio
  main_url: https://oliver-gomes.github.io/v4/
  url: https://oliver-gomes.github.io/v4/
  description: >
    As an artist and a web designer/developer, I wanted to find a way to present these two portfolios in a way that made sense.  I felt with new found power of speed, Gatsby helped keep my creativity intact with amazing response and versatility. I felt my butter smooth transition felt much better in user perspective and super happy with the power of Gatsby.
  categories:
    - Portfolio
    - Web Development
    - Blog
  built_by: Oliver Gomes
  built_by_url: https://github.com/oliver-gomes
  featured: false
- title: Patrik Szewczyk
  url: https://www.szewczyk.cz/
  main_url: https://www.szewczyk.cz/
  description: >
    Patrik Szewczyk – JavaScript, TypeScript, React, Node.js developer, Redux, Reason
  categories:
    - Portfolio
  built_by: Patrik Szewczyk
  built_by_url: https://linkedin.com/in/thepatriczek/
  featured: false
- title: Patrik Arvidsson's portfolio
  url: https://www.patrikarvidsson.com
  main_url: https://www.patrikarvidsson.com
  source_url: https://github.com/patrikarvidsson/portfolio-gatsby-contentful
  description: >
    Personal portfolio site of Swedish interaction designer Patrik Arvidsson. Built with Gatsby, Tailwind CSS, Emotion JS and Contentful.
  categories:
    - Blog
    - Design
    - Portfolio
    - Web Development
    - Technology
  built_by: Patrik Arvidsson
  built_by_url: https://www.patrikarvidsson.com
  featured: false
- title: Jacob Cofman's Blog
  description: >
    Personal blog / portfolio about Jacob Cofman.
  main_url: "https://jcofman.de/"
  url: "https://jcofman.de/"
  source_url: "https://github.com/JCofman/jc-website"
  featured: false
  categories:
    - Blog
    - Portfolio
- title: re-geo
  description: >
    re-geo is react based geo cities style component.
  main_url: "https://re-geo.netlify.com/"
  url: "https://re-geo.netlify.com/"
  source_url: "https://github.com/sadnessOjisan/re-geo-lp"
  categories:
    - Open Source
  built_by: sadnessOjisan
  built_by_url: https://twitter.com/sadnessOjisan
  featured: false
- title: Luis Cestou Portfolio
  description: >
    Portfolio of graphic + interactive designer Luis Cestou.
  main_url: "https://luiscestou.com"
  url: "https://luiscestou.com"
  source_url: "https://github.com/lcestou/luiscestou.com"
  built_by: Luis Cestou contact@luiscestou.com
  built_by_url: https://luiscestou.com
  featured: false
  categories:
    - Portfolio
    - Web Development
- title: Data Hackers
  url: https://datahackers.com.br/
  main_url: https://datahackers.com.br/
  description: >
    Official website for the biggest portuguese-speaking data science community. Makes use of several data sources such as podcasts from Anchor, messages from Slack, newsletters from MailChimp and blog posts from Medium. The unique visual design also had its hurdles and was quite fun to develop!
  categories:
    - Blog
    - Education
    - Podcast
    - Technology
  built_by: Kaordica
  built_by_url: https://kaordica.design
  featured: false
- title: TROMAQ
  url: https://www.tromaq.com/
  main_url: https://www.tromaq.com/
  description: >
    TROMAQ executes earthmoving services and rents heavy machinery for construction work. Even with the lack of good photography, their new site managed to pass a solid and trustworthy feeling to visitors during testing and they're already seeing the improvement in brand awareness, being the sole player with a modern website in their industry.
  categories:
    - Marketing
  built_by: Kaordica
  built_by_url: https://kaordica.design
  featured: false
- title: Novida Consulting
  url: https://www.novidaconsultoria.com.br
  main_url: https://www.novidaconsultoria.com.br
  description: >
    Novida’s goal was to position itself as a solid, exclusive and trustworthy brand for families looking for a safe financial future… We created a narrative and visual design that highlight their exclusivity.
  categories:
    - Marketing
  built_by: Kaordica
  built_by_url: https://kaordica.design
  featured: false
- title: We Are Clarks
  url: "https://www.weareclarks.com"
  main_url: "https://www.weareclarks.com"
  source_url: "https://github.com/abeaclark/weareclarks"
  description: >
    A family travel blog.
  categories:
    - Blog
    - Travel
  built_by: Abe Clark
  built_by_url: https://www.linkedin.com/in/abrahamclark/
  featured: false
- title: Guillaume Briday's Blog
  main_url: "https://guillaumebriday.fr/"
  url: "https://guillaumebriday.fr/"
  source_url: "https://github.com/guillaumebriday/guillaumebriday.fr"
  description: >
    My personal blog built with Gatsby and Tailwind CSS.
  categories:
    - Blog
    - Web Development
    - Technology
  built_by: Guillaume Briday
  built_by_url: https://guillaumebriday.fr/
  featured: false
- title: SEOmonitor
  main_url: "https://www.seomonitor.com"
  url: "https://www.seomonitor.com"
  description: >
    SEOmonitor is a suite of SEO tools dedicated to agencies.
  categories:
    - Blog
    - Portfolio
    - Agency
  built_by: Bejamas
  built_by_url: https://bejamas.io/
  featured: false
- title: Jean Regisser's Portfolio
  main_url: "https://jeanregisser.com/"
  url: "https://jeanregisser.com/"
  source_url: "https://github.com/jeanregisser/jeanregisser.com"
  featured: false
  description: >
    Portfolio of software engineer Jean Regisser.
  categories:
    - Portfolio
    - Mobile Development
  built_by: Jean Regisser
  built_by_url: "https://jeanregisser.com/"
- title: Axcept - Visual Screenshot Testing
  url: https://axcept.io
  main_url: https://axcept.io
  description: >
    Visual Testing for everyone
  categories:
    - Documentation
    - Web Development
  built_by: d:code:it
  built_by_url: https://dcodeit.com
  featured: false
- title: Chase Ohlson
  url: https://chaseohlson.com
  main_url: https://chaseohlson.com
  description: >
    Portfolio of frontend engineer & web developer Chase Ohlson.
  categories:
    - Portfolio
    - Web Development
  built_by: Chase Ohlson
  built_by_url: https://chaseohlson.com
  featured: false
- title: Zach Schnackel
  url: https://zslabs.com
  main_url: https://zslabs.com
  source_url: "https://github.com/zslabs/zslabs.com"
  description: >
    Portfolio site for UI/Motion Developer, Zach Schnackel.
  categories:
    - Portfolio
    - Web Development
  built_by: Zach Schnackel
  built_by_url: "https://zslabs.com"
- title: Gremlin
  url: https://www.gremlin.com
  main_url: https://www.gremlin.com
  description: >
    Gremlin's Failure as a Service finds weaknesses in your system before they cause problems.
  categories:
    - Marketing
- title: Headless.page
  main_url: https://headless.page/
  url: https://headless.page/
  description: >
    Headless.page is a directory of eCommerce sites featuring headless architecture, PWA features and / or the latest JavaScript technology.
  categories:
    - Directory
    - eCommerce
  built_by: Subscribe Pro
  built_by_url: https://www.subscribepro.com/
  featured: false
- title: Ouracademy
  main_url: https://our-academy.org/
  url: https://our-academy.org/
  source_url: "https://github.com/ouracademy/website"
  description: >
    Ouracademy is an organization that promoves the education in software development through blog posts & videos smiley.
  categories:
    - Open Source
    - Blog
    - Education
  built_by: Ouracademy
  built_by_url: https://github.com/ouracademy
  featured: false
- title: Tenon.io
  main_url: https://tenon.io
  url: https://tenon.io
  description: >
    Tenon.io is an accessibility tooling, services and consulting company.
  categories:
    - API
    - Accessibility
    - Business
    - Consulting
    - Technology
  built_by: Tenon.io
  built_by_url: https://tenon.io
  featured: false
- title: Projectival
  url: https://www.projectival.de/
  main_url: https://www.projectival.de/
  description: >
    Freelancer Online Marketing & Web Development in Cologne, Germany
  categories:
    - Freelance
    - Marketing
    - Web Development
    - Blog
    - Consulting
    - SEO
    - Business
  built_by: Sascha Klapetz
  built_by_url: https://www.projectival.de/
  featured: false
- title: Hetzner Online Community
  main_url: https://community.hetzner.com
  url: https://community.hetzner.com
  description: >
    Hetzner Online Community provides a free collection of high-quality tutorials, which are based on free and open source software, on a variety of topics such as development, system administration, and other web technology.
  categories:
    - Web Development
    - Technology
    - Programming
    - Open Source
    - Community
  built_by: Hetzner Online GmbH
  built_by_url: https://www.hetzner.com/
  featured: false
- title: AGYNAMIX
  url: https://www.agynamix.de/
  main_url: https://www.agynamix.de/
  source_url: https://github.com/tuhlmann/agynamix.de
  description: >
    Full Stack Java, Scala, Clojure, TypeScript, React Developer in Thalheim, Germany
  categories:
    - Freelance
    - Web Development
    - Programming
    - Blog
    - Consulting
    - Portfolio
    - Business
  built_by: Torsten Uhlmann
  built_by_url: https://www.agynamix.de/
  featured: false
- title: syracuse.io
  url: https://syracuse.io
  main_url: https://syracuse.io
  source_url: https://github.com/syracuseio/syracuseio/
  description: >
    Landing page for Syracuse NY Software Development Meetup Groups
  categories:
    - Community
  built_by: Benjamin Lannon
  built_by_url: https://lannonbr.com
- title: Render Documentation
  main_url: https://render.com/docs
  url: https://render.com/docs
  description: >
    Render is the easiest place to host your sites and apps. We use Gatsby for everything on https://render.com, including our documentation. The site is deployed on Render as well! We also have a guide to deploying Gatsby apps on Render: https://render.com/docs/deploy-gatsby.
  categories:
    - Web Development
    - Programming
    - Documentation
    - Technology
  built_by: Render Developers
  built_by_url: https://render.com
  featured: false
- title: prima
  url: https://www.prima.co
  main_url: https://www.prima.co
  description: >
    Discover industry-defining wellness content and trusted organic hemp CBD products safely supporting wellness, stress, mood, skin health, and balance.
  categories:
    - Blog
    - eCommerce
    - Education
  built_by: The Couch
  built_by_url: https://thecouch.nyc
- title: Gatsby Guides
  url: https://gatsbyguides.com/
  main_url: https://gatsbyguides.com/
  description: >
    Free tutorial course about using Gatsby with a CMS.
  categories:
    - Education
    - Documentation
    - Web Development
  built_by: Osio Labs
  built_by_url: https://osiolabs.com/
  featured: false
- title: Architude
  url: https://architudedesign.com
  main_url: https://architudedesign.com
  description: >
    筑冶 Architude International Design Consultants
  categories:
    - Design
    - Landing Page
    - Gallery
  built_by: Neo Nie
  built_by_url: https://github.com/nihgwu
  featured: false
- title: Arctica
  url: https://arctica.io
  main_url: https://arctica.io
  description: >
    Arctica specialises in purpose-built web sites and progressive web applications with user optimal experiences, tailored to meet the objectives of your business.
  categories:
    - Portfolio
    - Agency
    - Design
    - Web Development
  built_by: Arctica
  built_by_url: https://arctica.io
  featured: false
- title: Shard Ventures
  url: https://shard.vc
  main_url: https://shard.vc
  description: >
    Shard is building new online companies from scratch, partnering with other like-minded founders to start and invest in technology companies.
  categories:
    - Finance
    - Technology
    - Portfolio
  built_by: Arctica
  built_by_url: https://arctica.io
  featured: false
- title: David Brookes
  url: https://davidbrookes.me
  main_url: https://davidbrookes.me
  description: >
    Specialising in crafting stylish, high performance websites and applications that get results, using the latest cutting edge web development technologies.
  categories:
    - Portfolio
    - Freelance
    - Web Development
  built_by: Arctica
  built_by_url: https://arctica.io
  featured: false
- title: Dennis Morello
  url: https://morello.dev
  main_url: https://morello.dev
  source_url: https://gitlab.com/dennismorello/dev-blog
  description: >
    morello.dev is a development and techology blog written by Dennis Morello.
  categories:
    - Blog
    - Education
    - Web Development
    - Open Source
    - Technology
  built_by: Dennis Morello
  built_by_url: https://twitter.com/dennismorello
  featured: false
- title: BaseTable
  url: https://autodesk.github.io/react-base-table/
  main_url: https://autodesk.github.io/react-base-table/
  source_url: https://github.com/Autodesk/react-base-table
  description: >
    BaseTable is a react table component to display large data set with high performance and flexibility.
  categories:
    - Web Development
    - Documentation
    - Open Source
  built_by: Neo Nie
  built_by_url: https://github.com/nihgwu
  featured: false
- title: herper.io
  url: https://herper.io
  main_url: https://herper.io
  description: >
    Portfolio website for Jacob Herper - a Front End Web Developer with a passion for all things digital. I have more than 10 years experience working in web development.
  categories:
    - Portfolio
    - Web Development
    - Freelance
    - Design
    - SEO
  built_by: Jacob Herper
  built_by_url: https://github.com/jakeherp
  featured: false
- title: Artem Sapegin Photography
  description: >
    Photography portfolio and blog of Artem Sapegin, an award-losing photographer living in Berlin, Germany. Landscapes, cityscapes and dogs.
  main_url: "https://morning.photos/"
  url: "https://morning.photos/"
  source_url: "https://github.com/sapegin/morning.photos"
  categories:
    - Portfolio
    - Photography
  built_by: Artem Sapegin
  built_by_url: "https://github.com/sapegin"
- title: Pattyrn
  main_url: https://pattyrn.com
  url: https://pattyrn.com
  description: >
    Pattyrn uses advanced machine learning AI to analyze the platform’s your teams use, making it easy to solve performance problems, reduce bottlenecks, and monitor culture health to optimize your ROI and help boost performance without causing burn out.
  categories:
    - Marketing
    - Technology
  built_by: Pattyrn
  built_by_url: https://twitter.com/Pattyrn4
  featured: false
- title: Intranet Italia Day
  main_url: https://www.intranetitaliaday.it/en
  url: https://www.intranetitaliaday.it/en
  description: >
    The Italian event dedicated to the digital workplace that focuses on planning, governance and company intranet management
  categories:
    - Event
    - Conference
  built_by: Ariadne Digital
  built_by_url: https://www.ariadnedigital.it
  featured: false
- title: Textually Stylo
  main_url: https://www.textually.net
  url: https://www.textually.net
  description: >
    Stylo Markdown writing App marketing/documentation website by Textually Inc.
  categories:
    - Marketing
    - Technology
    - Blog
    - Documentation
  built_by: Sébastien Hamel
  built_by_url: https://www.textually.net
  featured: false
- title: OneDeck
  main_url: https://www.onedeck.co
  url: https://www.onedeck.co
  description: >
    OneDeck is a simple yet powerful tool for creating and sharing your one-page investment summary in under 10 minutes.
  categories:
    - Finance
    - Technology
  built_by: William Neill
  built_by_url: https://twitter.com/williamneill
  featured: false
- title: Assortment
  main_url: https://assortment.io
  url: https://assortment.io
  description: >
    Assortment aims to provide detailed tutorials (and more) for developers of all skill levels within the Web Development Industry. Attempting to cut out the fluff and arm you with the facts.
  categories:
    - Blog
    - Web Development
  built_by: Luke Whitehouse
  built_by_url: https://twitter.com/_lukewh
  featured: false
- title: Mission42
  main_url: https://mission42.zauberware.com
  url: https://mission42.zauberware.com
  description: >
    A landing page for the mobile app Mission42. Mission42 wants to help you learn new skills.
  categories:
    - App
    - Learning
    - Education
    - Landing Page
  built_by: Philipp Siegmund, zauberware
  built_by_url: https://www.zauberware.com
- title: Altstadtdomizil Idstein
  main_url: http://www.altstadtdomizil-idstein.de/
  url: http://www.altstadtdomizil-idstein.de/
  description: >
    A landing page for a holiday apartment in Idstein, Germany.
  categories:
    - Landing Page
    - Travel
    - Real Estate
  built_by: Simon Franzen, zauberware
  built_by_url: https://www.zauberware.com
- title: Gerald Martinez Dev
  main_url: https://gmartinez.dev/
  url: https://gmartinez.dev/
  source_url: https://github.com/nephlin7/gmartinez.dev
  description: >
    Personal web site for show my skills and my works.
  categories:
    - Web Development
    - Portfolio
  built_by: Gerald Martinez
  built_by_url: https://twitter.com/GeraldM_92
  featured: false
- title: Becreatives
  main_url: "https://becreatives.com"
  url: "https://becreatives.com"
  featured: false
  description: >
    Digital software house. Enlights ideas. Think smart execute harder.
  categories:
    - Technology
    - Web Development
    - Agency
    - Marketing
  built_by: Becreatives
  built_by_url: "https://becreatives.com"
- title: Paul Clifton Photography
  main_url: https://paulcliftonphotography.com
  url: https://paulcliftonphotography.com
  featured: false
  description: >
    A full migration from WordPress to GatsbyJS and DatoCMS. Includes custom cropping on images as viewport changes size and also an infinity scroll that doesn't preload all of the results.
  categories:
    - Blog
    - Portfolio
    - Gallery
    - Photography
  built_by: Little Wolf Studio
  built_by_url: https://littlewolfstudio.co.uk
- title: Atte Juvonen - Blog
  url: https://www.attejuvonen.fi/
  main_url: https://www.attejuvonen.fi/
  source_url: https://github.com/baobabKoodaa/blog
  description: >
    Tech-oriented personal blog covering topics like AI, data, voting, game theory, infosec and software development.
  categories:
    - Blog
    - Data
    - JavaScript
    - Programming
    - Science
    - Security
    - Technology
    - Web Development
  featured: false
- title: Kibuk Construction
  url: https://kibukconstruction.com/
  main_url: https://kibukconstruction.com/
  description: >
    Kibuk Construction is a fully licensed and insured contractor specializing in Siding, Decks, Windows & Doors!
  categories:
    - Business
  built_by: David Krasniy
  built_by_url: http://dkrasniy.com
- title: RedCarpetUp
  main_url: https://www.redcarpetup.com
  url: https://www.redcarpetup.com/
  description: >
    RedCarpetUp's home page for a predominantly mobile-only customer base in India with major constraints on bandwidth availability
  categories:
    - Finance
  built_by: RedCarpet Dev Team
  built_by_url: https://www.redcarpetup.com
  featured: false
- title: talita traveler
  url: https://talitatraveler.com/
  main_url: https://talitatraveler.com/
  source_url: https://github.com/afuh/talitatraveler
  description: >
    Talita Traveler's personal blog.
  categories:
    - Blog
  built_by: Axel Fuhrmann
  built_by_url: https://axelfuhrmann.com/
  featured: false
- title: Pastelería el Progreso
  url: https://pasteleriaelprogreso.com/
  main_url: https://pasteleriaelprogreso.com/
  source_url: https://github.com/afuh/elprogreso
  description: >
    Famous bakery in Buenos Aires.
  categories:
    - Food
    - Gallery
  built_by: Axel Fuhrmann
  built_by_url: https://axelfuhrmann.com/
  featured: false
- title: Maitrik's Portfolio
  url: https://www.maitrikpatel.com/
  main_url: https://www.maitrikpatel.com/
  source_url: https://github.com/maitrikjpatel/portfolio
  description: >
    Portfolio of a Front-End Developer / UX Designer who designs and develops pixel perfect user interface, experiences and web applications.
  categories:
    - Portfolio
    - Blog
    - Design
    - Web Development
  built_by: Maitrik Patel
  built_by_url: https://www.maitrikpatel.com/
  featured: false
- title: PicPick
  url: https://picpick.app/
  main_url: https://picpick.app/
  description: >
    All-in-one Graphic Design Tool, Screen Capture Software, Image Editor, Color Picker, Pixel Ruler and More
  categories:
    - Productivity
    - App
    - Technology
  built_by: NGWIN
  built_by_url: https://picpick.app/
  featured: false
- title: Ste O'Neill
  main_url: https://www.steoneill.dev
  url: https://www.steoneill.dev
  description: >
    MVP of a portfolio site for a full stack UK based developer.
  categories:
    - Blog
    - Portfolio
  built_by: Ste O'Neill
  built_by_url: https://steoneill.dev
  featured: false
- title: Filipe Santos Correa's Portfolio
  description: >
    Filipe's Personal About Me / Portfolio.
  main_url: "https://filipesantoscorrea.com/"
  url: "https://filipesantoscorrea.com/"
  source_url: "https://github.com/Safi1012/filipesantoscorrea.com"
  featured: false
  categories:
    - Portfolio
- title: Progressive Massachusetts Legislator Scorecard
  main_url: https://scorecard.progressivemass.com
  url: https://scorecard.progressivemass.com
  featured: false
  source_url: https://github.com/progressivemass/legislator-scorecard
  description: >
    Learn about MA state legislators' voting records through a progressive lens
  categories:
    - Government
    - Education
  built_by: Alex Holachek
  built_by_url: "https://alex.holachek.com/"
- title: Jeff Wolff – Portfolio
  main_url: https://www.jeffwolff.net
  url: https://www.jeffwolff.net
  featured: false
  description: >
    A guy from San Diego who makes websites.
  categories:
    - Blog
    - Portfolio
    - Web Development
- title: Jp Valery – Portfolio
  main_url: https://jpvalery.photo
  url: https://jpvalery.photo
  featured: false
  description: >
    Self-taught photographer documenting spaces and people
  categories:
    - Portfolio
    - Photography
- title: Prevue
  main_url: https://www.prevue.io
  url: https://www.prevue.io
  featured: false
  description: >
    All in One Prototyping Tool For Vue Developers
  categories:
    - Open Source
    - Web Development
- title: Gold Medal Flour
  main_url: https://www.goldmedalflour.com
  url: https://www.goldmedalflour.com
  description: >
    Gold Medal Four is a brand of flour products owned by General Mills. The new site was built using Gatsby v2 with data sources from WordPress and an internal recipe API, and features multifaceted recipe filtering and a modified version of Gatsby Image to support art direction images.
  categories:
    - Food
  built_by: General Mills Branded Sites Dev Team
  built_by_url: https://www.generalmills.com
  featured: false
- title: Fifth Gait Technologies
  main_url: https://5thgait.com
  url: https://5thgait.com
  featured: false
  description: >
    Fifth Gait is a small business in the defense and space industry that is run and owned by physicists and engineers that have worked together for decades. The site was built using Gatsby V2.
  categories:
    - Government
    - Science
    - Technology
  built_by: Jonathan Z. Fisher
  built_by_url: "https://jonzfisher.com"
- title: Sal's Pals
  main_url: https://www.sals-pals.net
  url: https://www.sals-pals.net
  featured: false
  description: >
    Sal's Pals is a professional dog walking and pet sitting service based in Westfield, NJ. New site built with gatsby v2.
  categories:
    - Business
- title: Zuyet Awarmatrip
  main_url: https://www.zuyetawarmatrip.com
  url: https://www.zuyetawarmatrip.com
  featured: false
  description: >
    Zuyet Awarmatrip is a subsidiary identity within the personal ecosystem of Zuyet Awarmatik, focusing on travel and photography.
  categories:
    - Travel
    - Photography
  built_by: Zuyet Awarmatik
- title: manuvel.be
  url: https://www.manuvel.be
  main_url: https://www.manuvel.be
  source_url: https://github.com/riencoertjens/manuvelsite
  description: >
    Cycling themed café coming this april in Sint Niklaas, Belgium. One page with funky css-grid and gatsby-image trickery!
  categories:
    - Food
  built_by: WEBhart
  built_by_url: https://www.web-hart.com
  featured: false
- title: WEBhart
  url: https://www.web-hart.com
  main_url: https://www.web-hart.com
  description: >
    Hi, I'm Rien (pronounced Reen) from Belgium but based in Girona, Spain. I'm an autodidact, committed to learning until the end of time.
  categories:
    - Portfolio
    - Design
    - Web Development
    - Freelance
  built_by: WEBhart
  built_by_url: https://www.web-hart.com
  featured: false
- title: nicdougall.com
  url: https://nicdougall.netlify.com/
  main_url: https://nicdougall.netlify.com/
  source_url: https://github.com/riencoertjens/nicdougall.com
  description: >
    Athlete website with Netlify CMS for blog content.
  categories:
    - Blog
  built_by: WEBhart
  built_by_url: https://www.web-hart.com
  featured: false
- title: het Groeiatelier
  url: https://www.hetgroeiatelier.be/
  main_url: https://www.hetgroeiatelier.be/
  description: >
    Workspace for talent development and logopedics. One page site with basic info and small calendar CMS.
  categories:
    - Marketing
  built_by: WEBhart
  built_by_url: https://www.web-hart.com
  featured: false
- title: Lebuin D'Haese
  url: https://www.lebuindhaese.be/
  main_url: https://www.lebuindhaese.be/
  description: >
    Artist portfolio website. Powered by a super simple Netlify CMS to easily add blog posts or new art pieces.
  categories:
    - Portfolio
    - Blog
  built_by: WEBhart
  built_by_url: https://www.web-hart.com
  featured: false
- title: Iefke Molenstra
  url: https://www.iefke.be/
  main_url: https://www.iefke.be/
  description: >
    Artist portfolio website. Powered by a super simple Netlify CMS to easily add blog posts or new art pieces.
  categories:
    - Portfolio
    - Blog
  built_by: WEBhart
  built_by_url: https://www.web-hart.com
  featured: false
- title: The Broomwagon
  url: https://www.thebroomwagongirona.com/
  main_url: https://www.thebroomwagongirona.com/
  description: >
    foodtruck style coffee by pro cyclist Robert Gesink. The site has a webshop with merchandise and coffee beans.
  categories:
    - eCommerce
  built_by: WEBhart
  built_by_url: https://www.web-hart.com
- title: Pella Windows and Doors
  main_url: https://www.pella.com
  url: https://www.pella.com
  featured: false
  description: >
    The Pella Corporation is a privately held window and door manufacturing
  categories:
    - Business
- title: tinney.dev
  url: https://tinney.dev
  main_url: https://tinney.dev
  source_url: https://github.com/cdtinney/tinney.dev
  description: >
    Personal portfolio/blog of Colin Tinney
  categories:
    - Blog
    - Portfolio
    - Open Source
  built_by: Colin Tinney
  built_by_url: https://tinney.dev
  featured: false
- title: Monkeywrench Books
  main_url: https://monkeywrenchbooks.org
  url: https://monkeywrenchbooks.org
  description: >
    Monkeywrench Books is an all-volunteer, collectively-run bookstore and event space in Austin, TX
  categories:
    - Business
    - Community
    - Education
  built_by: Monkeywrench Books
  built_by_url: https://monkeywrenchbooks.org
- title: DeepMay.io
  main_url: https://deepmay.io
  url: https://deepmay.io
  description: >
    DeepMay is an experimental new tech bootcamp in the mountains of North Carolina.
  categories:
    - Event
    - Community
    - Technology
    - Marketing
  built_by: DeepMay
  built_by_url: https://twitter.com/deepmay_io
  featured: false
- title: Liferay.Design
  main_url: https://liferay.design
  url: https://liferay.design
  source_url: https://github.com/liferay-design/liferay.design
  description: >
    Liferay.Design is home to some of the freshest open-source designers who love to share articles and other resources for the Design Community.
  categories:
    - Blog
    - Community
    - Design
    - Marketing
    - Open Source
    - Technology
    - User Experience
  built_by: Liferay Designers
  built_by_url: https://twitter.com/liferaydesign
  featured: false
- title: Front End Remote Jobs
  main_url: https://frontendremotejobs.com
  url: https://frontendremotejobs.com
  source_url: https://github.com/benjamingrobertson/remotefrontend
  description: >
    Front End Remote Jobs features fully remote jobs for front end developers.
  categories:
    - WordPress
    - Web Development
  built_by: Ben Robertson
  built_by_url: https://benrobertson.io
  featured: false
- title: Penrose Grand Del Mar
  main_url: https://penroseatthegrand.com
  url: https://penroseatthegrand.com
  description: >
    Penrose Grand Del Mar is a luxury housing project coming soon.
  categories:
    - Real Estate
    - Design
  built_by: Chase Ohlson
  built_by_url: https://chaseohlson.com
- title: JustGraphQL
  url: https://www.justgraphql.com/
  main_url: https://www.justgraphql.com/
  source_url: https://github.com/Novvum/justgraphql
  description: >
    JustGraphQL helps developers quickly search and filter through GraphQL resources, tools, and articles.
  categories:
    - Open Source
    - Web Development
    - Technology
  built_by: Novvum
  built_by_url: https://www.novvum.io/
  featured: false
- title: Peter Macinkovic Personal Blog
  url: https://peter.macinkovic.id.au/
  main_url: https://peter.macinkovic.id.au/
  source_url: https://github.com/inkovic/peter-macinkovic-static-site
  description: >
    Personal Website and Blog of eCommerce SEO Specilaist and Digital Marketer Peter Macinkovic.
  categories:
    - SEO
    - Marketing
    - Blog
  featured: false
- title: NH Hydraulikzylinder
  main_url: https://nh-hydraulikzylinder.com
  url: https://nh-hydraulikzylinder.com
  description: >
    High quality & high performance hydraulic cylinders manufactured in Austria based on the clients requirements
  categories:
    - Business
  built_by: MangoART
  built_by_url: https://www.mangoart.at
  featured: false
- title: Frauennetzwerk Linz-Land
  main_url: https://frauennetzwerk-linzland.net
  url: https://frauennetzwerk-linzland.net
  description: >
    Homepage for the local women's association providing support to people in need offline and online (Livechat integration)
  categories:
    - Nonprofit
  built_by: MangoART
  built_by_url: https://www.mangoart.at
  featured: false
- title: Mein Traktor
  main_url: http://www.mein-traktor.at/
  url: http://www.mein-traktor.at/
  description: >
    Homepage of a the main importer of SAME and Lamborghini Tractors in Austria with customer support area
  categories:
    - Business
    - App
  built_by: MangoART
  built_by_url: https://www.mangoart.at
  featured: false
- title: Lamborghini Traktoren
  main_url: https://lamborghini-traktor.at
  url: https://lamborghini-traktor.at
  description: >
    Lamborghini Tractors - Landing page for the brand in Austria
  categories:
    - Business
  built_by: MangoART
  built_by_url: https://www.mangoart.at
  featured: false
- title: Holly Lodge Community Centre - Highgate, London
  main_url: https://www.hlcchl.org/
  url: https://www.hlcchl.org/
  source_url: https://github.com/eugelogic/hlcchl-gatsby
  description: >
    The Holly Lodge Community Centre - Highgate, London has a shiny new website built with Gatsby v2 that makes important contributions towards a faster, more secure and environmentally friendly web for everyone.
  categories:
    - Community
    - Event
    - Nonprofit
  built_by: Eugene Molari Developer
  built_by_url: https://twitter.com/EugeneMolari
  featured: false
- title: blackcater's blog
  url: https://www.blackcater.win
  main_url: https://www.blackcater.win
  source_url: https://github.com/blackcater/blog
  description: >
    Blog like Medium, for person and team.
  categories:
    - Blog
    - Web Development
  built_by: blackcater
  built_by_url: https://github.com/blackcater
  featured: false
- title: Kenneth Kwakye-Gyamfi Portfolio Site
  url: https://www.kwakye-gyamfi.com
  main_url: https://www.kwakye-gyamfi.com
  description: >
    Personal portfolio site for Kenneth Kwakye-Gyamfi, a mobile and web full stack applications developer currently based in Accra, Ghana.
  categories:
    - SEO
    - Web Development
    - Open Source
    - Portfolio
  featured: false
- title: Gareth Weaver
  url: https://www.garethweaver.com/
  main_url: https://www.garethweaver.com/
  source_url: https://github.com/garethweaver/public-site-react
  description: >
    A personal portofolio of a London based frontend developer built with Gatsby 2, Redux and Sass
  categories:
    - Portfolio
    - Web Development
  built_by: Gareth Weaver
  built_by_url: https://twitter.com/garethdweaver
  featured: false
- title: Mailjet
  url: https://dev.mailjet.com/
  main_url: https://dev.mailjet.com/
  description: >
    Mailjet is an easy-to-use all-in-one e-mail platform.
  categories:
    - API
    - Documentation
  featured: false
- title: Peintagone
  url: https://www.peintagone.be/
  main_url: https://www.peintagone.be/
  description: >
    Peintagone is a superior quality paint brand with Belgian tones.
  categories:
    - Portfolio
    - Gallery
  built_by: Sebastien Crepin
  built_by_url: https://github.com/opeah
  featured: false
- title: Let's Do Dish!
  url: https://letsdodish.com
  main_url: https://letsdodish.com
  description: >
    A new recipe site for people who enjoy cooking great food in their home kitchen. Find some great meal ideas! Let's do dish!
  categories:
    - Blog
    - Food
  built_by: Connerra
  featured: false
- title: AWS Amplify Community
  url: https://amplify.aws/community/
  main_url: https://amplify.aws/community/
  source_url: https://github.com/aws-amplify/community
  description: >
    Amplify Community is a hub for developers building fullstack serverless applications with Amplify to easily access content (such as events, blog posts, videos, sample projects, and tutorials) created by other members of the Amplify community.
  categories:
    - Blog
    - Directory
    - Education
    - Technology
  built_by: Nikhil Swaminathan
  built_by_url: https://github.com/swaminator
  featured: false
- title: Cal State Monterey Bay
  url: https://csumb.edu
  main_url: https://csumb.edu
  source_url: https://github.com/csumb/csumb-gatsby
  description: >
    A website for the entire campus of California State University, Monterey Bay.
  categories:
    - Education
    - Government
  built_by: CSUMB Web Team
  built_by_url: https://csumb.edu/web/team
  featured: false
- title: BestPricingPages.com
  url: https://bestpricingpages.com
  main_url: https://bestpricingpages.com
  source_url: https://github.com/jpvalery/pricingpages/
  description: >
    A repository of the best pricing pages by the best companies. Built in less than a week.
    Inspired by RGE and since pricingpages.xyz no longer exists, I felt such a resource was missing and could be helpful to many people.
  categories:
    - Business
    - Community
    - Entrepreneurship
    - Open Source
    - Technology
  built_by: Jp Valery
  built_by_url: https://jpvalery.me
  featured: false
- title: Lendo Austria
  url: https://lendo.at
  main_url: https://lendo.at
  description: >
    A Comparison site for best private loan offer from banks in Austria.
  categories:
    - Business
    - Finance
  built_by: Lendo developers
  featured: false
- title: Visual Cloud FX
  url: https://visualcloudfx.com
  main_url: https://visualcloudfx.com
  source_url: https://github.com/jjcav84/visualcloudfx
  description: >
    Basic static site built with MDBootstrap, React, and Gatsby
  categories:
    - Consulting
    - Portfolio
  built_by: Jacob Cavazos
  built_by_url: https://jacobcavazos.com
- title: Matthew Miller (Me4502)
  url: https://matthewmiller.dev
  main_url: https://matthewmiller.dev
  description: >
    The personal site, blog and portfolio of Matthew Miller (Me4502)
  categories:
    - Blog
    - Programming
    - Technology
    - Portfolio
  built_by: Matthew Miller
  featured: false
- title: Årets Kontor
  url: https://aretskontor.newst.se
  main_url: https://aretskontor.newst.se
  description: >
    A swedish competition for "office of the year" in sweden with a focus on design. Built with MDBootstrap and Gatsby.
  categories:
    - Real Estate
    - Marketing
  built_by: Victor Björklund
  built_by_url: https://victorbjorklund.com
  featured: false
- title: Kyma
  url: https://kyma-project.io
  main_url: https://kyma-project.io
  source_url: https://github.com/kyma-project/website
  description: >
    This website holds overview, blog and documentation for Kyma open source project that is a Kubernates based application extensibility framework.
  categories:
    - Documentation
    - Blog
    - Technology
    - Open Source
  built_by: Kyma developers
  built_by_url: https://twitter.com/kymaproject
  featured: false
- title: Verso
  main_url: https://verso.digital
  url: https://verso.digital
  description: >
    Verso is a creative technology studio based in Singapore. Site built with Gatsby and Netlify.
  categories:
    - Agency
    - Consulting
    - Design
    - Technology
  built_by: Verso
  built_by_url: https://verso.digital
  featured: false
- title: Camilo Holguin
  url: https://camiloholguin.me
  main_url: https://camiloholguin.me
  source_url: https://github.com/camiloholguin/gatsby-portfolio
  description: >
    Portfolio site using GatsbyJS and WordPress REST API.
  categories:
    - WordPress
    - Portfolio
    - Web Development
  built_by: Camilo Holguin
  built_by_url: https://camiloholguin.me
  featured: false
- title: Bennett Hardwick
  url: https://bennetthardwick.com
  main_url: https://bennetthardwick.com
  description: >
    The personal website and blog of Bennett Hardwick, an Australian software developer and human being.
  categories:
    - Blog
    - Programming
    - Technology
  source_url: https://github.com/bennetthardwick/website
  built_by: Bennett Hardwick
  built_by_url: https://bennetthardwick.com
  featured: false
- title: Kodingnesia
  url: https://kodingnesia.com/
  main_url: https://kodingnesia.com/
  description: >
    Kodingnesia is a place for learning programming & linux in Bahasa Indonesia.
  categories:
    - Blog
    - Programming
    - Technology
  built_by: Frisko Mayufid
  built_by_url: https://frisko.space
- title: Sindhuka
  url: https://sindhuka.org/
  main_url: https://sindhuka.org/
  description: >
    Official website of the Sindhuka initiative, a sustainable farmers' network in Nepal.
  categories:
    - Business
    - Community
    - Government
    - Marketing
  source_url: https://github.com/Polcius/sindhuka-serif
  built_by: Pol Milian
  built_by_url: https://github.com/Polcius/
  featured: false
- title: ERS HCL Open Source Portal
  url: https://ers-hcl.github.io/
  main_url: https://ers-hcl.github.io/
  description: >
    Official site for ERS-HCL GitHub organizational site. This is a hybrid app with static and dynamic content, providing a details of the open source projects, initiatives, innovation ideas within ERS-HCL. It pulls data from various data sources including GitHub APIs, MDX based blog posts, excel files. It also hosts an ideas app that is based on Firebase.
  categories:
    - Open Source
    - Blog
    - Technology
    - Web Development
    - Community
    - Documentation
  source_url: https://github.com/ERS-HCL/gatsby-ershcl-app
  built_by: Tarun Kumar Sukhu
  built_by_url: https://github.com/tsukhu
- title: Sandbox
  url: https://www.sandboxneu.com/
  main_url: https://www.sandboxneu.com/
  source_url: https://github.com/sandboxneu/sandboxneu.com
  description: >
    Official website of Sandbox, a Northeastern University student group that builds software for researchers.
  categories:
    - Marketing
  built_by: Sandbox at Northeastern
  built_by_url: https://github.com/sandboxneu/
  featured: false
- title: Accessible App
  main_url: https://accessible-app.com
  url: https://accessible-app.com
  source_url: https://github.com/accessible-app/accessible-app_com
  description: >
    Learn how to build inclusive web applications and Single Page Apps in modern JavaScript frameworks. This project collects strategies, links, patterns and plugins for React, Vue and Angular.
  categories:
    - Accessibility
    - Web Development
    - JavaScript
  built_by: Marcus Herrmann
  built_by_url: https://marcus.io
  featured: false
- title: PygmalionPolymorph
  url: https://pygmalionpolymorph.com
  main_url: https://pygmalionpolymorph.com
  source_url: https://github.com/PygmalionPolymorph/portfolio
  description: >
    Portfolio of artist, musician and developer PygmalionPolymorph.
  categories:
    - Portfolio
    - Gallery
    - Music
    - Photography
    - Web Development
  built_by: PygmalionPolymorph
  built_by_url: https://pygmalionpolymorph.com
  featured: false
- title: Gonzalo Nuñez Photographer
  main_url: https://www.gonzalonunez.com
  url: https://www.gonzalonunez.com
  description: >
    Website for Cancun based destination wedding photographer Gonzalo Nuñez. Site built with GatsbyJS, WordPress API and Netlify.
  categories:
    - Photography
    - Portfolio
    - WordPress
  built_by: Miguel Mayo
  built_by_url: https://www.miguelmayo.com
  featured: false
- title: Element 84
  main_url: https://www.element84.com
  url: https://www.element84.com
  description: >
    Element 84 is software engineering and design firm that helps companies and government agencies solve problems using remote sensing, life sciences, and transportation data in the cloud.
  categories:
    - Agency
    - Blog
    - Business
    - Consulting
    - Data
    - Design
    - Government
    - Portfolio
    - Programming
    - Science
    - Technology
    - User Experience
    - Web Development
- title: Measures for Justice
  main_url: https://www.measuresforjustice.org
  url: https://www.measuresforjustice.org
  description: >
    Measures for Justice gathers criminal justice data at the county level and makes it available on a free public Data Portal. Site rebuilt from scratch with GatsbyJS.
  categories:
    - Nonprofit
    - Marketing
  featured: false
- title: Raconteur Agency
  main_url: https://www.raconteur.net/agency
  url: https://www.raconteur.net/agency
  description: >
    Raconteur Agency is a London-based content marketing agency for B2B brands. We have rebuilt their site with Gatsby v2 using their existing WordPress backend as the data source. By switching from WordPress to GatsbyJS we have achieved a 200%+ improvement in page load times and went from a Lighthouse performance score of 49 to 100.
  categories:
    - Agency
    - Marketing
    - WordPress
  built_by: Jacob Herper
  built_by_url: https://herper.io
  featured: false
- title: GreenOrbit
  main_url: https://greenorbit.com/
  url: https://greenorbit.com/
  description: >
    Cloud-based intranet software. Get your people going with everything you need, built in.
  categories:
    - Business
    - App
    - Productivity
    - Technology
  built_by: Effective Digital
  built_by_url: https://effective.digital/
- title: Purple11
  main_url: https://purple11.com/
  url: https://purple11.com/
  description: >
    Purple11 is a site for photography and photo retouching tips and tricks.
  categories:
    - Blog
    - Photography
  built_by: Sébastien Noël
  built_by_url: https://blkfuel.com/
  featured: false
- title: PerfReviews
  main_url: https://perf.reviews/
  url: https://perf.reviews/
  source_url: https://github.com/PerfReviews/PerfReviews
  description: >
    The best content about web performance in spanish language.
  categories:
    - Web Development
  built_by: Joan León & José M. Pérez
  built_by_url: https://perf.reviews/nosotros/
  featured: false
- title: Un Backend - Blog
  main_url: https://www.unbackend.pro/
  url: https://www.unbackend.pro/
  description: >
    The personal website and blog of Camilo Ramírez, a backend developer :).
  categories:
    - Blog
    - Programming
    - Technology
  source_url: https://github.com/camilortte/camilortte.github.com
  built_by: Camilo Ramírez
  built_by_url: https://www.unbackend.pro/about
  featured: false
- title: Hitesh Vaghasiya
  main_url: https://hiteshvaghasiya.com/
  url: https://hiteshvaghasiya.com/
  description: >
    This is Hitesh Vaghasiya's blog. This blog is help you an E-Commerce like Magento, Shopify, and BigCommece.
  categories:
    - Blog
    - Programming
    - Technology
    - Web Development
  built_by: Hitesh Vaghasiya
  built_by_url: https://hiteshvaghasiya.com/
  featured: false
- title: Aditus
  main_url: https://www.aditus.io
  url: https://www.aditus.io
  description: >
    Aditus is the accessibility tool for your team. We help teams build accessible websites and products.
  categories:
    - Accessibility
    - Education
  built_by: Aditus
  built_by_url: https://www.aditus.io
  featured: false
- title: Ultra Config
  main_url: https://ultraconfig.com.au/
  url: https://ultraconfig.com.au/ultra-config-generator/
  description: >
    Ultra Config Generator is a software application for Network Engineers to efficiently manage their network infrastructure.
  categories:
    - Blog
    - Technology
  built_by: Ultra Config
  built_by_url: https://ultraconfig.com.au/
  featured: false
- title: Malice
  main_url: https://malice.fr/
  url: https://malice.fr/
  description: >
    Malice is a cyber-training  platform for learning, validating and improving security related skills through simulated scenarios and challenges.
  categories:
    - Security
    - Technology
  built_by: Sysdream
  built_by_url: https://sysdream.com/
  featured: false
- title: Nash
  main_url: https://nash.io/
  url: https://nash.io/
  description: >
    Nash is a decentralized platform for trading, payment and other financial services. Our goal is to bring distributed finance to everyone by making blockchain technology fast and easy to use. We employ an off-chain engine to match trades rapidly, but never take control of customers’ assets. Our intuitive interface offers easy access to a range of trading, payment and investment functions.
  categories:
    - Portfolio
    - Security
    - Technology
  built_by: Andrej Gajdos
  built_by_url: https://andrejgajdos.com/
  featured: false
- title: Axel Fuhrmann
  url: https://axelfuhrmann.com
  main_url: https://axelfuhrmann.com
  source_url: https://github.com/afuh/axelfuhrmann.com
  description: >
    Personal portfolio.
  categories:
    - Portfolio
    - Freelance
    - Web Development
  featured: false
- title: Alaina Viau
  url: https://www.alainaviau.com
  main_url: https://www.alainaviau.com
  description: >
    Official website of Canadian opera director, creator, and producer Alaina Viau. Site designed by Stephen Bell.
  categories:
    - Portfolio
    - Music
  built_by: Michael Uloth
  built_by_url: "https://www.michaeluloth.com"
- title: Alison Moritz
  url: https://www.alisonmoritz.com
  main_url: https://www.alisonmoritz.com
  description: >
    Official website of American stage director Alison Moritz. Site designed by Stephen Bell.
  categories:
    - Portfolio
    - Music
  built_by: Michael Uloth
  built_by_url: "https://www.michaeluloth.com"
- title: Luke Secomb Digital
  url: https://lukesecomb.digital
  main_url: https://lukesecomb.digital
  source_url: https://github.com/lukethacoder/luke-secomb-simple
  description: >
    A simple portfolio site built using TypeScript, Markdown and React Spring.
  categories:
    - Portfolio
    - Web Development
  built_by: Luke Secomb
  built_by_url: https://lukesecomb.digital
  featured: false
- title: We are Brew
  url: https://www.wearebrew.co.uk
  main_url: https://www.wearebrew.co.uk
  description: >
    Official website for Brew, a Birmingham based Digital Marketing Agency.
  categories:
    - Portfolio
    - Web Development
    - Agency
    - Marketing
  built_by: Brew Digital
  built_by_url: https://www.wearebrew.co.uk
- title: Global City Data
  main_url: https://globalcitydata.com
  url: https://globalcitydata.com
  source_url: https://github.com/globalcitydata/globalcitydata
  description: >
    Global City Data is an open, easily browsable platform to showcase peer-reviewed urban datasets and models created by different research groups.
  categories:
    - Education
    - Open Source
  built_by: Rafi Barash
  built_by_url: https://rafibarash.com
  featured: false
- title: Submittable
  url: https://www.submittable.com
  main_url: https://www.submittable.com
  description: >
    Submissions made simple. Submittalbe is a cloud-based submissions manager that lets you accept, review, and make decisions on any kind of digital content.
  categories:
    - Technology
    - Marketing
  built_by: Genevieve Crow
  built_by_url: https://github.com/g-crow
- title: Appmantle
  main_url: https://appmantle.com
  url: https://appmantle.com
  description: >
    Appmantle is a new way of creating apps. A complete modern app that you build yourself quickly & easily, without programming knowledge.
  categories:
    - App
    - Marketing
    - Landing Page
    - Mobile Development
    - Technology
  built_by: Appmantle
  built_by_url: https://appmantle.com
  featured: false
- title: Acto
  main_url: https://www.acto.dk/
  url: https://www.acto.dk/
  description: >
    Tomorrows solutions - today. Acto is an innovative software engineering company, providing your business with high-quality, scalable and maintainable software solutions, to make your business shine.
  categories:
    - Agency
    - Technology
    - Web Development
    - Mobile Development
  built_by: Acto
  built_by_url: https://www.acto.dk/
- title: Gatsby GitHub Stats
  url: https://gatsby-github-stats.netlify.com
  main_url: https://gatsby-github-stats.netlify.com
  source_url: https://github.com/lannonbr/gatsby-github-stats/
  description: >
    Statistics Dashboard for Gatsby GitHub repository
  categories:
    - Data
  built_by: Benjamin Lannon
  built_by_url: https://lannonbr.com
  featured: false
- title: Graphic Intuitions
  url: https://www.graphicintuitions.com/
  main_url: https://www.graphicintuitions.com/
  description: >
    Digital marketing agency located in Morris, Manitoba.
  categories:
    - Agency
    - Web Development
    - Marketing
  featured: false
- title: Smooper
  url: https://www.smooper.com/
  main_url: https://www.smooper.com/
  description: >
    We connect you with digital marketing experts for 1 on 1 consultation sessions
  categories:
    - Marketing
    - Directory
  featured: false
- title: Lesley Barber
  url: https://www.lesleybarber.com/
  main_url: https://www.lesleybarber.com/
  description: >
    Official website of Canadian film composer Lesley Barber.
  categories:
    - Portfolio
    - Music
  built_by: Michael Uloth
  built_by_url: https://www.michaeluloth.com
- title: Timeline of Terror
  main_url: https://timelineofterror.org/
  url: https://timelineofterror.org/
  source_url: https://github.com/Symbitic/timeline-of-terror
  description: >
    Complete guide to the events of September 11, 2001.
  categories:
    - Directory
    - Government
  built_by: Alex Shaw
  built_by_url: https://github.com/Symbitic/
  featured: false
- title: Pill Club
  url: https://thepillclub.com
  main_url: https://thepillclub.com
  description: >
    Zero Copay With Insurance + Free Shipping + Bonus Gifts + Online Delivery – Birth Control Delivery and Prescription
  categories:
    - Marketing
    - Healthcare
  built_by: Pill Club
  built_by_url: https://thepillclub.com
- title: myweekinjs
  url: https://www.myweekinjs.com/
  main_url: https://www.myweekinjs.com/
  source_url: https://github.com/myweekinjs/public-website
  description: >
    Challenge to create and/or learn something new in JavaScript each week.
  categories:
    - Blog
  built_by: Adriaan Janse van Rensburg
  built_by_url: https://github.com/HurricaneInteractive/
  featured: false
- title: The Edit Suite
  main_url: https://www.theeditsuite.com.au/
  url: https://www.theeditsuite.com.au/
  source_url: https://thriveweb.com.au/portfolio/the-edit-suite/
  description: >-
    The Edit Suite is an award winning video production and photography company based out of our Mermaid Beach studio on the Gold Coast of Australia but we also have the ability to work mobile from any location.
  categories:
    - Photography
    - Marketing
  built_by: Thrive Team - Gold Coast
  built_by_url: https://thriveweb.com.au/
  featured: false
- title: CarineRoitfeld
  main_url: https://www.carineroitfeld.com/
  url: https://www.carineroitfeld.com/
  description: >
    Online shop for Carine Roitfeld parfume
  categories:
    - eCommerce
  built_by: Ask Phill
  built_by_url: https://askphill.com
- title: EngineHub.org
  url: https://enginehub.org
  main_url: https://enginehub.org
  source_url: https://github.com/EngineHub/enginehub-website
  description: >
    The landing pages for EngineHub, the organisation behind WorldEdit, WorldGuard, CraftBook, and more
  categories:
    - Landing Page
    - Technology
    - Open Source
  built_by: Matthew Miller
  built_by_url: https://matthewmiller.dev
- title: Goulburn Physiotherapy
  url: https://www.goulburnphysiotherapy.com.au/
  main_url: https://www.goulburnphysiotherapy.com.au/
  description: >
    Goulburn Physiotherapy is a leader in injury prevention, individual and community health, and workplace health solutions across Central Victoria.
  categories:
    - Blog
    - Healthcare
  built_by: KiwiSprout
  built_by_url: https://kiwisprout.nz/
  featured: false
- title: TomTom Traffic Index
  main_url: https://www.tomtom.com/en_gb/traffic-index/
  url: https://www.tomtom.com/en_gb/traffic-index/
  description: >
    The TomTom Traffic Index provides drivers, city planners, auto manufacturers and policy makers with unbiased statistics and information about congestion levels in 403 cities across 56 countries on 6 continents.
  categories:
    - Travel
    - Data
  built_by: TomTom
  built_by_url: https://tomtom.com
  featured: false
- title: PrintAWorld | A 3D Printing and Fabrication Company
  main_url: https://prtwd.com/
  url: https://prtwd.com/
  description: >
    PrintAWorld is a NYC based fabrication and manufacturing company that specializes in 3D printing, 3D scanning, CAD Design,
    laser cutting, and rapid prototyping. We help artists, agencies and engineers turn their ideas into its physical form.
  categories:
    - Business
  featured: false
- title: Asjas
  main_url: https://asjas.co.za
  url: https://asjas.co.za/blog
  source_url: https://github.com/Asjas/Personal-Webpage
  description: >
    This is a website built with Gatsby v2 that uses Netlify CMS and Gatsby-MDX as a blog (incl. portfolio page).
  categories:
    - Web Development
    - Blog
    - Portfolio
  built_by: A-J Roos
  built_by_url: https://twitter.com/_asjas
  featured: false
- title: Glug-Infinite
  main_url: https://gluginfinite.github.io
  url: https://gluginfinite.github.io
  source_url: https://github.com/crstnmac/glug
  description: >
    This is a website built with Gatsby v2 that is deployed on GitHub using GitHub Pages and Netlify.
  categories:
    - Web Development
    - Blog
    - Portfolio
    - Agency
  built_by: Criston Macarenhas
  built_by_url: https://github.com/crstnmac
  featured: false
- title: The State of CSS Survey
  main_url: https://stateofcss.com/
  url: https://stateofcss.com/
  source_url: https://github.com/StateOfJS/state-of-css-2019
  description: >
    Annual CSS survey, brother of The State of JS Survey.
  categories:
    - Web Development
  built_by: Sacha Greif & Contribs
  built_by_url: https://github.com/StateOfJS
  featured: false
- title: Bytom Blockchain
  url: https://bytom.io/
  main_url: https://bytom.io/
  source_url: https://github.com/bytomlabs/bytom.io
  description: >
    Embrace the New Era of Bytom Blockchain
  categories:
    - Finance
    - Open Source
    - Technology
  built_by: Bytom Foundation
  built_by_url: https://bytom.io/
  featured: false
- title: Oerol Festival
  url: https://www.oerol.nl/nl/
  main_url: https://www.oerol.nl/en/
  description: >
    Oerol is a cultural festival on the island of Terschelling in the Netherlands that is held annually in June.
    The ten-day festival is focused on live, public theatre as well as music and visual arts.
  categories:
    - Event
    - Entertainment
  built_by: Oberon
  built_by_url: https://oberon.nl/
  featured: false
- title: Libra
  main_url: "https://libra.org/"
  url: "https://libra.org/"
  description: Libra's mission is to enable a simple global currency and financial infrastructure that empowers billions of people.
  featured: false
  categories:
    - Open Source
    - Technology
    - Finance
- title: Riffy Blog
  main_url: https://blog.rayriffy.com/
  url: https://blog.rayriffy.com/
  source_url: https://github.com/rayriffy/rayriffy-blog
  description: >
    Riffy Blog is async based beautiful highly maintainable site built by using Gatsby v2 with SEO optimized.
  categories:
    - Web Development
    - Blog
    - Open Source
    - Technology
    - Music
    - SEO
  built_by: Phumrapee Limpianchop
  built_by_url: https://rayriffy.com/
  featured: false
- title: The Coffee Collective
  url: https://coffeecollective.dk
  main_url: https://coffeecollective.dk
  description: >
    The Coffee Collective website is a JAM-stack based, multilingual, multi currency website/shop selling coffee, related products and subscriptions.
  categories:
    - eCommerce
    - Food
  built_by: Remotely (Anders Hallundbæk)
  built_by_url: https://remotely.dk
  featured: false
- title: Leadership Development International
  url: https://ldi.global
  main_url: https://ldi.global
  description: >
    A DatoCMS-backed site for an education and training company based in the US, China and the UAE.
  categories:
    - Education
    - Nonprofit
  built_by: Grant Holle
  built_by_url: https://grantholle.com
  featured: false
- title: Canvas 1839
  main_url: "https://www.canvas1839.com/"
  url: "https://www.canvas1839.com/"
  description: >-
    Online store for Canvas 1839 products, including pharmacological-grade CBD oil and relief cream.
  categories:
    - eCommerce
    - Marketing
  built_by: Corey Ward
  built_by_url: "http://www.coreyward.me/"
- title: Sparkle Stories
  main_url: "https://app.sparklestories.com/"
  url: "https://app.sparklestories.com/"
  description: >-
    Sparkle Stories is a streaming audio platform for children with over 1,200 original audio stories.
  categories:
    - App
    - Education
  built_by: Corey Ward
  built_by_url: "http://www.coreyward.me/"
- title: nehalist.io
  main_url: https://nehalist.io
  url: https://nehalist.io
  description: >
    nehalist.io is a blog about software development, technology and all that kind of geeky stuff.
  categories:
    - Blog
    - Web Development
    - Open Source
  built_by: Kevin Hirczy
  built_by_url: https://nehalist.io
  featured: false
- title: March and Ash
  main_url: https://marchandash.com/
  url: https://marchandash.com/
  description: >-
    March and Ash is a customer-focused, licensed cannabis dispensary located in Mission Valley.
  categories:
    - eCommerce
    - Business
    - Blog
  built_by: Blueyellow
  built_by_url: https://blueyellow.io/
  featured: false
- title: T Two Industries
  description: >
    T Two Industries is a manufacturing company specializing in building custom truck decks, truck bodies, and trailers.
  main_url: https://www.ttwo.ca
  url: https://www.ttwo.ca
  categories:
    - Business
  built_by: https://www.t2.ca
  built_by_url: https://www.t2.ca
  featured: false
- title: Cali's Finest Landscaping
  url: https://www.calisfinestlandscaping.com/
  main_url: https://www.calisfinestlandscaping.com/
  description: >
    A team of hard-working, quality-obsessed landscaping professionals looking to take dreams and transform them into reality.
  categories:
    - Business
  built_by: David Krasniy
  built_by_url: http://dkrasniy.com
  featured: false
- title: Vazco
  url: https://www.vazco.eu
  main_url: https://www.vazco.eu
  description: >
    Vazco works for clients from all around the world in future-proof technologies and help them build better products.
  categories:
    - Agency
    - Web Development
    - Blog
    - Business
    - Technology
  built_by: Vazco
  built_by_url: https://www.vazco.eu
  featured: false
- title: Major League Eating
  main_url: https://majorleagueeating.com
  url: https://majorleagueeating.com
  description: >
    Major League Eating is the professional competitive eating organization that runs the Nathan’s Famous Coney Island Hot Dog eating contest on July 4th, among other eating events.
  categories:
    - Entertainment
    - Sports
  built_by: Carmen Cincotti
  built_by_url: https://github.com/ccincotti3
  featured: false
- title: APIs You Won't Hate
  url: https://apisyouwonthate.com/blog
  main_url: https://apisyouwonthate.com
  source_url: https://github.com/apisyouwonthate/apisyouwonthate.com
  description: >
    API development is a topic very close to our hearts. APIs You Won't Hate is a team and community dedicated to learning, writing, sharing ideas and bettering understanding of API practices. Together we can erradicate APIs we hate.
  categories:
    - Blog
    - Education
    - eCommerce
    - API
    - Community
    - Learning
    - Open Source
    - Technology
    - Web Development
  built_by: Mike Bifulco
  built_by_url: https://github.com/mbifulco
  featured: false
- title: Sankarsan Kampa
  main_url: "https://traction.one"
  url: "https://traction.one"
  description: Full time programmer, part time gamer, exploring the details of programmable systems and how to stretch their capabilities.
  featured: false
  categories:
    - Portfolio
    - Freelance
- title: AwesomeDocs
  main_url: "https://awesomedocs.traction.one/"
  url: "https://awesomedocs.traction.one/install"
  source_url: "https://github.com/AwesomeDocs/website"
  description: An awesome documentation website generator!
  featured: false
  categories:
    - Open Source
    - Web Development
    - Technology
    - Documentation
  built_by: Sankarsan Kampa
  built_by_url: "https://traction.one"
- title: Prism Programming Language
  main_url: "https://prism.traction.one/"
  url: "https://prism.traction.one/"
  source_url: "https://github.com/PrismLang/website"
  description: Interpreted, high-level, programming language.
  featured: false
  categories:
    - Programming
    - Open Source
    - Technology
    - Documentation
  built_by: Sankarsan Kampa
  built_by_url: "https://traction.one"
- title: Arnondora
  main_url: "https://arnondora.in.th/"
  url: "https://arnondora.in.th/"
  source_url: "https://github.com/arnondora/arnondoraBlog"
  description: Arnondora is a personal blog by Arnon Puitrakul
  categories:
    - Blog
    - Programming
    - Technology
  built_by: Arnon Puitrakul
  built_by_url: "https://arnondora.in.th/"
  featured: false
- title: KingsDesign
  url: "https://www.kingsdesign.com.au/"
  main_url: "https://www.kingsdesign.com.au/"
  description: KingsDesign is a Hobart based web design and development company. KingsDesign creates, designs, measures and improves web based solutions for businesses and organisations across Australia.
  categories:
    - Agency
    - Technology
    - Portfolio
    - Consulting
    - User Experience
  built_by: KingsDesign
  built_by_url: "https://www.kingsdesign.com.au"
- title: EasyFloh | Easy Flows for all
  url: "https://www.easyfloh.com"
  main_url: "https://www.easyfloh.com"
  description: >
    EasyFloh is for creating simple flows for your organisation. An organisation
    can design own flows with own stages.
  categories:
    - Business
    - Landing Page
  built_by: Vikram Aroskar
  built_by_url: "https://medium.com/@vikramaroskar"
  featured: false
- title: Home Alarm Report
  url: https://homealarmreport.com/
  main_url: https://homealarmreport.com/
  description: >
    Home Alarm Report is dedicated to helping consumers make informed decisions
    about home security solutions. The site was easily migrated from a legacy WordPress
    installation and the dev team chose Gatsby for its site speed and SEO capabilities.
  categories:
    - Blog
    - Business
    - SEO
    - Technology
  built_by: Centerfield Media
  built_by_url: https://www.centerfield.com
- title: Just | FX for treasurers
  url: "https://www.gojust.com"
  main_url: "https://www.gojust.com"
  description: >
    Just provides a single centralized view of FX for corporate treasurers. See interbank market prices, and access transaction cost analysis.
  categories:
    - Finance
    - Technology
  built_by: Bejamas
  built_by_url: "https://bejamas.io/"
  featured: false
- title: Bureau for Good | Nonprofit branding, web and print communications
  url: "https://www.bureauforgood.com"
  main_url: "https://www.bureauforgood.com"
  description: >
    Bureau for Good helps nonprofits explain why they matter across digital & print media. Bureau for Good crafts purpose-driven identities, websites & print materials for changemakers.
  categories:
    - Nonprofit
    - Agency
    - Design
  built_by: Bejamas
  built_by_url: "https://bejamas.io/"
  featured: false
- title: Atelier Cartier Blumen
  url: "https://www.ateliercartier.ch"
  main_url: "https://www.ateliercartier.ch"
  description: >
    Im schönen Kreis 6 in Zürich kreiert Nicole Cartier Blumenkompositionen anhand Charaktereigenschaften oder Geschichten zur Person an. Für wen ist Dein Blumenstrauss gedacht? Einzigartige Floristik Blumensträusse, Blumenabos, Events, Shootings. Site designed by https://www.stolfo.co
  categories:
    - eCommerce
    - Design
  built_by: Bejamas
  built_by_url: "https://bejamas.io/"
  featured: false
- title: Veronym – Cloud Security Service Provider
  url: "https://www.veronym.com"
  main_url: "https://www.veronym.com"
  description: >
    Veronym is securing your digital transformation. A comprehensive Internet security solution for business. Stay safe no matter how, where and when you connect.
  categories:
    - Security
    - Technology
    - Business
  built_by: Bejamas
  built_by_url: "https://bejamas.io/"
  featured: false
- title: Devahoy
  url: "https://devahoy.com/"
  main_url: "https://devahoy.com/"
  description: >
    Devahoy is a personal blog written in Thai about software development.
  categories:
    - Blog
    - Programming
  built_by: Chai Phonbopit
  built_by_url: "https://github.com/phonbopit"
  featured: false
- title: Venus Lover
  url: https://venuslover.com
  main_url: https://venuslover.com
  description: >
    Venus Lover is a mobile app for iOS and Android so you can read your daily horoscope and have your natal chart, including the interpretation of the ascendant, planets, houses and aspects.
  categories:
    - App
    - Consulting
    - Education
    - Landing Page
- title: Write/Speak/Code
  url: https://www.writespeakcode.com/
  main_url: https://www.writespeakcode.com/
  description: >
    Write/Speak/Code is a non-profit on a mission to promote the visibility and leadership of technologists with marginalized genders through peer-led professional development.
  categories:
    - Community
    - Nonprofit
    - Open Source
    - Conference
  built_by: Nicola B.
  built_by_url: https://www.linkedin.com/in/nicola-b/
  featured: false
- title: Daniel Spajic
  url: https://danieljs.tech/
  main_url: https://danieljs.tech/
  source_url: https://github.com/dspacejs/portfolio
  description: >
    Passionate front-end developer with a deep, yet diverse skillset.
  categories:
    - Portfolio
    - Programming
    - Freelance
  built_by: Daniel Spajic
  featured: false
- title: Cosmotory
  url: https://cosmotory.netlify.com/
  main_url: https://cosmotory.netlify.com/
  description: >
    This is the educational blog containing various courses,learning materials from various authors from all over the world.
  categories:
    - Blog
    - Community
    - Nonprofit
    - Open Source
    - Education
  built_by: Hanishraj B Rao.
  built_by_url: https://hanishrao.netlify.com/
  featured: false
- title: Armorblox | Security Powered by Understanding
  url: https://www.armorblox.com
  main_url: https://www.armorblox.com
  description: >
    Armorblox is a venture-backed stealth cybersecurity startup, on a mission to build a game-changing enterprise security platform.
  categories:
    - Security
    - Technology
    - Business
  built_by: Bejamas
  built_by_url: https://bejamas.io
  featured: false
- title: Mojo
  url: https://www.mojo.is
  main_url: https://www.mojo.is/
  description: >
    We help companies create beautiful digital experiences
  categories:
    - Agency
    - Technology
    - Consulting
    - User Experience
    - Web Development
  featured: false
- title: Marcel Hauri
  url: https://marcelhauri.ch/
  main_url: https://marcelhauri.ch/
  description: >
    Marcel Hauri is an award-winning Magento developer and e-commerce specialist.
  categories:
    - Portfolio
    - Blog
    - Programming
    - Community
    - Open Source
    - eCommerce
  built_by: Marcel Hauri
  built_by_url: https://marcelhauri.ch
  featured: false
- title: Projektmanagementblog
  url: https://www.projektmanagementblog.de
  main_url: https://www.projektmanagementblog.de/
  source_url: https://github.com/StephanWeinhold/pmblog
  description: >
    Thoughts about modern project management. Built with Gatsby and Tachyons, based on Advanced Starter.
  categories:
    - Blog
  built_by: Stephan Weinhold
  built_by_url: https://stephanweinhold.com/
  featured: false
- title: Anthony Boyd Graphics
  url: https://www.anthonyboyd.graphics/
  main_url: https://www.anthonyboyd.graphics/
  description: >
    Free Graphic Design Resources by Anthony Boyd
  categories:
    - Portfolio
  built_by: Anthony Boyd
  built_by_url: https://www.anthonyboyd.com/
  featured: false
- title: Relocation Hero
  url: https://relocationhero.com
  main_url: https://relocationhero.com
  description: >
    Blog with FAQs related to Germany relocation. Built with Gatsby.
  categories:
    - Blog
    - Consulting
    - Community
  featured: false
- title: Zoe Rodriguez
  url: https://zoerodrgz.com
  main_url: https://zoerodrgz.com
  description: >
    Portfolio for Los Angeles-based designer Zoe Rodriguez. Built with Gatsby.
  categories:
    - Portfolio
    - Design
  built_by: Chase Ohlson
  built_by_url: https://chaseohlson.com
  featured: false
- title: TriActive USA
  url: https://triactiveusa.com
  main_url: https://triactiveusa.com
  description: >
    Website and blog for TriActive USA. Built with Gatsby.
  categories:
    - Landing Page
    - Business
  built_by: Chase Ohlson
  built_by_url: https://chaseohlson.com
- title: LaunchDarkly
  url: https://launchdarkly.com/
  main_url: https://launchdarkly.com/
  description: >
    LaunchDarkly is the feature management platform that software teams use to build better software, faster.
  categories:
    - Technology
    - Marketing
  built_by: LaunchDarkly
  built_by_url: https://launchdarkly.com/
  featured: false
- title: Arpit Goyal
  url: https://arpitgoyal.com
  main_url: https://arpitgoyal.com
  source_url: https://github.com/92arpitgoyal/ag-blog
  description: >
    Blog and portfolio website of a Front-end Developer turned Product Manager.
  categories:
    - Blog
    - Portfolio
    - Technology
    - User Experience
  built_by: Arpit Goyal
  built_by_url: https://twitter.com/_arpitgoyal
  featured: false
- title: Portfolio of Cole Townsend
  url: https://twnsnd.co
  main_url: https://twnsnd.co
  description: Portfolio of Cole Townsend, Product Designer
  categories:
    - Portfolio
    - User Experience
    - Web Development
    - Design
  built_by: Cole Townsend
  built_by_url: https://twitter.com/twnsndco
- title: Jana Desomer
  url: https://www.janadesomer.be/
  main_url: https://www.janadesomer.be/
  description: >
    I'm Jana, a digital product designer with coding skills, based in Belgium
  categories:
    - Portfolio
  built_by: Jana Desomer Designer/Developer
  built_by_url: https://www.janadesomer.be/
  featured: false
- title: Carbon8 Regenerative Agriculture
  url: https://www.carbon8.org.au/
  main_url: https://www.carbon8.org.au/
  description: >
    Carbon8 is a Not for Profit charity that supports Aussie farmers to transition to regenerative agriculture practices and rebuild the carbon (organic matter) in their soil from 1% to 8%.
  categories:
    - Nonprofit
    - eCommerce
  built_by: Little & Big
  built_by_url: "https://www.littleandbig.com.au/"
  featured: false
- title: Reactgo blog
  url: https://reactgo.com/
  main_url: https://reactgo.com/
  description: >
    It provides tutorials & articles about modern open source web technologies such as react,vuejs and gatsby.
  categories:
    - Blog
    - Education
    - Programming
    - Web Development
  built_by: Sai gowtham
  built_by_url: "https://twitter.com/saigowthamr"
  featured: false
- title: City Springs
  url: https://citysprings.com/
  main_url: https://citysprings.com/
  description: >
    Sandy Springs is a city built on creative thinking and determination. They captured a bold vision for a unified platform to bring together new and existing information systems. To get there, the Sandy Springs communications team partnered with Mediacurrent on a new Drupal 8 decoupled platform architecture with a Gatsbyjs front end to power both the City Springs website and its digital signage network. Now, the Sandy Springs team can create content once and publish it everywhere.
  categories:
    - Community
    - Government
  built_by: Mediacurrent
  built_by_url: https://www.mediacurrent.com
  featured: false
- title: Behalf
  url: https://www.behalf.no/
  main_url: https://www.behalf.no/
  description: >
    Behalf is Norwegian based digital design agency.
  categories:
    - Agency
    - Portfolio
    - Business
    - Consulting
    - Design
    - Design System
    - Marketing
    - Web Development
    - User Experience
  built_by: Behalf
  built_by_url: https://www.behalf.no/
  featured: false
- title: Saxenhammer & Co.
  url: https://saxenhammer-co.com/
  main_url: https://saxenhammer-co.com/
  description: >
    Saxenhammer & Co. is a leading boutique investment bank in Continental Europe. The firm’s strong track record is comprised of the execution of 200 successful transactions across all major industries.
  categories:
    - Consulting
    - Finance
    - Business
  built_by: Axel Fuhrmann
  built_by_url: https://axelfuhrmann.com/
  featured: false
- title: UltronEle
  url: http://ultronele.com
  main_url: https://runbytech.github.io/ueofcweb/
  source_url: https://github.com/runbytech/ueofcweb
  description: >
    UltronEle is a light, fast, simple yet interesting serverless e-learning CMS based on GatsbyJS. It aims to provide a easy-use product for tutors, teachers, instructors from all kinks of fields with near-zero efforts to setup their own authoring tool and content publish website.
  categories:
    - Education
    - Consulting
    - Landing Page
    - Web Development
    - Open Source
    - Learning
  built_by: RunbyTech
  built_by_url: http://runbytech.co
  featured: false
- title: Nick Selvaggio
  url: https://nickgs.com/
  main_url: https://nickgs.com/
  description: >
    The personal website of Nick Selvaggio. Long Island based web developer, teacher, and technologist.
  categories:
    - Consulting
    - Programming
    - Web Development
  featured: false
- title: Free & Open Source Gatsby Themes by LekoArts
  main_url: "https://themes.lekoarts.de"
  url: "https://themes.lekoarts.de"
  source_url: "https://github.com/LekoArts/gatsby-themes/tree/master/www"
  built_by: LekoArts
  built_by_url: "https://github.com/LekoArts"
  description: >-
    Get high-quality and customizable Gatsby themes to quickly bootstrap your website! Choose from many professionally created and impressive designs with a wide variety of features and customization options. Use Gatsby Themes to take your project to the next level and let you and your customers take advantage of the many benefits Gatsby has to offer.
  categories:
    - Open Source
    - Directory
    - Marketing
    - Landing Page
  featured: false
- title: Lars Roettig
  url: https://larsroettig.dev/
  main_url: https://larsroettig.dev/
  description: >
    Lars Roettig is a Magento Maintainer and e-commerce specialist. On his Blog, he writes Software Architecture and Magento Development.
  categories:
    - Portfolio
    - Blog
    - Programming
    - Community
    - Open Source
    - eCommerce
  built_by: Lars Roettig
  built_by_url: https://larsroettig.dev/
  featured: false
- title: Cade Kynaston
  url: https://cade.codes
  main_url: https://cade.codes
  source_url: https://github.com/cadekynaston/gatsby-portfolio
  description: >
    Cade Kynaston's Portfolio
  categories:
    - Portfolio
  built_by: Cade Kynaston
  built_by_url: https://github.com/cadekynaston
  featured: false
- title: Growable Meetups
  url: https://www.growable.io/
  main_url: https://www.growable.io/
  description: >
    Growable - Events to Accelerate your career in Tech. Made with <3 with Gatsby, React & Netlify by Talent Point in London.
  categories:
    - Event
    - Technology
    - Education
    - Community
    - Conference
  built_by: Talent Point
  built_by_url: https://github.com/talent-point/
  featured: false
- title: Fantastic Metropolis
  main_url: https://fantasticmetropolis.com
  url: https://fantasticmetropolis.com
  description: >
    Fantastic Metropolis ran between 2001 and 2006, highlighting the potential of literary science fiction and fantasy.
  categories:
    - Entertainment
  built_by: Luis Rodrigues
  built_by_url: https://goblindegook.com
  featured: false
- title: Simon Koelewijn
  main_url: https://simonkoelewijn.nl
  url: https://simonkoelewijn.nl
  description: >
    Personal blog of Simon Koelewijn, where he blogs about UX, analytics and web development (in Dutch). Made awesome and fast by using Gatsby 2.x (naturally) and gratefully using Netlify and Netlify CMS.
  categories:
    - Freelance
    - Blog
    - Web Development
    - User Experience
  built_by: Simon Koelewijn
  built_by_url: https://simonkoelewijn.nl
  featured: false
- title: Raconteur Careers
  main_url: https://careers.raconteur.net
  url: https://careers.raconteur.net
  description: >
    Raconteur is a London-based publishing house and content marketing agency. We have built this careers portal Gatsby v2 with TypeScript, Styled-Components, React-Spring and Contentful.
  categories:
    - Media
    - Marketing
    - Landing Page
  built_by: Jacob Herper
  built_by_url: https://herper.io
  featured: false
- title: Frankly Steve
  url: https://www.franklysteve.com/
  main_url: https://www.franklysteve.com/
  description: >
    Wedding photography with all the hugs, tears, kisses, smiles, laughter, banter, kids up trees, friends in hedges.
  categories:
    - Photography
    - Portfolio
  built_by: Little & Big
  built_by_url: "https://www.littleandbig.com.au/"
  featured: false
- title: Eventos orellana
  description: >-
    We are a company dedicated to providing personalized and professional advice
    for the elaboration and coordination of social and business events.
  main_url: "https://eventosorellana.com/"
  url: "https://eventosorellana.com/"
  featured: false
  categories:
    - Gallery
  built_by: Ramón Chancay
  built_by_url: "https://ramonchancay.me/"
- title: DIA Supermercados
  main_url: https://dia.com.br
  url: https://dia.com.br
  description: >-
    Brazilian retailer subsidiary, with more than 1,100 stores in Brazil, focusing on low prices and exclusive DIA Products.
  categories:
    - Business
  built_by: CloudDog
  built_by_url: https://clouddog.com.br
  featured: false
- title: AntdSite
  main_url: https://antdsite.yvescoding.org
  url: https://antdsite.yvescoding.org
  description: >-
    A static docs generator based on Ant Design and GatsbyJs.
  categories:
    - Documentation
  built_by: Yves Wang
  built_by_url: https://antdsite.yvescoding.org
- title: AntV
  main_url: https://antv.vision
  url: https://antv.vision
  description: >-
    AntV is a new generation of data visualization technique from Ant Financial
  categories:
    - Documentation
  built_by: afc163
  built_by_url: https://github.com/afc163
- title: Fourpost
  url: https://www.fourpost.com
  main_url: https://www.fourpost.com
  description: >
    Fourpost is a shopping destination for today’s family that combines the best brands and experiences under one roof.
  categories:
    - Marketing
  built_by: Fourpost
  built_by_url: https://github.com/fourpost
  featured: false
- title: ReactStudy Blog
  url: https://elated-lewin-51cf0d.netlify.com
  main_url: https://elated-lewin-51cf0d.netlify.com
  description: >
    Belong to your own blog by gatsby
  categories:
    - Blog
  built_by: 97thjingba
  built_by_url: https://github.com/97thjingba
  featured: false
- title: George
  main_url: https://kind-mestorf-5a2bc0.netlify.com
  url: https://kind-mestorf-5a2bc0.netlify.com
  description: >
    shiny new web built with Gatsby
  categories:
    - Blog
    - Portfolio
    - Gallery
    - Landing Page
    - Design
    - Web Development
    - Open Source
    - Science
  built_by: George Davituri
  featured: false

- title: CEO amp
  main_url: https://www.ceoamp.com
  url: https://www.ceoamp.com
  description: >
    CEO amp is an executive training programme to amplify a CEO's voice in the media. This site was built with Gatsby v2, Styled-Components, TypeScript and React Spring.
  categories:
    - Consulting
    - Entrepreneurship
    - Marketing
    - Landing Page
  built_by: Jacob Herper
  built_by_url: https://herper.io
  featured: false
- title: QuantumBlack
  main_url: https://www.quantumblack.com/
  url: https://www.quantumblack.com/
  description: >
    We help companies use data to make distinctive, sustainable and significant improvements to their performance.
  categories:
    - Technology
    - Consulting
    - Data
    - Design
  built_by: Richard Westenra
  built_by_url: https://www.richardwestenra.com/
  featured: false
- title: Coffeeshop Creative
  url: https://www.coffeeshopcreative.ca
  main_url: https://www.coffeeshopcreative.ca
  description: >
    Marketing site for a Toronto web design and videography studio.
  categories:
    - Marketing
    - Agency
    - Design
    - Video
    - Web Development
  built_by: Michael Uloth
  built_by_url: https://www.michaeluloth.com
  featured: false
- title: Daily Hacker News
  url: https://dailyhn.com
  main_url: https://dailyhn.com
  description: >
    Daily Hacker News presents the top five stories from Hacker News daily.
  categories:
    - Entertainment
    - Design
    - Web Development
    - Technology
    - Science
  built_by: Joeri Smits
  built_by_url: https://joeri.dev
  featured: false
- title: Grüne Dresden
  main_url: https://ltw19dresden.de
  url: https://ltw19dresden.de
  description: >
    This site was built for the Green Party in Germany (Bündnis 90/Die Grünen) for their local election in Dresden, Saxony. The site was built with Gatsby v2 and Styled-Components.
  categories:
    - Government
    - Nonprofit
  built_by: Jacob Herper
  built_by_url: https://herper.io
- title: Gratsy
  url: https://gratsy.com/
  main_url: https://gratsy.com/
  description: >
    Gratsy: Feedback To Give Back
  categories:
    - Agency
    - Marketing
    - Landing Page
  built_by: Whalar
  built_by_url: https://whalar.com/
  featured: false
- title: deepThreads
  main_url: https://deepthreads.com
  url: https://deepthreads.com/
  description: >
    deepThreads is a shiny new website built with Gatsby v2.  We make art using deep learning along with print on demand providers to create some cool stuff!
  categories:
    - eCommerce
  built_by: Kyle Kitlinski
  built_by_url: https://github.com/k-kit
  featured: false
- title: Mill3 Studio
  main_url: https://mill3.studio/en/
  url: https://mill3.studio/en/
  description: >
    Our agency specializes in the analysis, strategy and development of digital products.
  categories:
    - Agency
    - Portfolio
  built_by: Mill3
  built_by_url: https://mill3.studio/en/
  featured: false
- title: Zellement
  main_url: https://www.zellement.com
  url: https://www.zellement.com
  description: >
    Online portfolio of Dan Farrow from Nottingham, UK.
  categories:
    - Portfolio
  built_by: Zellement
  built_by_url: https://www.zellement.com
  featured: false
- title: Fullstack HQ
  url: https://fullstackhq.com/
  main_url: https://fullstackhq.com/
  description: >
    Get immediate access to a battle-tested team of designers and developers on a pay-as-you-go monthly subscription.
  categories:
    - Agency
    - Consulting
    - Freelance
    - Marketing
    - Portfolio
    - Web Development
    - App
    - Business
    - Design
    - JavaScript
    - Technology
    - User Experience
    - Web Development
    - eCommerce
    - WordPress
  built_by: Fullstack HQ
  built_by_url: https://fullstackhq.com/
  featured: false
- title: Cantas
  main_url: https://www.cantas.co.jp
  url: https://www.cantas.co.jp
  description: >
    Cantas is digital marketing company in Japan.
  categories:
    - Business
    - Agency
  built_by: Cantas
  built_by_url: https://www.cantas.co.jp
  featured: false
- title: Sheringham Shantymen
  main_url: https://www.shantymen.com/
  url: https://www.shantymen.com/
  description: >
    The Sheringham Shantymen are a sea shanty singing group that raise money for the RNLI in the UK.
  categories:
    - Music
    - Community
    - Entertainment
    - Nonprofit
  built_by: Zellement
  built_by_url: https://www.zellement.com/
  featured: false
- title: WP Spark
  main_url: https://wpspark.io/
  url: https://wpspark.io/
  description: >
    Create blazing fast website with WordPress and our Gatsby themes.
  categories:
    - Agency
    - Community
    - Blog
    - WordPress
  built_by: wpspark
  built_by_url: https://wpspark.io/
- title: Ronald Langeveld
  description: >
    Ronald Langeveld's blog and Web Development portfolio website.
  main_url: "https://www.ronaldlangeveld.com"
  url: "https://www.ronaldlangeveld.com"
  categories:
    - Blog
    - Web Development
    - Freelance
    - Portfolio
    - Consulting
  featured: false
- title: Golfonaut
  description: >
    Golfonaut - Golf application for Apple Watch
  main_url: https://golfonaut.io
  url: https://golfonaut.io
  categories:
    - App
    - Sports
  featured: false
- title: Anton Sten - UX Lead/Design
  url: https://www.antonsten.com
  main_url: https://www.antonsten.com
  description: Anton Sten leads UX for design-driven companies.
  categories:
    - User Experience
    - Blog
    - Freelance
    - Portfolio
    - Consulting
    - Agency
    - Design
  featured: false
- title: Rashmi AP - Front-end Developer
  main_url: http://rashmiap.me
  url: http://rashmiap.me
  featured: false
  description: >
    Rashmi AP's Personal Portfolio Website
  source_url: https://github.com/rashmiap/personal-website-react
  categories:
    - Portfolio
    - Open Source
  built_by: Rashmi AP
  built_by_url: http://rashmiap.me
- title: OpenSourceRepos - Blogs for open source repositories
  main_url: https://opensourcerepos.com
  url: https://opensourcerepos.com
  featured: false
  description: >
    Open Source Repos is a blog site for explaining the architecture, code-walkthrough and key takeways for the GitHub repository. Out main aim to is to help more developers contribute to open source projects.
  source_url: https://github.com/opensourcerepos/blogs
  categories:
    - Open Source
    - Design
    - Design System
    - Blog
  built_by: OpenSourceRepos Team
  built_by_url: https://opensourcerepos.com
- title: Sheelah Brennan - Front-End/UX Engineer
  main_url: https://sheelahb.com
  url: https://sheelahb.com
  featured: false
  description: >
    Sheelah Brennan's web development blog
  categories:
    - Blog
    - Web Development
    - Design
    - Freelance
    - Portfolio
  built_by: Sheelah Brennan
- title: Delinx.Digital - Web and Mobile Development Agency based in Sofia, Bulgaria
  main_url: https://delinx.digital
  url: https://delinx.digital/solutions
  description: >
    Delinx.digital is a software development oriented digital agency based in Sofia, Bulgaria. We develop bespoke software solutions using  WordPress, WooCommerce, Shopify, eCommerce, React.js, Node.js, PHP, Laravel and many other technologies.
  categories:
    - Agency
    - Web Development
    - Design
    - eCommerce
    - WordPress
  featured: false
- title: Cameron Nuckols - Articles, Book Notes, and More
  main_url: https://nucks.co
  url: https://nucks.co
  description: >
    This site hosts all of Cameron Nuckols's writing on entrepreneurship, startups, money, fitness, self-education, and self-improvement.
  categories:
    - Blog
    - Entrepreneurship
    - Business
    - Productivity
    - Technology
    - Marketing
  featured: false
- title: Hayato KAJIYAMA - Portfolio
  main_url: "https://hyakt.dev"
  url: "https://hyakt.dev"
  source_url: "https://github.com/hyakt/hyakt.github.io"
  featured: false
  categories:
    - Portfolio
- title: Skirtcraft - Unisex Skirts with Large Pockets
  main_url: https://skirtcraft.com
  url: https://skirtcraft.com/products
  source_url: https://github.com/jqrn/skirtcraft-web
  description: >
    Skirtcraft sells unisex skirts with large pockets, made in the USA. Site built with TypeScript and styled-components, with Tumblr-sourced blog posts.
  categories:
    - eCommerce
    - Blog
  built_by: Joe Quarion
  built_by_url: https://github.com/jqrn
  featured: false
- title: Vermarc Sport
  main_url: https://www.vermarcsport.com/
  url: https://www.vermarcsport.com/
  description: >
    Vermarc Sport offers a wide range of cycle clothing, cycling jerseys, bib shorts, rain gear and accessories, as well for the summer, the mid-season (autumn / spring) and the winter.
  categories:
    - eCommerce
  built_by: BrikL
  built_by_url: https://github.com/Brikl
- title: Cole Ruche
  main_url: https://coleruche.com
  url: https://coleruche.com
  source_url: https://github.com/kingingcole/myblog
  description: >
    The personal website and blog for Emeruche "Cole" Ikenna, front-end web developer from Nigeria.
  categories:
    - Blog
    - Portfolio
  built_by: Emeruche "Cole" Ikenna
  built_by_url: https://twitter.com/cole_ruche
  featured: false
- title: Abhith Rajan - Coder, Blogger, Biker, Full Stack Developer
  main_url: https://www.abhith.net/
  url: https://www.abhith.net/
  source_url: https://github.com/Abhith/abhith.net
  description: >
    abhith.net is a portfolio website of Abhith Rajan, a full stack developer. Sharing blog posts, recommended videos, developer stories and services with the world through this site.
  categories:
    - Portfolio
    - Blog
    - Programming
    - Open Source
    - Technology
  built_by: Abhith Rajan
  built_by_url: https://github.com/Abhith
  featured: false
- title: Mr & Mrs Wilkinson
  url: https://thewilkinsons.netlify.com/
  main_url: https://thewilkinsons.netlify.com/
  source_url: https://github.com/davemullenjnr/the-wilkinsons
  description: >
    A one-page wedding photography showcase using Gatsby Image and featuring a lovely hero and intro section.
  categories:
    - Photography
  built_by: Dave Mullen Jnr
  built_by_url: https://davemullenjnr.co.uk
  featured: false
- title: Gopesh Gopinath - Full Stack JavaScript Developer
  url: https://www.gopeshgopinath.com
  main_url: https://www.gopeshgopinath.com
  source_url: https://github.com/GopeshMedayil/gopeshgopinath.com
  description: >
    Gopesh Gopinath's Personal Portfolio Website
  categories:
    - Portfolio
    - Open Source
  built_by: Gopesh Gopinath
  built_by_url: https://www.gopeshgopinath.com
  featured: false
- title: Misael Taveras - FrontEnd Developer
  url: https://taverasmisael.com
  main_url: https://taverasmisael.com
  source_url: https://github.com/taverasmisael/taverasmisael
  description: >
    Personal site and bloging about learning FrontEnd web development in spanish.
  categories:
    - Portfolio
    - Open Source
    - Blog
    - JavaScript
    - Web Development
  built_by: Misael Taveras
  built_by_url: https://taverasmisael.com
  featured: false
- title: Le Reacteur
  url: https://www.lereacteur.io/
  main_url: https://www.lereacteur.io/
  description: >
    Le Reacteur is the first coding bootcamp dedicated to web and mobile apps development (iOS/Android). We offer intensive sessions to train students in a short time (10 weeks). Our goal is to pass on to our students in less than 3 months what they would have learned in 2 years. To achieve this ambitious challenge, our training is based on learning JavaScript (Node.js, Express, ReactJS, React Native).
  categories:
    - JavaScript
    - Learning
    - Mobile Development
    - Web Development
  built_by: Farid Safi
  built_by_url: https://twitter.com/FaridSafi
  featured: false
- title: Cinch
  url: https://www.cinch.co.uk
  main_url: https://www.cinch.co.uk
  description: >
    Cinch is a hub for car supermarkets and dealers to show off their stock. The site only lists second-hand cars that are seven years old or younger, with less than 70,000 miles on the clock.
  categories:
    - Entrepreneurship
    - Business
  built_by: Somo
  built_by_url: https://www.somoglobal.com
  featured: false
- title: Recetas El Universo
  description: >-
    Recipes and videos with the best of Ecuadorian cuisine.
    Collectable recipes from Diario El Universo.
  main_url: "https://recetas-eu.netlify.com/"
  url: "https://recetas-eu.netlify.com/"
  featured: false
  categories:
    - Blog
    - WordPress
    - Food
  built_by: Ramón Chancay
  built_by_url: "https://ramonchancay.me/"
- title: NuBrakes
  url: https://nubrakes.com/
  main_url: https://nubrakes.com/
  description: >
    NuBrakes is the mobile brake repair company that comes to you! We perform brake pad, caliper, and rotor replacement at your office, apartment or home!
  categories:
    - Business
    - Entrepreneurship
  featured: false
- title: Third and Grove
  url: https://www.thirdandgrove.com
  main_url: https://www.thirdandgrove.com
  source_url: https://github.com/thirdandgrove/tagd8_gatsby
  description: >
    A digital agency slaying the mundane one pixel at a time.
  categories:
    - Agency
    - Marketing
    - Open Source
    - Technology
  built_by: Third and Grove
  built_by_url: https://www.thirdandgrove.com
  featured: false
- title: Le Bikini
  url: https://lebikini.com
  main_url: https://lebikini.com
  description: >
    New website for Toulouse's most iconic concert hall.
  categories:
    - Music
  built_by: Antoine Rousseau
  built_by_url: https://antoine.rousseau.im
  featured: false
- title: Jimmy Truong's Portfolio
  url: https://jimmytruong.ca
  main_url: https://jimmytruong.ca
  description: >
    This porfolio is a complication of all projects done during my time at BCIT D3 (Digital Design and Development) program and after graduation.
  categories:
    - Portfolio
    - Web Development
  built_by: Jimmy Truong
  built_by_url: https://jimmytruong.ca
  featured: false
- title: Quick Stop Nicaragua
  main_url: https://quickstopnicaragua.com
  url: https://quickstopnicaragua.com
  description: >
    Convenience Store Website
  categories:
    - Food
  built_by: Gerald Martinez
  built_by_url: https://twitter.com/GeraldM_92
  featured: false
- title: XIEL
  main_url: https://xiel.dev
  url: https://xiel.dev
  source_url: https://github.com/xiel/xiel
  description: >
    I'm a freelance front-end developer from Berlin who creates digital experiences that everyone likes to use.
  categories:
    - Portfolio
    - Blog
  built_by: Felix Leupold
  built_by_url: https://twitter.com/xiel
  featured: false
- title: Nicaragua Best Guides
  main_url: https://www.nicaraguasbestguides.com
  url: https://www.nicaraguasbestguides.com
  description: >
    Full-Service Tour Operator and Destination Management Company (DMC)
  categories:
    - Agency
    - Travel
  built_by: Gerald Martinez
  built_by_url: https://twitter.com/GeraldM_92
  featured: false
- title: Thoughts and Stuff
  main_url: http://thoughtsandstuff.com
  url: http://thoughtsandstuff.com
  source_url: https://github.com/robmarshall/gatsby-tns
  description: >
    A simple easy to read blog. Minimalistic, focusing on content over branding. Includes RSS feed.
  categories:
    - Accessibility
    - Blog
    - WordPress
  built_by: Robert Marshall
  built_by_url: https://robertmarshall.dev
  featured: false
- title: Tracli
  url: https://tracli.rootvan.com/
  main_url: https://tracli.rootvan.com/
  source_url: https://github.com/ridvankaradag/tracli-landing
  description: >
    A command line app that tracks your time
  categories:
    - Productivity
    - Technology
    - Landing Page
  built_by: Ridvan Karadag
  built_by_url: http://www.rootvan.com
  featured: false
- title: spon.io
  url: https://www.spon.io
  main_url: https://www.spon.io
  source_url: https://github.com/magicspon/spon.io
  description: >
    Portfolio for frontend web developer, based in Bristol UK
  categories:
    - Portfolio
  built_by: Dave Stockley
  built_by_url: https://www.spon.io
  featured: false
- title: BBS
  url: https://big-boss-studio.com
  main_url: https://big-boss-studio.com
  description: >
    For 11 years, we help great brands in their digital transformation, offering all our expertise for their needs. Technical consulting, UX, design, technical integration and maintenance.
  categories:
    - Agency
    - JavaScript
    - Web Development
  built_by: BBS
  built_by_url: https://big-boss-studio.com
  featured: false
- title: Appes - Meant to evolve
  main_url: https://appes.co
  url: https://appes.co
  description: >
    Appes is all about apps and evolution. We help companies to build mobile and
    web products.
  categories:
    - Agency
    - Mobile Development
    - Web Development
    - Technology
  built_by: Appes
  built_by_url: https://appes.co
  featured: false
- title: Intern
  url: https://intern.imedadel.me
  main_url: https://intern.imedadel.me
  description: >
    Intern is a job board for getting internships in tech, design, marketing, and more. It's built entirely with Gatsby.
  categories:
    - Directory
    - Technology
  built_by: Imed Adel
  built_by_url: https://imedadel.me
  featured: false
- title: Global Citizen Foundation
  main_url: https://www.globalcitizenfoundation.org
  url: https://www.globalcitizenfoundation.org
  description: >
    In the digital economy, we are Global Citizens and the currency is Personal Data
  categories:
    - Nonprofit
  built_by: The Delta Studio
  built_by_url: https://www.thedelta.io
  featured: false
- title: GatsbyFinds
  main_url: https://gatsbyfinds.netlify.com
  url: https://gatsbyfinds.netlify.com
  description: >
    GatsbyFinds is a website built ontop of Gatsby v2 by providing developers with a showcase of all the lastest projects made with the beloved GatsbyJS.
  categories:
    - Portfolio
    - Gallery
  built_by: Bvlktech
  built_by_url: https://twitter.com/bvlktech
  featured: false
- title: AFEX Commodities Exchange
  main_url: https://afexnigeria.com
  url: https://afexnigeria.com
  description: >
    AFEX Nigeria strives to transform Nigerian agriculture by creating more bargaining power to smallholder farmers, access to information, and secure storage.
  categories:
    - Blog
    - Business
    - Finance
    - Food
    - WordPress
  built_by: Mayowa Falade
  built_by_url: http://mayowafalade.com
  featured: false
- title: VIA Data
  main_url: https://viadata.io
  url: https://viadata.io
  description: >
    The future of data management
  categories:
    - Data
  built_by: The Delta Studio
  built_by_url: https://www.thedelta.io
  featured: false
- title: Front End Day Event Website
  main_url: https://frontend-day.com/
  url: https://frontend-day.com/
  description: >
    Performant landing page for a front end workshops recurring event / conference.
  categories:
    - Event
    - Conference
    - Web Development
    - Technology
  built_by: Pagepro
  built_by_url: https://pagepro.co
  featured: false
- title: Mutual
  main_url: https://www.madebymutual.com
  url: https://www.madebymutual.com
  description: >
    Mutual is a web design and development agency. Our new website is powered by Gatsby and Craft CMS.
  categories:
    - Blog
    - Portfolio
    - Agency
    - Design
    - Web Development
  built_by: Mutual
  built_by_url: https://twitter.com/madebymutual
  featured: false
- title: Surge 3
  main_url: https://surge3.com
  url: https://surge3.com/
  description: >
    We’re Surge 3 - a premier web development agency. Our company centers around the principles of quality, speed, and service! We are founded using the latest in web technologies and are dedicated to using those exact tools to help our customers achieve their goals.
  categories:
    - Portfolio
    - Blog
    - Agency
    - Web Development
    - Marketing
  built_by: Dillon Browne
  built_by_url: https://dillonbrowne.com
- title: Adaltas
  main_url: https://www.adaltas.com
  url: https://www.adaltas.com
  description: >
    Adaltas is a team of consultants with a focus on Open Source, Big Data and Cloud Computing based in France, Canada and Morocco.
  categories:
    - Consulting
    - Data
    - Design System
    - Programming
    - Learning
  built_by: Adaltas
  built_by_url: https://www.adaltas.com
- title: Themis Attorneys
  main_url: https://themis-attorneys.com
  url: https://themis-attorneys.com
  description: >
    Themis Attorneys is Chennai based lawyers. Their new complete website is made using Gatsby.
  categories:
    - Agency
    - Consulting
    - Portfolio
    - Law
  built_by: Merbin J Anselm
  built_by_url: https://anselm.in
- title: Runlet
  main_url: https://runlet.app
  url: https://runlet.app
  source_url: https://github.com/runletapp/runlet
  description: >
    Runlet is a cloud-based job manager that offers device synchronization and reliable message delivery in a network of connected devices even after connectivity issues. Available for ARM, Linux, Mac and Windows.
  categories:
    - App
    - Landing Page
    - Productivity
    - Technology
  built_by: Vandré Leal
  built_by_url: https://vandreleal.github.io
  featured: false
- title: tiaan.dev
  main_url: https://tiaan.dev
  url: https://tiaan.dev
  featured: false
  categories:
    - Blog
    - Portfolio
    - Web Development
- title: Praveen Bisht
  main_url: https://www.prvnbist.com/
  url: https://www.prvnbist.com/
  source_url: https://github.com/prvnbist/portfolio
  categories:
    - Portfolio
    - Blog
  built_by: Praveen Bisht
  built_by_url: https://www.prvnbist.com/
  featured: false
- title: Jeff Mills The Outer Limits x NTS Radio
  url: https://www.nts.live/projects/jeff-mills-the-outer-limits/
  main_url: https://www.nts.live/projects/jeff-mills-the-outer-limits/
  source_url: https://github.com/ntslive/the-outer-limits
  description: >
    NTS Radio created a minisite for Jeff Mills' 6 part radio series The Outer Limits, including original music production and imagery curated from the NASA online image archive.
  categories:
    - Music
    - Gallery
    - Science
    - Entertainment
  built_by: NTS Radio
  built_by_url: https://www.nts.live
  featured: false
- title: BALAJIRAO676
  main_url: https://thebalajiraoecommerce.netlify.com/
  url: https://thebalajiraoecommerce.netlify.com/
  featured: false
  categories:
    - Blog
    - eCommerce
    - Web Development
- title: Mentimeter
  url: https://www.mentimeter.com/
  main_url: https://www.mentimeter.com/
  categories:
    - Business
  featured: false
- title: HYFN
  url: https://hyfn.com/
  main_url: https://hyfn.com/
  categories:
    - Business
  featured: false
- title: Mozilla India
  main_url: https://mozillaindia.org/
  url: https://mozillaindia.org/
  categories:
    - Open Source
  featured: false
- title: Primer Labs
  main_url: https://www.primerlabs.io
  url: https://www.primerlabs.io
  featured: false
  categories:
    - Education
    - Learning
- title: AJ on Purr-fect Solutions
  url: https://ajonp.com
  main_url: https://ajonp.com
  description: >
    A Community of developers, creating resources for all to use!
  categories:
    - Education
    - Learning
    - Programming
    - Web Development
    - API
    - Blog
    - SEO
  built_by: AJonP
  built_by_url: http://ajonp.com/authors/alex-patterson
- title: blog.kwst.site
  main_url: https://blog.kwst.site
  url: https://blog.kwst.site
  description: A blog of frontend engineer working in Fukuoka
  source_url: https://github.com/SatoshiKawabata/blog
  featured: false
  categories:
    - Blog
    - Technology
    - Web Development
    - JavaScript
- title: Run Leeds
  main_url: http://www.runleeds.co.uk
  url: http://www.runleeds.co.uk
  description: >
    Community running site based in Leeds,UK. Aiming to support those going through a life crisis.
  categories:
    - Accessibility
    - Blog
    - Community
    - Nonprofit
    - Sports
    - WordPress
  built_by: Robert Marshall
  built_by_url: https://www.robertmarshall.dev
- title: Arvind Kumar
  main_url: https://arvind.io
  url: https://arvind.io
  source_url: https://github.com/EnKrypt/arvind.io
  built_by: Arvind Kumar
  built_by_url: "https://arvind.io/"
  description: >
    A blog about writing code, making music and studying the skies.
  featured: false
  categories:
    - Blog
    - Music
    - Technology
- title: GlobalMoney
  url: https://global24.ua
  main_url: https://global24.ua
  description: >
    Provide payment solution for SMB, eWallet GlobalMoney
  categories:
    - Business
    - Finance
    - Technology
  built_by: NodeArt
  built_by_url: https://NodeArt.io
- title: Women's and Girls' Emergency Centre
  url: https://www.wagec.org.au/
  main_url: https://www.wagec.org.au/
  description: >
    Specialist homelessness service for women and families escaping domestic violence. Based in Redfern, Sydney, Australia.
  categories:
    - Nonprofit
    - Community
    - eCommerce
  built_by: Little & Big
  built_by_url: "https://www.littleandbig.com.au/"
  featured: false
- title: Guus van de Wal | Drupal Front-end specialist
  url: https://guusvandewal.nl
  main_url: https://guusvandewal.nl
  description: >
    Decoupled portfolio site for guusvandewal.nl, a Drupal and ReactJS front-end developer and designer.
  categories:
    - Open Source
    - Web Development
    - Design
    - Blog
    - Freelance
  built_by: Guus van de Wal
  featured: false
- title: Pixelize Web Design Gold Coast | Web Design and SEO
  url: https://www.pixelize.com.au/
  main_url: https://www.pixelize.com.au/
  description: >
    Pixelize is a tight knit group of professional web developers, graphic designers, and content creators that work together to create high performing, blazing fast, beautiful websites with a strong focus on SEO.
  categories:
    - Agency
    - Web Development
    - Marketing
    - SEO
    - Design
    - Portfolio
    - Blog
  built_by: Pixelize
  built_by_url: https://www.pixelize.com.au
  featured: false
- title: VS Code GitHub Stats
  url: https://vscode-github-stats.netlify.com
  main_url: https://vscode-github-stats.netlify.com
  source_url: https://github.com/lannonbr/vscode-github-stats/
  description: >
    Statistics Dashboard for VS Code GitHub repository
  categories:
    - Data
  built_by: Benjamin Lannon
  built_by_url: https://lannonbr.com
  featured: false
- title: MetaProjection
  main_url: https://www.metaprojection.ca
  url: https://www.metaprojection.ca
  source_url: https://github.com/rosslh/metaprojection
  description: >
    MetaProjection is a website that aggregates multiple Canadian federal electoral projections in order to provide an overview of how the election is playing out, both federally and by district.
  categories:
    - Government
    - Data
    - Open Source
  built_by: Ross Hill
  built_by_url: https://rosshill.ca
  featured: false
- title: Tamarisc VC
  url: https://www.tamarisc.vc
  main_url: https://www.tamarisc.vc
  description: >
    Tamarisc invests in and helps build companies that improve the human habitat through innovating at the intersection of real estate, health, and technology.
  categories:
    - Business
    - Technology
  built_by: Peter Hironaka
  built_by_url: "https://peterhironaka.com"
  featured: false
- title: Up Your A11y
  url: https://www.upyoura11y.com/
  main_url: https://www.upyoura11y.com/
  source_url: https://www.upyoura11y.com/
  description: >
    A web accessibility toolkit with a React focus, Up Your A11y is a resource for front-end developers to find useful information on how to make your sites more accessible. The topics covered have a React bias, but the principles in each apply to all web development, so please don't be put off if you don't work with React specifically!
  categories:
    - Accessibility
    - Blog
    - Programming
    - JavaScript
    - User Experience
    - Web Development
  built_by: Suzanne Aitchison
  built_by_url: https://twitter.com/s_aitchison
  featured: false
- title: Roman Kravets
  description: >
    Portfolio of Roman Kravets. Web Developer, HTML & CSS Coder.
  main_url: "https://romkravets.netlify.com/"
  url: "https://romkravets.netlify.com/"
  categories:
    - Portfolio
    - Open Source
    - Web Development
    - Blog
  built_by: Roman Kravets
  built_by_url: "https://github.com/romkravets/dev-page"
  featured: false
- title: Phil Tietjen Portfolio
  url: https://www.philtietjen.dev/
  main_url: https://www.philtietjen.dev/
  source_url: https://github.com/Phizzard/phil-portfolio
  description: >
    Portfolio of Phil Tietjen using Gatsby, TailwindCSS, and Emotion/styled
  categories:
    - Portfolio
    - Open Source
    - Web Development
  built_by: Phil Tietjen
  built_by_url: https://github.com/Phizzard
  featured: false
- title: Gatsby Bomb
  description: >
    A fan made version of the website Giantbomb, fully static and powered by Gatsby JS and the GiantBomb API.
  main_url: "https://gatsbybomb.netlify.com"
  url: "https://gatsbybomb.netlify.com"
  categories:
    - App
    - Entertainment
    - Media
    - Video
  built_by: Phil Tietjen
  built_by_url: "https://github.com/Phizzard"
  featured: false
- title: Divyanshu Maithani
  main_url: https://divyanshu013.dev
  url: https://divyanshu013.dev
  source_url: https://github.com/divyanshu013/blog
  description: >
    Personal blog of Divyanshu Maithani. Life, music, code and things in between...
  categories:
    - Blog
    - JavaScript
    - Open Source
    - Music
    - Programming
    - Technology
    - Web Development
  built_by: Divyanshu Maithani
  built_by_url: https://twitter.com/divyanshu013
- title: TFE Energy
  main_url: https://tfe.energy
  url: https://tfe.energy
  source_url: https://gitlab.com/marcfehrmedia/2019-07-03-tfe-energy
  description: >
    TFE Energy believes in the future. Their new website is programmed with Gatsby, Scrollmagic, Contentful, Cloudify.
  categories:
    - Technology
    - Consulting
    - Video
    - Business
  built_by: Marc Fehr
  built_by_url: https:/www.marcfehr.media
- title: AtomBuild
  url: https://atombuild.github.io/
  main_url: https://atombuild.github.io/
  source_url: https://github.com/AtomBuild/atombuild.github.io
  description: >
    Landing page for the AtomBuild project, offering a curation of Atom packages associated with the project.
  categories:
    - Directory
    - Landing Page
    - Open Source
    - Programming
    - Technology
  built_by: Kepler Sticka-Jones
  built_by_url: https://keplersj.com/
  featured: false
- title: Josh Pensky
  main_url: https://joshpensky.com
  url: https://joshpensky.com
  description: >
    Josh Pensky is an interactive developer based in Boston. He designs and builds refreshing web experiences, packed to the punch with delightful interactions.
  categories:
    - Portfolio
    - Web Development
    - Design
    - SEO
  built_by: Josh Pensky
  built_by_url: https://github.com/joshpensky
  featured: false
- title: AtomLinter
  url: https://atomlinter.github.io/
  main_url: https://atomlinter.github.io/
  source_url: https://github.com/AtomLinter/atomlinter.github.io
  description: >
    Landing page for the AtomLinter project, offering a curation of Atom packages associated with the project.
  categories:
    - Directory
    - Landing Page
    - Open Source
    - Programming
    - Technology
  built_by: Kepler Sticka-Jones
  built_by_url: https://keplersj.com/
  featured: false
- title: Dashbouquet
  url: https://dashbouquet.com/
  main_url: https://dashbouquet.com/
  categories:
    - Agency
    - Blog
    - Business
    - Mobile Development
    - Portfolio
    - Web Development
  built_by: Dashbouquet team
  featured: false
- title: rathes.me
  url: https://rathes.me/
  main_url: https://rathes.me/
  source_url: https://github.com/rathesDot/rathes.me
  description: >
    The Portfolio Website of Rathes Sachchithananthan
  categories:
    - Blog
    - Portfolio
    - Web Development
  built_by: Rathes Sachchithananthan
  built_by_url: https://rathes.me/
- title: viviGuides - Your travel guides
  url: https://vivitravels.com/en/guides/
  main_url: https://vivitravels.com/en/guides/
  description: >
    viviGuides is viviTravels' blog: here you will find travel tips, useful information about the cities and the best guides for your next vacation.
  categories:
    - Travel
    - Blog
  built_by: Kframe Interactive SA
  built_by_url: https://kframeinteractive.com/
  featured: false
- title: KNC Blog
  main_url: https://nagakonada.com
  url: https://nagakonada.com/
  description: >
    Nagakonada is my blogging and portfolio site where I list my projects, experience, capabilities and the blog mostly talks about technical and personal writings.
  categories:
    - Blog
    - Web Development
    - Portfolio
  built_by: Konada, Naga Chaitanya
  built_by_url: https://github.com/ChaituKNag
  featured: false
- title: Vishal Nakum
  url: https://nakum.tech/
  main_url: https://nakum.tech/
  source_url: https://github.com/vishalnakum011/contentful
  description: >
    Portfolio of Vishal Nakum. Made with Gatsby, Contentful. Deployed on Netlify.
  categories:
    - Portfolio
    - Blog
  built_by: Amol Tangade
  built_by_url: https://amoltangade.me/
- title: Sagar Hani Portfolio
  url: http://sagarhani.in/
  main_url: http://sagarhani.in/
  source_url: https://github.com/sagarhani
  description: >
    Sagar Hani is a Software Developer & an Open Source Enthusiast. He blogs about JavaScript, Open Source and his Life experiences.
  categories:
    - Portfolio
    - Blog
    - Web Development
    - Open Source
    - Technology
    - Programming
    - JavaScript
  built_by: Sagar Hani
  built_by_url: http://sagarhani.in/about
- title: Arturo Alviar's Portfolio
  main_url: "https://arturoalviar.com"
  url: "https://arturoalviar.com"
  source_url: "https://github.com/arturoalviar/portfolio"
  categories:
    - Portfolio
    - Open Source
    - Web Development
  built_by: Arturo Alviar
  built_by_url: "https://github.com/arturoalviar"
  featured: false
- title: Pearly
  url: https://www.pearlyplan.com
  main_url: https://www.pearlyplan.com
  description: >
    Dental Membership Growth Platform
  categories:
    - Technology
    - Healthcare
    - App
  built_by: Sean Emmer and Jeff Cole
- title: MarceloNM
  url: https://marcelonm.com
  main_url: https://marcelonm.com
  description: >
    Personal landing page and blog for MarceloNM, a frontend developer based in Brazil.
  categories:
    - Blog
    - JavaScript
    - Landing Page
    - Programming
    - Web Development
  built_by: Marcelo Nascimento Menezes
  built_by_url: https://github.com/mrcelo
  featured: false
- title: Open Source Galaxy
  main_url: https://www.opensourcegalaxy.com
  url: https://www.opensourcegalaxy.com
  description: >
    Explore the Open Source Galaxy and help other earthlings by contributing to open source.
  categories:
    - Open Source
    - Programming
    - Web Development
  built_by: Justin Juno
  built_by_url: https://www.justinjuno.dev
  featured: false
- title: enBonnet Blog
  url: https://enbonnet.me/
  main_url: https://enbonnet.me/
  source_url: https://github.com/enbonnet
  description: >
    Hola, este es mi sitio personal, estare escribiendo sobre JavaScript, Frontend y Tecnologia que utilice en mi dia a dia.
  categories:
    - Portfolio
    - Blog
    - Web Development
    - Technology
    - Programming
    - JavaScript
  built_by: Ender Bonnet
  built_by_url: https://enbonnet.me/
- title: Edenspiekermann
  url: "https://www.edenspiekermann.com/eu/"
  main_url: "https://www.edenspiekermann.com/eu/"
  description: >
    Hello. We are Edenspiekermann, an independent global creative agency.
  categories:
    - Featured
    - Agency
    - Design
    - Portfolio
  featured: true
- title: IBM Design
  url: "https://www.ibm.com/design/"
  main_url: "https://www.ibm.com/design/"
  description: >
    At IBM, our design philosophy is to help guide people so they can do their best work. Our human-centered design practices help us deliver on that goal.
  categories:
    - Featured
    - Design
    - Technology
    - Web Development
  built_by: IBM
  featured: true
- title: We Do Plugins
  url: https://wedoplugins.com
  main_url: https://wedoplugins.com
  description: >
    Free & premium WordPress plugins development studio from Wroclaw, Poland.
  categories:
    - Portfolio
    - Agency
    - Open Source
    - Web Development
  built_by: We Do Plugins
  built_by_url: https://wedoplugins.com
- title: Mevish Aslam, business coach
  url: "https://mevishaslam.com/"
  main_url: "https://mevishaslam.com/"
  description: >
    Mevish Aslam helps women build a life they love and coaches women to launch and grow businesses.
  categories:
    - Business
    - Consulting
    - Entrepreneurship
    - Freelance
    - Marketing
    - Portfolio
  built_by: Rou Hun Fan
  built_by_url: "https://flowen.me"
  featured: false
- title: Principles of wealth
  url: "https://principlesofwealth.net"
  main_url: "https://principlesofwealth.net"
  source_url: "https://github.com/flowen/principlesofwealth"
  description: >
    Principles of wealth. How to get rich without being lucky, a summary of Naval Ravikant's tweets and podcast.`
  categories:
    - Business
    - Consulting
    - Education
    - Entrepreneurship
    - Finance
    - Learning
    - Marketing
    - Media
    - Nonprofit
    - Productivity
    - Science
  built_by: Rou Hun Fan
  built_by_url: "https://flowen.me"
  featured: false
- title: North X South
  main_url: https://northxsouth.co
  url: https://northxsouth.co
  description: >
    We work with small businesses and non-profits to develop their brands, build an online identity, create stellar designs, and give a voice to their causes.
  categories:
    - Agency
    - Consulting
    - Business
    - Design
    - Web Development
  built_by: North X South
  built_by_url: https://northxsouth.co
- title: Plenty of Fish
  main_url: https://www.pof.com/
  url: https://pof.com
  description: >
    Plenty of Fish is one of the world's largest dating platforms.
  categories:
    - Community
  featured: true
- title: Bitcoin
  main_url: https://www.bitcoin.com/
  url: https://bitcoin.com
  description: >
    One of the largest crypto-currency platforms in the world.
  categories:
    - Technology
    - Finance
  featured: true
- title: Frame.io
  main_url: https://www.frame.io/
  url: https://frame.io
  description: >
    Frame.io is a cloud-based video collaboration platform that allows its users to easily work on media projects together
  categories:
    - Technology
    - Entertainment
    - Media
  featured: true
- title: Sainsbury’s Homepage
  main_url: https://www.sainsburys.co.uk/
  url: https://www.sainsburys.co.uk
  description: >
    Sainsbury’s is an almost 150 year old supermarket chain in the United Kingdom.
  categories:
    - eCommerce
    - Food
  featured: true
- title: Haxzie, Portfolio and Blog
  url: "https://haxzie.com/"
  main_url: "https://haxzie.com/"
  source_url: "https://github.com/haxzie/haxzie.com"
  description: >
    Haxzie.com is the portfolio and personal blog of Musthaq Ahamad, UX Engineer and Visual Designer
  categories:
    - Blog
    - Portfolio
  built_by: Musthaq Ahamad
  built_by_url: "https://haxzie.com"
  featured: false
- title: GBT
  url: "https://yangmuzi.com/"
  main_url: "https://yangmuzi.com/"
  source_url: "https://github.com/yangnianbing/blog-by-gatsby"
  description: >
    It is a basic Gatsby site project
  categories:
    - Blog
    - Portfolio
  built_by: yangnianbing
  featured: false
- title: Robin Wieruch's Blog
  url: "https://www.robinwieruch.de/"
  main_url: "https://www.robinwieruch.de/"
  categories:
    - Blog
    - Education
  featured: false
- title: Roger Ramos Development Journal
  url: "https://rogerramos.me/"
  main_url: "https://rogerramos.me/"
  source_url: "https://github.com/rogerramosme/rogerramos.me/"
  description: >
    Personal development journal made with Netlify CMS
  categories:
    - Blog
  built_by: Roger Ramos
  built_by_url: https://rogerramos.me/
  featured: false
- title: Global Adviser Alpha
  main_url: "https://globaladviseralpha.com"
  url: "https://globaladviseralpha.com"
  description: >
    Lead by David Haintz, Global Adviser Alpha transforms advice business into world class firms.
  categories:
    - Business
    - Blog
    - Finance
  built_by: Handsome Creative
  built_by_url: https://www.hellohandsome.com.au
  featured: false
- title: Alcamine
  url: https://alcamine.com/
  main_url: https://alcamine.com/
  description: >
    Never apply to another job online and receive tons of tech jobs in your inbox everyday — all while keeping your information private.
  categories:
    - Blog
    - Technology
  built_by: Caldera Digital
  built_by_url: https://www.calderadigital.com/
  featured: false
- title: Caldera Digital
  url: https://www.calderadigital.com/
  main_url: https://www.calderadigital.com/
  source_url: https://github.com/caldera-digital/platform
  description: >
    Caldera is a product and application development agency that uses innovative technology to bring your vision, brand, and identity to life through user centered design.
  categories:
    - Blog
    - User Experience
    - Consulting
  built_by: Caldera Digital
  built_by_url: https://www.calderadigital.com/
  featured: false
- title: Keycodes
  url: https://www.keycodes.dev
  main_url: https://www.keycodes.dev
  source_url: https://github.com/justinjunodev/keycodes.dev
  description: >
    A developer resource for getting keyboard key codes.
  categories:
    - Programming
    - Productivity
    - Open Source
    - Web Development
  built_by: Justin Juno
  built_by_url: https://www.justinjuno.dev
  featured: false
- title: Utah Pumpkins
  url: https://www.utahpumpkins.com/
  main_url: https://www.utahpumpkins.com/
  source_url: https://github.com/cadekynaston/utah-pumpkins
  description: >
    An awesome pumpkin gallery built using Gatsby and Contentful.
  categories:
    - Gallery
    - Blog
    - Photography
  built_by: Cade Kynaston
  built_by_url: https://cade.codes
- title: diff001a's blog
  main_url: https://diff001a.netlify.com/
  url: https://diff001a.netlify.com/
  description: >
    This is diff001a's blog which contains blogs realted to programming.
  categories:
    - Blog
  built_by: diff001a
- title: Rockwong Blog
  main_url: http://rockwong.com/blog/
  url: http://rockwong.com/blog/
  description: >
    Rockwong is a techncal blog containing content realted to various web technologies.
  categories:
    - Technology
    - Education
    - Blog
- title: RegexGuide
  main_url: "https://regex.guide"
  url: "https://regex.guide/playground"
  source_url: "https://github.com/pacdiv/regex.guide"
  description: >
    The easiest way to learn regular expressions! The RegexGuide is a playground helping developers to discover regular expressions. Trying it is adopting regular expressions!
  categories:
    - App
    - Education
    - JavaScript
    - Nonprofit
    - Open Source
    - Programming
    - Technology
    - Web Development
  built_by: Loïc J.
  built_by_url: https://growthnotes.dev
- title: re:store
  url: https://www.visitrestore.com
  main_url: https://www.visitrestore.com
  description: >
    This is your chance to discover, connect, and shop beyond your feed and get to know the who, how, and why behind your favorite products.
  categories:
    - Marketing
  built_by: The Couch
  built_by_url: https://thecouch.nyc
  featured: false
- title: Bululu Eventos
  url: https://bululueventos.cl/
  main_url: https://bululueventos.cl/
  source_url: https://github.com/enBonnet/bululu-front
  description: >
    Sitio de organizadores de eventos
  categories:
    - Marketing
  built_by: Ender Bonnet
  built_by_url: https://enbonnet.me/
- title: MyPrograming Steps
  main_url: https://mysteps.netlify.com/
  url: https://mysteps.netlify.com/
  description: >
    FrontEnd Tutorial Information
  featured: false
  categories:
    - Blog
    - Portfolio
  source_url: https://github.com/IoT-Arduino/Gatsby-MySteps
  built_by: Maruo
  built_by_url: https://twitter.com/DengenT
- title: Brent Runs Marathons
  main_url: https://www.brentrunsmarathons.com/
  url: https://www.brentrunsmarathons.com/
  source_url: https://github.com/bingr001/brentrunsmarathonsv2
  description: >
    Brent Runs Marathons is about the training and race experience for the Comrades Ultra Marathon
  categories:
    - Blog
  built_by: Brent Ingram
  built_by_url: https://www.brentjingram.com/
  featured: false
- title: Pedro LaTorre
  main_url: https://www.pedrolatorre.com/
  url: https://www.pedrolatorre.com/
  source_url: https://github.com/bingr001/pedro-latorre-site
  description: >
    A really awesome website built for the motivational speaker Pedro LaTorre
  categories:
    - Blog
  built_by: Brent Ingram
  built_by_url: https://www.brentjingram.com/
  featured: false
- title: Veryben
  main_url: https://veryben.com/
  url: https://veryben.com/
  description: >
    be water my friend
  categories:
    - Blog
  built_by: anikijiang
  built_by_url: https://twitter.com/anikijiang
  featured: false
- title: kentarom's portfolio
  main_url: https://kentarom.com/
  url: https://kentarom.com/
  source_url: https://github.com/kentaro-m/portfolio-gatsby
  description: >
    The portfolio of kentarom, frontend developer. This site shows recent activities about him.
  categories:
    - Portfolio
    - Technology
    - Web Development
  built_by: kentarom
  built_by_url: https://twitter.com/_kentaro_m
  featured: false
- title: MotionThat
  main_url: "https://motionthat.com.au"
  url: "https://motionthat.com.au"
  description: >
    MotionThat was created to fill a void in Tabletop Product shooting, whereby the need for consistency, repetition and flexibility was required to eliminate the many variables and inaccuracies that slow the filming process down.
  categories:
    - Entertainment
    - Food
    - Media
    - Gallery
  built_by: Handsome Creative
  built_by_url: https://www.hellohandsome.com.au
  featured: false
- title: TEN ALPHAS
  main_url: "https://tenalphas.com.au"
  url: "https://tenalphas.com.au"
  description: >
    TEN ALPHAS is a content production company based in Sydney and Wollongong, telling stories through moving image and beautiful design.
  categories:
    - Media
    - Entertainment
    - Video
  built_by: Handsome Creative
  built_by_url: https://www.hellohandsome.com.au
  featured: false
- title: SalesGP
  main_url: "https://salesgp.io"
  url: "https://salesgp.io"
  description: >
    SalesGP is a specialist Sales and Operations partner offering expert skill-sets and decades of experience to companies entering the Australia, NZ (ANZ) and South East Asian (SEA) markets.
  categories:
    - Business
    - Marketing
    - Consulting
  built_by: Handsome Creative
  built_by_url: https://www.hellohandsome.com.au
  featured: false
- title: Source Separation Systems
  main_url: "https://sourceseparationsystems.com.au"
  url: "https://sourceseparationsystems.com.au"
  description: >
    Innovative waste diversion products, designed to connect Australians to a more sustainable world.
  categories:
    - Business
  built_by: Handsome Creative
  built_by_url: https://www.hellohandsome.com.au
- title: Fuzzy String Matching
  main_url: https://fuzzy-string-matching.netlify.com
  url: https://fuzzy-string-matching.netlify.com
  source_url: https://github.com/jdemieville/fuzzyStringMatching
  description: >
    This site is built to assess the performance of various approximate string matching algorithms aka fuzzy string searching.
  categories:
    - JavaScript
    - Learning
    - Programming
  built_by: Jennifer Demieville
  built_by_url: https://demieville-codes.herokuapp.com/portfolio
  featured: false
- title: Open Techiz
  main_url: "https://www.opentechiz.com/"
  url: "https://www.opentechiz.com/"
  featured: false
  description: >
    An agile software development company in Vietnam, providing wide range service from ecommerce development, mobile development, automation testing and cloud deployment with kubernets
  categories:
    - Web Development
    - Mobile Development
    - Technology
  built_by: Open Techiz
  built_by_url: "https://www.opentechiz.com/"
- title: Leave Me Alone
  url: https://leavemealone.app
  main_url: https://leavemealone.app
  description: >
    Leave Me Alone helps you unsubscribe from unwanted emails easily. It's built with Gatsby v2.
  categories:
    - Landing Page
    - Productivity
  built_by: James Ivings
  built_by_url: https://squarecat.io
  featured: false
- title: Oberion
  main_url: https://oberion.io
  url: https://oberion.io
  description: >
    Oberion analyzes your gaming library and gives you personal recommendations based on what you play
  categories:
    - Entertainment
    - Media
  built_by: Thomas Uta
  built_by_url: https://twitter.com/ThomasJanUta
  featured: false
- title: Lusta Hair
  url: https://www.lustahair.com
  main_url: https://www.lustahair.com
  description: >
    Luxury 100% Remy Human Hair Toppers. The perfect solution for volume, coverage and style. Online retailer based in Australia.
  categories:
    - eCommerce
  built_by: Jason Di Benedetto
  built_by_url: https://jason.dibenedetto.fyi
  featured: false
- title: Yoseph.tech
  main_url: https://www.yoseph.tech
  url: https://www.yoseph.tech/compilers
  source_url: https://github.com/radding/yoseph.tech_gatsby
  description: >
    Yoseph.tech is a personal blog centered around technology and software engineering
  categories:
    - Technology
    - Web Development
    - Open Source
  built_by: Yoseph Radding
  built_by_url: https://github.com/radding
  featured: false
- title: Really Fast Sites
  url: https://reallyfastsites.com
  main_url: https://reallyfastsites.com
  description: >
    Really Fast Sites showcases websites that have a speed score of 85 or higher on Google's Page Speed Insights for both mobile and desktop, along with some of the platforms and technologies those sites use.
  categories:
    - Web Development
    - Programming
  built_by: Peter Brady
  built_by_url: https://www.peterbrady.co.uk
  featured: false
- title: Mieke Frouws
  url: https://www.miekefrouws.nl
  main_url: https://www.miekefrouws.nl
  description: >
    Mieke Frouws is a freelance primary and secondary school theatre teacher based in the Netherlands.
  categories:
    - Freelance
    - Education
  built_by: Laurens Kling
  built_by_url: https://www.goedideemedia.nl
  featured: false
- title: Paul de Vries
  url: https://pauldevries1972.nl
  main_url: https://pauldevries1972.nl
  description: >
    Paul de Vries is founder of #DCDW and Spokesperson for Marktplaats Automotive (eBay) - Making the online automotive better!
  categories:
    - Blog
    - Business
    - Consulting
  built_by: Laurens Kling
  built_by_url: https://www.goedideemedia.nl
  featured: false
- title: The Fabulous Lifestyles 不藏私旅行煮藝
  url: https://thefabulouslifestyles.com/
  main_url: https://thefabulouslifestyles.com/
  description: >
    The Fabulous Lifestyles features content about travel and food. It offers practical travel advice that covers trip planning, logistics, and reviews on destination, resort & hotel...etc. Besides travelling, there are step-by-step homemade gourmet recipes that will appeal to everyone's taste buds.
  categories:
    - Blog
    - Food
    - Travel
  built_by: Kevin C Chen
  built_by_url: https://www.linkedin.com/in/kevincychen/
- title: Salexa - Estetica Venezolana
  url: https://peluqueriavenezolana.cl/
  main_url: https://peluqueriavenezolana.cl/
  source_url: https://github.com/enbonnet/salexa-front
  description: >
    Venezuelan beauty and hairdressing salon in Chile
  categories:
    - Marketing
    - Business
  built_by: Ender Bonnet
  built_by_url: https://enbonnet.me/
- title: Akshay Thakur's Portfolio
  main_url: https://akshaythakur.me
  url: https://akshaythakur.me
  categories:
    - Portfolio
    - Web Development
  built_by: Akshay Thakur
  built_by_url: https://akshaythakur.me
- title: Binaria
  description: >
    Digital product connecting technics & creativity.
  main_url: "https://binaria.com/en/"
  url: "https://binaria.com/en/"
  categories:
    - Web Development
    - Agency
    - Technology
    - App
    - Consulting
    - User Experience
  built_by: Binaria
  built_by_url: "https://binaria.com/"
- title: Quema Labs
  url: https://quemalabs.com/
  main_url: https://quemalabs.com/
  description: >
    WordPress themes for these moedern times
  categories:
    - Blog
    - Web Development
    - WordPress
    - Portfolio
  built_by: Nico Andrade
  built_by_url: https://nicoandrade.com/
- title: Century 21 Financial
  url: https://century21financial.co.nz/
  main_url: https://century21financial.co.nz/
  description: Website for Century 21's mortgage broker and insurance broker business in New Zealand.
  categories:
    - Real Estate
    - Finance
    - Business
  built_by: Shannon Smith
  built_by_url: https://www.powerboard.co.nz/clients
  featured: false
- title: Base Backpackers
  url: https://www.stayatbase.com/
  main_url: https://www.stayatbase.com/
  description: Base Backpackers is one of Australasia's biggest youth adventure tourism brands. They are super stoked to have one of the fastest websites in the tourism industry.
  categories:
    - Travel
    - Business
  built_by: Shannon Smith
  built_by_url: https://www.powerboard.co.nz/clients
  featured: false
- title: Wealthsimple
  url: "https://www.wealthsimple.com/"
  main_url: "https://www.wealthsimple.com/en-us/"
  description: >
    The simple way to grow your money like the world's most sophisticated investors. Zero-maintenance portfolios, expert advisors and low fees.
  categories:
    - App
    - Business
    - Finance
  featured: false
- title: To Be Created
  description: >
    tbc is a London based styling agency that champions a modernised minimal aesthetic for both personal clients and brands.
  main_url: "https://to-be-created.com"
  url: "https://to-be-created.com"
  categories:
    - Web Development
    - Agency
    - Portfolio
    - Freelance
  built_by: Sam Goddard
  built_by_url: "https://samgoddard.dev/"
- title: Kosmos Platform
  main_url: https://kosmosplatform.com
  url: https://kosmosplatform.com
  description: >
    Explore the Kosmos - A new world is here, where every clinician now has the ability to improve cardiothoracic and abdominal assessment, in just a few minutes.
  categories:
    - Marketing
    - Science
    - Video
    - Landing Page
    - Healthcare
    - Technology
  built_by: Bryce Benson via Turnstyle Studio
  built_by_url: https://github.com/brycebenson
- title: B-Engaged
  url: https://b-engaged.se/
  main_url: https://b-engaged.se/
  description: >
    B-Engaged gives a clear picture of the organization and helps you implement the measures that makes difference for the employees. The results of our employee surveys are easily transformed into concrete improvement measures using AI technology.
  categories:
    - Business
    - Human Resources
  featured: false
- title: Rollbar
  url: https://rollbar.com/
  main_url: https://rollbar.com/
  description: >
    Rollbar automates error monitoring and triaging, so developers can fix errors that matter within minutes, and build software quickly and painlessly.
  categories:
    - Programming
    - Web Development
  featured: false
- title: EQX
  url: https://digitalexperience.equinox.com/
  main_url: https://digitalexperience.equinox.com/
  description: >
    The Equinox app, personalized to unlock your full potential.
  categories:
    - Sports
    - App
  featured: false
- title: WagWalking
  url: https://wagwalking.com/
  main_url: https://wagwalking.com/
  description: >
    Paws on the move
  categories:
    - App
  featured: false
- title: FirstBorn
  url: https://www.firstborn.com/
  main_url: https://www.firstborn.com/
  description: >
    We shape modern brands for a connected future.
  categories:
    - Agency
    - Design
- title: Pix4D
  url: https://www.pix4d.com
  main_url: https://www.pix4d.com
  description: >
    A unique suite of photogrammetry software for drone mapping. Capture images with our app, process on desktop or cloud and create maps and 3D models.
  categories:
    - Business
    - Productivity
    - Technology
  featured: false
- title: Bakken & Bæck
  url: https://bakkenbaeck.com
  main_url: https://bakkenbaeck.com
  description: >
    We’re Bakken & Bæck, a digital studio based in Oslo, Bonn and Amsterdam. Ambitious companies call us when they need an experienced team that can transform interesting ideas into powerful products.
  categories:
    - Agency
    - Design
    - Technology
  featured: false
- title: Figma Config
  url: https://config.figma.com/
  main_url: https://config.figma.com/
  description: A one-day conference where Figma users come together to learn from each other.
  categories:
    - Conference
    - Design
    - Event
    - Community
    - Learning
  built_by: Corey Ward
  built_by_url: "http://www.coreyward.me/"
  featured: false
- title: Anurag Hazra's Portfolio
  url: https://anuraghazra.github.io/
  main_url: https://anuraghazra.github.io/
  source_url: https://github.com/anuraghazra/anuraghazra.github.io
  description: >
    Anurag Hazra's portfolio & personal blog, Creative FrontEnd web developer from india.
  categories:
    - Portfolio
    - Blog
    - Open Source
    - JavaScript
  built_by: Anurag Hazra
  built_by_url: "https://github.com/anuraghazra"
- title: VeganWorks
  url: https://veganworks.com/
  main_url: https://veganworks.com/
  description: We make delicious vegan snack boxes.
  categories:
    - Food
- title: codesundar
  url: https://codesundar.com
  main_url: https://codesundar.com
  description: >
    Learn PhoneGap, Ionic, Flutter
  categories:
    - Education
    - Technology
    - Web Development
    - Blog
  built_by: codesundar
  built_by_url: https://codesundar.com
  featured: false
- title: Nordic Microfinance Initiative
  url: "https://www.nmimicro.no/"
  main_url: "https://www.nmimicro.no/"
  description: Nordic Microfinance Initiative's (NMI) vision is to contribute to the empowerment of poor people in developing countries and to the creation of jobs and wealth on a sustainable basis.
  featured: false
  categories:
    - Finance
    - Business
  built_by: Othermachines
  built_by_url: "https://othermachines.com"
- title: Subscribe Pro Documentation
  url: https://docs.subscribepro.com/
  main_url: https://docs.subscribepro.com/
  description: >
    Subscribe Pro is a subscription commerce solution that enables brands to quickly add subscription commerce models such as box, subscribe-and-save, autoship and similar to their existing eCommerce websites.
  categories:
    - Documentation
    - eCommerce
    - API
    - Technology
    - Web Development
  built_by: Subscribe Pro
  built_by_url: https://www.subscribepro.com/
- title: Software.com
  main_url: https://www.software.com
  url: https://www.software.com
  description: Our data platform helps developers learn from their data, increase productivity, and code smarter.
  categories:
    - Data
    - Productivity
    - Programming
  built_by: Brett Stevens, Joshua Cheng, Geoff Stevens
  built_by_url: https://github.com/swdotcom/
  featured: false
- title: WTL Studio Website Builder
  main_url: "https://wtlstudio.com/"
  url: "https://wtlstudio.com/"
  description: >
    Cloud-based, SEO focused website builder - helping local businesses and startups reach audiences faster.
  featured: false
  categories:
    - eCommerce
    - SEO
    - Business
- title: ToolsDB
  main_url: https://toolsdb.dev
  url: https://toolsdb.dev
  description: List of tools for better software development.
  featured: false
  categories:
    - Technology
    - Web Development
    - Programming
    - Productivity
- title: Eastman Strings
  url: https://www.eastmanstrings.com
  main_url: https://www.eastmanstrings.com
  description: >
    Site was built using GatsbyJS, Cosmic CMS, and Netlify.
  categories:
    - Business
    - Music
  built_by: Tekhaus
  built_by_url: https://www.tekha.us
  featured: false
- title: Lesley Lai
  main_url: https://lesleylai.info
  url: https://lesleylai.info
  source_url: https://github.com/LesleyLai/blog
  description: >
    lesleylai.info is the personal website of Lesley Lai, where he talks mainly about C++ and Computer Graphics.
  categories:
    - Blog
    - Open Source
    - Portfolio
    - Programming
    - Technology
  built_by: Lesley Lai
  built_by_url: https://github.com/LesleyLai
  featured: false
- title: Whipstitch Webwork
  url: https://www.whipstitchwebwork.com
  main_url: https://www.whipstitchwebwork.com
  description: >
    Websites for smart people.
  categories:
    - Agency
    - Web Development
  built_by: Matthew Russell
  featured: false
- title: Vandré Leal
  main_url: https://vandreleal.github.io
  url: https://vandreleal.github.io
  source_url: https://github.com/vandreleal/vandreleal.github.io
  description: >
    Portfolio of Vandré Leal.
  categories:
    - Portfolio
    - Web Development
  built_by: Vandré Leal
  built_by_url: https://vandreleal.github.io
  featured: false
- title: Tarokenlog
  url: https://taroken.dev/
  main_url: https://taroken.dev/
  description: >
    Blog and Gallery
  categories:
    - Blog
    - Portfolio
    - Web Development
    - Photography
  built_by: Kentaro Koga
  built_by_url: https://twitter.com/kentaro_koga
  featured: false
- title: OwlyPixel Blog
  main_url: https://owlypixel.com
  url: https://owlypixel.com
  description: >
    Notes and tutorials on coding, web development, design and other stuff.
  categories:
    - Web Development
    - Blog
    - Education
  built_by: Owlypixel
  built_by_url: https://twitter.com/owlypixel
  featured: false
- title: talkoverflow
  main_url: https://talkoverflow.com
  url: https://talkoverflow.com
  description: Blog on software engineering built with Gatsby themes and theme-ui
  categories:
    - Blog
    - Web Development
    - Technology
  built_by: Patryk Jeziorowski
  built_by_url: https://twitter.com/pjeziorowski
- title: HISTORYTalks
  main_url: https://www.history-talks.com/
  url: https://www.history-talks.com/
  description: Built using Gatsby, JSS and Contentful
  categories:
    - Conference
    - Media
  built_by: A+E Networks
  built_by_url: https://www.aenetworks.com/
- title: HISTORYCon
  main_url: https://www.historycon.com/
  url: https://www.historycon.com/
  description: Built using Gatsby, JSS and Contentful
  categories:
    - Conference
    - Media
  built_by: A+E Networks
  built_by_url: https://www.aenetworks.com/
- title: Kölliker Immobilien
  url: https://koelliker-immobilien.ch/
  main_url: https://koelliker-immobilien.ch/
  description: >
    Built using Gatsby, Netlify and Contentful
  categories:
    - Real Estate
    - Marketing
  built_by: Matthias Gemperli
  built_by_url: https://matthiasgemperli.ch
- title: Lessmess Agency website
  url: https://lessmess.agency/
  main_url: https://lessmess.agency/
  description: >
    Website of Lessmess Agency
  categories:
    - Agency
    - Web Development
  built_by: Ilya Lesik
  built_by_url: https://github.com/ilyalesik
- title: Ezekiel Ekunola Portfolio
  main_url: http://ezekielekunola.com/
  url: http://ezekielekunola.com/
  description: Built using Gatsby, Styled-Components
  categories:
    - Web Development
    - Portfolio
  built_by: Ezekiel Ekunola
  built_by_url: https://github.com/easybuoy/
  featured: false
- title: Gearbox Development
  main_url: https://gearboxbuilt.com
  url: https://gearboxbuilt.com/?no-load-in
  description: >
    Gearbox is a performance website development & optimization company based out of Canada. Built using Gatsby/WordPress.
  categories:
    - Agency
    - Web Development
    - WordPress
    - Portfolio
    - Programming
    - Technology
    - Business
  built_by: Gearbox Development
  built_by_url: https://gearboxbuilt.com
  featured: false
- title: UXWorks
  main_url: https://uxworks.org
  url: https://uxworks.org
  description: Built with Gatsby, Netlify and Markdown
  categories:
    - Web Development
    - Blog
  built_by: Amrish Kushwaha
  built_by_url: https://github.com/isamrish
  featured: false
- title: Jarod Peachey
  main_url: https://jarodpeachey.netlify.com
  url: https://jarodpeachey.netlify.com
  source_url: https://github.com/jarodpeachey/portfolio
  description: >
    Jarod Peachey is a front-end developer focused on building modern and fast websites for everyone.
  categories:
    - Blog
    - JavaScript
    - Mobile Development
    - Portfolio
  built_by: Jarod Peachey
  built_by_url: https://github.com/jarodpeachey
  featured: false
- title: Thomas Maximini
  main_url: https://www.thomasmaximini.com/
  url: https://www.thomasmaximini.com/
  source_url: https://github.com/tmaximini/maxi.io
  description: >
    Thomas Maximini is a full stack web developer from Germany
  categories:
    - Blog
    - JavaScript
    - Photography
    - Portfolio
    - Web Development
  built_by: Thomas Maximini
  built_by_url: https://github.com/tmaximini
  featured: false
- title: Aretha Iskandar
  main_url: https://arethaiskandar.com/
  url: https://arethaiskandar.com/
  source_url: https://github.com/tmaximini/arethaiskandar.com
  description: >
    Aretha Iskandar is a Jazz and Soul Singer / Songwriter from Paris
  categories:
    - Music
  built_by: Thomas Maximini
  built_by_url: https://github.com/tmaximini
  featured: false
- title: Harshil Shah
  url: https://harshil.net
  main_url: https://harshil.net
  description: >
    Harshil Shah is an iOS engineer from Mumbai, India
  categories:
    - Blog
    - Mobile Development
  built_by: Harshil Shah
  built_by_url: https://twitter.com/_HarshilShah
  featured: false
- title: Code Examples
  url: https://codeexamples.dev/
  main_url: https://codeexamples.dev/
  description: >
    Examples about various programming languages like JavaScript, Python, Rust, Angular, React, Vue.js etc.
  categories:
    - Blog
    - Education
    - Programming
    - Web Development
  built_by: Sai gowtham
  built_by_url: https://twitter.com/saigowthamr
  featured: false
- title: Samir Mujanovic
  main_url: https://www.samirmujanovic.com/
  url: https://www.samirmujanovic.com/
  description: >
    I'm a Frontend Developer with 3 years of experience. I describe myself as a developer who loves coding, open-source and web platform.
  categories:
    - Portfolio
    - Web Development
    - Design
  built_by: Samir Mujanovic
  built_by_url: https://github.com/sameerrM
- title: Yearlyglot - Fluent Every Year
  url: https://www.yearlyglot.com/blog
  main_url: https://www.yearlyglot.com
  description: >
    A popular blog on languages, second language acquisition and polyglottery.
  categories:
    - Blog
    - Education
    - Learning
    - Travel
  built_by: Donovan Nagel
  built_by_url: https://www.donovannagel.com
  featured: false
- title: Bearer - API Monitoring & Protection for your app
  url: https://www.bearer.sh/
  main_url: https://www.bearer.sh/
  description: >
    Bearer helps developers monitor API usage in real-time, protect their app against API limits and failures, and integrate APIs faster.
  categories:
    - API
    - Technology
    - Web Development
    - Open Source
  built_by: Bearer
  featured: false
- title: 8fit.com
  url: https://8fit.com/
  main_url: https://8fit.com/
  description: >
    Get personalized workouts, custom meal plans, and nutrition guidance, right in the palm of your hand. Prioritize progress over perfection with the 8fit app!
  categories:
    - App
    - Food
    - Sports
  featured: false
- title: Dispel - Remote Access for Industrial Control Systems
  url: https://dispel.io
  main_url: https://dispel.io
  description: >
    Dispel provides secure, moving target defense networks through which your teams can remotely access industrial control systems in seconds, replacing static-defense products that take 5 to 15 minutes to work through.
  categories:
    - Business
    - Technology
    - Security
  built_by: Anton Aberg
  built_by_url: https://github.com/aaaberg
  featured: false
- title: Geothermal Heat Pump DIY Project
  url: https://diyheatpump.net/
  main_url: https://diyheatpump.net/
  description: Personal project by Yuriy Logvin that demonstrates how you can switch to heating with electricity at a minimal cost. The goal here is to show that everyone can build a geothermal heat pump and start saving money.
  categories:
    - Blog
    - Education
    - Technology
  built_by: Yuriy Logvin
  built_by_url: https://powerwatcher.net
- title: Catalyst Network - Cryptocurrency
  url: https://www.cryptocatalyst.net/
  main_url: https://www.cryptocatalyst.net/
  source_url: https://github.com/n8tb1t/gatsby-starter-cryptocurrency
  description: >
    An All-in-One solution for Modern Transactions.
  categories:
    - Business
    - Technology
  built_by: n8tb1t
  built_by_url: https://github.com/n8tb1t/
  featured: false
- title: SaoBear's-Blog
  main_url: https://saobear.xyz/
  url: https://saobear.xyz/
  source_url: https://github.com/PiccoloYu/SaoBear-is-Blog
  featured: false
  categories:
    - Blog
    - Web Development
- title: Rumaan Khalander - Portfolio
  url: https://www.rumaan.me/
  main_url: https://www.rumaan.me/
  description: >
    Rumaan Khalander is a Full-Stack Dev from Bengaluru who loves to develop for mobile and web.
  categories:
    - Portfolio
  built_by: rumaan
  built_by_url: https://github.com/rumaan/
  featured: false
- title: DigiGov
  main_url: https://digigov.grnet.gr/
  url: https://digigov.grnet.gr/
  description: >
    DigiGov is an initiative for the Digital Transformation of the Greek Public Sector
  categories:
    - Government
  built_by: GRNET
  built_by_url: https://grnet.gr/
  featured: false
- title: Zeek Interactive
  main_url: https://zeek.com
  url: https://zeek.com
  description: >
    Business site for Zeek Interactive. Using WordPress as a data store via the WPGraphQL plugin.
  categories:
    - Blog
    - Web Development
    - Mobile Development
    - WordPress
    - Agency
    - Business
  built_by: Zeek Interactive
  built_by_url: https://zeek.com
  featured: false
- title: Bare Advertising & Communications
  url: https://bare.ca/
  main_url: https://bare.ca/
  description: >
    Bare is a full-service branding and production agency in Vancouver BC with deep experience in digital/traditional communications and strategy. We specialize in building headless WordPress sites with Gatsby.
  categories:
    - WordPress
    - Agency
    - Business
  built_by: Bare Advertising & Communications
  built_by_url: https://www.bare.ca/
  featured: false
- title: The Decking Superstore
  url: https://www.thedeckingsuperstore.com/
  main_url: https://www.thedeckingsuperstore.com/
  description: >
    One of Northern California's largest outdoor decking and siding providers.
  categories:
    - WordPress
    - Business
  built_by: Bare Advertising & Communications
  built_by_url: https://www.bare.ca/
  featured: false
- title: Precision Cedar Products
  url: https://www.precisioncedar.com/
  main_url: https://www.precisioncedar.com/
  description: >
    Western Red Cedar Distributor in Vancouver Canada.
  categories:
    - WordPress
    - Business
  built_by: Bare Advertising & Communications
  built_by_url: https://www.bare.ca/
  featured: false
- title: Circle Restoration
  url: https://www.circlerestoration.com/
  main_url: https://www.circlerestoration.com/
  description: >
    Restoration Services Provider in Vancouver Canada.
  categories:
    - WordPress
    - Business
  built_by: Bare Advertising & Communications
  built_by_url: https://www.bare.ca/
  featured: false
- title: ALS Rally
  url: https://www.alsrally.com/
  main_url: https://www.alsrally.com/
  description: >
    Non profit fundraiser for ALS Research.
  categories:
    - WordPress
    - Nonprofit
    - Event
  built_by: Bare Advertising & Communications
  built_by_url: https://www.bare.ca/
  featured: false
- title: Vancouver Welsh Men's Choir
  url: https://vancouverchoir.ca/
  main_url: https://vancouverchoir.ca/
  description: >
    Vancouver Welsh Men's Choir website for upcoming shows, ticket purchases and online merchandise.
  categories:
    - WordPress
    - Entertainment
    - Event
    - eCommerce
  built_by: Bare Advertising & Communications
  built_by_url: https://www.bare.ca/
  featured: false
- title: Paul Scanlon - Blog
  main_url: https://paulie.dev/
  url: https://paulie.dev/
  source_url: https://github.com/PaulieScanlon/paulie-dev-2019
  description: >
    I'm a React UI developer / UX Engineer. React, GatsbyJs, JavaScript, TypeScript/Flow, StyledComponents, Storybook, TDD (Jest/Enzyme) and a tiny bit of Node.js.
  categories:
    - Blog
    - Web Development
  built_by: Paul Scanlon
  built_by_url: http://www.pauliescanlon.io
  featured: false
- title: EF Design
  main_url: https://ef.design
  url: https://ef.design
  description: >
    Home of everything creative, digital and brand at EF.
  featured: false
  categories:
    - Marketing
    - Design
  built_by: João Matos (Global Creative Studio - Education First)
- title: Codica
  main_url: https://www.codica.com/
  url: https://www.codica.com/
  description: >
    We help startups and established brands with JAMStack, Progressive Web Apps and Marketplaces development.
  categories:
    - Agency
    - Web Development
  built_by: Codica
  built_by_url: https://www.codica.com/
- title: Bhavani Ravi's Portfolio
  url: https://bhavaniravi.com
  main_url: https://bhavaniravi.com
  description: >
    Showcase of Bhavani Ravi's skillset and blogs
  categories:
    - Blog
    - Portfolio
  built_by: Bhavani Ravi
  built_by_url: https://twitter.com/geeky_bhavani
- title: Kotoriyama
  main_url: https://kotoriyama.com/
  url: https://kotoriyama.com/
  description: >
    Japanese Indie Game Creator.
  featured: false
  categories:
    - App
    - Entertainment
    - Mobile Development
  built_by: Motoyoshi Shiine (Kotoriyama)
- title: PWA Shields
  url: https://www.pwa-shields.com
  main_url: https://www.pwa-shields.com
  source_url: https://github.com/richardtaylordawson/pwa-shields
  description: >
    Personalize your app's README with custom, fun, PWA shields in SVG
  categories:
    - Documentation
    - App
    - API
  built_by: Richard Taylor Dawson
  built_by_url: https://richardtaylordawson.com
- title: Zatsuzen
  url: https://zatsuzen.com
  main_url: https://zatsuzen.com
  description: >
    Web developer's portfolio
  categories:
    - Portfolio
  built_by: Akane
  built_by_url: https://twitter.com/akanewz
  featured: false
- title: Reeemoter
  description: >-
    Join thousands of developers from everywhere and access to job
    offers from hundreds of companies worldwide right
    at your inbox for free.
  main_url: "https://reeemoter.com/"
  url: "https://reeemoter.com/"
  featured: false
  categories:
    - Technology
    - Web Development
  built_by: Ramón Chancay
  built_by_url: "https://ramonchancay.me/"
- title: Ananya Neogi
  main_url: https://ananyaneogi.com
  url: https://ananyaneogi.com
  description: >
    Showcases Ananya's work as a frontend developer and comprises of a collection of written articles on web development, programming and, user experience.
  categories:
    - Portfolio
    - Blog
  built_by: Ananya Neogi
  built_by_url: https://ananyaneogi.com
- title: webman.pro
  main_url: https://webman.pro/
  url: https://webman.pro/
  description: >
    webman.pro is an awesome portfolio and technical blog where
    professional Front End engineer Dmytro Chumak shares his thoughts
    and experience to inspire other developers.
  featured: false
  categories:
    - Blog
    - Web Development
    - JavaScript
  built_by: Dmytro Chumak
  built_by_url: https://github.com/wwwebman
- title: borderless
  url: https://junhobaik.github.io
  main_url: https://junhobaik.github.io
  source_url: https://github.com/junhobaik/junhobaik.github.io/tree/develop
  description: >
    Junho Baik's Development Blog
  categories:
    - Blog
    - Web Development
  built_by: Junho Baik
  built_by_url: https://github.com/junhobaik
  featured: false
- title: React Resume Generator
  main_url: https://nimahkh.github.io/nima_habibkhoda
  url: https://nimahkh.github.io/nima_habibkhoda
  source_url: https://github.com/nimahkh/resume_generator
  description: >
    The resume generator is a project to create your own resume web page easily with Gatsby.
  categories:
    - Portfolio
  built_by: Nima Habibkhoda
  featured: false
- title: Thomas Wang's Blog
  main_url: "https://www.thomaswang.io"
  url: "https://www.thomaswang.io"
  description: >-
    Technical blog by Thomas Wang
  built_by: Thomas Wang
  built_by_url: https://github.com/thomaswang
  featured: false
  categories:
    - Blog
    - Web Development
- title: Engleezi
  main_url: "https://www.myengleezi.com"
  url: "https://myengleezi.com/teachers/"
  description: >-
    Affordable, accessible and fun, Engleezi is an English tutoring service that aims to make your child a better and more fluent English speaker. Our unique online approach gets your children learning English one-on-one from a native English teacher from the comfort of your home.
  built_by: Suleiman Mayow
  built_by_url: https://github.com/sullom101
  featured: false
  categories:
    - Education
    - Learning
    - Technology
- title: The Rebigulator
  main_url: "https://www.rebigulator.org/"
  source_url: "https://github.com/Me4502/Rebigulator/"
  url: "https://rebigulator.org/"
  description: A quote-based via game powered by Frinkiac
  built_by: Matthew Miller
  built_by_url: https://matthewmiller.dev/
  featured: false
  categories:
    - Open Source
    - Entertainment
    - App
- title: madewithlove
  main_url: https://www.madewithlove.be
  url: https://www.madewithlove.be
  description: >-
    We build digital products and create the teams around them. We can help with software engineering, product management, managing technical teams, audits and technical consulting.
  built_by: madewithlove
  built_by_url: https://www.madewithlove.be
  featured: false
  categories:
    - Web Development
    - Blog
    - Agency
    - Business
- title: Sprucehill
  url: https://sprucehill.ca/
  main_url: https://sprucehill.ca/
  description: >
    Sprucehill is a North Vancouver based custom home builder and renovator.
  categories:
    - WordPress
    - Business
  built_by: Bare Advertising & Communications
  built_by_url: https://www.bare.ca/
  featured: false
- title: Nathaniel Ryan Mathew
  url: https://nathanielmathew.me
  main_url: https://nathanielmathew.me
  source_url: https://github.com/nathanielmathew/MyPortfolio
  description: >
    A personal online Portfolio built using GatsbyJS, that showcases Achievements, Projects and Additional information.
  categories:
    - Portfolio
    - Open Source
    - Blog
  built_by: Nathaniel Ryan Mathew
  built_by_url: https://github.com/nathanielmathew
  featured: false
- title: Kanazawa.js Community Page
  main_url: https://kanazawajs.now.sh/
  url: https://kanazawajs.now.sh/
  source_url: https://github.com/kanazawa-js/community-page
  description: >
    Kanazawa.js is a local community for the JSer around Kanazawa to share knowledge about JavaScript.
  categories:
    - Community
    - Programming
    - Web Development
  built_by: Kanazawa.js
  built_by_url: https://twitter.com/knzw_js
  featured: false
- title: monica*dev
  url: https://www.aboutmonica.com/
  main_url: https://www.aboutmonica.com/
  description: >
    Personal site for Monica Powell, a software engineer who is passionate about making open-source more accessible and building community, online & offline.
  categories:
    - Web Development
    - Blog
    - Programming
    - Portfolio
  built_by: Monica Powell
  built_by_url: https://www.aboutmonica.com/
  featured: false
- title: Shivam Sinha
  url: https://www.helloshivam.com/
  main_url: https://www.helloshivam.com/
  description: >
    Portfolio of Shivam Sinha, Graphic Designer and Creative Coder based in New York.
  categories:
    - Portfolio
  built_by: Shivam Sinha
  built_by_url: https://www.helloshivam.com/
  featured: false
- title: Brianna Sharpe - Writer
  main_url: https://www.briannasharpe.com/
  url: https://www.briannasharpe.com/
  source_url: https://github.com/ehowey/briannasharpe
  description: >
    Brianna Sharpe is an Alberta, Canada based freelance writer and journalist focused on health, LGBTQ2S+, parenting, and the environment.
  categories:
    - Portfolio
    - Media
  built_by: Eric Howey
  built_by_url: https://www.erichowey.dev/
  featured: false
- title: Eric Howey Web Development
  main_url: https://www.erichowey.dev/
  url: https://www.erichowey.dev/
  source_url: https://github.com/ehowey/erichoweydev
  description: >
    Personal website and blog for Eric Howey. I am a freelance web developer based in Alberta, Canada specializing in Gatsby, React, WordPress and Theme-UI.
  categories:
    - Portfolio
    - Web Development
    - Freelance
    - Blog
  built_by: Eric Howey
  built_by_url: https://www.erichowey.dev/
- title: Solfej Chord Search
  url: https://www.solfej.io/chords
  main_url: https://www.solfej.io/chords
  description: >
    Solfej Chord Search helps you master every chord imaginable. It shows you notes, intervals, guitar and piano fingerings for 1000s of chords.
  categories:
    - Education
    - Music
  built_by: Shayan Javadi
  built_by_url: https://www.instagram.com/shawnjavadi/
- title: a+ Saúde
  url: https://www.amaissaude.com.br/
  main_url: https://www.amaissaude.com.br/
  description: >
    An even better experience in using health services.
  categories:
    - Healthcare
    - Marketing
    - Blog
  built_by: Grupo Fleury
  built_by_url: http://www.grupofleury.com.br/
  featured: false
- title: Mallikarjun Katakol Photography
  main_url: https://mallik.in
  url: https://mallik.in
  built_by: Arvind Kumar
  built_by_url: "https://arvind.io/"
  description: >
    Mallikarjun Katakol is an Advertising, Architecture, Editorial, Fashion and Lifestyle Photographer based in Bangalore, India.
    Shoots Corporate & Business headshots, Portfolios for Models and Actors, Documents Projects for Architects, Fashion & Interior Designers
  featured: false
  categories:
    - Gallery
    - Photography
    - Portfolio
- title: gatsby-animate-blog
  url: https://gatsby-animate-blog.luffyzh.now.sh/
  main_url: https://gatsby-animate-blog.luffyzh.now.sh/home
  source_url: https://github.com/luffyZh/gatsby-animate-blog
  description: >
    A simple && cool blog site starter kit by Gatsby.
  categories:
    - Blog
    - Open Source
    - Web Development
  built_by: luffyZh
  built_by_url: https://github.com/luffyZh
  featured: false
- title: LBI Financial
  main_url: https://lbifinancial.com/
  url: https://lbifinancial.com/
  description: >
    We help individuals and businesses with life insurance, disability, long-term care and annuities.
  categories:
    - Business
    - Consulting
    - Finance
  built_by: Pagepro
  built_by_url: https://pagepro.co
  featured: false
- title: GIS-Netzwerk
  url: https://www.gis-netzwerk.com/
  main_url: https://www.gis-netzwerk.com/
  description: >
    Geoinformatik, GIS, Web-Development.
  categories:
    - Blog
    - Data
    - Technology
  built_by: Max Dietrich
  built_by_url: https://www.gis-netzwerk.com/
  featured: false
- title: Hand in Hand Preschool
  url: https://handinhand-preschool.com/
  main_url: https://handinhand-preschool.com/
  description: >
    Hand in Hand Preschool is a preschool located in Geneva, IL.
  categories:
    - Education
    - Business
  built_by: ccalamos
  built_by_url: https://github.com/ccalamos
  featured: false
- title: Krishna Gopinath
  main_url: https://krishnagopinath.me
  url: https://krishnagopinath.me
  source_url: https://github.com/krishnagopinath/website
  description: >
    Website of Krishna Gopinath, software engineer and budding teacher.
  categories:
    - Portfolio
  built_by: Krishna Gopinath
  built_by_url: https://twitter.com/krishwader
  featured: false
- title: Curology
  main_url: https://curology.com
  url: https://curology.com
  description: >
    Curology's mission is to make effective skincare accessible to everyone. We provide customized prescription skincare for our acne and anti-aging patients.
  categories:
    - Healthcare
    - Community
    - Landing Page
  built_by: Curology
  built_by_url: https://curology.com
- title: labelmake.jp
  main_url: https://labelmake.jp/
  url: https://labelmake.jp/
  description: >
    Web Application of Variable Data Printing and Blog.
  categories:
    - App
    - Data
    - Blog
  built_by: hand-dot
  built_by_url: https://twitter.com/hand_dot
  featured: false
- title: Personal website of Maarten Afink
  main_url: https://www.maarten.im/
  url: https://www.maarten.im/
  source_url: https://github.com/maartenafink/personal-website
  description: >
    Personal website of Maarten Afink, digital product designer.
  categories:
    - Portfolio
    - Open Source
    - Blog
    - Music
    - Design
- title: Adam Bowen
  main_url: https://adamcbowen.com/
  url: https://adamcbowen.com/
  source_url: https://github.com/bowenac/my-website
  description: >
    Personal website for Adam Bowen. I am a freelance web developer based in Tacoma, WA specializing in WordPress, Craft CMS, plus a lot more and recently fell in love with Gatsby.
  categories:
    - Portfolio
    - Web Development
    - Freelance
  built_by: Adam Bowen
  built_by_url: https://adamcbowen.com
  featured: false
- title: tqCoders
  main_url: https://tqcoders.com
  url: https://tqcoders.com
  description: >
    tqCoders is a software development company that focuses on the development of the most advanced websites and mobile apps. We use the most advanced technologies to make websites blazing fast, SEO-friendly and responsive for each screen resolution.
  categories:
    - Web Development
    - Mobile Development
    - SEO
    - Design
    - Programming
    - Technology
    - Business
  built_by: tqCoders
  built_by_url: https://tqcoders.com
  featured: false
- title: ErudiCAT
  main_url: https://www.erudicat.com
  url: https://www.erudicat.com
  description: >
    ErudiCAT is an educational platform created to help PMP certification candidates to prepare for the exam. There are hundreds of sample questions and PMP mock exam.
  categories:
    - Education
    - Web Development
    - Learning
  built_by: tqCoders
  built_by_url: https://tqcoders.com
  featured: false
- title: Qri.io Website and Docs
  main_url: https://qri.io
  url: https://qri.io/docs
  source_url: https://github.com/qri-io/website
  description: >
    Website and Documentation for Qri, an open source version control system for datasets
  categories:
    - Open Source
    - Community
    - Data
    - Technology
  built_by: Qri, Inc.
  built_by_url: https://qri.io
  featured: false
- title: Jellypepper
  main_url: https://jellypepper.com/
  url: https://jellypepper.com/
  description: >
    Award-winning creative studio for disrupters. We design and build beautiful brands, apps, websites and videos for startups and tech companies.
  categories:
    - Portfolio
    - Agency
  built_by: Jellypepper
  built_by_url: https://jellypepper.com/
- title: Miyamado Jinja
  main_url: https://www.miyamadojinja.com
  url: https://www.miyamadojinja.com
  description: >
    Miyamado Jinja is a Japanses Shinto Shrine in Yokkaichi, Mie, Japan.
  categories:
    - Nonprofit
    - Travel
  built_by: mnishiguchi
  built_by_url: https://mnishiguchi.com
  featured: false
- title: Hear This Idea
  main_url: https://hearthisidea.com
  url: https://hearthisidea.com/episodes/victoria
  source_url: https://github.com/finmoorhouse/podcast
  description: >
    A podcast showcasing new thinking from top academics.
  categories:
    - Podcast
    - Open Source
  built_by: Fin Moorhouse
  built_by_url: https://finmoorhouse.com
  featured: false
- title: Calisthenics Skills
  main_url: https://www.calisthenicsskills.com
  url: https://www.calisthenicsskills.com
  description: >
    A beautiful fitness progress tracker built on Gatsby.
  categories:
    - Sports
  built_by: Andrico Karoulla
  built_by_url: https://andri.co
  featured: false
- title: AutoloadIT
  main_url: https://autoloadit.com/
  url: https://autoloadit.com/
  description: >
    The world's leading Enterprise Automotive imaging solution
  categories:
    - Business
    - Landing Page
  built_by: Pagepro
  built_by_url: https://pagepro.co
  featured: false
- title: Tools of Golf
  main_url: https://toolsof.golf
  url: https://toolsof.golf/titleist-915-d2-driver
  description: >
    Tools of Golf is a community dedicated to golf nerds and gear heads.
  categories:
    - Sports
    - Data
    - Documentation
  built_by: Peter Hironaka
  built_by_url: https://peterhironaka.com
  featured: false
- title: sung.codes
  main_url: https://sung.codes/
  source_url: https://github.com/dance2die/sung.codes
  url: https://sung.codes/
  description: >
    Blog by Sung M. Kim (a.k.a. dance2die)
  categories:
    - Blog
    - Landing Page
  built_by: Sung M. Kim
  built_by_url: https://github.com/dance2die
  featured: false
- title: Akash Rajpurohit
  main_url: https://akashwho.codes/
  url: https://akashwho.codes/
  description: >
    Personal portfolio website of Akash Rajpurohit made using Gatsby v2, where I  write short blogs related to software development and share my experiences.
  categories:
    - Portfolio
    - Blog
  built_by: Akash Rajpurohit
  built_by_url: https://github.com/AkashRajpurohit
  featured: false
- title: See Kids Dream
  url: "https://seekidsdream.org/"
  main_url: "https://seekidsdream.org/"
  description: >
    A not-for-profit organization dedicated to empower youth with the skills, motivation and confidence.
  categories:
    - Nonprofit
    - Education
    - Learning
  built_by: CapTech Consulting
  built_by_url: https://www.captechconsulting.com/
  featured: false
- title: Locale Central
  url: https://localecentral.io/
  main_url: https://localecentral.io/
  description: >
    Locale Central is a web & mobile data collection app that makes it easy to record accurate data out on the field.
  categories:
    - Technology
  built_by: KiwiSprout
  built_by_url: https://kiwisprout.nz/
  featured: false
- title: Cathy O'Shea
  url: https://cathyoshea.co.nz/
  main_url: https://cathyoshea.co.nz/
  categories:
    - Portfolio
    - Real Estate
  built_by: KiwiSprout
  built_by_url: https://kiwisprout.nz/
  featured: false
<<<<<<< HEAD
- title: DG Recruit
  url: https://dgrecruit.com
  main_url: https://dgrecruit.com
  description: >
    DG Recruit is a NYC recruitment agency
  categories:
    - Agency
    - WordPress
  built_by: Waverly Lab
  built_by_url: https://waverlylab.com
  featured: false
- title: Smile
  url: https://reasontosmile.com
  main_url: https://reasontosmile.com
  description: >
    Smile is an online store for buying CBD products that keep you balanced and happy
  categories:
    - eCommerce
    - WordPress
  built_by: Waverly Lab
  built_by_url: https://waverlylab.com
=======
- title: Bold Oak Design
  url: https://boldoak.design/
  main_url: https://boldoak.design/
  description: >
    A Milwaukee-based web design and development studio.
  categories:
    - Blog
    - Business
    - Freelance
    - Portfolio
    - Programming
    - Technology
    - Web Development
  featured: false
- title: Lydia Rose Eiche
  url: https://lydiaroseeiche.com/
  main_url: https://lydiaroseeiche.com/
  description: >
    Lydia Rose Eiche is a soprano, opera singer, and actress based in Milwaukee.
  categories:
    - Music
    - Portfolio
  built_by: Bold Oak Design
  built_by_url: https://boldoak.design/
>>>>>>> fadd9358
  featured: false<|MERGE_RESOLUTION|>--- conflicted
+++ resolved
@@ -9611,7 +9611,6 @@
   built_by: KiwiSprout
   built_by_url: https://kiwisprout.nz/
   featured: false
-<<<<<<< HEAD
 - title: DG Recruit
   url: https://dgrecruit.com
   main_url: https://dgrecruit.com
@@ -9633,7 +9632,6 @@
     - WordPress
   built_by: Waverly Lab
   built_by_url: https://waverlylab.com
-=======
 - title: Bold Oak Design
   url: https://boldoak.design/
   main_url: https://boldoak.design/
@@ -9658,5 +9656,4 @@
     - Portfolio
   built_by: Bold Oak Design
   built_by_url: https://boldoak.design/
->>>>>>> fadd9358
   featured: false