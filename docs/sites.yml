- title: ReactJS
  main_url: https://reactjs.org/
  url: https://reactjs.org/
  source_url: https://github.com/reactjs/reactjs.org
  featured: true
  categories:
    - Web Development
    - Featured
    - Documentation
- title: Flamingo
  main_url: https://www.shopflamingo.com/
  url: https://www.shopflamingo.com/
  description: >
    Online shop for women's body care and hair removal products.
  categories:
    - E-commerce
    - Featured
  featured: true
- title: IDEO
  url: https://www.ideo.com
  main_url: https://www.ideo.com/
  description: >
    A Global design company committed to creating positive impact.
  categories:
    - Agency
    - Technology
    - Featured
    - Consulting
    - User Experience
  featured: true
- title: Airbnb Engineering & Data Science
  description: >
    Creative engineers and data scientists building a world where you can belong
    anywhere
  main_url: https://airbnb.io/
  url: https://airbnb.io/
  categories:
    - Blog
    - Gallery
    - Featured
  featured: true
- title: Impossible Foods
  main_url: https://impossiblefoods.com/
  url: https://impossiblefoods.com/
  categories:
    - Food
    - Featured
  featured: true
- title: Braun
  description: >
    Braun offers high performance hair removal and hair care products, including dryers, straighteners, shavers, and more.
  main_url: https://ca.braun.com/en-ca
  url: https://ca.braun.com/en-ca
  categories:
    - E-commerce
    - Featured
  featured: true
- title: NYC Pride 2019 | WorldPride NYC | Stonewall50
  main_url: https://2019-worldpride-stonewall50.nycpride.org/
  url: https://2019-worldpride-stonewall50.nycpride.org/
  featured: true
  description: >-
    Join us in 2019 for NYC Pride, as we welcome WorldPride and mark the 50th
    Anniversary of the Stonewall Uprising and a half-century of LGBTQ+
    liberation.
  categories:
    - Education
    - Marketing
    - Nonprofit
    - Featured
  built_by: Canvas United
  built_by_url: https://www.canvasunited.com/
- title: The State of European Tech
  main_url: https://2017.stateofeuropeantech.com/
  url: https://2017.stateofeuropeantech.com/
  featured: true
  categories:
    - Technology
    - Featured
  built_by: Studio Lovelock
  built_by_url: http://www.studiolovelock.com/
- title: Hopper
  main_url: https://www.hopper.com/
  url: https://www.hopper.com/
  built_by: Narative
  built_by_url: https://www.narative.co/
  featured: true
  categories:
    - Technology
    - App
    - Featured
- title: Theodora Warre
  main_url: https://theodorawarre.eu
  url: https://theodorawarre.eu
  description: >-
    E-commerce site for jewellery designer Theodora Warre, built using Gatsby + Shopify + Prismic + Matter.js
  categories:
    - E-commerce
    - Marketing
  built_by: Pierre Nel
  built_by_url: https://pierre.io
  featured: false
- title: Life Without Barriers | Foster Care
  main_url: https://www.lwb.org.au/foster-care
  url: https://www.lwb.org.au/foster-care
  featured: true
  description: >-
    We are urgently seeking foster carers all across Australia. Can you open
    your heart and your home to a child in need? There are different types of
    foster care that can suit you. We offer training and 24/7 support.
  categories:
    - Nonprofit
    - Education
    - Documentation
    - Marketing
    - Featured
  built_by: LWB Digital Team
  built_by_url: https://twitter.com/LWBAustralia
- title: Figma
  main_url: https://www.figma.com/
  url: https://www.figma.com/
  featured: true
  categories:
    - Marketing
    - Design
    - Featured
  built_by: Corey Ward
  built_by_url: http://www.coreyward.me/
- title: Bejamas - JAM Experts for hire
  main_url: https://bejamas.io/
  url: https://bejamas.io/
  featured: true
  description: >-
    We help agencies and companies with JAMStack tools. This includes web
    development using Static Site Generators, Headless CMS, CI / CD and CDN
    setup.
  categories:
    - Technology
    - Web Development
    - Agency
    - Marketing
    - Featured
  built_by: Bejamas
  built_by_url: https://bejamas.io/
- title: The State of JavaScript
  description: >
    Data from over 20,000 developers, asking them questions on topics ranging
    from frontend frameworks and state management, to build tools and testing
    libraries.
  main_url: https://stateofjs.com/
  url: https://stateofjs.com/
  source_url: https://github.com/StateOfJS/StateOfJS
  categories:
    - Data
    - JavaScript
    - Featured
  built_by: StateOfJS
  built_by_url: https://github.com/StateOfJS/StateOfJS/graphs/contributors
  featured: true
- title: DesignSystems.com
  main_url: https://www.designsystems.com/
  url: https://www.designsystems.com/
  description: |
    A resource for learning, creating and evangelizing design systems.
  categories:
    - Design
    - Blog
    - Technology
    - Featured
  built_by: Corey Ward
  built_by_url: http://www.coreyward.me/
  featured: true
- title: Snap Kit
  main_url: https://kit.snapchat.com/
  url: https://kit.snapchat.com/
  description: >
    Snap Kit lets developers integrate some of Snapchat’s best features across
    platforms.
  categories:
    - Technology
    - Documentation
    - Featured
  featured: true
- title: SendGrid
  main_url: https://sendgrid.com/docs/
  url: https://sendgrid.com/docs/
  description: >
    SendGrid delivers your transactional and marketing emails through the
    world's largest cloud-based email delivery platform.
  categories:
    - API
    - Technology
    - Documentation
    - Featured
  featured: true
- title: Kirsten Noelle
  main_url: https://www.kirstennoelle.com/
  url: https://www.kirstennoelle.com/
  featured: true
  description: >
    Digital portfolio for San Francisco Bay Area photographer Kirsten Noelle Wiemer.
  categories:
    - Photography
    - Portfolio
    - Featured
  built_by: Ryan Wiemer
  built_by_url: https://www.ryanwiemer.com/
- title: Cajun Bowfishing
  main_url: https://cajunbowfishing.com/
  url: https://cajunbowfishing.com/
  featured: false
  categories:
    - E-commerce
    - Sports
  built_by: Escalade Sports
  built_by_url: https://www.escaladesports.com/
- title: NEON
  main_url: http://neonrated.com/
  url: http://neonrated.com/
  featured: false
  categories:
    - Gallery
- title: GraphCMS
  main_url: https://graphcms.com/
  url: https://graphcms.com/
  featured: false
  categories:
    - Marketing
    - Technology
- title: Ghost Documentation
  main_url: https://docs.ghost.org/
  url: https://docs.ghost.org/
  source_url: https://github.com/tryghost/docs
  featured: false
  description: >-
    Ghost is an open source, professional publishing platform built on a modern Node.js technology stack — designed for teams who need power, flexibility and performance.
  categories:
    - Technology
    - Documentation
    - Open Source
  built_by: Ghost Foundation
  built_by_url: https://ghost.org/
- title: Nike - Just Do It
  main_url: https://justdoit.nike.com/
  url: https://justdoit.nike.com/
  featured: true
  categories:
    - E-commerce
    - Featured
- title: AirBnB Cereal
  main_url: https://airbnb.design/cereal
  url: https://airbnb.design/cereal
  featured: false
  categories:
    - Marketing
    - Design
- title: Cardiogram
  main_url: https://cardiogr.am/
  url: https://cardiogr.am/
  featured: false
  categories:
    - Marketing
    - Technology
- title: Matthias Jordan Portfolio
  main_url: https://iammatthias.com/
  url: https://iammatthias.com/
  source_url: https://github.com/iammatthias/.com
  description: >-
    Photography portfolio of content creator and digital marketer Matthias Jordan
  built_by: Matthias Jordan
  built_by_url: https://github.com/iammatthias
  featured: false
  categories:
    - Photography
    - Portfolio
    - Blog
    - Gallery
- title: Investment Calculator
  main_url: https://investmentcalculator.io/
  url: https://investmentcalculator.io/
  featured: false
  categories:
    - Education
    - Finance
- title: CSS Grid Playground by MozillaDev
  main_url: https://mozilladevelopers.github.io/playground/
  url: https://mozilladevelopers.github.io/playground/
  source_url: https://github.com/MozillaDevelopers/playground
  featured: false
  categories:
    - Education
    - Web Development
- title: Piotr Fedorczyk Portfolio
  built_by: Piotr Fedorczyk
  built_by_url: https://piotrf.pl
  categories:
    - Portfolio
    - Web Development
  description: >-
    Portfolio of Piotr Fedorczyk, a digital product designer and full-stack developer specializing in shaping, designing and building news and tools for news.
  featured: false
  main_url: https://piotrf.pl/
  url: https://piotrf.pl/
- title: unrealcpp
  main_url: https://unrealcpp.com/
  url: https://unrealcpp.com/
  source_url: https://github.com/Harrison1/unrealcpp-com
  featured: false
  categories:
    - Blog
    - Web Development
- title: Andy Slezak
  main_url: https://www.aslezak.com/
  url: https://www.aslezak.com/
  source_url: https://github.com/amslezak
  featured: false
  categories:
    - Web Development
    - Portfolio
- title: Deliveroo.Design
  main_url: https://www.deliveroo.design/
  url: https://www.deliveroo.design/
  featured: false
  categories:
    - Food
    - Marketing
- title: Dona Rita
  main_url: https://www.donarita.co.uk/
  url: https://www.donarita.co.uk/
  source_url: https://github.com/peduarte/dona-rita-website
  featured: false
  categories:
    - Food
    - Marketing
- title: Fröhlich ∧ Frei
  main_url: https://www.froehlichundfrei.de/
  url: https://www.froehlichundfrei.de/
  featured: false
  categories:
    - Web Development
    - Blog
    - Open Source
- title: How to GraphQL
  main_url: https://www.howtographql.com/
  url: https://www.howtographql.com/
  source_url: https://github.com/howtographql/howtographql
  featured: false
  categories:
    - Documentation
    - Web Development
    - Open Source
- title: OnCallogy
  main_url: https://www.oncallogy.com/
  url: https://www.oncallogy.com/
  featured: false
  categories:
    - Marketing
    - Healthcare
- title: Ryan Wiemer's Portfolio
  main_url: https://www.ryanwiemer.com/
  url: https://www.ryanwiemer.com/knw-photography/
  source_url: https://github.com/ryanwiemer/rw
  featured: false
  description: >
    Digital portfolio for Oakland, CA based account manager Ryan Wiemer.
  categories:
    - Portfolio
    - Web Development
    - Design
  built_by: Ryan Wiemer
  built_by_url: https://www.ryanwiemer.com/
- title: Ventura Digitalagentur Köln
  main_url: https://www.ventura-digital.de/
  url: https://www.ventura-digital.de/
  featured: false
  built_by: Ventura Digitalagentur
  categories:
    - Agency
    - Marketing
    - Featured
- title: Azer Koçulu
  main_url: https://kodfabrik.com/
  url: https://kodfabrik.com/photography/
  featured: false
  categories:
    - Portfolio
    - Photography
    - Web Development
- title: Damir.io
  main_url: http://damir.io/
  url: http://damir.io/
  source_url: https://github.com/dvzrd/gatsby-sfiction
  featured: false
  categories:
    - Blog
- title: Digital Psychology
  main_url: http://digitalpsychology.io/
  url: http://digitalpsychology.io/
  source_url: https://github.com/danistefanovic/digitalpsychology.io
  featured: false
  categories:
    - Education
    - Library
- title: Théâtres Parisiens
  main_url: http://theatres-parisiens.fr/
  url: http://theatres-parisiens.fr/
  source_url: https://github.com/phacks/theatres-parisiens
  featured: false
  categories:
    - Education
    - Entertainment
- title: A4 纸网
  main_url: http://www.a4z.cn/
  url: http://www.a4z.cn/price
  source_url: https://github.com/hiooyUI/hiooyui.github.io
  featured: false
  categories:
    - E-commerce
- title: Steve Meredith's Portfolio
  main_url: http://www.stevemeredith.com/
  url: http://www.stevemeredith.com/
  featured: false
  categories:
    - Portfolio
- title: API Platform
  main_url: https://api-platform.com/
  url: https://api-platform.com/
  source_url: https://github.com/api-platform/website
  featured: false
  categories:
    - Documentation
    - Web Development
    - Open Source
    - Library
- title: The Audacious Project
  main_url: https://audaciousproject.org/
  url: https://audaciousproject.org/
  featured: false
  categories:
    - Nonprofit
- title: Dustin Schau's Blog
  main_url: https://blog.dustinschau.com/
  url: https://blog.dustinschau.com/
  source_url: https://github.com/dschau/blog
  featured: false
  categories:
    - Blog
    - Web Development
- title: iContract Blog
  main_url: https://blog.icontract.co.uk/
  url: http://blog.icontract.co.uk/
  featured: false
  categories:
    - Blog
- title: BRIIM
  main_url: https://bri.im/
  url: https://bri.im/
  featured: false
  description: >-
    BRIIM is a movement to enable JavaScript enthusiasts and web developers in
    machine learning. Learn about artificial intelligence and data science, two
    fields which are governed by machine learning, in JavaScript. Take it right
    to your browser with WebGL.
  categories:
    - Education
    - Web Development
    - Technology
- title: Calpa's Blog
  main_url: https://calpa.me/
  url: https://calpa.me/
  source_url: https://github.com/calpa/blog
  featured: false
  categories:
    - Blog
    - Web Development
- title: Code Bushi
  main_url: https://codebushi.com/
  url: https://codebushi.com/
  featured: false
  description: >-
    Web development resources, trends, & techniques to elevate your coding
    journey.
  categories:
    - Web Development
    - Open Source
    - Blog
  built_by: Hunter Chang
  built_by_url: https://hunterchang.com/
- title: Daniel Hollcraft
  main_url: https://danielhollcraft.com/
  url: https://danielhollcraft.com/
  source_url: https://github.com/danielbh/danielhollcraft.com
  featured: false
  categories:
    - Web Development
    - Blog
    - Portfolio
- title: Darren Britton's Portfolio
  main_url: https://darrenbritton.com/
  url: https://darrenbritton.com/
  source_url: https://github.com/darrenbritton/darrenbritton.github.io
  featured: false
  categories:
    - Web Development
    - Portfolio
- title: Dave Lindberg Marketing & Design
  url: https://davelindberg.com/
  main_url: https://davelindberg.com/
  source_url: https://github.com/Dave-Lindberg/dl-gatsby
  featured: false
  description: >-
    My work revolves around solving problems for people in business, using
    integrated design and marketing strategies to improve sales, increase brand
    engagement, generate leads and achieve goals.
  categories:
    - Design
    - Marketing
    - Portfolio
- title: Dalbinaco's Website
  main_url: https://dlbn.co/en/
  url: https://dlbn.co/en/
  source_url: https://github.com/dalbinaco/dlbn.co
  featured: false
  categories:
    - Portfolio
    - Web Development
- title: mParticle's Documentation
  main_url: https://docs.mparticle.com/
  url: https://docs.mparticle.com/
  featured: false
  categories:
    - Web Development
    - Documentation
- title: Doopoll
  main_url: https://doopoll.co/
  url: https://doopoll.co/
  featured: false
  categories:
    - Marketing
    - Technology
- title: ERC dEX
  main_url: https://ercdex.com/
  url: https://ercdex.com/aqueduct
  featured: false
  categories:
    - Marketing
- title: CalState House Manager
  description: >
    Home service membership that offers proactive and on-demand maintenance for
    homeowners
  main_url: https://housemanager.calstate.aaa.com/
  url: https://housemanager.calstate.aaa.com/
  categories:
    - Marketing
- title: The freeCodeCamp Guide
  main_url: https://guide.freecodecamp.org/
  url: https://guide.freecodecamp.org/
  source_url: https://github.com/freeCodeCamp/guide
  featured: false
  categories:
    - Web Development
    - Documentation
- title: Hapticmedia
  main_url: https://hapticmedia.fr/en/
  url: https://hapticmedia.fr/en/
  featured: false
  categories:
    - Agency
- title: heml.io
  main_url: https://heml.io/
  url: https://heml.io/
  source_url: https://github.com/SparkPost/heml.io
  featured: false
  categories:
    - Documentation
    - Web Development
    - Open Source
- title: Juliette Pretot's Portfolio
  main_url: https://juliette.sh/
  url: https://juliette.sh/
  featured: false
  categories:
    - Web Development
    - Portfolio
    - Blog
- title: Kris Hedstrom's Portfolio
  main_url: https://k-create.com/
  url: https://k-create.com/portfolio/
  source_url: https://github.com/kristofferh/kristoffer
  featured: false
  description: >-
    Hey. I’m Kris. I’m an interactive designer / developer. I grew up in Umeå,
    in northern Sweden, but I now live in Brooklyn, NY. I am currently enjoying
    a hybrid Art Director + Lead Product Engineer role at a small startup called
    Nomad Health. Before that, I was a Product (Engineering) Manager at Tumblr.
    Before that, I worked at agencies. Before that, I was a baby. I like to
    design things, and then I like to build those things. I occasionally take on
    freelance projects. Feel free to get in touch if you have an interesting
    project that you want to collaborate on. Or if you just want to say hello,
    that’s cool too.
  categories:
    - Portfolio
  built_by: Kris Hedstrom
  built_by_url: https://k-create.com/
- title: knpw.rs
  main_url: https://knpw.rs/
  url: https://knpw.rs/
  source_url: https://github.com/knpwrs/knpw.rs
  featured: false
  categories:
    - Blog
    - Web Development
- title: Kostas Bariotis' Blog
  main_url: https://kostasbariotis.com/
  url: https://kostasbariotis.com/
  source_url: https://github.com/kbariotis/kostasbariotis.com
  featured: false
  categories:
    - Blog
    - Portfolio
    - Web Development
- title: LaserTime Clinic
  main_url: https://lasertime.ru/
  url: https://lasertime.ru/
  source_url: https://github.com/oleglegun/lasertime
  featured: false
  categories:
    - Marketing
- title: Jason Lengstorf
  main_url: https://lengstorf.com
  url: https://lengstorf.com
  source_url: https://github.com/jlengstorf/lengstorf.com
  featured: false
  categories:
    - Blog
  built_by: Jason Lengstorf
  built_by_url: https://github.com/jlengstorf
- title: Mannequin.io
  main_url: https://mannequin.io/
  url: https://mannequin.io/
  source_url: https://github.com/LastCallMedia/Mannequin/tree/master/site
  featured: false
  categories:
    - Open Source
    - Web Development
    - Documentation
- title: Fabric
  main_url: https://meetfabric.com/
  url: https://meetfabric.com/
  featured: false
  categories:
    - Marketing
- title: Nexit
  main_url: https://nexit.sk/
  url: https://nexit.sk/references
  featured: false
  categories:
    - Web Development
- title: Open FDA
  description: >
    Provides APIs and raw download access to a number of high-value, high
    priority and scalable structured datasets, including adverse events, drug
    product labeling, and recall enforcement reports.
  main_url: https://open.fda.gov/
  url: https://open.fda.gov/
  source_url: https://github.com/FDA/open.fda.gov
  featured: false
  categories:
    - Government
    - Open Source
    - Web Development
    - API
    - Data
- title: NYC Planning Labs (New York City Department of City Planning)
  main_url: https://planninglabs.nyc/
  url: https://planninglabs.nyc/about/
  source_url: https://github.com/NYCPlanning/
  featured: false
  description: >-
    We work with New York City's Urban Planners to deliver impactful, modern
    technology tools.
  categories:
    - Open Source
    - Government
- title: Preston Richey Portfolio / Blog
  main_url: https://prestonrichey.com/
  url: https://prestonrichey.com/
  source_url: https://github.com/prichey/prestonrichey.com
  featured: false
  categories:
    - Web Development
    - Portfolio
    - Blog
- title: Landing page of Put.io
  main_url: https://put.io/
  url: https://put.io/
  featured: false
  categories:
    - E-commerce
    - Technology
- title: The Rick and Morty API
  main_url: https://rickandmortyapi.com/
  url: https://rickandmortyapi.com/
  built_by: Axel Fuhrmann
  built_by_url: https://axelfuhrmann.com/
  featured: false
  categories:
    - Web Development
    - Entertainment
    - Documentation
    - Open Source
    - API
- title: Santa Compañía Creativa
  main_url: https://santacc.es/
  url: https://santacc.es/
  source_url: https://github.com/DesarrolloWebSantaCC/santacc-web
  featured: false
  categories:
    - Agency
- title: Sean Coker's Blog
  main_url: https://sean.is/
  url: https://sean.is/
  featured: false
  categories:
    - Blog
    - Portfolio
    - Web Development
- title: Several Levels
  main_url: https://severallevels.io/
  url: https://severallevels.io/
  source_url: https://github.com/Harrison1/several-levels
  featured: false
  categories:
    - Agency
    - Web Development
- title: Simply
  main_url: https://simply.co.za/
  url: https://simply.co.za/
  featured: false
  categories:
    - Marketing
- title: Storybook
  main_url: https://storybook.js.org/
  url: https://storybook.js.org/
  source_url: https://github.com/storybooks/storybook
  featured: false
  categories:
    - Web Development
    - Open Source
- title: Vibert Thio's Portfolio
  main_url: https://vibertthio.com/portfolio/
  url: https://vibertthio.com/portfolio/projects/
  source_url: https://github.com/vibertthio/portfolio
  featured: false
  categories:
    - Portfolio
    - Web Development
- title: VisitGemer
  main_url: https://visitgemer.sk/
  url: https://visitgemer.sk/
  featured: false
  categories:
    - Marketing
- title: Bricolage.io
  main_url: https://www.bricolage.io/
  url: https://www.bricolage.io/
  source_url: https://github.com/KyleAMathews/blog
  featured: false
  categories:
    - Blog
- title: Charles Pinnix Website
  main_url: https://www.charlespinnix.com/
  url: https://www.charlespinnix.com/
  featured: false
  description: >-
    I’m a senior frontend engineer with 8 years of experience building websites
    and web applications. I’m interested in leading creative, multidisciplinary
    engineering teams. I’m a creative technologist, merging photography, art,
    and design into engineering and visa versa. I take a pragmatic,
    product-oriented approach to development, allowing me to see the big picture
    and ensuring quality products are completed on time. I have a passion for
    modern frontend JavaScript frameworks such as React and Vue, and I have
    substantial experience on the backend with an interest in Node and
    container based deployment with Docker and AWS.
  categories:
    - Portfolio
    - Web Development
- title: Charlie Harrington's Blog
  main_url: https://www.charlieharrington.com/
  url: https://www.charlieharrington.com/
  source_url: https://github.com/whatrocks/blog
  featured: false
  categories:
    - Blog
    - Web Development
    - Music
- title: Gabriel Adorf's Portfolio
  main_url: https://www.gabrieladorf.com/
  url: https://www.gabrieladorf.com/
  source_url: https://github.com/gabdorf/gabriel-adorf-portfolio
  featured: false
  categories:
    - Portfolio
    - Web Development
- title: greglobinski.com
  main_url: https://www.greglobinski.com/
  url: https://www.greglobinski.com/
  source_url: https://github.com/greglobinski/www.greglobinski.com
  featured: false
  categories:
    - Portfolio
    - Web Development
- title: I am Putra
  main_url: https://www.iamputra.com/
  url: https://www.iamputra.com/
  featured: false
  categories:
    - Portfolio
    - Web Development
    - Blog
- title: In Sowerby Bridge
  main_url: https://www.insowerbybridge.co.uk/
  url: https://www.insowerbybridge.co.uk/
  featured: false
  categories:
    - Marketing
    - Government
- title: JavaScript Stuff
  main_url: https://www.javascriptstuff.com/
  url: https://www.javascriptstuff.com/
  featured: false
  categories:
    - Education
    - Web Development
    - Library
- title: Ledgy
  main_url: https://www.ledgy.com/
  url: https://github.com/morloy/ledgy.com
  featured: false
  categories:
    - Marketing
    - Finance
- title: Alec Lomas's Portfolio / Blog
  main_url: https://www.lowmess.com/
  url: https://www.lowmess.com/
  source_url: https://github.com/lowmess/lowmess
  featured: false
  categories:
    - Web Development
    - Blog
    - Portfolio
- title: Michele Mazzucco's Portfolio
  main_url: https://www.michelemazzucco.it/
  url: https://www.michelemazzucco.it/
  source_url: https://github.com/michelemazzucco/michelemazzucco.it
  featured: false
  categories:
    - Portfolio
- title: Orbit FM Podcasts
  main_url: https://www.orbit.fm/
  url: https://www.orbit.fm/
  source_url: https://github.com/agarrharr/orbit.fm
  featured: false
  categories:
    - Podcast
- title: Prosecco Springs
  main_url: https://www.proseccosprings.com/
  url: https://www.proseccosprings.com/
  featured: false
  categories:
    - Food
    - Blog
    - Marketing
- title: Verious
  main_url: https://www.verious.io/
  url: https://www.verious.io/
  source_url: https://github.com/cpinnix/verious
  featured: false
  categories:
    - Web Development
- title: Yisela
  main_url: https://www.yisela.com/
  url: https://www.yisela.com/tetris-against-trauma-gaming-as-therapy/
  featured: false
  categories:
    - Blog
- title: YouFoundRon.com
  main_url: https://www.youfoundron.com/
  url: https://www.youfoundron.com/
  source_url: https://github.com/rongierlach/yfr-dot-com
  featured: false
  categories:
    - Portfolio
    - Web Development
    - Blog
- title: Ease
  main_url: https://www.ease.com/
  url: https://www.ease.com/
  featured: false
  categories:
    - Marketing
    - Healthcare
- title: Policygenius
  main_url: https://www.policygenius.com/
  url: https://www.policygenius.com/
  featured: false
  categories:
    - Marketing
    - Healthcare
- title: Moteefe
  main_url: https://www.moteefe.com/
  url: https://www.moteefe.com/
  featured: false
  categories:
    - Marketing
    - Agency
    - Technology
- title: Athelas
  main_url: http://www.athelas.com/
  url: http://www.athelas.com/
  featured: false
  categories:
    - Marketing
    - Healthcare
- title: Pathwright
  main_url: http://www.pathwright.com/
  url: http://www.pathwright.com/
  featured: false
  categories:
    - Marketing
    - Education
- title: Lucid
  main_url: https://www.golucid.co/
  url: https://www.golucid.co/
  featured: false
  categories:
    - Marketing
    - Technology
- title: Bench
  main_url: http://www.bench.co/
  url: http://www.bench.co/
  featured: false
  categories:
    - Marketing
- title: Gin Lane
  main_url: http://www.ginlane.com/
  url: https://www.ginlane.com/
  featured: false
  categories:
    - Web Development
    - Agency
- title: Marmelab
  main_url: https://marmelab.com/en/
  url: https://marmelab.com/en/
  featured: false
  categories:
    - Web Development
    - Agency
- title: Dovetail
  main_url: https://dovetailapp.com/
  url: https://dovetailapp.com/
  featured: false
  categories:
    - Marketing
    - Technology
- title: The Bastion Bot
  main_url: https://bastionbot.org/
  url: https://bastionbot.org/
  description: Give awesome perks to your Discord server!
  featured: false
  categories:
    - Open Source
    - Technology
    - Documentation
    - Community
  built_by: Sankarsan Kampa
  built_by_url: https://traction.one
- title: Smakosh
  main_url: https://smakosh.com/
  url: https://smakosh.com/
  source_url: https://github.com/smakosh/smakosh.com
  featured: false
  categories:
    - Portfolio
    - Web Development
- title: WebGazer
  main_url: https://www.webgazer.io/
  url: https://www.webgazer.io/
  featured: false
  categories:
    - Marketing
    - Web Development
    - Technology
- title: Joe Seifi's Blog
  main_url: http://seifi.org/
  url: http://seifi.org/
  featured: false
  categories:
    - Portfolio
    - Web Development
    - Blog
- title: LekoArts — Graphic Designer & Front-End Developer
  main_url: https://www.lekoarts.de
  url: https://www.lekoarts.de
  source_url: https://github.com/LekoArts/portfolio
  featured: false
  built_by: LekoArts
  built_by_url: https://github.com/LekoArts
  description: >-
    Hi, I'm Lennart — a self-taught and passionate graphic/web designer &
    frontend developer based in Darmstadt, Germany. I love it to realize complex
    projects in a creative manner and face new challenges. Since 6 years I do
    graphic design, my love for frontend development came up 3 years ago. I
    enjoy acquiring new skills and cementing this knowledge by writing blogposts
    and creating tutorials.
  categories:
    - Portfolio
    - Blog
    - Design
    - Web Development
    - Freelance
    - Open Source
- title: 杨二小的博客
  main_url: https://blog.yangerxiao.com/
  url: https://blog.yangerxiao.com/
  source_url: https://github.com/zerosoul/blog.yangerxiao.com
  featured: false
  categories:
    - Blog
    - Portfolio
- title: MOTTO x MOTTO
  main_url: https://mottox2.com
  url: https://mottox2.com
  source_url: https://github.com/mottox2/website
  description: Web developer / UI Designer in Tokyo Japan.
  featured: false
  categories:
    - Blog
    - Portfolio
  built_by: mottox2
  built_by_url: https://mottox2.com
- title: Pride of the Meadows
  main_url: https://www.prideofthemeadows.com/
  url: https://www.prideofthemeadows.com/
  featured: false
  categories:
    - E-commerce
    - Food
    - Blog
  built_by: Caldera Digital
  built_by_url: https://www.calderadigital.com/
- title: Michael Uloth
  main_url: https://www.michaeluloth.com
  url: https://www.michaeluloth.com
  featured: false
  description: Michael Uloth is a web developer, opera singer, and the creator of Up and Running Tutorials.
  categories:
    - Portfolio
    - Web Development
    - Music
  built_by: Michael Uloth
  built_by_url: https://www.michaeluloth.com
- title: Spacetime
  main_url: https://www.heyspacetime.com/
  url: https://www.heyspacetime.com/
  featured: false
  description: >-
    Spacetime is a Dallas-based digital experience agency specializing in web,
    app, startup, and digital experience creation.
  categories:
    - Marketing
    - Portfolio
    - Agency
  built_by: Spacetime
  built_by_url: https://www.heyspacetime.com/
- title: Eric Jinks
  main_url: https://ericjinks.com/
  url: https://ericjinks.com/
  featured: false
  description: Software engineer / web developer from the Gold Coast, Australia.
  categories:
    - Portfolio
    - Blog
    - Web Development
    - Technology
  built_by: Eric Jinks
  built_by_url: https://ericjinks.com/
- title: GaiAma - We are wildlife
  main_url: https://www.gaiama.org/
  url: https://www.gaiama.org/
  featured: false
  description: >-
    We founded the GaiAma conservation organization to protect wildlife in Perú
    and to create an example of a permaculture neighborhood, living
    symbiotically with the forest - because reforestation is just the beginning
  categories:
    - Nonprofit
    - Marketing
    - Blog
  source_url: https://github.com/GaiAma/gaiama.org
  built_by: GaiAma
  built_by_url: https://www.gaiama.org/
- title: Healthcare Logic
  main_url: https://www.healthcarelogic.com/
  url: https://www.healthcarelogic.com/
  featured: false
  description: >-
    Revolutionary technology that empowers clinical and managerial leaders to
    collaborate with clarity.
  categories:
    - Marketing
    - Healthcare
    - Technology
  built_by: Thrive
  built_by_url: https://thriveweb.com.au/
- title: Papergov
  main_url: https://papergov.com/
  url: https://papergov.com/
  featured: false
  description: Manage all your government services in a single place
  categories:
    - Directory
    - Government
    - Technology
  source_url: https://github.com/WeOpenly/localgov.fyi
  built_by: Openly Technologies
  built_by_url: https://papergov.com/about/
- title: Kata.ai Documentation
  main_url: https://docs.kata.ai/
  url: https://docs.kata.ai/
  source_url: https://github.com/kata-ai/kata-platform-docs
  featured: false
  description: >-
    Documentation website for the Kata Platform, an all-in-one platform for
    building chatbots using AI technologies.
  categories:
    - Documentation
    - Technology
- title: goalgetters
  main_url: https://goalgetters.space/
  url: https://goalgetters.space/
  featured: false
  description: >-
    goalgetters is a source of inspiration for people who want to change their
    career. We offer articles, success stories and expert interviews on how to
    find a new passion and how to implement change.
  categories:
    - Blog
    - Education
  built_by: Stephanie Langers (content), Adrian Wenke (development)
  built_by_url: https://twitter.com/AdrianWenke
- title: StatusHub - Easy to use Hosted Status Page Service
  main_url: https://statushub.com/
  url: https://statushub.com/
  featured: false
  description: >-
    Set up your very own service status page in minutes with StatusHub. Allow
    customers to subscribe to be updated automatically.
  categories:
    - Technology
    - Marketing
  built_by: Bejamas
  built_by_url: https://bejamas.io/
- title: Mambu
  main_url: https://www.mambu.com/
  url: https://www.mambu.com/
  featured: false
  description: >-
    Mambu is the cloud platform for banking and lending businesses that
    puts customer relationships first.
  categories:
    - Technology
    - Finance
  built_by: Bejamas
  built_by_url: https://bejamas.io/
- title: Avenues
  main_url: https://www.avenues.org
  url: https://www.avenues.org
  featured: false
  description: >-
    One school with many campuses, providing transformative,
    world-focused learning experiences to students around the globe
  categories:
    - Education
  built_by: Bejamas
  built_by_url: https://bejamas.io/
- title: Multicoin Capital
  main_url: https://multicoin.capital
  url: https://multicoin.capital
  featured: false
  description: >-
    Multicoin Capital is a thesis-driven investment firm that
    invests in cryptocurrencies, tokens, and blockchain
    companies reshaping trillion-dollar markets.
  categories:
    - Technology
    - Finance
  built_by: Bejamas
  built_by_url: https://bejamas.io/
- title: Argent
  main_url: https://www.argent.xyz/
  url: https://www.argent.xyz/
  featured: false
  description: Argent is the simplest and safest Ethereum wallet for DeFi.
  categories:
    - Technology
    - Finance
  built_by: Bejamas
  built_by_url: https://bejamas.io/
- title: Meet Flo
  main_url: https://meetflo.com/
  url: https://meetflo.com/
  featured: false
  description: >-
    The Flo by Moen Smart Water Shutoff is a comprehensive
    water monitoringand shut-off system with leak detection
    and proactive leak prevention technologies.
  categories:
    - E-commerce
  built_by: Bejamas
  built_by_url: https://bejamas.io/
- title: Matthias Kretschmann Portfolio
  main_url: https://matthiaskretschmann.com/
  url: https://matthiaskretschmann.com/
  source_url: https://github.com/kremalicious/portfolio
  featured: false
  description: Portfolio of designer & developer Matthias Kretschmann.
  categories:
    - Portfolio
    - Web Development
  built_by: Matthias Kretschmann
  built_by_url: https://matthiaskretschmann.com/
- title: Iron Cove Solutions
  main_url: https://ironcovesolutions.com/
  url: https://ironcovesolutions.com/
  description: >-
    Iron Cove Solutions is a cloud based consulting firm. We help companies
    deliver a return on cloud usage by applying best practices
  categories:
    - Technology
    - Web Development
  built_by: Iron Cove Solutions
  built_by_url: https://ironcovesolutions.com/
  featured: false
- title: Moetez Chaabene Portfolio / Blog
  main_url: https://moetez.me/
  url: https://moetez.me/
  source_url: https://github.com/moetezch/moetez.me
  featured: false
  description: Portfolio of Moetez Chaabene
  categories:
    - Portfolio
    - Web Development
    - Blog
  built_by: Moetez Chaabene
  built_by_url: https://twitter.com/moetezch
- title: Nikita
  description: >-
    Automation of system deployments in Node.js for applications and
    infrastructures.
  main_url: https://nikita.js.org/
  url: https://nikita.js.org/
  source_url: https://github.com/adaltas/node-nikita
  categories:
    - Documentation
    - Open Source
    - Technology
  built_by: Adaltas
  built_by_url: https://www.adaltas.com
  featured: false
- title: Gourav Sood Blog & Portfolio
  main_url: https://www.gouravsood.com/
  url: https://www.gouravsood.com/
  featured: false
  categories:
    - Blog
    - Portfolio
  built_by: Gourav Sood
  built_by_url: https://www.gouravsood.com/
- title: Jonas Tebbe Portfolio
  description: |
    Hey, I’m Jonas and I create digital products.
  main_url: https://jonastebbe.com
  url: https://jonastebbe.com
  categories:
    - Portfolio
  built_by: Jonas Tebbe
  built_by_url: https://twitter.com/jonastebbe
  featured: false
- title: Parker Sarsfield Portfolio
  description: |
    I'm Parker, a software engineer and sneakerhead.
  main_url: https://parkersarsfield.com
  url: https://parkersarsfield.com
  categories:
    - Blog
    - Portfolio
  built_by: Parker Sarsfield
  built_by_url: https://parkersarsfield.com
- title: Frontend web development with Greg
  description: |
    JavaScript, GatsbyJS, ReactJS, CSS in JS... Let's learn some stuff together.
  main_url: https://dev.greglobinski.com
  url: https://dev.greglobinski.com
  categories:
    - Blog
    - Web Development
  built_by: Greg Lobinski
  built_by_url: https://github.com/greglobinski
- title: Insomnia
  description: |
    Desktop HTTP and GraphQL client for developers
  main_url: https://insomnia.rest/
  url: https://insomnia.rest/
  categories:
    - Blog
  built_by: Gregory Schier
  built_by_url: https://schier.co
  featured: false
- title: Timeline Theme Portfolio
  description: |
    I'm Aman Mittal, a software developer.
  main_url: https://amanhimself.dev/
  url: https://amanhimself.dev/
  categories:
    - Web Development
    - Portfolio
  built_by: Aman Mittal
  built_by_url: https://amanhimself.dev/
- title: Ocean artUp
  description: >
    Science outreach site built using styled-components and Contentful. It
    presents the research project "Ocean artUp" funded by an Advanced Grant of
    the European Research Council to explore the possible benefits of artificial
    uplift of nutrient-rich deep water to the ocean’s sunlit surface layer.
  main_url: https://ocean-artup.eu
  url: https://ocean-artup.eu
  source_url: https://github.com/janosh/ocean-artup
  categories:
    - Science
    - Education
    - Blog
  built_by: Janosh Riebesell
  built_by_url: https://janosh.io
  featured: false
- title: Ryan Fitzgerald
  description: |
    Personal portfolio and blog for Ryan Fitzgerald
  main_url: https://ryanfitzgerald.ca/
  url: https://ryanfitzgerald.ca/
  categories:
    - Web Development
    - Portfolio
  built_by: Ryan Fitzgerald
  built_by_url: https://github.com/RyanFitzgerald
  featured: false
- title: Kaizen
  description: |
    Content Marketing, PR & SEO Agency in London
  main_url: https://www.kaizen.co.uk/
  url: https://www.kaizen.co.uk/
  categories:
    - Agency
    - Blog
    - Design
    - Web Development
    - SEO
  built_by: Bogdan Stanciu
  built_by_url: https://github.com/b0gd4n
  featured: false
- title: HackerOne Platform Documentation
  description: |
    HackerOne's Product Documentation Center!
  url: https://docs.hackerone.com/
  main_url: https://docs.hackerone.com/
  categories:
    - Documentation
    - Security
  featured: false
- title: Mux Video
  description: |
    API to video hosting and streaming
  main_url: https://mux.com/
  url: https://mux.com/
  categories:
    - Video
    - API
  featured: false
- title: Swapcard
  description: >
    The easiest way for event organizers to instantly connect people, build a
    community of attendees and exhibitors, and increase revenue over time
  main_url: https://www.swapcard.com/
  url: https://www.swapcard.com/
  categories:
    - Event
    - Community
    - Marketing
  built_by: Swapcard
  built_by_url: https://www.swapcard.com/
  featured: false
- title: Kalix
  description: >
    Kalix is perfect for healthcare professionals starting out in private
    practice, to those with an established clinic.
  main_url: https://www.kalixhealth.com/
  url: https://www.kalixhealth.com/
  categories:
    - Healthcare
  featured: false
- title: Bad Credit Loans
  description: |
    Get the funds you need, from $250-$5,000
  main_url: https://www.creditloan.com/
  url: https://www.creditloan.com/
  categories:
    - Finance
  featured: false
- title: Financial Center
  description: >
    Member-owned, not-for-profit, co-operative whose members receive financial
    benefits in the form of lower loan rates, higher savings rates, and lower
    fees than banks.
  main_url: https://fcfcu.com/
  url: https://fcfcu.com/
  categories:
    - Finance
    - Nonprofit
    - Business
    - Education
  built_by: https://fcfcu.com/
  built_by_url: https://fcfcu.com/
  featured: false
- title: Office of Institutional Research and Assessment
  description: |
    Good Data, Good Decisions
  main_url: http://oira.ua.edu/
  url: http://oira.ua.edu/
  categories:
    - Data
  featured: false
- title: The Telegraph Premium
  description: |
    Exclusive stories from award-winning journalists
  main_url: https://premium.telegraph.co.uk/
  url: https://premium.telegraph.co.uk/
  categories:
    - Media
  featured: false
- title: html2canvas
  description: |
    Screenshots with JavaScript
  main_url: http://html2canvas.hertzen.com/
  url: http://html2canvas.hertzen.com/
  source_url: https://github.com/niklasvh/html2canvas/tree/master/www
  categories:
    - JavaScript
    - Documentation
  built_by: Niklas von Hertzen
  built_by_url: http://hertzen.com/
  featured: false
- title: Half Electronics
  description: |
    Personal website
  main_url: https://www.halfelectronic.com/
  url: https://www.halfelectronic.com/
  categories:
    - Blog
  built_by: Fernando Poumian
  built_by_url: https://github.com/fpoumian/halfelectronic.com
  featured: false
- title: Frithir Software Development
  main_url: https://frithir.com/
  url: https://frithir.com/
  featured: false
  description: I DRINK COFFEE, WRITE CODE AND IMPROVE MY DEVELOPMENT SKILLS EVERY DAY.
  categories:
    - Design
    - Web Development
  built_by: Frithir
  built_by_url: https://Frithir.com/
- title: Unow
  main_url: https://www.unow.fr/
  url: https://www.unow.fr/
  categories:
    - Education
    - Marketing
  featured: false
- title: Peter Hironaka
  description: |
    Freelance Web Developer based in Los Angeles.
  main_url: https://peterhironaka.com/
  url: https://peterhironaka.com/
  categories:
    - Portfolio
    - Web Development
  built_by: Peter Hironaka
  built_by_url: https://github.com/PHironaka
  featured: false
- title: Michael McQuade
  description: |
    Personal website and blog for Michael McQuade
  main_url: https://giraffesyo.io
  url: https://giraffesyo.io
  categories:
    - Blog
  built_by: Michael McQuade
  built_by_url: https://github.com/giraffesyo
  featured: false
- title: Haacht Brewery
  description: |
    Corporate website for Haacht Brewery. Designed and Developed by Gafas.
  main_url: https://haacht.com/en/
  url: https://haacht.com
  categories:
    - Marketing
  built_by: Gafas
  built_by_url: https://gafas.be
  featured: false
- title: StoutLabs
  description: |
    Portfolio of Daniel Stout, freelance developer in East Tennessee.
  main_url: https://www.stoutlabs.com/
  url: https://www.stoutlabs.com/
  categories:
    - Web Development
    - Portfolio
  built_by: Daniel Stout
  built_by_url: https://github.com/stoutlabs
  featured: false
- title: Chicago Ticket Outcomes By Neighborhood
  description: |
    ProPublica data visualization of traffic ticket court outcomes
  categories:
    - Media
    - Nonprofit
  url: >-
    https://projects.propublica.org/graphics/il/il-city-sticker-tickets-maps/ticket-status/?initialWidth=782
  main_url: >-
    https://projects.propublica.org/graphics/il/il-city-sticker-tickets-maps/ticket-status/?initialWidth=782
  built_by: David Eads
  built_by_url: https://github.com/eads
  featured: false
- title: Chicago South Side Traffic Ticketing rates
  description: |
    ProPublica data visualization of traffic ticket rates by community
  main_url: >-
    https://projects.propublica.org/graphics/il/il-city-sticker-tickets-maps/ticket-rate/?initialWidth=782
  url: >-
    https://projects.propublica.org/graphics/il/il-city-sticker-tickets-maps/ticket-rate/?initialWidth=782
  categories:
    - Media
    - Nonprofit
  built_by: David Eads
  built_by_url: https://github.com/eads
  featured: false
- title: Otsimo
  description: >
    Otsimo is a special education application for children with autism, down
    syndrome and other developmental disabilities.
  main_url: https://otsimo.com/en/
  url: https://otsimo.com/en/
  categories:
    - Blog
    - Education
  featured: false
- title: Matt Bagni Portfolio 2018
  description: >
    Mostly the result of playing with Gatsby and learning about react and
    graphql. Using the screenshot plugin to showcase the work done for my
    company in the last 2 years, and a good amount of other experiments.
  main_url: https://mattbag.github.io
  url: https://mattbag.github.io
  categories:
    - Portfolio
  featured: false
- title: Lisa Ye's Blog
  description: |
    Simple blog/portofolio for a fashion designer. Gatsby_v2 + Netlify cms
  main_url: https://lisaye.netlify.com/
  url: https://lisaye.netlify.com/
  categories:
    - Blog
    - Portfolio
  featured: false
- title: Artem Sapegin
  description: >
    Little homepage of Artem Sapegin, a frontend developer, passionate
    photographer, coffee drinker and crazy dogs’ owner.
  main_url: https://sapegin.me/
  url: https://sapegin.me/
  categories:
    - Portfolio
    - Open Source
    - Web Development
  built_by: Artem Sapegin
  built_by_url: https://github.com/sapegin
  featured: false
- title: SparkPost Developers
  main_url: https://developers.sparkpost.com/
  url: https://developers.sparkpost.com/
  source_url: https://github.com/SparkPost/developers.sparkpost.com
  categories:
    - Documentation
    - API
  featured: false
- title: Malik Browne Portfolio 2018
  description: >
    The portfolio blog of Malik Browne, a full-stack engineer, foodie, and avid
    blogger/YouTuber.
  main_url: https://www.malikbrowne.com/about
  url: https://www.malikbrowne.com
  categories:
    - Blog
    - Portfolio
  built_by: Malik Browne
  built_by_url: https://twitter.com/milkstarz
  featured: false
- title: Novatics
  description: |
    Digital products that inspire and make a difference
  main_url: https://www.novatics.com.br
  url: https://www.novatics.com.br
  categories:
    - Portfolio
    - Technology
    - Web Development
  built_by: Novatics
  built_by_url: https://github.com/Novatics
  featured: false
- title: Max McKinney
  description: >
    I’m a developer and designer with a focus in web technologies. I build cars
    on the side.
  main_url: https://maxmckinney.com/
  url: https://maxmckinney.com/
  categories:
    - Portfolio
    - Web Development
    - Design
  built_by: Max McKinney
  featured: false
- title: Stickyard
  description: |
    Make your React component sticky the easy way
  main_url: https://nihgwu.github.io/stickyard/
  url: https://nihgwu.github.io/stickyard/
  source_url: https://github.com/nihgwu/stickyard/tree/master/website
  categories:
    - Web Development
  built_by: Neo Nie
  featured: false
- title: Agata Milik
  description: |
    Website of a Polish psychologist/psychotherapist based in Gdańsk, Poland.
  main_url: https://agatamilik.pl
  url: https://agatamilik.pl
  categories:
    - Marketing
    - Healthcare
  built_by: Piotr Fedorczyk
  built_by_url: https://piotrf.pl
  featured: false
- title: WebPurple
  main_url: https://www.webpurple.net/
  url: https://www.webpurple.net/
  source_url: https://github.com/WebPurple/site
  description: >-
    Site of local (Russia, Ryazan) frontend community. Main purpose is to show
    info about meetups and keep blog.
  categories:
    - Nonprofit
    - Web Development
    - Community
    - Blog
    - Open Source
  built_by: Nikita Kirsanov
  built_by_url: https://twitter.com/kitos_kirsanov
  featured: false
- title: Papertrail.io
  description: |
    Inspection Management for the 21st Century
  main_url: https://www.papertrail.io/
  url: https://www.papertrail.io/
  categories:
    - Marketing
    - Technology
  built_by: Papertrail.io
  built_by_url: https://www.papertrail.io
  featured: false
- title: Matt Ferderer
  main_url: https://mattferderer.com
  url: https://mattferderer.com
  source_url: https://github.com/mattferderer/gatsbyblog
  description: >
    A blog built with Gatsby that discusses web related tech
    such as JavaScript, .NET, Blazor & security.
  categories:
    - Blog
    - Web Development
  built_by: Matt Ferderer
  built_by_url: https://twitter.com/mattferderer
  featured: false
- title: Sahyadri Open Source Community
  main_url: https://sosc.org.in
  url: https://sosc.org.in
  source_url: https://github.com/haxzie/sosc-website
  description: >
    Official website of Sahyadri Open Source Community for community blog, event
    details and members info.
  categories:
    - Blog
    - Community
    - Open Source
  built_by: Musthaq Ahamad
  built_by_url: https://github.com/haxzie
  featured: false
- title: Tech Confessions
  main_url: https://confessions.tech
  url: https://confessions.tech
  source_url: https://github.com/JonathanSpeek/tech-confessions
  description: A guilt-free place for us to confess our tech sins \U0001F64F\n
  categories:
    - Community
    - Open Source
  built_by: Jonathan Speek
  built_by_url: https://speek.design
  featured: false
- title: Thibault Maekelbergh
  main_url: https://thibmaek.com
  url: https://thibmaek.com
  source_url: https://github.com/thibmaek/thibmaek.github.io
  description: |
    A nice blog about development, Raspberry Pi, plants and probably records.
  categories:
    - Blog
    - Open Source
  built_by: Thibault Maekelbergh
  built_by_url: https://twitter.com/thibmaek
  featured: false
- title: LearnReact.design
  main_url: https://learnreact.design
  url: https://learnreact.design
  description: >
    React Essentials For Designers: A React course tailored for product
    designers, ux designers, ui designers.
  categories:
    - Blog
  built_by: Linton Ye
  built_by_url: https://twitter.com/lintonye
- title: Mega House Creative
  main_url: https://www.megahousecreative.com/
  url: https://www.megahousecreative.com/
  description: >
    Mega House Creative is a digital agency that provides unique goal-oriented
    web marketing solutions.
  categories:
    - Marketing
    - Agency
  built_by: Daniel Robinson
  featured: false
- title: Tobie Marier Robitaille - csc
  main_url: https://tobiemarierrobitaille.com/
  url: https://tobiemarierrobitaille.com/en/
  description: |
    Portfolio site for director of photography Tobie Marier Robitaille
  categories:
    - Portfolio
    - Gallery
  built_by: Mill3 Studio
  built_by_url: https://mill3.studio/en/
  featured: false
- title: Mahipat's Portfolio
  main_url: https://mojaave.com/
  url: https://mojaave.com
  source_url: https://github.com/mhjadav/mojaave
  description: >
    mojaave.com is Mahipat's portfolio, I have developed it using Gatsby v2 and
    Bootstrap, To get in touch with people looking for full-stack developer.
  categories:
    - Portfolio
    - Web Development
  built_by: Mahipat Jadav
  built_by_url: https://mojaave.com/
  featured: false
- title: Mintfort
  main_url: https://mintfort.com/
  url: https://mintfort.com/
  source_url: https://github.com/MintFort/mintfort.com
  description: >
    Mintfort, the first crypto-friendly bank account. Store and manage assets on
    the blockchain.
  categories:
    - Technology
    - Finance
  built_by: Axel Fuhrmann
  built_by_url: https://axelfuhrmann.com/
  featured: false
- title: React Native Explorer
  main_url: https://react-native-explorer.firebaseapp.com
  url: https://react-native-explorer.firebaseapp.com
  description: |
    Explorer React Native packages and examples effortlessly.
  categories:
    - Education
  featured: false
- title: 500Tech
  main_url: https://500tech.com/
  url: https://500tech.com/
  featured: false
  categories:
    - Web Development
    - Agency
    - Open Source
- title: eworld
  main_url: https://eworld.herokuapp.com/
  url: https://eworld.herokuapp.com/
  featured: false
  categories:
    - E-commerce
    - Technology
- title: It's a Date
  description: >
    It's a Date is a dating app that actually involves dating.
  main_url: https://www.itsadate.app/
  url: https://www.itsadate.app/
  featured: false
  categories:
    - App
    - Blog
- title: Node.js HBase
  description: >
    Asynchronous HBase client for NodeJs using REST.
  main_url: https://hbase.js.org/
  url: https://hbase.js.org/
  source_url: https://github.com/adaltas/node-hbase
  categories:
    - Documentation
    - Open Source
    - Technology
  built_by: David Worms
  built_by_url: http://www.adaltas.com
  featured: false
- title: Peter Kroyer - Web Design / Web Development
  main_url: https://www.peterkroyer.at/en/
  url: https://www.peterkroyer.at/en/
  description: >
    Freelance web designer / web developer based in Vienna, Austria (Wien, Österreich).
  categories:
    - Agency
    - Web Development
    - Design
    - Portfolio
    - Freelance
  built_by: Peter Kroyer
  built_by_url: https://www.peterkroyer.at/
  featured: false
- title: Geddski
  main_url: https://gedd.ski
  url: https://gedd.ski
  description: >
    frontend mastery blog - level up your UI game.
  categories:
    - Web Development
    - Education
    - Productivity
    - User Experience
  built_by: Dave Geddes
  built_by_url: https://twitter.com/geddski
  featured: false
- title: Rung
  main_url: https://rung.com.br/
  url: https://rung.com.br/
  description: >
    Rung alerts you about the exceptionalities of your personal and professional life.
  categories:
    - API
    - Technology
    - Travel
  featured: false
- title: Mokkapps
  main_url: https://www.mokkapps.de/
  url: https://www.mokkapps.de/
  source_url: https://github.com/mokkapps/website
  description: >
    Portfolio website from Michael Hoffmann. Passionate software developer with focus on web-based technologies.
  categories:
    - Blog
    - Portfolio
    - Web Development
    - Mobile Development
  featured: false
- title: Premier Octet
  main_url: https://www.premieroctet.com/
  url: https://www.premieroctet.com/
  description: >
    Premier Octet is a React-based agency
  categories:
    - Agency
    - Web Development
    - Mobile Development
  featured: false
- title: Thorium
  main_url: https://www.thoriumsim.com/
  url: https://www.thoriumsim.com/
  source_url: https://github.com/thorium-sim/thoriumsim.com
  description: >
    Thorium - Open-source Starship Simulator Controls for Live Action Role Play
  built_by: Alex Anderson
  built_by_url: https://twitter.com/ralex1993
  categories:
    - Blog
    - Portfolio
    - Documentation
    - Marketing
    - Education
    - Entertainment
    - Open Source
    - Web Development
  featured: false
- title: Cameron Maske
  main_url: https://www.cameronmaske.com/
  url: https://www.cameronmaske.com/courses/introduction-to-pytest/
  source_url: https://github.com/cameronmaske/cameronmaske.com-v2
  description: >
    The homepage of Cameron Maske, a freelance full-stack developer, who is currently working on a free pytest video course
  categories:
    - Education
    - Video
    - Portfolio
    - Freelance
  featured: false
- title: Studenten bilden Schüler
  description: >
    Studenten bilden Schüler e.V. is a German student-run nonprofit initiative that aims to
    contribute to more equal educational opportunities by providing free tutoring to refugees
    and children from underprivileged families. The site is built on Gatsby v2, styled-components
    and Contentful. It supports Google Analytics, fluid typography and Algolia search.
  main_url: https://studenten-bilden-schueler.de
  url: https://studenten-bilden-schueler.de
  source_url: https://github.com/StudentenBildenSchueler/homepage
  categories:
    - Education
    - Nonprofit
    - Blog
  built_by: Janosh Riebesell
  built_by_url: https://janosh.io
  featured: false
- title: Mike's Remote List
  main_url: https://www.mikesremotelist.com
  url: https://www.mikesremotelist.com
  description: >
    A list of remote jobs, updated throughout the day. Built on Gatsby v1 and powered by Contentful, Google Sheets, string and sticky tape.
  categories:
    - Marketing
  featured: false
- title: Madvoid
  main_url: https://madvoid.com/
  url: https://madvoid.com/screenshot/
  featured: false
  description: >
    Madvoid is a team of expert developers dedicated to creating simple, clear, usable and blazing fast web and mobile apps.
    We are coders that help companies and agencies to create social & interactive experiences.
    This includes full-stack development using React, WebGL, Static Site Generators, Ruby On Rails, Phoenix, GraphQL, Chatbots, CI / CD, Docker and more!
  categories:
    - Portfolio
    - Technology
    - Web Development
    - Agency
    - Marketing
  built_by: Jean-Paul Bonnetouche
  built_by_url: https://twitter.com/_jpb
- title: MOMNOTEBOOK.COM
  description: >
    Sharing knowledge and experiences that make childhood and motherhood rich, vibrant and healthy.
  main_url: https://momnotebook.com/
  url: https://momnotebook.com/
  featured: false
  built_by: Aleksander Hansson
  built_by_url: https://www.linkedin.com/in/aleksanderhansson/
  categories:
    - Blog
- title: Pirate Studios
  description: >
    Reinventing music studios with 24/7 self service rehearsal, DJ & production rooms available around the world.
  main_url: https://www.piratestudios.co
  url: https://www.piratestudios.co
  featured: false
  built_by: The Pirate Studios team
  built_by_url: https://github.com/piratestudios/
  categories:
    - Music
- title: Aurora EOS
  main_url: https://www.auroraeos.com/
  url: https://www.auroraeos.com/
  featured: false
  categories:
    - Finance
    - Marketing
    - Blog
  built_by: Corey Ward
  built_by_url: http://www.coreyward.me/
- title: MadeComfy
  main_url: https://madecomfy.com.au/
  url: https://madecomfy.com.au/
  description: >
    Short term rental management startup, using Contentful + Gatsby + CircleCI
  featured: false
  categories:
    - Travel
  built_by: Lucas Vilela
  built_by_url: https://madecomfy.com.au/
- title: Tiger Facility Services
  description: >
    Tiger Facility Services combines facility management expertise with state of the art software to offer a sustainable and customer oriented cleaning and facility service.
  main_url: https://www.tigerfacilityservices.com/de-en/
  url: https://www.tigerfacilityservices.com/de-en/
  featured: false
  categories:
    - Marketing
- title: Luciano Mammino's blog
  description: >
    Tech & programming blog of Luciano Mammino a.k.a. "loige", Full-Stack Web Developer and International Speaker
  main_url: https://loige.co
  url: https://loige.co
  featured: false
  categories:
    - Blog
    - Web Development
  built_by: Luciano Mammino
  built_by_url: https://loige.co
- title: Wire • Secure collaboration platform
  description: >
    Corporate website of Wire, an open source, end-to-end encrypted collaboration platform
  main_url: https://wire.com
  url: https://wire.com
  featured: false
  categories:
    - Open Source
    - Productivity
    - Technology
    - Blog
    - App
  built_by: Wire team
  built_by_url: https://github.com/orgs/wireapp/people
- title: J. Patrick Raftery
  main_url: https://www.jpatrickraftery.com
  url: https://www.jpatrickraftery.com
  description: J. Patrick Raftery is an opera singer and voice teacher based in Vancouver, BC.
  categories:
    - Portfolio
    - Music
  built_by: Michael Uloth
  built_by_url: https://www.michaeluloth.com
  featured: false
- title: Aria Umezawa
  main_url: https://www.ariaumezawa.com
  url: https://www.ariaumezawa.com
  description: Aria Umezawa is a director, producer, and writer currently based in San Francisco. Site designed by Stephen Bell.
  categories:
    - Portfolio
    - Music
    - Entertainment
  built_by: Michael Uloth
  built_by_url: https://www.michaeluloth.com
  featured: false
- title: Pomegranate Opera
  main_url: https://pomegranateopera.netlify.com
  url: https://pomegranateopera.netlify.com
  description: Pomegranate Opera is a lesbian opera written by Amanda Hale & Kye Marshall. Site designed by Stephen Bell.
  categories:
    - Gallery
    - Music
  built_by: Michael Uloth
  built_by_url: https://www.michaeluloth.com
  featured: false
- title: Daniel Cabena
  main_url: https://www.danielcabena.com
  url: https://www.danielcabena.com
  description: Daniel Cabena is a Canadian countertenor highly regarded in both Canada and Europe for prize-winning performances ranging from baroque to contemporary repertoire. Site designed by Stephen Bell.
  categories:
    - Portfolio
    - Music
  built_by: Michael Uloth
  built_by_url: https://www.michaeluloth.com
  featured: false
- title: Artist.Center
  main_url: https://artistcenter.netlify.com
  url: https://artistcenter.netlify.com
  description: The marketing page for Artist.Center, a soon-to-launch platform designed to connect opera singers to opera companies. Site designed by Stephen Bell.
  categories:
    - Music
  built_by: Michael Uloth
  built_by_url: https://www.michaeluloth.com
  featured: false
- title: DG Volo & Company
  main_url: https://www.dgvolo.com
  url: https://www.dgvolo.com
  description: DG Volo & Company is a Toronto-based investment consultancy. Site designed by Stephen Bell.
  categories:
    - Finance
  built_by: Michael Uloth
  built_by_url: https://www.michaeluloth.com
  featured: false
- title: Shawna Lucey
  main_url: https://www.shawnalucey.com
  url: https://www.shawnalucey.com
  description: Shawna Lucey is an American theater and opera director based in New York City. Site designed by Stephen Bell.
  categories:
    - Portfolio
    - Music
    - Entertainment
  built_by: Michael Uloth
  built_by_url: https://www.michaeluloth.com
  featured: false
- title: Leyan Lo
  main_url: https://www.leyanlo.com
  url: https://www.leyanlo.com
  description: >
    Leyan Lo’s personal website
  categories:
    - Portfolio
  built_by: Leyan Lo
  built_by_url: https://www.leyanlo.com
  featured: false
- title: Hawaii National Bank
  url: https://hawaiinational.bank
  main_url: https://hawaiinational.bank
  description: Hawaii National Bank's highly personalized service has helped loyal customers & locally owned businesses achieve their financial dreams for over 50 years.
  categories:
    - Finance
  built_by: Wall-to-Wall Studios
  built_by_url: https://walltowall.com
  featured: false
- title: Coletiv
  url: https://coletiv.com
  main_url: https://coletiv.com
  description: Coletiv teams up with companies of all sizes to design, develop & launch digital products for iOS, Android & the Web.
  categories:
    - Technology
    - Agency
    - Web Development
  built_by: Coletiv
  built_by_url: https://coletiv.com
  featured: false
- title: janosh.io
  description: >
    Personal blog and portfolio of Janosh Riebesell. The site is built with Gatsby v2 and designed
    entirely with styled-components v4. Much of the layout was achieved with CSS grid. It supports
    Google Analytics, fluid typography and Algolia search.
  main_url: https://janosh.io
  url: https://janosh.io
  source_url: https://github.com/janosh/janosh.io
  categories:
    - Portfolio
    - Blog
    - Science
    - Photography
    - Travel
  built_by: Janosh Riebesell
  built_by_url: https://janosh.io
  featured: false
- title: Gold Edge Training
  url: https://www.goldedgetraining.co.uk
  main_url: https://www.goldedgetraining.co.uk
  description: >
    AAT approved online distance learning accountancy training provider. Branded landing page / mini brochure promoting competitor differentiators, student testimonials, offers, service benefits and features. Designed to both inform potential students and encourage visits to company e-commerce site or direct company contact.
  categories:
    - Education
    - Learning
    - Landing Page
    - Business
    - Finance
  built_by: Leo Furze-Waddock
  built_by_url: https://www.linkedin.com/in/lfurzewaddock
- title: Gatsby Manor
  description: >
    We build themes for gatsby. We have themes for all projects including personal,
    portfolio, e-commerce, landing pages and more. We also run an in-house
    web dev and design studio. If you cannot find what you want, we can build it for you!
    Email us at gatsbymanor@gmail.com with questions.
  main_url: https://www.gatsbymanor.com
  url: https://www.gatsbymanor.com
  source_url: https://github.com/gatsbymanor
  categories:
    - Web Development
    - Agency
    - Technology
    - Freelance
  built_by: Steven Natera
  built_by_url: https://stevennatera.com
- title: Ema Suriano's Portfolio
  main_url: https://emasuriano.com/
  url: https://emasuriano.com/
  description: >
    Ema Suriano's portfolio to display information about him, his projects and what he's writing about.
  categories:
    - Portfolio
    - Technology
    - Web Development
  built_by: Ema Suriano
  built_by_url: https://emasuriano.com/
  featured: false
- title: Luan Orlandi
  main_url: https://luanorlandi.github.io
  url: https://luanorlandi.github.io
  source_url: https://github.com/luanorlandi/luanorlandi.github.io
  description: >
    Luan Orlandi's personal website. Brazilian web developer, enthusiast in React and Gatsby.
  categories:
    - Blog
    - Portfolio
    - Web Development
  built_by: Luan Orlandi
  built_by_url: https://github.com/luanorlandi
- title: Mobius Labs
  main_url: https://mobius.ml
  url: https://mobius.ml
  description: >
    Mobius Labs landing page, a Start-up working on Computer Vision
  categories:
    - Landing Page
    - Marketing
    - Technology
  built_by: sktt
  built_by_url: https://github.com/sktt
- title: EZAgrar
  main_url: https://www.ezagrar.at/en/
  url: https://www.ezagrar.at/en/
  description: >
    EZAgrar.at is the homepage of the biggest agricultural machinery dealership in Austria. In total 8 pages will be built for this client reusing a lot of components between them.
  categories:
    - E-commerce
    - Marketing
  built_by: MangoART
  built_by_url: https://www.mangoart.at
  featured: false
- title: OAsome blog
  main_url: https://oasome.blog/
  url: https://oasome.blog/
  source_url: https://github.com/oorestisime/oasome
  description: >
    Paris-based Cypriot adventurers. A and O. Lovers of life and travel. Want to get a glimpse of the OAsome world?
  categories:
    - Blog
    - Photography
    - Travel
  built_by: Orestis Ioannou
  featured: false
- title: Brittany Chiang
  main_url: https://brittanychiang.com/
  url: https://brittanychiang.com/
  source_url: https://github.com/bchiang7/v4
  description: >
    Personal website and portfolio of Brittany Chiang built with Gatsby v2
  categories:
    - Portfolio
  built_by: Brittany Chiang
  built_by_url: https://github.com/bchiang7
  featured: false
- title: Fitekran
  description: >
    One of the most visited Turkish blogs about health, sports and healthy lifestyle, that has been rebuilt with Gatsby v2 using WordPress.
  main_url: https://www.fitekran.com
  url: https://www.fitekran.com
  categories:
    - Science
    - Healthcare
    - Blog
  built_by: Burak Tokak
  built_by_url: https://www.buraktokak.com
- title: Serverless
  main_url: https://serverless.com
  url: https://serverless.com
  description: >
    Serverless.com – Build web, mobile and IoT applications with serverless architectures using AWS Lambda, Azure Functions, Google CloudFunctions & more!
  categories:
    - Technology
    - Web Development
  built_by: Codebrahma
  built_by_url: https://codebrahma.com
  featured: false
- title: Dive Bell
  main_url: https://divebell.band/
  url: https://divebell.band/
  description: >
    Simple site for a band to list shows dates and videos (499 on lighthouse)
  categories:
    - Music
  built_by: Matt Bagni
  built_by_url: https://mattbag.github.io
  featured: false
- title: Mayer Media Co.
  main_url: https://mayermediaco.com/
  url: https://mayermediaco.com/
  description: >
    Freelance Web Development and Digital Marketing
  categories:
    - Web Development
    - Marketing
    - Blog
  source_url: https://github.com/MayerMediaCo/MayerMediaCo2.0
  built_by: Danny Mayer
  built_by_url: https://twitter.com/mayermediaco
  featured: false
- title: Jan Czizikow Portfolio
  main_url: https://www.janczizikow.com/
  url: https://www.janczizikow.com/
  source_url: https://github.com/janczizikow/janczizikow-portfolio
  description: >
    Simple personal portfolio site built with Gatsby
  categories:
    - Portfolio
    - Freelance
    - Web Development
  built_by: Jan Czizikow
  built_by_url: https://github.com/janczizikow
- title: Carbon Design Systems
  main_url: http://www.carbondesignsystem.com/
  url: http://www.carbondesignsystem.com/
  description: >
    The Carbon Design System is integrating the new IBM Design Ethos and Language. It represents a completely fresh approach to the design of all things at IBM.
  categories:
    - Design System
    - Documentation
  built_by: IBM
  built_by_url: https://www.ibm.com/
  featured: false
- title: Mozilla Mixed Reality
  main_url: https://mixedreality.mozilla.org/
  url: https://mixedreality.mozilla.org/
  description: >
    Virtual Reality for the free and open Web.
  categories:
    - Open Source
  built_by: Mozilla
  built_by_url: https://www.mozilla.org/
  featured: false
- title: Uniform Hudl Design System
  main_url: http://uniform.hudl.com/
  url: http://uniform.hudl.com/
  description: >
    A single design system to ensure every interface feels like Hudl. From the colors we use to the size of our buttons and what those buttons say, Uniform has you covered. Check the guidelines, copy the code and get to building.
  categories:
    - Design System
    - Open Source
    - Design
  built_by: Hudl
  built_by_url: https://www.hudl.com/
- title: Subtle UI
  main_url: https://subtle-ui.netlify.com/
  url: https://subtle-ui.netlify.com/
  source_url: https://github.com/ryanwiemer/subtle-ui
  description: >
    A collection of clever yet understated user interactions found on the web.
  categories:
    - Web Development
    - Open Source
    - User Experience
  built_by: Ryan Wiemer
  built_by_url: https://www.ryanwiemer.com/
  featured: false
- title: developer.bitcoin.com
  main_url: https://developer.bitcoin.com/
  url: https://developer.bitcoin.com/
  description: >
    Bitbox based bitcoin.com developer platform and resources.
  categories:
    - Finance
  featured: false
- title: Barmej
  main_url: https://app.barmej.com/
  url: https://app.barmej.com/
  description: >
    An interactive platform to learn different programming languages in Arabic for FREE
  categories:
    - Education
    - Programming
    - Learning
  built_by: Obytes
  built_by_url: https://www.obytes.com/
  featured: false
- title: Emergence
  main_url: https://emcap.com/
  url: https://emcap.com/
  description: >
    Emergence is a top enterprise cloud venture capital firm. We fund early stage ventures focusing on enterprise & SaaS applications. Emergence is one of the top VC firms in Silicon Valley.
  categories:
    - Marketing
    - Blog
  built_by: Upstatement
  built_by_url: https://www.upstatement.com/
  featured: false
- title: FPVtips
  main_url: https://fpvtips.com
  url: https://fpvtips.com
  source_url: https://github.com/jumpalottahigh/fpvtips
  description: >
    FPVtips is all about bringing racing drone pilots closer together, and getting more people into the hobby!
  categories:
    - Community
    - Education
  built_by: Georgi Yanev
  built_by_url: https://twitter.com/jumpalottahigh
  featured: false
- title: Georgi Yanev
  main_url: https://blog.georgi-yanev.com/
  url: https://blog.georgi-yanev.com/
  source_url: https://github.com/jumpalottahigh/blog.georgi-yanev.com
  description: >
    I write articles about FPV quads (building and flying), web development, smart home automation, life-long learning and other topics from my personal experience.
  categories:
    - Blog
  built_by: Georgi Yanev
  built_by_url: https://twitter.com/jumpalottahigh
  featured: false
- title: Bear Archery
  main_url: https://beararchery.com/
  url: https://beararchery.com/
  categories:
    - E-commerce
    - Sports
  built_by: Escalade Sports
  built_by_url: https://www.escaladesports.com/
  featured: false
- title: "attn:"
  main_url: https://www.attn.com/
  url: https://www.attn.com/
  categories:
    - Media
    - Entertainment
  built_by: "attn:"
  built_by_url: https://www.attn.com/
  featured: false
- title: Mirror Conf
  description: >
    Mirror Conf is a conference designed to empower designers and frontend developers who have a thirst for knowledge and want to broaden their horizons.
  main_url: https://www.mirrorconf.com/
  url: https://www.mirrorconf.com/
  categories:
    - Conference
    - Design
    - Web Development
  featured: false
- title: Startarium
  main_url: https://www.startarium.ro
  url: https://www.startarium.ro
  description: >
    Free entrepreneurship educational portal with more than 20000 users, hundreds of resources, crowdfunding, mentoring and investor pitching events facilitated.
  categories:
    - Education
    - Nonprofit
    - Entrepreneurship
  built_by: Cezar Neaga
  built_by_url: https://twitter.com/cezarneaga
  featured: false
- title: Microlink
  main_url: https://microlink.io/
  url: https://microlink.io/
  description: >
    Extract structured data from any website.
  categories:
    - Web Development
    - API
  built_by: Kiko Beats
  built_by_url: https://kikobeats.com/
  featured: false
- title: Kevin Legrand
  url: https://k-legrand.com
  main_url: https://k-legrand.com
  source_url: https://github.com/Manoz/k-legrand.com
  description: >
    Personal website and blog built with love with Gatsby v2
  categories:
    - Blog
    - Portfolio
    - Web Development
  built_by: Kevin Legrand
  built_by_url: https://k-legrand.com
  featured: false
- title: David James Portfolio
  main_url: https://dfjames.com/
  url: https://dfjames.com/
  source_url: https://github.com/daviddeejjames/dfjames-gatsby
  description: >
    Portfolio Site using GatsbyJS and headless WordPress
  categories:
    - WordPress
    - Portfolio
    - Blog
  built_by: David James
  built_by_url: https://twitter.com/daviddeejjames
- title: Hypertext Candy
  url: https://www.hypertextcandy.com/
  main_url: https://www.hypertextcandy.com/
  description: >
    Blog about web development. Laravel, Vue.js, etc.
  categories:
    - Blog
    - Web Development
  built_by: Masahiro Harada
  built_by_url: https://twitter.com/_Masahiro_H_
  featured: false
- title: Maxence Poutord's blog
  description: >
    Tech & programming blog of Maxence Poutord, Software Engineer, Serial Traveler and Public Speaker
  main_url: https://www.maxpou.fr
  url: https://www.maxpou.fr
  featured: false
  categories:
    - Blog
    - Web Development
  built_by: Maxence Poutord
  built_by_url: https://www.maxpou.fr
- title: The Noted Project
  url: https://thenotedproject.org
  main_url: https://thenotedproject.org
  source_url: https://github.com/ianbusko/the-noted-project
  description: >
    Website to showcase the ethnomusicology research for The Noted Project.
  categories:
    - Portfolio
    - Education
    - Gallery
  built_by: Ian Busko
  built_by_url: https://github.com/ianbusko
  featured: false
- title: People For Bikes
  url: https://2017.peopleforbikes.org/
  main_url: https://2017.peopleforbikes.org/
  categories:
    - Community
    - Sports
    - Gallery
    - Nonprofit
  built_by: PeopleForBikes
  built_by_url: https://peopleforbikes.org/about-us/who-we-are/staff/
  featured: false
- title: Wide Eye
  description: >
    Creative agency specializing in interactive design, web development, and digital communications.
  url: https://wideeye.co/
  main_url: https://wideeye.co/
  categories:
    - Design
    - Web Development
  built_by: Wide Eye
  built_by_url: https://wideeye.co/about-us/
  featured: false
- title: CodeSandbox
  description: >
    CodeSandbox is an online editor that helps you create web applications, from prototype to deployment.
  url: https://codesandbox.io/
  main_url: https://codesandbox.io/
  categories:
    - Web Development
  featured: false
- title: Marvel
  description: >
    The all-in-one platform powering design.
  url: https://marvelapp.com/
  main_url: https://marvelapp.com/
  categories:
    - Design
  featured: false
- title: Designcode.io
  description: >
    Learn to design and code React apps.
  url: https://designcode.io
  main_url: https://designcode.io
  categories:
    - Learning
  featured: false
- title: Happy Design
  description: >
    The Brand and Product Team Behind Happy Money
  url: https://design.happymoney.com/
  main_url: https://design.happymoney.com/
  categories:
    - Design
    - Finance
- title: Weihnachtsmarkt.ms
  description: >
    Explore the christmas market in Münster (Westf).
  url: https://weihnachtsmarkt.ms/
  main_url: https://weihnachtsmarkt.ms/
  source_url: https://github.com/codeformuenster/weihnachtsmarkt
  categories:
    - Gallery
    - Food
  built_by: Code for Münster during MSHACK18
  featured: false
- title: Code Championship
  description: >
    Competitive coding competitions for students from 3rd to 8th grade. Code is Sport.
  url: https://www.codechampionship.com
  main_url: https://www.codechampionship.com
  categories:
    - Learning
    - Education
    - Sports
  built_by: Abamath LLC
  built_by_url: https://www.abamath.com
  featured: false
- title: Wieden+Kennedy
  description: >
    Wieden+Kennedy is an independent, global creative company.
  categories:
    - Technology
    - Web Development
    - Agency
    - Marketing
  url: https://www.wk.com
  main_url: https://www.wk.com
  built_by: Wieden Kennedy
  built_by_url: https://www.wk.com/about/
  featured: false
- title: Testing JavaScript
  description: >
    This course will teach you the fundamentals of testing your JavaScript applications using eslint, Flow, Jest, and Cypress.
  url: https://testingjavascript.com/
  main_url: https://testingjavascript.com/
  categories:
    - Learning
    - Education
    - JavaScript
  built_by: Kent C. Dodds
  built_by_url: https://kentcdodds.com/
  featured: false
- title: Use Hooks
  description: >
    One new React Hook recipe every day.
  url: https://usehooks.com/
  main_url: https://usehooks.com/
  categories:
    - Learning
  built_by: Gabe Ragland
  built_by_url: https://twitter.com/gabe_ragland
  featured: false
- title: Ambassador
  url: https://www.getambassador.io
  main_url: https://www.getambassador.io
  description: >
    Open source, Kubernetes-native API Gateway for microservices built on Envoy.
  categories:
    - Open Source
    - Documentation
    - Technology
  built_by: Datawire
  built_by_url: https://www.datawire.io
  featured: false
- title: Clubhouse
  main_url: https://clubhouse.io
  url: https://clubhouse.io
  description: >
    The intuitive and powerful project management platform loved by software teams of all sizes. Built with Gatsby v2 and Prismic
  categories:
    - Technology
    - Blog
    - Productivity
    - Community
    - Design
    - Open Source
  built_by: Ueno.
  built_by_url: https://ueno.co
  featured: false
- title: Asian Art Collection
  url: http://artmuseum.princeton.edu/asian-art/
  main_url: http://artmuseum.princeton.edu/asian-art/
  description: >
    Princeton University has a branch dealing with state of art.They have showcased ore than 6,000 works of Asian art are presented alongside ongoing curatorial and scholarly research
  categories:
    - Marketing
  featured: false
- title: QHacks
  url: https://qhacks.io
  main_url: https://qhacks.io
  source_url: https://github.com/qhacks/qhacks-website
  description: >
    QHacks is Queen’s University’s annual hackathon! QHacks was founded in 2016 with a mission to advocate and incubate the tech community at Queen’s University and throughout Canada.
  categories:
    - Education
    - Technology
    - Podcast
  featured: false
- title: Tyler McGinnis
  url: https://tylermcginnis.com/
  main_url: https://tylermcginnis.com/
  description: >
    The linear, course based approach to learning web technologies.
  categories:
    - Education
    - Technology
    - Podcast
    - Web Development
  featured: false
- title: a11y with Lindsey
  url: https://www.a11ywithlindsey.com/
  main_url: https://www.a11ywithlindsey.com/
  source_url: https://github.com/lkopacz/a11y-with-lindsey
  description: >
    To help developers navigate accessibility jargon, write better code, and to empower them to make their Internet, Everyone's Internet.
  categories:
    - Education
    - Blog
    - Technology
  built_by: Lindsey Kopacz
  built_by_url: https://twitter.com/littlekope0903
  featured: false
- title: DEKEMA
  url: https://www.dekema.com/
  main_url: https://www.dekema.com/
  description: >
    Worldclass crafting: Furnace, fervor, fulfillment. Delivering highest demand for future craftsmanship. Built using Gatsby v2 and Prismic.
  categories:
    - Healthcare
    - Science
    - Technology
  built_by: Crisp Studio
  built_by_url: https://crisp.studio
  featured: false
- title: Ramón Chancay
  description: >-
    Front-end / Back-end Developer in Guayaquil Ecuador.
    Currently at Everymundo, previously at El Universo.
    I enjoy teaching and sharing what I know.
    I give professional advice to developers and companies.
    My wife and my children are everything in my life.
  main_url: https://ramonchancay.me/
  url: https://ramonchancay.me/
  source_url: https://github.com/devrchancay/personal-site
  featured: false
  categories:
    - Blog
    - Technology
    - Web Development
  built_by: Ramón Chancay
  built_by_url: https://ramonchancay.me/
- title: Acclimate Consulting
  main_url: https://www.acclimate.io/
  url: https://www.acclimate.io/
  description: >-
    Acclimate is a consulting firm that puts organizations back in control with data-driven strategies and full-stack applications.
  categories:
    - Technology
    - Consulting
  built_by: Andrew Wilson
  built_by_url: https://github.com/andwilson
  featured: false
- title: Flyright
  url: https://flyright.co/
  main_url: https://flyright.co/
  description: >-
    Flyright curates everything you need for international travel in one tidy place 💜
  categories:
    - Technology
    - App
  built_by: Ty Hopp
  built_by_url: https://github.com/tyhopp
  featured: false
- title: Vets Who Code
  url: https://vetswhocode.io/
  main_url: https://vetswhocode.io/
  description: >-
    VetsWhoCode is a non-profit organization dedicated to training military veterans & giving them the skills they need transition into tech careers.
  categories:
    - Technology
    - Nonprofit
  featured: false
- title: Patreon Blog
  url: https://blog.patreon.com/
  main_url: https://blog.patreon.com/
  description: >-
    Official blog of Patreon.com
  categories:
    - Blog
  featured: false
- title: Full Beaker
  url: https://fullbeaker.com/
  main_url: https://fullbeaker.com/
  description: >-
    Full Beaker provides independent advice online about careers and home ownership, and connect anyone who asks with companies that can help them.
  categories:
    - Consulting
  featured: false
- title: Citywide Holdup
  url: https://citywideholdup.org/
  main_url: https://citywideholdup.org/
  description: >-
    Citywide Holdup is an annual fundraising event held around early November in the city of Austin, TX hosted by the Texas Wranglers benefitting Easter Seals of Central Texas, a non-profit organization that provides exceptional services, education, outreach and advocacy so that people with disabilities can live, learn, work and play in our communities.
  categories:
    - Nonprofit
    - Event
  built_by: Cameron Rison
  built_by_url: https://github.com/killakam3084
  featured: false
- title: Dawn Labs
  url: https://dawnlabs.io
  main_url: https://dawnlabs.io
  description: >-
    Thoughtful products for inspired teams. With a holistic approach to engineering and design, we partner with startups and enterprises to build for the digital era.
  categories:
    - Technology
    - Agency
    - Web Development
  featured: false
- title: COOP by Ryder
  url: https://coop.com/
  main_url: https://coop.com/
  description: >
    COOP is a platform that connects fleet managers that have idle vehicles to businesses that are looking to rent vehicles. COOP simplifies the process and paperwork required to safely share vehicles between business owners.
  categories:
    - Marketing
  built_by: Crispin Porter Bogusky
  built_by_url: http://www.cpbgroup.com/
  featured: false
- title: Domino's Paving for Pizza
  url: https://www.pavingforpizza.com/
  main_url: https://www.pavingforpizza.com/
  description: >
    Nominate your town for a chance to have your rough drive home from Domino's fixed to pizza perfection.
  categories:
    - Marketing
  built_by: Crispin Porter Bogusky
  built_by_url: http://www.cpbgroup.com/
  featured: false
- title: Propapanda
  url: https://propapanda.eu/
  main_url: https://propapanda.eu/
  description: >
    Is a creative production house based in Tallinn, Estonia. We produce music videos, commercials, films and campaigns – from scratch to finish.
  categories:
    - Video
    - Portfolio
    - Agency
    - Media
  built_by: Henry Kehlmann
  built_by_url: https://github.com/madhenry/
  featured: false
- title: JAMstack.paris
  url: https://jamstack.paris/
  main_url: https://jamstack.paris/
  source_url: https://github.com/JAMstack-paris/jamstack.paris
  description: >
    JAMstack-focused, bi-monthly meetup in Paris
  categories:
    - Web Development
  built_by: Matthieu Auger & Nicolas Goutay
  built_by_url: https://github.com/JAMstack-paris
  featured: false
- title: DexWallet - The only Wallet you need by Dexlab
  main_url: https://www.dexwallet.io/
  url: https://www.dexwallet.io/
  source_url: https://github.com/dexlab-io/DexWallet-website
  featured: false
  description: >-
    DexWallet is a secure, multi-chain, mobile wallet with an upcoming one-click exchange for mobile.
  categories:
    - App
    - Open Source
  built_by: DexLab
  built_by_url: https://github.com/dexlab-io
- title: Kings Valley Paving
  url: https://kingsvalleypaving.com
  main_url: https://kingsvalleypaving.com
  description: >
    Kings Valley Paving is an asphalt, paving and concrete company serving the commercial, residential and industrial sectors in the Greater Toronto Area. Site designed by Stephen Bell.
  categories:
    - Marketing
  built_by: Michael Uloth
  built_by_url: https://www.michaeluloth.com
  featured: false
- title: Peter Barrett
  url: https://www.peterbarrett.ca
  main_url: https://www.peterbarrett.ca
  description: >
    Peter Barrett is a Canadian baritone from Newfoundland and Labrador who performs opera and concert repertoire in Canada, the U.S. and around the world. Site designed by Stephen Bell.
  categories:
    - Portfolio
    - Music
  built_by: Michael Uloth
  built_by_url: https://www.michaeluloth.com
  featured: false
- title: NARCAN
  main_url: https://www.narcan.com
  url: https://www.narcan.com
  description: >
    NARCAN Nasal Spray is the first and only FDA-approved nasal form of naloxone for the emergency treatment of a known or suspected opioid overdose.
  categories:
    - Healthcare
  built_by: NARCAN
  built_by_url: https://www.narcan.com
  featured: false
- title: Ritual
  main_url: https://ritual.com
  url: https://ritual.com
  description: >
    Ritual started with a simple question, what exactly is in women's multivitamins? This is the story of what happened when our founder Kat started searching for answers — the story of Ritual.
  categories:
    - Healthcare
  built_by: Ritual
  built_by_url: https://ritual.com
  featured: false
- title: Truebill
  main_url: https://www.truebill.com
  url: https://www.truebill.com
  description: >
    Truebill empowers you to take control of your money.
  categories:
    - Finance
  built_by: Truebill
  built_by_url: https://www.truebill.com
  featured: false
- title: Smartling
  main_url: https://www.smartling.com
  url: https://www.smartling.com
  description: >
    Smartling enables you to automate, manage, and professionally translate content so that you can do more with less.
  categories:
    - Marketing
  built_by: Smartling
  built_by_url: https://www.smartling.com
  featured: false
- title: Clear
  main_url: https://www.clearme.com
  url: https://www.clearme.com
  description: >
    At clear, we’re working toward a future where you are your ID, enabling you to lead an unstoppable life.
  categories:
    - Security
  built_by: Clear
  built_by_url: https://www.clearme.com
  featured: false
- title: VS Code Rocks
  main_url: https://vscode.rocks
  url: https://vscode.rocks
  source_url: https://github.com/lannonbr/vscode-rocks
  featured: false
  description: >
    VS Code Rocks is a place for weekly news on the newest features and updates to Visual Studio Code as well as trending extensions and neat tricks to continually improve your VS Code skills.
  categories:
    - Open Source
    - Blog
    - Web Development
  built_by: Benjamin Lannon
  built_by_url: https://github.com/lannonbr
- title: Particle
  main_url: https://www.particle.io
  url: https://www.particle.io
  featured: false
  description: Particle is a fully-integrated IoT platform that offers everything you need to deploy an IoT product.
  categories:
    - Marketing
- title: freeCodeCamp curriculum
  main_url: https://learn.freecodecamp.org
  url: https://learn.freecodecamp.org
  featured: false
  description: Learn to code with free online courses, programming projects, and interview preparation for developer jobs.
  categories:
    - Web Development
    - Learning
- title: Tandem
  main_url: https://www.tandem.co.uk
  url: https://www.tandem.co.uk
  description: >
    We're on a mission to free you of money misery. Our app, card and savings account are designed to help you spend less time worrying about money and more time enjoying life.
  categories:
    - Finance
    - App
  built_by: Tandem
  built_by_url: https://github.com/tandembank
  featured: false
- title: Monbanquet.fr
  main_url: https://monbanquet.fr
  url: https://monbanquet.fr
  description: >
    Give your corporate events the food and quality it deserves, thanks to the know-how of the best local artisans.
  categories:
    - E-commerce
    - Food
    - Event
  built_by: Monbanquet.fr
  built_by_url: https://github.com/monbanquet
  featured: false
- title: The Leaky Cauldron Blog
  url: https://theleakycauldronblog.com
  main_url: https://theleakycauldronblog.com
  source_url: https://github.com/v4iv/theleakycauldronblog
  description: >
    A Brew of Awesomeness with a Pinch of Magic...
  categories:
    - Blog
  built_by: Vaibhav Sharma
  built_by_url: https://github.com/v4iv
  featured: false
- title: Wild Drop Surf Camp
  main_url: https://wilddropsurfcamp.com
  url: https://wilddropsurfcamp.com
  description: >
    Welcome to Portugal's best kept secret and be amazed with our nature. Here you can explore, surf, taste the world's best gastronomy and wine, feel the North Canyon's power with the biggest waves in the world and so many other amazing things. Find us, discover yourself!
  categories:
    - Travel
  built_by: Samuel Fialho
  built_by_url: https://samuelfialho.com
  featured: false
- title: JoinUp HR chatbot
  url: https://www.joinup.io
  main_url: https://www.joinup.io
  description: Custom HR chatbot for better candidate experience
  categories:
    - App
    - Technology
  featured: false
- title: JDCastro Web Design & Development
  main_url: https://jacobdcastro.com
  url: https://jacobdcastro.com
  source_url: https://github.com/jacobdcastro/personal-site
  featured: false
  description: >
    A small business site for freelance web designer and developer Jacob D. Castro. Includes professional blog, contact forms, and soon-to-come portfolio of sites for clients. Need a new website or an extra developer to share the workload? Feel free to check out the website!
  categories:
    - Blog
    - Portfolio
    - Business
    - Freelance
  built_by: Jacob D. Castro
  built_by_url: https://twitter.com/jacobdcastro
- title: Gatsby Tutorials
  main_url: https://www.gatsbytutorials.com
  url: https://www.gatsbytutorials.com
  source_url: https://github.com/ooloth/gatsby-tutorials
  featured: false
  description: >
    Gatsby Tutorials is a community-updated list of video, audio and written tutorials to help you learn GatsbyJS.
  categories:
    - Web Development
    - Education
    - Open Source
  built_by: Michael Uloth
  built_by_url: https://www.michaeluloth.com
- title: Grooovinger
  url: https://www.grooovinger.com
  main_url: https://www.grooovinger.com
  description: >
    Martin Grubinger, a web developer from Austria
  categories:
    - Portfolio
    - Web Development
  built_by: Martin Grubinger
  built_by_url: https://www.grooovinger.com
  featured: false
- title: LXDX - the Crypto Derivatives Exchange
  main_url: https://www.lxdx.co/
  url: https://www.lxdx.co/
  description: >
    LXDX is the world's fastest crypto exchange. Our mission is to bring innovative financial products to retail crypto investors, providing access to the same speed and scalability that institutional investors already depend on us to deliver each and every day.
  categories:
    - Marketing
    - Finance
  built_by: Corey Ward
  built_by_url: http://www.coreyward.me/
  featured: false
- title: Kyle McDonald
  url: https://kylemcd.com
  main_url: https://kylemcd.com
  source_url: https://github.com/kylemcd/personal-site-react
  description: >
    Personal site + blog for Kyle McDonald
  categories:
    - Blog
  built_by: Kyle McDonald
  built_by_url: https://kylemcd.com
  featured: false
- title: VSCode Power User Course
  main_url: https://VSCode.pro
  url: https://VSCode.pro
  description: >
    After 10 years with Sublime, I switched to VSCode. Love it. Spent 1000+ hours building a premium video course to help you switch today. 200+ power user tips & tricks turn you into a VSCode.pro
  categories:
    - Education
    - Learning
    - E-commerce
    - Marketing
    - Technology
    - Web Development
  built_by: Ahmad Awais
  built_by_url: https://twitter.com/MrAhmadAwais/
  featured: false
- title: Thijs Koerselman Portfolio
  main_url: https://www.vauxlab.com
  url: https://www.vauxlab.com
  featured: false
  description: >
    Portfolio of Thijs Koerselman. A freelance software engineer, full-stack web developer and sound designer.
  categories:
    - Portfolio
    - Business
    - Freelance
    - Technology
    - Web Development
    - Music
- title: Ad Hoc Homework
  main_url: https://homework.adhoc.team
  url: https://homework.adhoc.team
  description: >
    Ad Hoc builds government digital services that are fast, efficient, and usable by everyone. Ad Hoc Homework is a collection of coding and design challenges for candidates applying to our open positions.
  categories:
    - Web Development
    - Government
    - Healthcare
    - Programming
  built_by_url: https://adhoc.team
  featured: false
- title: Birra Napoli
  main_url: http://www.birranapoli.it
  url: http://www.birranapoli.it
  built_by: Ribrain
  built_by_url: https://www.ribrainstudio.com
  featured: false
  description: >
    Birra Napoli official site
  categories:
    - Landing Page
    - Business
    - Food
- title: Satispay
  url: https://www.satispay.com
  main_url: https://www.satispay.com
  categories:
    - Business
    - Finance
    - Technology
  built_by: Satispay
  built_by_url: https://www.satispay.com
  featured: false
- title: The Movie Database - Gatsby
  url: https://tmdb.lekoarts.de
  main_url: https://tmdb.lekoarts.de
  source_url: https://github.com/LekoArts/gatsby-source-tmdb-example
  categories:
    - Open Source
    - Entertainment
    - Gallery
  featured: false
  built_by: LekoArts
  built_by_url: https://github.com/LekoArts
  description: >
    Source from The Movie Database (TMDb) API (v3) in Gatsby. This example is built with react-spring, React hooks and react-tabs and showcases the gatsby-source-tmdb plugin. It also has some client-only paths and uses gatsby-image.
- title: LANDR - Creative Tools for Musicians
  url: https://www.landr.com/
  main_url: https://www.landr.com/en/
  categories:
    - Music
    - Technology
    - Business
    - Entrepreneurship
    - Freelance
    - Marketing
    - Media
  featured: false
  built_by: LANDR
  built_by_url: https://twitter.com/landr_music
  description: >
    Marketing website built for LANDR. LANDR is a web application that provides tools for musicians to master their music (using artificial intelligence), collaborate with other musicians, and distribute their music to multiple platforms.
- title: ClinicJS
  url: https://clinicjs.org/
  main_url: https://clinicjs.org/
  categories:
    - Technology
    - Documentation
  featured: false
  built_by: NearForm
  built_by_url: https://www.nearform.com/
  description: >
    Tools to help diagnose and pinpoint Node.js performance issues.
- title: KOBIT
  main_url: https://kobit.in
  url: https://kobit.in
  description: Automated Google Analytics Report with everything you need and more
  featured: false
  categories:
    - Marketing
    - Blog
  built_by: mottox2
  built_by_url: https://mottox2.com
- title: Aleksander Hansson
  main_url: https://ahansson.com
  url: https://ahansson.com
  featured: false
  description: >
    Portfolio website for Aleksander Hansson
  categories:
    - Portfolio
    - Business
    - Freelance
    - Technology
    - Web Development
    - Consulting
  built_by: Aleksander Hansson
  built_by_url: https://www.linkedin.com/in/aleksanderhansson/
- title: Surfing Nosara
  main_url: https://www.surfingnosara.com
  url: https://www.surfingnosara.com
  description: Real estate, vacation, and surf report hub for Nosara, Costa Rica
  featured: false
  categories:
    - Business
    - Blog
    - Gallery
    - Marketing
  built_by: Desarol
  built_by_url: https://www.desarol.com
- title: Crispin Porter Bogusky
  url: https://cpbgroup.com/
  main_url: https://cpbgroup.com/
  description: >
    We solve the world’s toughest communications problems with the most quantifiably potent creative assets.
  categories:
    - Agency
    - Design
    - Marketing
  built_by: Crispin Porter Bogusky
  built_by_url: https://cpbgroup.com/
  featured: false
- title: graphene-python
  url: https://graphene-python.org
  main_url: https://graphene-python.org
  description: Graphene is a collaboratively funded project.Graphene-Python is a library for building GraphQL APIs in Python easily.
  categories:
    - Library
    - API
    - Documentation
  featured: false
- title: Engel & Völkers Ibiza Holiday Rentals
  main_url: https://www.ev-ibiza.com/
  url: https://www.ev-ibiza.com/
  featured: false
  built_by: Ventura Digitalagentur
  description: >
    Engel & Völkers, one of the most successful real estate agencies in the world, offers luxury holiday villas to rent in Ibiza.
  categories:
    - Travel
- title: Sylvain Hamann's personal website
  url: https://shamann.fr
  main_url: https://shamann.fr
  source_url: https://github.com/sylvhama/shamann-gatsby/
  description: >
    Sylvain Hamann, web developer from France
  categories:
    - Portfolio
    - Web Development
  built_by: Sylvain Hamann
  built_by_url: https://twitter.com/sylvhama
  featured: false
- title: Luca Crea's portfolio
  main_url: https://lcrea.github.io
  url: https://lcrea.github.io
  description: >
    Portfolio and personal website of Luca Crea, an Italian software engineer.
  categories:
    - Portfolio
  built_by: Luca Crea
  built_by_url: https://github.com/lcrea
  featured: false
- title: Escalade Sports
  main_url: https://www.escaladesports.com/
  url: https://www.escaladesports.com/
  categories:
    - E-commerce
    - Sports
  built_by: Escalade Sports
  built_by_url: https://www.escaladesports.com/
  featured: false
- title: Exposify
  main_url: https://www.exposify.de/
  url: https://www.exposify.de/
  description: >
    This is our German website built with Gatsby 2.0, Emotion and styled-system.
    Exposify is a proptech startup and builds technology for real estate businesses.
    We provide our customers with an elegant agent software in combination
    with beautifully designed and fast websites.
  categories:
    - Web Development
    - Real Estate
    - Agency
    - Marketing
  built_by: Exposify
  built_by_url: https://www.exposify.de/
  featured: false
- title: Steak Point
  main_url: https://www.steakpoint.at/
  url: https://www.steakpoint.at/
  description: >
    Steak Restaurant in Vienna, Austria (Wien, Österreich).
  categories:
    - Food
  built_by: Peter Kroyer
  built_by_url: https://www.peterkroyer.at/
  featured: false
- title: Takumon blog
  main_url: https://takumon.com
  url: https://takumon.com
  source_url: https://github.com/Takumon/blog
  description: Java Engineer's tech blog.
  featured: false
  categories:
    - Blog
  built_by: Takumon
  built_by_url: https://twitter.com/inouetakumon
- title: DayThirty
  main_url: https://daythirty.com
  url: https://daythirty.com
  description: DayThirty - ideas for the new year.
  featured: false
  categories:
    - Marketing
  built_by: Jack Oliver
  built_by_url: https://twitter.com/mrjackolai
- title: TheAgencyProject
  main_url: https://theagencyproject.co
  url: https://theagencyproject.co
  description: Agency model, without agency overhead.
  categories:
    - Agency
  built_by: JV-LA
  built_by_url: https://jv-la.com
- title: Karen Hou's portfolio
  main_url: https://www.karenhou.com/
  url: https://www.karenhou.com/
  categories:
    - Portfolio
  built_by: Karen H. Developer
  built_by_url: https://github.com/karenhou
  featured: false
- title: Jean Luc Ponty
  main_url: https://ponty.com
  url: https://ponty.com
  description: Official site for Jean Luc Ponty, French virtuoso violinist and jazz composer.
  featured: false
  categories:
    - Music
    - Entertainment
  built_by: Othermachines
  built_by_url: https://othermachines.com
- title: Rosewood Family Advisors
  main_url: https://www.rfallp.com/
  url: https://www.rfallp.com/
  description: Rosewood Family Advisors LLP (Palo Alto) provides a diverse range of family office services customized for ultra high net worth individuals.
  featured: false
  categories:
    - Finance
    - Business
  built_by: Othermachines
  built_by_url: https://othermachines.com
- title: Standing By Company
  main_url: https://standingby.company
  url: https://standingby.company
  description: A brand experience design company led by Scott Mackenzie and Trent Barton.
  featured: false
  categories:
    - Design
    - Web Development
  built_by: Standing By Company
  built_by_url: https://standingby.company
- title: Ashley Thouret
  main_url: https://www.ashleythouret.com
  url: https://www.ashleythouret.com
  description: Official website of Canadian soprano Ashley Thouret. Site designed by Stephen Bell.
  categories:
    - Portfolio
    - Music
  built_by: Michael Uloth
  built_by_url: https://www.michaeluloth.com
  featured: false
- title: The AZOOR Society
  main_url: https://www.azoorsociety.org
  url: https://www.azoorsociety.org
  description: The AZOOR Society is a UK-based charity committed to promoting awareness of Acute Zonal Occult Outer Retinopathy and assisting further research. Site designed by Stephen Bell.
  categories:
    - Community
    - Nonprofit
  built_by: Michael Uloth
  built_by_url: https://www.michaeluloth.com
  featured: false
- title: Gábor Fűzy pianist
  main_url: https://pianobar.hu
  url: https://pianobar.hu
  description: Gábor Fűzy pianist's official website built with Gatsby v2.
  categories:
    - Music
  built_by: Zoltán Bedi
  built_by_url: https://github.com/B3zo0
  featured: false
- title: Logicwind
  main_url: https://logicwind.com
  url: https://logicwind.com
  description: Website of Logicwind - JavaScript experts, Technology development agency & consulting.
  featured: false
  categories:
    - Portfolio
    - Agency
    - Web Development
    - Consulting
  built_by: Logicwind
  built_by_url: https://www.logicwind.com
- title: ContactBook.app
  main_url: https://contactbook.app
  url: https://contactbook.app
  description: Seamlessly share Contacts with G Suite team members
  featured: false
  categories:
    - Landing Page
    - Blog
  built_by: Logicwind
  built_by_url: https://www.logicwind.com
- title: Waterscapes
  main_url: https://waterscap.es
  url: https://waterscap.es/lake-monteynard/
  source_url: https://github.com/gaelbillon/Waterscapes-Gatsby-site
  description: Waterscap.es is a directory of bodies of water (creeks, ponds, waterfalls, lakes, etc) with information about each place such as how to get there, hike time, activities and photos and a map displayed with the Mapbox GL SJ npm package. It was developed with the goal of learning Gatsby. This website is based on the gatsby-contentful-starter and uses Contentful as CMS. It is hosted on Netlify. Hooks are setup with Bitbucket and Contentful to trigger a new build upon code or content changes. The data on Waterscap.es is a mix of original content and informations from the internets gathered and put together.
  categories:
    - Directory
    - Photography
    - Travel
  built_by: Gaël Billon
  built_by_url: https://gaelbillon.com
  featured: false
- title: Packrs
  url: https://www.packrs.co/
  main_url: https://www.packrs.co/
  description: >
    Packrs is a local delivery platform, one spot for all your daily requirements. On a single tap get everything you need at your doorstep.
  categories:
    - Marketing
    - Landing Page
    - Entrepreneurship
  built_by: Vipin Kumar Rawat
  built_by_url: https://github.com/aesthytik
  featured: false
- title: HyakuninIsshu
  main_url: https://hyakuninanki.net
  url: https://hyakuninanki.net
  source_url: https://github.com/rei-m/web_hyakuninisshu
  description: >
    HyakuninIsshu is a traditional Japanese card game.
  categories:
    - Education
    - Gallery
    - Entertainment
  built_by: Rei Matsushita
  built_by_url: https://github.com/rei-m/
  featured: false
- title: WQU Partners
  main_url: https://partners.wqu.org/
  url: https://partners.wqu.org/
  featured: false
  categories:
    - Marketing
    - Education
    - Landing Page
  built_by: Corey Ward
  built_by_url: http://www.coreyward.me/
- title: Federico Giacone
  url: https://federico.giac.one/
  main_url: https://federico.giac.one
  source_url: https://github.com/leopuleo/federico.giac.one
  description: >
    Digital portfolio for Italian Architect Federico Giacone.
  categories:
    - Portfolio
    - Gallery
  built_by: Leonardo Giacone
  built_by_url: https://github.com/leopuleo
  featured: false
- title: Station
  url: https://getstation.com/
  main_url: https://getstation.com/
  description: Station is the first smart browser for busy people. A single place for all of your web applications.
  categories:
    - Technology
    - Web Development
    - Productivity
  featured: false
- title: Vyron Vasileiadis
  url: https://fedonman.com/
  main_url: https://fedonman.com
  source_url: https://github.com/fedonman/fedonman-website
  description: Personal space of Vyron Vasileiadis aka fedonman, a Web & IoT Developer, Educator and Entrepreneur based in Athens, Greece.
  categories:
    - Portfolio
    - Technology
    - Web Development
    - Education
  built_by: Vyron Vasileiadis
  built_by_url: https://github.com/fedonman
- title: Fabien Champigny
  url: https://www.champigny.name/
  main_url: https://www.champigny.name/
  built_by_url: https://www.champigny.name/
  description: Fabien Champigny's personal blog. Entrepreneur, hacker and loves street photo.
  categories:
    - Blog
    - Gallery
    - Photography
    - Productivity
    - Entrepreneurship
  featured: false
- title: Alex Xie - Portfolio
  url: https://alexieyizhe.me/
  main_url: https://alexieyizhe.me/
  source_url: https://github.com/alexieyizhe/alexieyizhe.github.io
  description: >
    Personal website of Alex Yizhe Xie, a University of Waterloo Computer Science student and coding enthusiast.
  categories:
    - Blog
    - Portfolio
    - Web Development
  featured: false
- title: Dale Blackburn - Portfolio
  url: https://dakebl.co.uk/
  main_url: https://dakebl.co.uk/
  description: >
    Dale Blackburn's personal website and blog.
  categories:
    - Blog
    - Portfolio
    - Web Development
  featured: false
- title: Portfolio of Anthony Wiktor
  url: https://www.anthonydesigner.com/
  main_url: https://www.anthonydesigner.com/
  description: >
    Anthony Wiktor is a Webby Award-Winning Creative Director and Digital Designer twice named Hot 100 by WebDesigner Magazine. Anthony has over a decade of award-winning experience in design and has worked on projects across a diverse set of industries — from entertainment to consumer products to hospitality to technology. Anthony is a frequent lecturer at USC’s Annenberg School for Communication & Journalism and serves on the board of AIGA Los Angeles.
  categories:
    - Portfolio
    - Marketing
  built_by: Maciej Leszczyński
  built_by_url: https://twitter.com/_maciej
  featured: false
- title: Frame.io Workflow Guide
  main_url: https://workflow.frame.io
  url: https://workflow.frame.io
  description: >
    The web’s most comprehensive post-production resource, written by pro filmmakers, for pro filmmakers. Always expanding, always free.
  categories:
    - Education
  built_by: Frame.io
  built_by_url: https://frame.io
  featured: false
- title: MarcySutton.com
  main_url: https://marcysutton.com
  url: https://marcysutton.com
  description: >
    The personal website of web developer and accessibility advocate Marcy Sutton.
  categories:
    - Blog
    - Accessibility
    - Video
    - Photography
  built_by: Marcy Sutton
  built_by_url: https://marcysutton.com
  featured: true
- title: WPGraphQL Docs
  main_url: https://docs.wpgraphql.com
  url: https://docs.wpgraphql.com
  description: >
    Documentation for WPGraphQL, a free open-source WordPress plugin that provides an extendable GraphQL schema and API for any WordPress site.
  categories:
    - API
    - Documentation
    - Technology
    - Web Development
    - WordPress
  built_by: WPGraphQL
  built_by_url: https://wpgraphql.com
  featured: false
- title: Shine Lawyers
  main_url: https://www.shine.com.au
  url: https://www.shine.com.au
  description: >
    Shine Lawyers is an Australian legal services website built with Gatsby v2, Elasticsearch, Isso, and Geolocation services.
  categories:
    - Business
    - Blog
- title: Parallel Polis Kosice
  url: https://www.paralelnapoliskosice.sk/
  main_url: https://www.paralelnapoliskosice.sk/
  source_url: https://github.com/ParalelnaPolisKE/paralelnapoliskosice.sk
  description: >
    Parallel Polis is a collective of people who want to live in a more opened world. We look for possibilities and technologies (Bitcoin, the blockchain, reputation systems and decentralized technologies in general) that open new ways, make processes easier and remove unnecessary barriers. We want to create an environment that aims at education, discovering and creating better systems for everybody who is interested in freedom and independence.
  categories:
    - Blog
    - Education
    - Technology
  built_by: Roman Vesely
  built_by_url: https://romanvesely.
  featured: false
- title: Unda Solutions
  url: https://unda.com.au
  main_url: https://unda.com.au
  description: >
    A custom web application development company in Perth, WA
  categories:
    - Business
    - Freelance
    - Web Development
    - Technology
  featured: false
- title: BIGBrave
  main_url: https://bigbrave.digital
  url: https://bigbrave.digital
  description: >
    BIGBrave is a strategic design firm. We partner with our clients, big and small, to design & create human-centered brands, products, services and systems that are simple, beautiful and easy to use.
  categories:
    - Agency
    - Web Development
    - Marketing
    - Technology
    - WordPress
  built_by: Francois Brill | BIGBrave
  built_by_url: https://bigbrave.digital
  featured: false
- title: 5th Avenue Properties
  main_url: https://5thavenue.co.za
  url: https://5thavenue.co.za
  description: >
    5th Avenue Properties specializes in the leasing and sales of office space and industrial property. BIGBrave built the website in Gatsby with data from an API server (CRM) for all the property and consultant data, and WordPress for all the website content data and case studies. All forms on the website was also directly integrated into the CRM system to ensure no leads are lost. People cannot stop commenting on the speed of the site and the property search.
  categories:
    - Technology
    - WordPress
    - API
  built_by: Russel Povey and Francois Brill | BIGBrave
  built_by_url: https://bigbrave.digital
  featured: false
- title: Intsha Consulting
  main_url: https://intsha.co.za
  url: https://intsha.co.za
  description: >
    Intsha is a bespoke Human Resources consultancy firm offering expert Recruitment and Talent Management services in today's competitive marketplace. BIGBrave helped Intsha design and develop a bespoke online presense helping them stand out from the crowd.
  categories:
    - Consulting
    - Marketing
    - WordPress
  built_by: Evan Janovsky | BIGBrave
  built_by_url: https://bigbrave.digital
  featured: false
- title: MHW Law
  main_url: https://mhwlaw.ca
  url: https://mhwlaw.ca
  description: >
    MHW is a full service law firm that has offered legal representation and advice to clients locally and throughout British Columbia since 1984. BIGBrave helped MHW bring their website into the 21st century by offering the best and latest Gatsby site to help them stand our from the crowd.
  categories:
    - Law
    - Marketing
    - WordPress
  built_by: Evan Janovsky and Francois Brill | BIGBrave
  built_by_url: https://bigbrave.digital
  featured: false
- title: KegTracker
  main_url: https://www.kegtracker.co.za
  url: https://www.kegtracker.co.za
  description: >
    Keg Tracker is part of the Beverage Insights family and its sole aim is to provide you with the right data about your kegs to make better decisions. In today’s business landscape having the right information at your finger tips is crucial to the agility of your business.
  categories:
    - Food
    - Business
    - Technology
  built_by: Francois Brill | BIGBrave
  built_by_url: https://bigbrave.digital
  featured: false
- title: Mike Nichols
  url: https://www.mikenichols.me
  main_url: https://www.mikenichols.me
  description: >
    Portfolio site of Mike Nichols, a UX designer and product development lead.
  categories:
    - Portfolio
    - Technology
    - Web Development
  built_by: Mike Nichols
  featured: false
- title: Steve Haid
  url: https://www.stevehaid.com
  main_url: https://www.stevehaid.com
  description: >
    Steve Haid is a real estate agent and Professional Financial Planner (PFP) who has been helping clients achieve their investment goals since 2006. Site designed by Stephen Bell.
  categories:
    - Marketing
    - Real Estate
  built_by: Michael Uloth
  built_by_url: https://www.michaeluloth.com
- title: Incremental - Loyalty, Rewards and Incentive Programs
  main_url: https://www.incremental.com.au
  url: https://www.incremental.com.au
  description: >
    Sydney-based digital agency specialising in loyalty, rewards and incentive programs. WordPress backend; Cloudinary, YouTube and Hubspot form integration; query data displayed as animated SVG graphs; video background in the header.
  categories:
    - Agency
    - Portfolio
    - WordPress
  built_by: Incremental
  built_by_url: https://www.incremental.com.au
  featured: false
- title: Technica11y
  main_url: https://www.technica11y.org
  url: https://www.technica11y.org
  description: >
    Discussing challenges in technical accessibility.
  categories:
    - Accessibility
    - Education
    - Video
  built_by: Tenon.io
  built_by_url: https://tenon.io
  featured: false
- title: Matthew Secrist
  main_url: https://www.matthewsecrist.net
  url: https://www.matthewsecrist.net
  source_url: https://github.com/matthewsecrist/v3
  description: >
    Matthew Secrist's personal portfolio using Gatsby, Prismic and Styled-Components.
  categories:
    - Portfolio
    - Technology
    - Web Development
  built_by: Matthew Secrist
  built_by_url: https://www.matthewsecrist.net
  featured: false
- title: Node.js Dev
  main_url: https://nodejs.dev
  url: https://nodejs.dev
  source_url: https://github.com/nodejs/nodejs.dev
  description: >
    Node.js Foundation Website.
  categories:
    - Documentation
    - Web Development
  built_by: Node.js Website Redesign Working Group
  built_by_url: https://github.com/nodejs/website-redesign
  featured: false
- title: Sheffielders
  main_url: https://sheffielders.org
  url: https://sheffielders.org
  source_url: https://github.com/davemullenjnr/sheffielders
  description: >
    A collective of businesses, creatives, and projects based in Sheffield, UK.
  categories:
    - Directory
  built_by: Dave Mullen Jnr
  built_by_url: https://davemullenjnr.co.uk
  featured: false
- title: Stealth Labs
  url: https://stealthlabs.io
  main_url: https://stealthlabs.io
  description: >
    We design and develop for the web, mobile and desktop
  categories:
    - Portfolio
    - Web Development
  built_by: Edvins Antonovs
  built_by_url: https://edvins.io
  featured: false
- title: Constanzia Yurashko
  main_url: https://www.constanziayurashko.com
  url: https://www.constanziayurashko.com
  description: >
    Exclusive women's ready-to-wear fashion by designer Constanzia Yurashko.
  categories:
    - Portfolio
  built_by: Maxim Andries
  featured: false
- title: Algolia
  url: https://algolia.com
  main_url: https://algolia.com
  description: >
    Algolia helps businesses across industries quickly create relevant, scalable, and lightning fast search and discovery experiences.
  categories:
    - Web Development
    - Technology
    - Open Source
    - Featured
  built_by: Algolia
  featured: true
- title: GVD Renovations
  url: https://www.gvdrenovationsinc.com/
  main_url: https://www.gvdrenovationsinc.com/
  description: >
    GVD Renovations is a home improvement contractor with a well known reputation as a professional, quality contractor in California.
  categories:
    - Business
  built_by: David Krasniy
  built_by_url: http://dkrasniy.com
  featured: false
- title: Styled System
  url: https://styled-system.com/
  main_url: https://styled-system.com/
  source_url: https://github.com/styled-system/styled-system/tree/master/docs
  description: >
    Style props for rapid UI development.
  categories:
    - Design System
  built_by: Brent Jackson
  built_by_url: https://jxnblk.com/
- title: Timehacker
  url: https://timehacker.app
  main_url: https://timehacker.app
  description: >
    Procrastination killer, automatic time tracking app to skyrocket your productivity
  categories:
    - Productivity
    - App
    - Technology
    - Marketing
    - Landing Page
  built_by: timehackers
  featured: false
- title: Little & Big
  main_url: https://www.littleandbig.com.au/
  url: https://www.littleandbig.com.au/
  description: >
    Little & Big exists with the aim to create Websites, Apps, E-commerce stores
    that are consistently unique and thoughtfully crafted, every time.
  categories:
    - Agency
    - Design
    - Web Development
    - Portfolio
  built_by: Little & Big
  built_by_url: https://www.littleandbig.com.au/
  featured: false
- title: Cat Knows
  main_url: https://catnose99.com/
  url: https://catnose99.com/
  description: >
    Personal blog built with Gatsby v2.
  categories:
    - Blog
    - Web Development
  built_by: CatNose
  built_by_url: https://twitter.com/catnose99
  featured: false
- title: just some dev
  url: https://www.iamdeveloper.com
  main_url: https://www.iamdeveloper.com
  source_url: https://github.com/nickytonline/www.iamdeveloper.com
  description: >
    Just some software developer writing things ✏️
  categories:
    - Blog
  built_by: Nick Taylor
  built_by_url: https://www.iamdeveloper.com
  featured: false
- title: Keziah Moselle Blog
  url: https://blog.keziahmoselle.fr/
  main_url: https://blog.keziahmoselle.fr/
  source_url: https://github.com/KeziahMoselle/blog.keziahmoselle.fr
  description: >
    ✍️ A place to share my thoughts.
  categories:
    - Blog
  built_by: Keziah Moselle
  built_by_url: https://keziahmoselle.fr/
- title: xfuture's blog
  url: https://www.xfuture-blog.com/
  main_url: https://www.xfuture-blog.com/
  source_url: https://github.com/xFuture603/xfuture-blog
  description: >
    A blog about Devops, Web development, and my insights as a systems engineer.
  categories:
    - Blog
  built_by: Daniel Uhlmann
  built_by_url: https://www.xfuture-blog.com/
- title: Mayne's Blog
  main_url: https://gine.me/
  url: https://gine.me/page/1
  source_url: https://github.com/mayneyao/gine-blog
  featured: false
  categories:
    - Blog
    - Web Development
- title: Bakedbird
  url: https://bakedbird.com
  main_url: https://bakedbird.com
  description: >
    Eleftherios Psitopoulos - A frontend developer from Greece ☕
  categories:
    - Portfolio
    - Blog
  built_by: Eleftherios Psitopoulos
  built_by_url: https://bakedbird.com
- title: Benjamin Lannon
  url: https://lannonbr.com
  main_url: https://lannonbr.com
  source_url: https://github.com/lannonbr/Portfolio-gatsby
  description: >
    Personal portfolio of Benjamin Lannon
  categories:
    - Portfolio
    - Web Development
  built_by: Benjamin Lannon
  built_by_url: https://lannonbr.com
  featured: false
- title: Aravind Balla
  url: https://aravindballa.com
  main_url: https://aravindballa.com
  source_url: https://github.com/aravindballa/website2017
  description: >
    Personal portfolio of Aravind Balla
  categories:
    - Portfolio
    - Blog
    - Web Development
  built_by: Aravind Balla
  built_by_url: https://aravindballa.com
- title: Kaleb McKelvey
  url: https://kalebmckelvey.com
  main_url: https://kalebmckelvey.com
  source_url: https://github.com/avatar-kaleb/kalebmckelvey-site
  description: >
    Personal portfolio of Kaleb McKelvey!
  categories:
    - Blog
    - Portfolio
  built_by: Kaleb McKelvey
  built_by_url: https://kalebmckelvey.com
  featured: false
- title: Michal Czaplinski
  url: https://czaplinski.io
  main_url: https://czaplinski.io
  source_url: https://github.com/michalczaplinski/michalczaplinski.github.io
  description: >
    Michal Czaplinski is a full-stack developer 🚀
  categories:
    - Portfolio
    - Web Development
  built_by: Michal Czaplinski mmczaplinski@gmail.com
  built_by_url: https://czaplinski.io
  featured: false
- title: Interactive Investor (ii)
  url: https://www.ii.co.uk
  main_url: https://www.ii.co.uk
  description: >
    Hybrid (static/dynamic) Gatsby web app for ii's free research, news and analysis, discussion and product marketing site.
  categories:
    - Business
    - Finance
    - Technology
  built_by: Interactive Investor (ii)
  built_by_url: https://www.ii.co.uk
  featured: false
- title: Weingut Goeschl
  url: https://www.weingut-goeschl.at/
  main_url: https://www.weingut-goeschl.at/
  description: >
    Weingut Goeschl is a family winery located in Gols, Burgenland in Austria (Österreich)
  categories:
    - E-commerce
    - Business
  built_by: Peter Kroyer
  built_by_url: https://www.peterkroyer.at/
  featured: false
- title: Hash Tech Guru
  url: https://hashtech.guru
  main_url: https://hashtech.guru
  description: >
    Software Development Training School and Tech Blog
  categories:
    - Blog
    - Education
  built_by: Htet Wai Yan Soe
  built_by_url: https://github.com/johnreginald
- title: AquaGruppen Vattenfilter
  url: https://aquagruppen.se
  main_url: https://aquagruppen.se/
  description: >
    Water filter and water treatment products in Sweden
  categories:
    - Business
    - Technology
  built_by: Johan Eliasson
  built_by_url: https://github.com/elitan
  featured: false
- title: Josef Aidt
  url: https://josefaidt.dev
  main_url: https://josefaidt.dev
  source_url: https://github.com/josefaidt/josefaidt.github.io
  description: >
    Personal website, blog, portfolio for Josef Aidt
  categories:
    - Portfolio
    - Blog
    - Web Development
  built_by: Josef Aidt
  built_by_url: https://twitter.com/garlicbred
- title: How To egghead
  main_url: https://howtoegghead.com/
  url: https://howtoegghead.com/
  source_url: https://github.com/eggheadio/how-to-egghead
  featured: false
  built_by: egghead.io
  built_by_url: https://egghead.io
  description: >
    How to become an egghead instructor or reviewer
  categories:
    - Documentation
    - Education
- title: Sherpalo Ventures
  main_url: https://www.sherpalo.com/
  url: https://www.sherpalo.com/
  featured: false
  categories:
    - Finance
    - Business
    - Technology
  built_by: Othermachines
  built_by_url: https://othermachines.com
- title: WrapCode
  url: https://www.wrapcode.com
  main_url: https://www.wrapcode.com
  description: >
    A full stack blog on Microsoft Azure, JavaScript, DevOps, AI and Bots.
  categories:
    - Blog
    - Technology
    - Web Development
  built_by: Rahul P
  built_by_url: https://twitter.com/_rahulpp
  featured: false
- title: Kirankumar Ambati's Portfolio
  url: https://www.kirankumarambati.me
  main_url: https://www.kirankumarambati.me
  description: >
    Personal website, blog, portfolio of Kirankumar Ambati
  categories:
    - Blog
    - Portfolio
    - Web Development
  built_by: Kirankumar Ambati
  built_by_url: https://github.com/kirankumarambati
  featured: false
- title: Rou Hun Fan's portfolio
  main_url: https://flowen.me
  url: https://flowen.me
  description: >
    Portfolio of creative developer Rou Hun Fan. Built with Gatsby v2 &amp; Greensock drawSVG.
  categories:
    - Portfolio
  built_by: Rou Hun Fan Developer
  built_by_url: https://flowen.me
  featured: false
- title: chadly.net
  url: https://www.chadly.net
  main_url: https://www.chadly.net
  source_url: https://github.com/chadly/chadly.net
  description: >
    Personal tech blog by Chad Lee.
  categories:
    - Blog
    - Technology
    - Web Development
  built_by: Chad Lee
  built_by_url: https://github.com/chadly
  featured: false
- title: CivicSource
  url: https://www.civicsource.com
  main_url: https://www.civicsource.com
  description: >
    Online auction site to purchase tax-distressed properties from local taxing authorities.
  categories:
    - Real Estate
    - Government
  featured: false
- title: SpotYou
  main_url: https://spotyou.joshglazer.com
  url: https://spotyou.joshglazer.com
  source_url: https://github.com/joshglazer/spotyou
  description: >
    SpotYou allows you to watch your favorite music videos on Youtube based on your Spotify Preferences
  categories:
    - Entertainment
    - Music
  built_by: Josh Glazer
  built_by_url: https://linkedin.com/in/joshglazer/
  featured: false
- title: Hesam Kaveh's blog
  description: >
    A blog with great seo that using gatsby-source-wordpress to fetch posts from backend
  main_url: https://hesamkaveh.com/
  url: https://hesamkaveh.com/
  source_url: https://github.com/hesamkaveh/sansi
  featured: false
  categories:
    - Blog
    - WordPress
- title: Oliver Gomes Portfolio
  main_url: https://oliver-gomes.github.io/v4/
  url: https://oliver-gomes.github.io/v4/
  description: >
    As an artist and a web designer/developer, I wanted to find a way to present these two portfolios in a way that made sense.  I felt with new found power of speed, Gatsby helped keep my creativity intact with amazing response and versatility. I felt my butter smooth transition felt much better in user perspective and super happy with the power of Gatsby.
  categories:
    - Portfolio
    - Web Development
    - Blog
  built_by: Oliver Gomes
  built_by_url: https://github.com/oliver-gomes
  featured: false
- title: Patrik Szewczyk
  url: https://www.szewczyk.cz/
  main_url: https://www.szewczyk.cz/
  description: >
    Patrik Szewczyk – JavaScript, TypeScript, React, Node.js developer, Redux, Reason
  categories:
    - Portfolio
  built_by: Patrik Szewczyk
  built_by_url: https://linkedin.com/in/thepatriczek/
  featured: false
- title: Jacob Cofman's Blog
  description: >
    Personal blog / portfolio about Jacob Cofman.
  main_url: https://jcofman.de/
  url: https://jcofman.de/
  source_url: https://github.com/JCofman/jc-website
  featured: false
  categories:
    - Blog
    - Portfolio
- title: re-geo
  description: >
    re-geo is react based geo cities style component.
  main_url: https://re-geo.netlify.com/
  url: https://re-geo.netlify.com/
  source_url: https://github.com/sadnessOjisan/re-geo-lp
  categories:
    - Open Source
  built_by: sadnessOjisan
  built_by_url: https://twitter.com/sadnessOjisan
  featured: false
- title: Luis Cestou Portfolio
  description: >
    Portfolio of graphic + interactive designer Luis Cestou.
  main_url: https://luiscestou.com
  url: https://luiscestou.com
  source_url: https://github.com/lcestou/luiscestou.com
  built_by: Luis Cestou contact@luiscestou.com
  built_by_url: https://luiscestou.com
  featured: false
  categories:
    - Portfolio
    - Web Development
- title: Data Hackers
  url: https://datahackers.com.br/
  main_url: https://datahackers.com.br/
  description: >
    Official website for the biggest portuguese-speaking data science community. Makes use of several data sources such as podcasts from Anchor, messages from Slack, newsletters from MailChimp and blog posts from Medium. The unique visual design also had its hurdles and was quite fun to develop!
  categories:
    - Blog
    - Education
    - Podcast
    - Technology
  built_by: Kaordica
  built_by_url: https://kaordica.design
  featured: false
- title: TROMAQ
  url: https://www.tromaq.com/
  main_url: https://www.tromaq.com/
  description: >
    TROMAQ executes earthmoving services and rents heavy machinery for construction work. Even with the lack of good photography, their new site managed to pass a solid and trustworthy feeling to visitors during testing and they're already seeing the improvement in brand awareness, being the sole player with a modern website in their industry.
  categories:
    - Marketing
  built_by: Kaordica
  built_by_url: https://kaordica.design
  featured: false
- title: Novida Consulting
  url: https://www.novidaconsultoria.com.br
  main_url: https://www.novidaconsultoria.com.br
  description: >
    Novida’s goal was to position itself as a solid, exclusive and trustworthy brand for families looking for a safe financial future… We created a narrative and visual design that highlight their exclusivity.
  categories:
    - Marketing
  built_by: Kaordica
  built_by_url: https://kaordica.design
  featured: false
- title: We Are Clarks
  url: https://www.weareclarks.com
  main_url: https://www.weareclarks.com
  source_url: https://github.com/abeaclark/weareclarks
  description: >
    A family travel blog.
  categories:
    - Blog
    - Travel
  built_by: Abe Clark
  built_by_url: https://www.linkedin.com/in/abrahamclark/
  featured: false
- title: Guillaume Briday's Blog
  main_url: https://guillaumebriday.fr/
  url: https://guillaumebriday.fr/
  source_url: https://github.com/guillaumebriday/guillaumebriday.fr
  description: >
    My personal blog built with Gatsby and Tailwind CSS.
  categories:
    - Blog
    - Web Development
    - Technology
  built_by: Guillaume Briday
  built_by_url: https://guillaumebriday.fr/
  featured: false
- title: Jean Regisser's Portfolio
  main_url: https://jeanregisser.com/
  url: https://jeanregisser.com/
  source_url: https://github.com/jeanregisser/jeanregisser.com
  featured: false
  description: >
    Portfolio of software engineer Jean Regisser.
  categories:
    - Portfolio
    - Mobile Development
  built_by: Jean Regisser
  built_by_url: https://jeanregisser.com/
- title: Chase Ohlson
  url: https://chaseohlson.com
  main_url: https://chaseohlson.com
  description: >
    Portfolio of frontend engineer & web developer Chase Ohlson.
  categories:
    - Portfolio
    - Web Development
  built_by: Chase Ohlson
  built_by_url: https://chaseohlson.com
  featured: false
- title: Zach Schnackel
  url: https://zslabs.com
  main_url: https://zslabs.com
  source_url: https://github.com/zslabs/zslabs.com
  description: >
    Portfolio site for UI/Motion Developer, Zach Schnackel.
  categories:
    - Portfolio
    - Web Development
  built_by: Zach Schnackel
  built_by_url: https://zslabs.com
- title: Gremlin
  url: https://www.gremlin.com
  main_url: https://www.gremlin.com
  description: >
    Gremlin's Failure as a Service finds weaknesses in your system before they cause problems.
  categories:
    - Marketing
- title: Headless.page
  main_url: https://headless.page/
  url: https://headless.page/
  description: >
    Headless.page is a directory of e-commerce sites featuring headless architecture, PWA features and / or the latest JavaScript technology.
  categories:
    - Directory
    - E-commerce
  built_by: Subscribe Pro
  built_by_url: https://www.subscribepro.com/
  featured: false
- title: Ouracademy
  main_url: https://our-academy.org/
  url: https://our-academy.org/
  source_url: https://github.com/ouracademy/website
  description: >
    Ouracademy is an organization that promoves the education in software development through blog posts & videos smiley.
  categories:
    - Open Source
    - Blog
    - Education
  built_by: Ouracademy
  built_by_url: https://github.com/ouracademy
  featured: false
- title: Tenon.io
  main_url: https://tenon.io
  url: https://tenon.io
  description: >
    Tenon.io is an accessibility tooling, services and consulting company.
  categories:
    - API
    - Accessibility
    - Business
    - Consulting
    - Technology
  built_by: Tenon.io
  built_by_url: https://tenon.io
  featured: false
- title: Projectival
  url: https://www.projectival.de/
  main_url: https://www.projectival.de/
  description: >
    Freelancer Online Marketing & Web Development in Cologne, Germany
  categories:
    - Freelance
    - Marketing
    - Web Development
    - Blog
    - Consulting
    - SEO
    - Business
  built_by: Sascha Klapetz
  built_by_url: https://www.projectival.de/
  featured: false
- title: Hetzner Online Community
  main_url: https://community.hetzner.com
  url: https://community.hetzner.com
  description: >
    Hetzner Online Community provides a free collection of high-quality tutorials, which are based on free and open source software, on a variety of topics such as development, system administration, and other web technology.
  categories:
    - Web Development
    - Technology
    - Programming
    - Open Source
    - Community
  built_by: Hetzner Online GmbH
  built_by_url: https://www.hetzner.com/
  featured: false
- title: AGYNAMIX
  url: https://www.agynamix.de/
  main_url: https://www.agynamix.de/
  source_url: https://github.com/tuhlmann/agynamix.de
  description: >
    Full Stack Java, Scala, Clojure, TypeScript, React Developer in Thalheim, Germany
  categories:
    - Freelance
    - Web Development
    - Programming
    - Blog
    - Consulting
    - Portfolio
    - Business
  built_by: Torsten Uhlmann
  built_by_url: https://www.agynamix.de/
  featured: false
- title: syracuse.io
  url: https://syracuse.io
  main_url: https://syracuse.io
  source_url: https://github.com/syracuseio/syracuseio/
  description: >
    Landing page for Syracuse NY Software Development Meetup Groups
  categories:
    - Community
  built_by: Benjamin Lannon
  built_by_url: https://lannonbr.com
- title: Render Documentation
  main_url: https://render.com/docs
  url: https://render.com/docs
  description: >
    Render is the easiest place to host your sites and apps. We use Gatsby for everything on https://render.com, including our documentation. The site is deployed on Render as well! We also have a guide to deploying Gatsby apps on Render: https://render.com/docs/deploy-gatsby.
  categories:
    - Web Development
    - Programming
    - Documentation
    - Technology
  built_by: Render Developers
  built_by_url: https://render.com
  featured: false
- title: prima
  url: https://www.prima.co
  main_url: https://www.prima.co
  description: >
    Discover industry-defining wellness content and trusted organic hemp CBD products safely supporting wellness, stress, mood, skin health, and balance.
  categories:
    - Blog
    - E-commerce
    - Education
  built_by: The Couch
  built_by_url: https://thecouch.nyc
- title: Gatsby Guides
  url: https://gatsbyguides.com/
  main_url: https://gatsbyguides.com/
  description: >
    Free tutorial course about using Gatsby with a CMS.
  categories:
    - Education
    - Documentation
    - Web Development
  built_by: Osio Labs
  built_by_url: https://osiolabs.com/
  featured: false
- title: Architude
  url: https://architudedesign.com
  main_url: https://architudedesign.com
  description: >
    筑冶 Architude International Design Consultants
  categories:
    - Design
    - Landing Page
    - Gallery
  built_by: Neo Nie
  built_by_url: https://github.com/nihgwu
  featured: false
- title: Arctica
  url: https://arctica.io
  main_url: https://arctica.io
  description: >
    Arctica specialises in purpose-built web sites and progressive web applications with user optimal experiences, tailored to meet the objectives of your business.
  categories:
    - Portfolio
    - Agency
    - Design
    - Web Development
  built_by: Arctica
  built_by_url: https://arctica.io
  featured: false
- title: Shard Ventures
  url: https://shard.vc
  main_url: https://shard.vc
  description: >
    Shard is building new online companies from scratch, partnering with other like-minded founders to start and invest in technology companies.
  categories:
    - Finance
    - Technology
    - Portfolio
  built_by: Arctica
  built_by_url: https://arctica.io
  featured: false
- title: David Brookes
  url: https://davidbrookes.me
  main_url: https://davidbrookes.me
  description: >
    Specialising in crafting stylish, high performance websites and applications that get results, using the latest cutting edge web development technologies.
  categories:
    - Portfolio
    - Freelance
    - Web Development
  built_by: Arctica
  built_by_url: https://arctica.io
  featured: false
- title: Dennis Morello
  url: https://morello.dev
  main_url: https://morello.dev
  source_url: https://gitlab.com/dennismorello/dev-blog
  description: >
    morello.dev is a development and technology blog written by Dennis Morello.
  categories:
    - Blog
    - Education
    - Web Development
    - Open Source
    - Technology
  built_by: Dennis Morello
  built_by_url: https://twitter.com/dennismorello
  featured: false
- title: BaseTable
  url: https://autodesk.github.io/react-base-table/
  main_url: https://autodesk.github.io/react-base-table/
  source_url: https://github.com/Autodesk/react-base-table
  description: >
    BaseTable is a react table component to display large data set with high performance and flexibility.
  categories:
    - Web Development
    - Documentation
    - Open Source
  built_by: Neo Nie
  built_by_url: https://github.com/nihgwu
  featured: false
- title: herper.io
  url: https://herper.io/
  main_url: https://herper.io/
  description: >
    Portfolio website for Jacob Herper - a Front End Web Developer with a passion for all things digital. I have more than 10 years experience working in web development.
  categories:
    - Portfolio
    - Web Development
    - Freelance
    - Design
    - SEO
  built_by: Jacob Herper
  built_by_url: https://github.com/jakeherp
  source_url: https://github.com/jakeherp/portfolio
  featured: false
- title: Artem Sapegin Photography
  description: >
    Photography portfolio and blog of Artem Sapegin, an award-losing photographer living in Berlin, Germany. Landscapes, cityscapes and dogs.
  main_url: https://morning.photos/
  url: https://morning.photos/
  source_url: https://github.com/sapegin/morning.photos
  categories:
    - Portfolio
    - Photography
  built_by: Artem Sapegin
  built_by_url: https://github.com/sapegin
- title: Pattyrn
  main_url: https://pattyrn.com
  url: https://pattyrn.com
  description: >
    Pattyrn uses advanced machine learning AI to analyze the platform’s your teams use, making it easy to solve performance problems, reduce bottlenecks, and monitor culture health to optimize your ROI and help boost performance without causing burn out.
  categories:
    - Marketing
    - Technology
  built_by: Pattyrn
  built_by_url: https://twitter.com/Pattyrn4
  featured: false
- title: Intranet Italia Day
  main_url: https://www.intranetitaliaday.it/en
  url: https://www.intranetitaliaday.it/en
  description: >
    The Italian event dedicated to the digital workplace that focuses on planning, governance and company intranet management
  categories:
    - Event
    - Conference
  built_by: Ariadne Digital
  built_by_url: https://www.ariadnedigital.it
  featured: false
- title: Textually Stylo
  main_url: https://www.textually.net
  url: https://www.textually.net
  description: >
    Stylo Markdown writing App marketing/documentation website by Textually Inc.
  categories:
    - Marketing
    - Technology
    - Blog
    - Documentation
  built_by: Sébastien Hamel
  built_by_url: https://www.textually.net
  featured: false
- title: OneDeck
  main_url: https://www.onedeck.co
  url: https://www.onedeck.co
  description: >
    OneDeck is a simple yet powerful tool for creating and sharing your one-page investment summary in under 10 minutes.
  categories:
    - Finance
    - Technology
  built_by: William Neill
  built_by_url: https://twitter.com/williamneill
  featured: false
- title: Assortment
  main_url: https://assortment.io
  url: https://assortment.io
  description: >
    Assortment aims to provide detailed tutorials (and more) for developers of all skill levels within the Web Development Industry. Attempting to cut out the fluff and arm you with the facts.
  categories:
    - Blog
    - Web Development
  built_by: Luke Whitehouse
  built_by_url: https://twitter.com/_lukewh
  featured: false
- title: Mission42
  main_url: https://mission42.zauberware.com
  url: https://mission42.zauberware.com
  description: >
    A landing page for the mobile app Mission42. Mission42 wants to help you learn new skills.
  categories:
    - App
    - Learning
    - Education
    - Landing Page
  built_by: Philipp Siegmund, zauberware
  built_by_url: https://www.zauberware.com
- title: Altstadtdomizil Idstein
  main_url: http://www.altstadtdomizil-idstein.de/
  url: http://www.altstadtdomizil-idstein.de/
  description: >
    A landing page for a holiday apartment in Idstein, Germany.
  categories:
    - Landing Page
    - Travel
    - Real Estate
  built_by: Simon Franzen, zauberware
  built_by_url: https://www.zauberware.com
- title: Gerald Martinez Dev
  main_url: https://gmartinez.dev/
  url: https://gmartinez.dev/
  source_url: https://github.com/nephlin7/gmartinez.dev
  description: >
    Personal web site for show my skills and my works.
  categories:
    - Web Development
    - Portfolio
  built_by: Gerald Martinez
  built_by_url: https://twitter.com/GeraldM_92
  featured: false
- title: Becreatives
  main_url: https://becreatives.com
  url: https://becreatives.com
  featured: false
  description: >
    Digital software house. Enlights ideas. Think smart execute harder.
  categories:
    - Technology
    - Web Development
    - Agency
    - Marketing
  built_by: Becreatives
  built_by_url: https://becreatives.com
- title: Paul Clifton Photography
  main_url: https://paulcliftonphotography.com
  url: https://paulcliftonphotography.com
  featured: false
  description: >
    A full migration from WordPress to GatsbyJS and DatoCMS. Includes custom cropping on images as viewport changes size and also an infinity scroll that doesn't preload all of the results.
  categories:
    - Blog
    - Portfolio
    - Gallery
    - Photography
  built_by: Little Wolf Studio
  built_by_url: https://littlewolfstudio.co.uk
- title: Atte Juvonen - Blog
  url: https://www.attejuvonen.fi/
  main_url: https://www.attejuvonen.fi/
  source_url: https://github.com/baobabKoodaa/blog
  description: >
    Tech-oriented personal blog covering topics like AI, data, voting, game theory, infosec and software development.
  categories:
    - Blog
    - Data
    - JavaScript
    - Programming
    - Science
    - Security
    - Technology
    - Web Development
  featured: false
- title: Kibuk Construction
  url: https://kibukconstruction.com/
  main_url: https://kibukconstruction.com/
  description: >
    Kibuk Construction is a fully licensed and insured contractor specializing in Siding, Decks, Windows & Doors!
  categories:
    - Business
  built_by: David Krasniy
  built_by_url: http://dkrasniy.com
- title: RedCarpetUp
  main_url: https://www.redcarpetup.com
  url: https://www.redcarpetup.com/
  description: >
    RedCarpetUp's home page for a predominantly mobile-only customer base in India with major constraints on bandwidth availability
  categories:
    - Finance
  built_by: RedCarpet Dev Team
  built_by_url: https://www.redcarpetup.com
  featured: false
- title: talita traveler
  url: https://talitatraveler.com/
  main_url: https://talitatraveler.com/
  source_url: https://github.com/afuh/talitatraveler
  description: >
    Talita Traveler's personal blog.
  categories:
    - Blog
  built_by: Axel Fuhrmann
  built_by_url: https://axelfuhrmann.com/
  featured: false
- title: Pastelería el Progreso
  url: https://pasteleriaelprogreso.com/
  main_url: https://pasteleriaelprogreso.com/
  source_url: https://github.com/afuh/elprogreso
  description: >
    Famous bakery in Buenos Aires.
  categories:
    - Food
    - Gallery
  built_by: Axel Fuhrmann
  built_by_url: https://axelfuhrmann.com/
  featured: false
- title: Maitrik's Portfolio
  url: https://www.maitrikpatel.com/
  main_url: https://www.maitrikpatel.com/
  source_url: https://github.com/maitrikjpatel/portfolio
  description: >
    Portfolio of a Front-End Developer / UX Designer who designs and develops pixel perfect user interface, experiences and web applications.
  categories:
    - Portfolio
    - Blog
    - Design
    - Web Development
  built_by: Maitrik Patel
  built_by_url: https://www.maitrikpatel.com/
  featured: false
- title: PicPick
  url: https://picpick.app/
  main_url: https://picpick.app/
  description: >
    All-in-one Graphic Design Tool, Screen Capture Software, Image Editor, Color Picker, Pixel Ruler and More
  categories:
    - Productivity
    - App
    - Technology
  built_by: NGWIN
  built_by_url: https://picpick.app/
  featured: false
- title: Ste O'Neill
  main_url: https://www.steoneill.dev
  url: https://www.steoneill.dev
  description: >
    MVP of a portfolio site for a full stack UK based developer.
  categories:
    - Blog
    - Portfolio
  built_by: Ste O'Neill
  built_by_url: https://steoneill.dev
  featured: false
- title: Filipe Santos Correa's Portfolio
  description: >
    Filipe's Personal About Me / Portfolio.
  main_url: https://filipesantoscorrea.com/
  url: https://filipesantoscorrea.com/
  source_url: https://github.com/Safi1012/filipesantoscorrea.com
  featured: false
  categories:
    - Portfolio
- title: Progressive Massachusetts Legislator Scorecard
  main_url: https://scorecard.progressivemass.com
  url: https://scorecard.progressivemass.com
  featured: false
  source_url: https://github.com/progressivemass/legislator-scorecard
  description: >
    Learn about MA state legislators' voting records through a progressive lens
  categories:
    - Government
    - Education
  built_by: Alex Holachek
  built_by_url: https://alex.holachek.com/
- title: Jeff Wolff – Portfolio
  main_url: https://www.jeffwolff.net
  url: https://www.jeffwolff.net
  featured: false
  description: >
    A guy from San Diego who makes websites.
  categories:
    - Blog
    - Portfolio
    - Web Development
- title: Jp Valery – Portfolio
  main_url: https://jpvalery.photo
  url: https://jpvalery.photo
  featured: false
  description: >
    Self-taught photographer documenting spaces and people
  categories:
    - Portfolio
    - Photography
- title: Prevue
  main_url: https://www.prevue.io
  url: https://www.prevue.io
  featured: false
  description: >
    All in One Prototyping Tool For Vue Developers
  categories:
    - Open Source
    - Web Development
- title: Gold Medal Flour
  main_url: https://www.goldmedalflour.com
  url: https://www.goldmedalflour.com
  description: >
    Gold Medal Four is a brand of flour products owned by General Mills. The new site was built using Gatsby v2 with data sources from WordPress and an internal recipe API, and features multifaceted recipe filtering and a modified version of Gatsby Image to support art direction images.
  categories:
    - Food
  built_by: General Mills Branded Sites Dev Team
  built_by_url: https://www.generalmills.com
  featured: false
- title: Fifth Gait Technologies
  main_url: https://5thgait.com
  url: https://5thgait.com
  featured: false
  description: >
    Fifth Gait is a small business in the defense and space industry that is run and owned by physicists and engineers that have worked together for decades. The site was built using Gatsby V2.
  categories:
    - Government
    - Science
    - Technology
  built_by: Jonathan Z. Fisher
  built_by_url: https://jonzfisher.com
- title: Sal's Pals
  main_url: https://www.sals-pals.net
  url: https://www.sals-pals.net
  featured: false
  description: >
    Sal's Pals is a professional dog walking and pet sitting service based in Westfield, NJ. New site built with gatsby v2.
  categories:
    - Business
- title: Zuyet Awarmatrip
  main_url: https://www.zuyetawarmatrip.com
  url: https://www.zuyetawarmatrip.com
  featured: false
  description: >
    Zuyet Awarmatrip is a subsidiary identity within the personal ecosystem of Zuyet Awarmatik, focusing on travel and photography.
  categories:
    - Travel
    - Photography
  built_by: Zuyet Awarmatik
- title: manuvel.be
  url: https://www.manuvel.be
  main_url: https://www.manuvel.be
  source_url: https://github.com/riencoertjens/manuvelsite
  description: >
    Cycling themed café coming this april in Sint Niklaas, Belgium. One page with funky css-grid and gatsby-image trickery!
  categories:
    - Food
  built_by: WEBhart
  built_by_url: https://www.web-hart.com
  featured: false
- title: WEBhart
  url: https://www.web-hart.com
  main_url: https://www.web-hart.com
  description: >
    Hi, I'm Rien (pronounced Reen) from Belgium but based in Girona, Spain. I'm an autodidact, committed to learning until the end of time.
  categories:
    - Portfolio
    - Design
    - Web Development
    - Freelance
  built_by: WEBhart
  built_by_url: https://www.web-hart.com
  featured: false
- title: nicdougall.com
  url: https://nicdougall.netlify.com/
  main_url: https://nicdougall.netlify.com/
  source_url: https://github.com/riencoertjens/nicdougall.com
  description: >
    Athlete website with Netlify CMS for blog content.
  categories:
    - Blog
  built_by: WEBhart
  built_by_url: https://www.web-hart.com
  featured: false
- title: Lebuin D'Haese
  url: https://www.lebuindhaese.be/
  main_url: https://www.lebuindhaese.be/
  description: >
    Artist portfolio website. Powered by a super simple Netlify CMS to easily add blog posts or new art pieces.
  categories:
    - Portfolio
    - Blog
  built_by: WEBhart
  built_by_url: https://www.web-hart.com
  featured: false
- title: Iefke Molenstra
  url: https://www.iefke.be/
  main_url: https://www.iefke.be/
  description: >
    Artist portfolio website. Powered by a super simple Netlify CMS to easily add blog posts or new art pieces.
  categories:
    - Portfolio
    - Blog
  built_by: WEBhart
  built_by_url: https://www.web-hart.com
  featured: false
- title: The Broomwagon
  url: https://www.thebroomwagongirona.com/
  main_url: https://www.thebroomwagongirona.com/
  description: >
    foodtruck style coffee by pro cyclist Robert Gesink. The site has a webshop with merchandise and coffee beans.
  categories:
    - E-commerce
  built_by: WEBhart
  built_by_url: https://www.web-hart.com
- title: Pella Windows and Doors
  main_url: https://www.pella.com
  url: https://www.pella.com
  featured: false
  description: >
    The Pella Corporation is a privately held window and door manufacturing
  categories:
    - Business
- title: tinney.dev
  url: https://tinney.dev
  main_url: https://tinney.dev
  source_url: https://github.com/cdtinney/tinney.dev
  description: >
    Personal portfolio/blog of Colin Tinney
  categories:
    - Blog
    - Portfolio
    - Open Source
  built_by: Colin Tinney
  built_by_url: https://tinney.dev
  featured: false
- title: Monkeywrench Books
  main_url: https://monkeywrenchbooks.org
  url: https://monkeywrenchbooks.org
  description: >
    Monkeywrench Books is an all-volunteer, collectively-run bookstore and event space in Austin, TX
  categories:
    - Business
    - Community
    - Education
  built_by: Monkeywrench Books
  built_by_url: https://monkeywrenchbooks.org
- title: DeepMay.io
  main_url: https://deepmay.io
  url: https://deepmay.io
  description: >
    DeepMay is an experimental new tech bootcamp in the mountains of North Carolina.
  categories:
    - Event
    - Community
    - Technology
    - Marketing
  built_by: DeepMay
  built_by_url: https://twitter.com/deepmay_io
  featured: false
- title: Liferay.Design
  main_url: https://liferay.design
  url: https://liferay.design
  source_url: https://github.com/liferay-design/liferay.design
  description: >
    Liferay.Design is home to some of the freshest open-source designers who love to share articles and other resources for the Design Community.
  categories:
    - Blog
    - Community
    - Design
    - Marketing
    - Open Source
    - Technology
    - User Experience
  built_by: Liferay Designers
  built_by_url: https://twitter.com/liferaydesign
  featured: false
- title: Front End Remote Jobs
  main_url: https://frontendremotejobs.com
  url: https://frontendremotejobs.com
  source_url: https://github.com/benjamingrobertson/remotefrontend
  description: >
    Front End Remote Jobs features fully remote jobs for front end developers.
  categories:
    - WordPress
    - Web Development
  built_by: Ben Robertson
  built_by_url: https://benrobertson.io
  featured: false
- title: Penrose Grand Del Mar
  main_url: https://penroseatthegrand.com
  url: https://penroseatthegrand.com
  description: >
    Penrose Grand Del Mar is a luxury housing project coming soon.
  categories:
    - Real Estate
    - Design
  built_by: Chase Ohlson
  built_by_url: https://chaseohlson.com
- title: JustGraphQL
  url: https://www.justgraphql.com/
  main_url: https://www.justgraphql.com/
  source_url: https://github.com/Novvum/justgraphql
  description: >
    JustGraphQL helps developers quickly search and filter through GraphQL resources, tools, and articles.
  categories:
    - Open Source
    - Web Development
    - Technology
  built_by: Novvum
  built_by_url: https://www.novvum.io/
  featured: false
- title: Peter Macinkovic Personal Blog
  url: https://peter.macinkovic.id.au/
  main_url: https://peter.macinkovic.id.au/
  source_url: https://github.com/inkovic/peter-macinkovic-static-site
  description: >
    Personal Website and Blog of e-commerce SEO Specialist and Digital Marketer Peter Macinkovic.
  categories:
    - SEO
    - Marketing
    - Blog
  featured: false
- title: NH Hydraulikzylinder
  main_url: https://nh-hydraulikzylinder.com
  url: https://nh-hydraulikzylinder.com
  description: >
    High quality & high performance hydraulic cylinders manufactured in Austria based on the clients requirements
  categories:
    - Business
  built_by: MangoART
  built_by_url: https://www.mangoart.at
  featured: false
- title: Frauennetzwerk Linz-Land
  main_url: https://frauennetzwerk-linzland.net
  url: https://frauennetzwerk-linzland.net
  description: >
    Homepage for the local women's association providing support to people in need offline and online (Livechat integration)
  categories:
    - Nonprofit
  built_by: MangoART
  built_by_url: https://www.mangoart.at
  featured: false
- title: Mein Traktor
  main_url: http://www.mein-traktor.at/
  url: http://www.mein-traktor.at/
  description: >
    Homepage of a the main importer of SAME and Lamborghini Tractors in Austria with customer support area
  categories:
    - Business
    - App
  built_by: MangoART
  built_by_url: https://www.mangoart.at
  featured: false
- title: Lamborghini Traktoren
  main_url: https://lamborghini-traktor.at
  url: https://lamborghini-traktor.at
  description: >
    Lamborghini Tractors - Landing page for the brand in Austria
  categories:
    - Business
  built_by: MangoART
  built_by_url: https://www.mangoart.at
  featured: false
- title: Holly Lodge Community Centre - Highgate, London
  main_url: https://www.hlcchl.org/
  url: https://www.hlcchl.org/
  source_url: https://github.com/eugelogic/hlcchl-gatsby
  description: >
    The Holly Lodge Community Centre - Highgate, London has a shiny new website built with Gatsby v2 that makes important contributions towards a faster, more secure and environmentally friendly web for everyone.
  categories:
    - Community
    - Event
    - Nonprofit
  built_by: Eugene Molari Developer
  built_by_url: https://twitter.com/EugeneMolari
  featured: false
- title: blackcater's blog
  url: https://www.blackcater.win
  main_url: https://www.blackcater.win
  source_url: https://github.com/blackcater/blog
  description: >
    Blog like Medium, for person and team.
  categories:
    - Blog
    - Web Development
  built_by: blackcater
  built_by_url: https://github.com/blackcater
  featured: false
- title: Kenneth Kwakye-Gyamfi Portfolio Site
  url: https://www.kwakye-gyamfi.com
  main_url: https://www.kwakye-gyamfi.com
  source_url: https://www.github.com/cross19xx/cross-site
  description: >
    Personal portfolio site for Kenneth Kwakye-Gyamfi, a mobile and web full stack applications developer currently based in Accra, Ghana.
  categories:
    - SEO
    - Web Development
    - Open Source
    - Portfolio
  featured: false
- title: Gareth Weaver
  url: https://www.garethweaver.com/
  main_url: https://www.garethweaver.com/
  source_url: https://github.com/garethweaver/public-site-react
  description: >
    A personal portfolio of a London based frontend developer built with Gatsby 2, Redux and Sass
  categories:
    - Portfolio
    - Web Development
  built_by: Gareth Weaver
  built_by_url: https://twitter.com/garethdweaver
  featured: false
- title: Mailjet
  url: https://dev.mailjet.com/
  main_url: https://dev.mailjet.com/
  description: >
    Mailjet is an easy-to-use all-in-one e-mail platform.
  categories:
    - API
    - Documentation
  featured: false
- title: Peintagone
  url: https://www.peintagone.be/
  main_url: https://www.peintagone.be/
  description: >
    Peintagone is a superior quality paint brand with Belgian tones.
  categories:
    - Portfolio
    - Gallery
  built_by: Sebastien Crepin
  built_by_url: https://github.com/opeah
  featured: false
- title: Let's Do Dish!
  url: https://letsdodish.com
  main_url: https://letsdodish.com
  description: >
    A new recipe site for people who enjoy cooking great food in their home kitchen. Find some great meal ideas! Let's do dish!
  categories:
    - Blog
    - Food
  built_by: Connerra
  featured: false
- title: AWS Amplify Community
  url: https://amplify.aws/community/
  main_url: https://amplify.aws/community/
  source_url: https://github.com/aws-amplify/community
  description: >
    Amplify Community is a hub for developers building fullstack serverless applications with Amplify to easily access content (such as events, blog posts, videos, sample projects, and tutorials) created by other members of the Amplify community.
  categories:
    - Blog
    - Directory
    - Education
    - Technology
  built_by: Nikhil Swaminathan
  built_by_url: https://github.com/swaminator
  featured: false
- title: Cal State Monterey Bay
  url: https://csumb.edu
  main_url: https://csumb.edu
  source_url: https://github.com/csumb/csumb-gatsby
  description: >
    A website for the entire campus of California State University, Monterey Bay.
  categories:
    - Education
    - Government
  built_by: CSUMB Web Team
  built_by_url: https://csumb.edu/web/team
  featured: false
- title: BestPricingPages.com
  url: https://bestpricingpages.com
  main_url: https://bestpricingpages.com
  source_url: https://github.com/jpvalery/pricingpages/
  description: >
    A repository of the best pricing pages by the best companies. Built in less than a week.
    Inspired by RGE and since pricingpages.xyz no longer exists, I felt such a resource was missing and could be helpful to many people.
  categories:
    - Business
    - Community
    - Entrepreneurship
    - Open Source
    - Technology
  built_by: Jp Valery
  built_by_url: https://jpvalery.me
  featured: false
- title: Lendo Austria
  url: https://lendo.at
  main_url: https://lendo.at
  description: >
    A Comparison site for best private loan offer from banks in Austria.
  categories:
    - Business
    - Finance
  built_by: Lendo developers
  featured: false
- title: Visual Cloud FX
  url: https://visualcloudfx.com
  main_url: https://visualcloudfx.com
  source_url: https://github.com/jjcav84/visualcloudfx
  description: >
    Basic static site built with MDBootstrap, React, and Gatsby
  categories:
    - Consulting
    - Portfolio
  built_by: Jacob Cavazos
  built_by_url: https://jacobcavazos.com
- title: Matthew Miller (Me4502)
  url: https://matthewmiller.dev
  main_url: https://matthewmiller.dev
  description: >
    The personal site, blog and portfolio of Matthew Miller (Me4502)
  categories:
    - Blog
    - Programming
    - Technology
    - Portfolio
  built_by: Matthew Miller
  featured: false
- title: Årets Kontor
  url: https://aretskontor.newst.se
  main_url: https://aretskontor.newst.se
  description: >
    A swedish competition for "office of the year" in sweden with a focus on design. Built with MDBootstrap and Gatsby.
  categories:
    - Real Estate
    - Marketing
  built_by: Victor Björklund
  built_by_url: https://victorbjorklund.com
  featured: false
- title: Kyma
  url: https://kyma-project.io
  main_url: https://kyma-project.io
  source_url: https://github.com/kyma-project/website
  description: >
    This website holds overview, blog and documentation for Kyma open source project that is a Kubernates based application extensibility framework.
  categories:
    - Documentation
    - Blog
    - Technology
    - Open Source
  built_by: Kyma developers
  built_by_url: https://twitter.com/kymaproject
  featured: false
- title: Verso
  main_url: https://verso.digital
  url: https://verso.digital
  description: >
    Verso is a creative technology studio based in Singapore. Site built with Gatsby and Netlify.
  categories:
    - Agency
    - Consulting
    - Design
    - Technology
  built_by: Verso
  built_by_url: https://verso.digital
  featured: false
- title: Camilo Holguin
  url: https://camiloholguin.me
  main_url: https://camiloholguin.me
  source_url: https://github.com/camiloholguin/gatsby-portfolio
  description: >
    Portfolio site using GatsbyJS and WordPress REST API.
  categories:
    - WordPress
    - Portfolio
    - Web Development
  built_by: Camilo Holguin
  built_by_url: https://camiloholguin.me
  featured: false
- title: Bennett Hardwick
  url: https://bennetthardwick.com
  main_url: https://bennetthardwick.com
  description: >
    The personal website and blog of Bennett Hardwick, an Australian software developer and human being.
  categories:
    - Blog
    - Programming
    - Technology
  source_url: https://github.com/bennetthardwick/website
  built_by: Bennett Hardwick
  built_by_url: https://bennetthardwick.com
  featured: false
- title: Kodingnesia
  url: https://kodingnesia.com/
  main_url: https://kodingnesia.com/
  description: >
    Kodingnesia is a place for learning programming & linux in Bahasa Indonesia.
  categories:
    - Blog
    - Programming
    - Technology
  built_by: Frisko Mayufid
  built_by_url: https://frisko.space
- title: ERS HCL Open Source Portal
  url: https://ers-hcl.github.io/
  main_url: https://ers-hcl.github.io/
  description: >
    Official site for ERS-HCL GitHub organizational site. This is a hybrid app with static and dynamic content, providing a details of the open source projects, initiatives, innovation ideas within ERS-HCL. It pulls data from various data sources including GitHub APIs, MDX based blog posts, excel files. It also hosts an ideas app that is based on Firebase.
  categories:
    - Open Source
    - Blog
    - Technology
    - Web Development
    - Community
    - Documentation
  source_url: https://github.com/ERS-HCL/gatsby-ershcl-app
  built_by: Tarun Kumar Sukhu
  built_by_url: https://github.com/tsukhu
- title: Sandbox
  url: https://www.sandboxneu.com/
  main_url: https://www.sandboxneu.com/
  source_url: https://github.com/sandboxneu/sandboxneu.com
  description: >
    Official website of Sandbox, a Northeastern University student group that builds software for researchers.
  categories:
    - Marketing
  built_by: Sandbox at Northeastern
  built_by_url: https://github.com/sandboxneu/
  featured: false
- title: Accessible App
  main_url: https://accessible-app.com
  url: https://accessible-app.com
  source_url: https://github.com/accessible-app/accessible-app_com
  description: >
    Learn how to build inclusive web applications and Single Page Apps in modern JavaScript frameworks. This project collects strategies, links, patterns and plugins for React, Vue and Angular.
  categories:
    - Accessibility
    - Web Development
    - JavaScript
  built_by: Marcus Herrmann
  built_by_url: https://marcus.io
  featured: false
- title: PygmalionPolymorph
  url: https://pygmalionpolymorph.com
  main_url: https://pygmalionpolymorph.com
  source_url: https://github.com/PygmalionPolymorph/portfolio
  description: >
    Portfolio of artist, musician and developer PygmalionPolymorph.
  categories:
    - Portfolio
    - Gallery
    - Music
    - Photography
    - Web Development
  built_by: PygmalionPolymorph
  built_by_url: https://pygmalionpolymorph.com
  featured: false
- title: Gonzalo Nuñez Photographer
  main_url: https://www.gonzalonunez.com
  url: https://www.gonzalonunez.com
  description: >
    Website for Cancun based destination wedding photographer Gonzalo Nuñez. Site built with GatsbyJS, WordPress API and Netlify.
  categories:
    - Photography
    - Portfolio
    - WordPress
  built_by: Miguel Mayo
  built_by_url: https://www.miguelmayo.com
  featured: false
- title: Element 84
  main_url: https://www.element84.com
  url: https://www.element84.com
  description: >
    Element 84 is software engineering and design firm that helps companies and government agencies solve problems using remote sensing, life sciences, and transportation data in the cloud.
  categories:
    - Agency
    - Blog
    - Business
    - Consulting
    - Data
    - Design
    - Government
    - Portfolio
    - Programming
    - Science
    - Technology
    - User Experience
    - Web Development
- title: Raconteur Agency
  main_url: https://www.raconteur.net/agency
  url: https://www.raconteur.net/agency
  description: >
    Raconteur Agency is a London-based content marketing agency for B2B brands. We have rebuilt their site with Gatsby v2 using their existing WordPress backend as the data source. By switching from WordPress to GatsbyJS we have achieved a 200%+ improvement in page load times and went from a Lighthouse performance score of 49 to 100.
  categories:
    - Agency
    - Marketing
    - WordPress
  built_by: Jacob Herper
  built_by_url: https://herper.io
  featured: false
- title: Purple11
  main_url: https://purple11.com/
  url: https://purple11.com/
  description: >
    Purple11 is a site for photography and photo retouching tips and tricks.
  categories:
    - Blog
    - Photography
  built_by: Sébastien Noël
  built_by_url: https://blkfuel.com/
  featured: false
- title: PerfReviews
  main_url: https://perf.reviews/
  url: https://perf.reviews/
  source_url: https://github.com/PerfReviews/PerfReviews
  description: >
    The best content about web performance in spanish language.
  categories:
    - Web Development
  built_by: Joan León & José M. Pérez
  built_by_url: https://perf.reviews/nosotros/
  featured: false
- title: Un Backend - Blog
  main_url: https://www.unbackend.pro/
  url: https://www.unbackend.pro/
  description: >
    The personal website and blog of Camilo Ramírez, a backend developer :).
  categories:
    - Blog
    - Programming
    - Technology
  source_url: https://github.com/camilortte/camilortte.github.com
  built_by: Camilo Ramírez
  built_by_url: https://www.unbackend.pro/about
  featured: false
- title: Hitesh Vaghasiya
  main_url: https://hiteshvaghasiya.com/
  url: https://hiteshvaghasiya.com/
  description: >
    This is Hitesh Vaghasiya's blog. This blog is help you an E-Commerce like Magento, Shopify, and BigCommerce.
  categories:
    - Blog
    - Programming
    - Technology
    - Web Development
  built_by: Hitesh Vaghasiya
  built_by_url: https://hiteshvaghasiya.com/
  featured: false
- title: Aditus
  main_url: https://www.aditus.io
  url: https://www.aditus.io
  description: >
    Aditus is the accessibility tool for your team. We help teams build accessible websites and products.
  categories:
    - Accessibility
    - Education
  built_by: Aditus
  built_by_url: https://www.aditus.io
  featured: false
- title: Ultra Config
  main_url: https://ultraconfig.com.au/
  url: https://ultraconfig.com.au/ultra-config-generator/
  description: >
    Ultra Config Generator is a software application for Network Engineers to efficiently manage their network infrastructure.
  categories:
    - Blog
    - Technology
  built_by: Ultra Config
  built_by_url: https://ultraconfig.com.au/
  featured: false
- title: Malice
  main_url: https://malice.fr/
  url: https://malice.fr/
  description: >
    Malice is a cyber-training  platform for learning, validating and improving security related skills through simulated scenarios and challenges.
  categories:
    - Security
    - Technology
  built_by: Sysdream
  built_by_url: https://sysdream.com/
  featured: false
- title: Nash
  main_url: https://nash.io/
  url: https://nash.io/
  description: >
    Nash is a decentralized platform for trading, payment and other financial services. Our goal is to bring distributed finance to everyone by making blockchain technology fast and easy to use. We employ an off-chain engine to match trades rapidly, but never take control of customers’ assets. Our intuitive interface offers easy access to a range of trading, payment and investment functions.
  categories:
    - Portfolio
    - Security
    - Technology
  built_by: Andrej Gajdos
  built_by_url: https://andrejgajdos.com/
  featured: false
- title: Axel Fuhrmann
  url: https://axelfuhrmann.com
  main_url: https://axelfuhrmann.com
  source_url: https://github.com/afuh/axelfuhrmann.com
  description: >
    Personal portfolio.
  categories:
    - Portfolio
    - Freelance
    - Web Development
  featured: false
- title: Alaina Viau
  url: https://www.alainaviau.com
  main_url: https://www.alainaviau.com
  description: >
    Official website of Canadian opera director, creator, and producer Alaina Viau. Site designed by Stephen Bell.
  categories:
    - Portfolio
    - Music
  built_by: Michael Uloth
  built_by_url: https://www.michaeluloth.com
- title: Alison Moritz
  url: https://www.alisonmoritz.com
  main_url: https://www.alisonmoritz.com
  description: >
    Official website of American stage director Alison Moritz. Site designed by Stephen Bell.
  categories:
    - Portfolio
    - Music
  built_by: Michael Uloth
  built_by_url: https://www.michaeluloth.com
- title: Luke Secomb Digital
  url: https://lukesecomb.digital
  main_url: https://lukesecomb.digital
  source_url: https://github.com/lukethacoder/luke-secomb-simple
  description: >
    A simple portfolio site built using TypeScript, Markdown and React Spring.
  categories:
    - Portfolio
    - Web Development
  built_by: Luke Secomb
  built_by_url: https://lukesecomb.digital
  featured: false
- title: We are Brew
  url: https://www.wearebrew.co.uk
  main_url: https://www.wearebrew.co.uk
  description: >
    Official website for Brew, a Birmingham based Digital Marketing Agency.
  categories:
    - Portfolio
    - Web Development
    - Agency
    - Marketing
  built_by: Brew Digital
  built_by_url: https://www.wearebrew.co.uk
- title: Global City Data
  main_url: https://globalcitydata.com
  url: https://globalcitydata.com
  source_url: https://github.com/globalcitydata/globalcitydata
  description: >
    Global City Data is an open, easily browsable platform to showcase peer-reviewed urban datasets and models created by different research groups.
  categories:
    - Education
    - Open Source
  built_by: Rafi Barash
  built_by_url: https://rafibarash.com
  featured: false
- title: Submittable
  url: https://www.submittable.com
  main_url: https://www.submittable.com
  description: >
    Submissions made simple. Submittalbe is a cloud-based submissions manager that lets you accept, review, and make decisions on any kind of digital content.
  categories:
    - Technology
    - Marketing
  built_by: Genevieve Crow
  built_by_url: https://github.com/g-crow
- title: Appmantle
  main_url: https://appmantle.com
  url: https://appmantle.com
  description: >
    Appmantle is a new way of creating apps. A complete modern app that you build yourself quickly & easily, without programming knowledge.
  categories:
    - App
    - Marketing
    - Landing Page
    - Mobile Development
    - Technology
  built_by: Appmantle
  built_by_url: https://appmantle.com
  featured: false
- title: Acto
  main_url: https://www.acto.dk/
  url: https://www.acto.dk/
  description: >
    Tomorrows solutions - today. Acto is an innovative software engineering company, providing your business with high-quality, scalable and maintainable software solutions, to make your business shine.
  categories:
    - Agency
    - Technology
    - Web Development
    - Mobile Development
  built_by: Acto
  built_by_url: https://www.acto.dk/
- title: Gatsby GitHub Stats
  url: https://gatsby-github-stats.netlify.com
  main_url: https://gatsby-github-stats.netlify.com
  source_url: https://github.com/lannonbr/gatsby-github-stats/
  description: >
    Statistics Dashboard for Gatsby GitHub repository
  categories:
    - Data
  built_by: Benjamin Lannon
  built_by_url: https://lannonbr.com
  featured: false
- title: Graphic Intuitions
  url: https://www.graphicintuitions.com/
  main_url: https://www.graphicintuitions.com/
  description: >
    Digital marketing agency located in Morris, Manitoba.
  categories:
    - Agency
    - Web Development
    - Marketing
  featured: false
- title: Smooper
  url: https://www.smooper.com/
  main_url: https://www.smooper.com/
  description: >
    We connect you with digital marketing experts for 1 on 1 consultation sessions
  categories:
    - Marketing
    - Directory
  featured: false
- title: Lesley Barber
  url: https://www.lesleybarber.com/
  main_url: https://www.lesleybarber.com/
  description: >
    Official website of Canadian film composer Lesley Barber.
  categories:
    - Portfolio
    - Music
  built_by: Michael Uloth
  built_by_url: https://www.michaeluloth.com
- title: Timeline of Terror
  main_url: https://timelineofterror.org/
  url: https://timelineofterror.org/
  source_url: https://github.com/Symbitic/timeline-of-terror
  description: >
    Complete guide to the events of September 11, 2001.
  categories:
    - Directory
    - Government
  built_by: Alex Shaw
  built_by_url: https://github.com/Symbitic/
  featured: false
- title: Pill Club
  url: https://thepillclub.com
  main_url: https://thepillclub.com
  description: >
    Zero Copay With Insurance + Free Shipping + Bonus Gifts + Online Delivery – Birth Control Delivery and Prescription
  categories:
    - Marketing
    - Healthcare
  built_by: Pill Club
  built_by_url: https://thepillclub.com
- title: myweekinjs
  url: https://www.myweekinjs.com/
  main_url: https://www.myweekinjs.com/
  source_url: https://github.com/myweekinjs/public-website
  description: >
    Challenge to create and/or learn something new in JavaScript each week.
  categories:
    - Blog
  built_by: Adriaan Janse van Rensburg
  built_by_url: https://github.com/HurricaneInteractive/
  featured: false
- title: The Edit Suite
  main_url: https://www.theeditsuite.com.au/
  url: https://www.theeditsuite.com.au/
  source_url: https://thriveweb.com.au/portfolio/the-edit-suite/
  description: >-
    The Edit Suite is an award winning video production and photography company based out of our Mermaid Beach studio on the Gold Coast of Australia but we also have the ability to work mobile from any location.
  categories:
    - Photography
    - Marketing
  built_by: Thrive Team - Gold Coast
  built_by_url: https://thriveweb.com.au/
  featured: false
- title: CarineRoitfeld
  main_url: https://www.carineroitfeld.com/
  url: https://www.carineroitfeld.com/
  description: >
    Online shop for Carine Roitfeld parfume
  categories:
    - E-commerce
  built_by: Ask Phill
  built_by_url: https://askphill.com
- title: EngineHub.org
  url: https://enginehub.org
  main_url: https://enginehub.org
  source_url: https://github.com/EngineHub/enginehub-website
  description: >
    The landing pages for EngineHub, the organisation behind WorldEdit, WorldGuard, CraftBook, and more
  categories:
    - Landing Page
    - Technology
    - Open Source
  built_by: Matthew Miller
  built_by_url: https://matthewmiller.dev
- title: Goulburn Physiotherapy
  url: https://www.goulburnphysiotherapy.com.au/
  main_url: https://www.goulburnphysiotherapy.com.au/
  description: >
    Goulburn Physiotherapy is a leader in injury prevention, individual and community health, and workplace health solutions across Central Victoria.
  categories:
    - Blog
    - Healthcare
  built_by: KiwiSprout
  built_by_url: https://kiwisprout.nz/
  featured: false
- title: TomTom Traffic Index
  main_url: https://www.tomtom.com/en_gb/traffic-index/
  url: https://www.tomtom.com/en_gb/traffic-index/
  description: >
    The TomTom Traffic Index provides drivers, city planners, auto manufacturers and policy makers with unbiased statistics and information about congestion levels in 403 cities across 56 countries on 6 continents.
  categories:
    - Travel
    - Data
  built_by: TomTom
  built_by_url: https://tomtom.com
  featured: false
- title: PrintAWorld | A 3D Printing and Fabrication Company
  main_url: https://prtwd.com/
  url: https://prtwd.com/
  description: >
    PrintAWorld is a NYC based fabrication and manufacturing company that specializes in 3D printing, 3D scanning, CAD Design,
    laser cutting, and rapid prototyping. We help artists, agencies and engineers turn their ideas into its physical form.
  categories:
    - Business
  featured: false
- title: Glug-Infinite
  main_url: https://gluginfinite.github.io
  url: https://gluginfinite.github.io
  source_url: https://github.com/crstnmac/glug
  description: >
    This is a website built with Gatsby v2 that is deployed on GitHub using GitHub Pages and Netlify.
  categories:
    - Web Development
    - Blog
    - Portfolio
    - Agency
  built_by: Criston Macarenhas
  built_by_url: https://github.com/crstnmac
  featured: false
- title: The State of CSS Survey
  main_url: https://stateofcss.com/
  url: https://stateofcss.com/
  source_url: https://github.com/StateOfJS/state-of-css-2019
  description: >
    Annual CSS survey, brother of The State of JS Survey.
  categories:
    - Web Development
  built_by: Sacha Greif & Contribs
  built_by_url: https://github.com/StateOfJS
  featured: false
- title: Bytom Blockchain
  url: https://bytom.io/
  main_url: https://bytom.io/
  source_url: https://github.com/bytomlabs/bytom.io
  description: >
    Embrace the New Era of Bytom Blockchain
  categories:
    - Finance
    - Open Source
    - Technology
  built_by: Bytom Foundation
  built_by_url: https://bytom.io/
  featured: false
- title: Oerol Festival
  url: https://www.oerol.nl/nl/
  main_url: https://www.oerol.nl/en/
  description: >
    Oerol is a cultural festival on the island of Terschelling in the Netherlands that is held annually in June.
    The ten-day festival is focused on live, public theatre as well as music and visual arts.
  categories:
    - Event
    - Entertainment
  built_by: Oberon
  built_by_url: https://oberon.nl/
  featured: false
- title: Libra
  main_url: https://libra.org/
  url: https://libra.org/
  description: Libra's mission is to enable a simple global currency and financial infrastructure that empowers billions of people.
  featured: false
  categories:
    - Open Source
    - Technology
    - Finance
- title: Riffy Blog
  main_url: https://blog.rayriffy.com/
  url: https://blog.rayriffy.com/
  source_url: https://github.com/rayriffy/rayriffy-blog
  description: >
    Riffy Blog is async based beautiful highly maintainable site built by using Gatsby v2 with SEO optimized.
  categories:
    - Web Development
    - Blog
    - Open Source
    - Technology
    - Music
    - SEO
  built_by: Phumrapee Limpianchop
  built_by_url: https://rayriffy.com/
  featured: false
- title: The Coffee Collective
  url: https://coffeecollective.dk
  main_url: https://coffeecollective.dk
  description: >
    The Coffee Collective website is a JAM-stack based, multilingual, multi currency website/shop selling coffee, related products and subscriptions.
  categories:
    - E-commerce
    - Food
  built_by: Remotely (Anders Hallundbæk)
  built_by_url: https://remotely.dk
  featured: false
- title: Leadership Development International
  url: https://ldi.global
  main_url: https://ldi.global
  description: >
    A DatoCMS-backed site for an education and training company based in the US, China and the UAE.
  categories:
    - Education
    - Nonprofit
  built_by: Grant Holle
  built_by_url: https://grantholle.com
  featured: false
- title: Canvas 1839
  main_url: https://www.canvas1839.com/
  url: https://www.canvas1839.com/
  description: >-
    Online store for Canvas 1839 products, including pharmacological-grade CBD oil and relief cream.
  categories:
    - E-commerce
    - Marketing
  built_by: Corey Ward
  built_by_url: http://www.coreyward.me/
- title: Sparkle Stories
  main_url: https://app.sparklestories.com/
  url: https://app.sparklestories.com/
  description: >-
    Sparkle Stories is a streaming audio platform for children with over 1,200 original audio stories.
  categories:
    - App
    - Education
  built_by: Corey Ward
  built_by_url: http://www.coreyward.me/
- title: nehalist.io
  main_url: https://nehalist.io
  url: https://nehalist.io
  description: >
    nehalist.io is a blog about software development, technology and all that kind of geeky stuff.
  categories:
    - Blog
    - Web Development
    - Open Source
  built_by: Kevin Hirczy
  built_by_url: https://nehalist.io
  featured: false
- title: March and Ash
  main_url: https://marchandash.com/
  url: https://marchandash.com/
  description: >-
    March and Ash is a customer-focused, licensed cannabis dispensary located in Mission Valley.
  categories:
    - E-commerce
    - Business
    - Blog
  built_by: Blueyellow
  built_by_url: https://blueyellow.io/
  featured: false
- title: T Two Industries
  description: >
    T Two Industries is a manufacturing company specializing in building custom truck decks, truck bodies, and trailers.
  main_url: https://www.ttwo.ca
  url: https://www.ttwo.ca
  categories:
    - Business
  built_by: https://www.t2.ca
  built_by_url: https://www.t2.ca
  featured: false
- title: Cali's Finest Landscaping
  url: https://www.calisfinestlandscaping.com/
  main_url: https://www.calisfinestlandscaping.com/
  description: >
    A team of hard-working, quality-obsessed landscaping professionals looking to take dreams and transform them into reality.
  categories:
    - Business
  built_by: David Krasniy
  built_by_url: http://dkrasniy.com
  featured: false
- title: Vazco
  url: https://www.vazco.eu
  main_url: https://www.vazco.eu
  description: >
    Vazco works for clients from all around the world in future-proof technologies and help them build better products.
  categories:
    - Agency
    - Web Development
    - Blog
    - Business
    - Technology
  built_by: Vazco
  built_by_url: https://www.vazco.eu
  featured: false
- title: Major League Eating
  main_url: https://majorleagueeating.com
  url: https://majorleagueeating.com
  description: >
    Major League Eating is the professional competitive eating organization that runs the Nathan’s Famous Coney Island Hot Dog eating contest on July 4th, among other eating events.
  categories:
    - Entertainment
    - Sports
  built_by: Carmen Cincotti
  built_by_url: https://github.com/ccincotti3
  featured: false
- title: APIs You Won't Hate
  url: https://apisyouwonthate.com/blog
  main_url: https://apisyouwonthate.com
  source_url: https://github.com/apisyouwonthate/apisyouwonthate.com
  description: >
    API development is a topic very close to our hearts. APIs You Won't Hate is a team and community dedicated to learning, writing, sharing ideas and bettering understanding of API practices. Together we can eradicate APIs we hate.
  categories:
    - Blog
    - Education
    - E-commerce
    - API
    - Community
    - Learning
    - Open Source
    - Technology
    - Web Development
  built_by: Mike Bifulco
  built_by_url: https://github.com/mbifulco
  featured: false
- title: Sankarsan Kampa
  main_url: https://traction.one
  url: https://traction.one
  description: Full time programmer, part time gamer, exploring the details of programmable systems and how to stretch their capabilities.
  featured: false
  categories:
    - Portfolio
    - Freelance
- title: AwesomeDocs
  main_url: https://awesomedocs.traction.one/
  url: https://awesomedocs.traction.one/install
  source_url: https://github.com/AwesomeDocs/website
  description: An awesome documentation website generator!
  featured: false
  categories:
    - Open Source
    - Web Development
    - Technology
    - Documentation
  built_by: Sankarsan Kampa
  built_by_url: https://traction.one
- title: Prism Programming Language
  main_url: https://prism.traction.one/
  url: https://prism.traction.one/
  source_url: https://github.com/PrismLang/website
  description: Interpreted, high-level, programming language.
  featured: false
  categories:
    - Programming
    - Open Source
    - Technology
    - Documentation
  built_by: Sankarsan Kampa
  built_by_url: https://traction.one
- title: Arnondora
  main_url: https://arnondora.in.th/
  url: https://arnondora.in.th/
  source_url: https://github.com/arnondora/arnondoraBlog
  description: Arnondora is a personal blog by Arnon Puitrakul
  categories:
    - Blog
    - Programming
    - Technology
  built_by: Arnon Puitrakul
  built_by_url: https://arnondora.in.th/
  featured: false
- title: KingsDesign
  url: https://www.kingsdesign.com.au/
  main_url: https://www.kingsdesign.com.au/
  description: KingsDesign is a Hobart based web design and development company. KingsDesign creates, designs, measures and improves web based solutions for businesses and organisations across Australia.
  categories:
    - Agency
    - Technology
    - Portfolio
    - Consulting
    - User Experience
  built_by: KingsDesign
  built_by_url: https://www.kingsdesign.com.au
- title: EasyFloh | Easy Flows for all
  url: https://www.easyfloh.com
  main_url: https://www.easyfloh.com
  description: >
    EasyFloh is for creating simple flows for your organisation. An organisation
    can design own flows with own stages.
  categories:
    - Business
    - Landing Page
  built_by: Vikram Aroskar
  built_by_url: https://medium.com/@vikramaroskar
  featured: false
- title: Home Alarm Report
  url: https://homealarmreport.com/
  main_url: https://homealarmreport.com/
  description: >
    Home Alarm Report is dedicated to helping consumers make informed decisions
    about home security solutions. The site was easily migrated from a legacy WordPress
    installation and the dev team chose Gatsby for its site speed and SEO capabilities.
  categories:
    - Blog
    - Business
    - SEO
    - Technology
  built_by: Centerfield Media
  built_by_url: https://www.centerfield.com
- title: Just | FX for treasurers
  url: https://www.gojust.com
  main_url: https://www.gojust.com
  description: >
    Just provides a single centralized view of FX for corporate treasurers. See interbank market prices, and access transaction cost analysis.
  categories:
    - Finance
    - Technology
  built_by: Bejamas
  built_by_url: https://bejamas.io/
  featured: false
- title: Bureau for Good | Nonprofit branding, web and print communications
  url: https://www.bureauforgood.com
  main_url: https://www.bureauforgood.com
  description: >
    Bureau for Good helps nonprofits explain why they matter across digital & print media. Bureau for Good crafts purpose-driven identities, websites & print materials for changemakers.
  categories:
    - Nonprofit
    - Agency
    - Design
  built_by: Bejamas
  built_by_url: https://bejamas.io/
  featured: false
- title: Atelier Cartier Blumen
  url: https://www.ateliercartier.ch
  main_url: https://www.ateliercartier.ch
  description: >
    Im schönen Kreis 6 in Zürich kreiert Nicole Cartier Blumenkompositionen anhand Charaktereigenschaften oder Geschichten zur Person an. Für wen ist Dein Blumenstrauss gedacht? Einzigartige Floristik Blumensträusse, Blumenabos, Events, Shootings. Site designed by https://www.stolfo.co
  categories:
    - E-commerce
    - Design
  built_by: Bejamas
  built_by_url: https://bejamas.io/
  featured: false
- title: Veronym – Cloud Security Service Provider
  url: https://www.veronym.com
  main_url: https://www.veronym.com
  description: >
    Veronym is securing your digital transformation. A comprehensive Internet security solution for business. Stay safe no matter how, where and when you connect.
  categories:
    - Security
    - Technology
    - Business
  built_by: Bejamas
  built_by_url: https://bejamas.io/
  featured: false
- title: Devahoy
  url: https://devahoy.com/
  main_url: https://devahoy.com/
  description: >
    Devahoy is a personal blog written in Thai about software development.
  categories:
    - Blog
    - Programming
  built_by: Chai Phonbopit
  built_by_url: https://github.com/phonbopit
  featured: false
- title: Venus Lover
  url: https://venuslover.com
  main_url: https://venuslover.com
  description: >
    Venus Lover is a mobile app for iOS and Android so you can read your daily horoscope and have your natal chart, including the interpretation of the ascendant, planets, houses and aspects.
  categories:
    - App
    - Consulting
    - Education
    - Landing Page
- title: Write/Speak/Code
  url: https://www.writespeakcode.com/
  main_url: https://www.writespeakcode.com/
  description: >
    Write/Speak/Code is a non-profit on a mission to promote the visibility and leadership of technologists with marginalized genders through peer-led professional development.
  categories:
    - Community
    - Nonprofit
    - Open Source
    - Conference
  built_by: Nicola B.
  built_by_url: https://www.linkedin.com/in/nicola-b/
  featured: false
- title: Daniel Spajic
  url: https://danieljs.tech/
  main_url: https://danieljs.tech/
  description: >
    Passionate front-end developer with a deep, yet diverse skillset.
  categories:
    - Portfolio
    - Programming
    - Freelance
  built_by: Daniel Spajic
  featured: false
- title: Cosmotory
  url: https://cosmotory.netlify.com/
  main_url: https://cosmotory.netlify.com/
  description: >
    This is the educational blog containing various courses,learning materials from various authors from all over the world.
  categories:
    - Blog
    - Community
    - Nonprofit
    - Open Source
    - Education
  built_by: Hanishraj B Rao.
  built_by_url: https://hanishrao.netlify.com/
  featured: false
- title: Armorblox | Security Powered by Understanding
  url: https://www.armorblox.com
  main_url: https://www.armorblox.com
  description: >
    Armorblox is a venture-backed stealth cybersecurity startup, on a mission to build a game-changing enterprise security platform.
  categories:
    - Security
    - Technology
    - Business
  built_by: Bejamas
  built_by_url: https://bejamas.io
  featured: false
- title: Mojo
  url: https://www.mojo.is
  main_url: https://www.mojo.is/
  description: >
    We help companies create beautiful digital experiences
  categories:
    - Agency
    - Technology
    - Consulting
    - User Experience
    - Web Development
  featured: false
- title: Marcel Hauri
  url: https://marcelhauri.ch/
  main_url: https://marcelhauri.ch/
  description: >
    Marcel Hauri is an award-winning Magento developer and e-commerce specialist.
  categories:
    - Portfolio
    - Blog
    - Programming
    - Community
    - Open Source
    - E-commerce
  built_by: Marcel Hauri
  built_by_url: https://marcelhauri.ch
  featured: false
- title: Projektmanagementblog
  url: https://www.projektmanagementblog.de
  main_url: https://www.projektmanagementblog.de/
  source_url: https://github.com/StephanWeinhold/pmblog
  description: >
    Thoughts about modern project management. Built with Gatsby and Tachyons, based on Advanced Starter.
  categories:
    - Blog
  built_by: Stephan Weinhold
  built_by_url: https://stephanweinhold.com/
  featured: false
- title: Anthony Boyd Graphics
  url: https://www.anthonyboyd.graphics/
  main_url: https://www.anthonyboyd.graphics/
  description: >
    Free Graphic Design Resources by Anthony Boyd
  categories:
    - Portfolio
  built_by: Anthony Boyd
  built_by_url: https://www.anthonyboyd.com/
  featured: false
- title: Relocation Hero
  url: https://relocationhero.com
  main_url: https://relocationhero.com
  description: >
    Blog with FAQs related to Germany relocation. Built with Gatsby.
  categories:
    - Blog
    - Consulting
    - Community
  featured: false
- title: Zoe Rodriguez
  url: https://zoerodrgz.com
  main_url: https://zoerodrgz.com
  description: >
    Portfolio for Los Angeles-based designer Zoe Rodriguez. Built with Gatsby.
  categories:
    - Portfolio
    - Design
  built_by: Chase Ohlson
  built_by_url: https://chaseohlson.com
  featured: false
- title: TriActive USA
  url: https://triactiveusa.com
  main_url: https://triactiveusa.com
  description: >
    Website and blog for TriActive USA. Built with Gatsby.
  categories:
    - Landing Page
    - Business
  built_by: Chase Ohlson
  built_by_url: https://chaseohlson.com
- title: LaunchDarkly
  url: https://launchdarkly.com/
  main_url: https://launchdarkly.com/
  description: >
    LaunchDarkly is the feature management platform that software teams use to build better software, faster.
  categories:
    - Technology
    - Marketing
  built_by: LaunchDarkly
  built_by_url: https://launchdarkly.com/
  featured: false
- title: Arpit Goyal
  url: https://arpitgoyal.com
  main_url: https://arpitgoyal.com
  source_url: https://github.com/92arpitgoyal/ag-blog
  description: >
    Blog and portfolio website of a Front-end Developer turned Product Manager.
  categories:
    - Blog
    - Portfolio
    - Technology
    - User Experience
  built_by: Arpit Goyal
  built_by_url: https://twitter.com/_arpitgoyal
  featured: false
- title: Portfolio of Cole Townsend
  url: https://twnsnd.co
  main_url: https://twnsnd.co
  description: Portfolio of Cole Townsend, Product Designer
  categories:
    - Portfolio
    - User Experience
    - Web Development
    - Design
  built_by: Cole Townsend
  built_by_url: https://twitter.com/twnsndco
- title: Jana Desomer
  url: https://www.janadesomer.be/
  main_url: https://www.janadesomer.be/
  description: >
    I'm Jana, a digital product designer with coding skills, based in Belgium
  categories:
    - Portfolio
  built_by: Jana Desomer Designer/Developer
  built_by_url: https://www.janadesomer.be/
  featured: false
- title: Carbon8 Regenerative Agriculture
  url: https://www.carbon8.org.au/
  main_url: https://www.carbon8.org.au/
  description: >
    Carbon8 is a Not for Profit charity that supports Aussie farmers to transition to regenerative agriculture practices and rebuild the carbon (organic matter) in their soil from 1% to 8%.
  categories:
    - Nonprofit
    - E-commerce
  built_by: Little & Big
  built_by_url: https://www.littleandbig.com.au/
  featured: false
- title: Reactgo blog
  url: https://reactgo.com/
  main_url: https://reactgo.com/
  description: >
    It provides tutorials & articles about modern open source web technologies such as react,vuejs and gatsby.
  categories:
    - Blog
    - Education
    - Programming
    - Web Development
  built_by: Sai gowtham
  built_by_url: https://twitter.com/saigowthamr
  featured: false
- title: City Springs
  url: https://citysprings.com/
  main_url: https://citysprings.com/
  description: >
    Sandy Springs is a city built on creative thinking and determination. They captured a bold vision for a unified platform to bring together new and existing information systems. To get there, the Sandy Springs communications team partnered with Mediacurrent on a new Drupal 8 decoupled platform architecture with a Gatsbyjs front end to power both the City Springs website and its digital signage network. Now, the Sandy Springs team can create content once and publish it everywhere.
  categories:
    - Community
    - Government
  built_by: Mediacurrent
  built_by_url: https://www.mediacurrent.com
  featured: false
- title: Behalf
  url: https://www.behalf.no/
  main_url: https://www.behalf.no/
  description: >
    Behalf is Norwegian based digital design agency.
  categories:
    - Agency
    - Portfolio
    - Business
    - Consulting
    - Design
    - Design System
    - Marketing
    - Web Development
    - User Experience
  built_by: Behalf
  built_by_url: https://www.behalf.no/
  featured: false
- title: Saxenhammer & Co.
  url: https://saxenhammer-co.com/
  main_url: https://saxenhammer-co.com/
  description: >
    Saxenhammer & Co. is a leading boutique investment bank in Continental Europe. The firm’s strong track record is comprised of the execution of 200 successful transactions across all major industries.
  categories:
    - Consulting
    - Finance
    - Business
  built_by: Axel Fuhrmann
  built_by_url: https://axelfuhrmann.com/
  featured: false
- title: UltronEle
  url: http://ultronele.com
  main_url: https://runbytech.github.io/ueofcweb/
  source_url: https://github.com/runbytech/ueofcweb
  description: >
    UltronEle is a light, fast, simple yet interesting serverless e-learning CMS based on GatsbyJS. It aims to provide a easy-use product for tutors, teachers, instructors from all kinks of fields with near-zero efforts to setup their own authoring tool and content publish website.
  categories:
    - Education
    - Consulting
    - Landing Page
    - Web Development
    - Open Source
    - Learning
  built_by: RunbyTech
  built_by_url: http://runbytech.co
  featured: false
- title: Nick Selvaggio
  url: https://nickgs.com/
  main_url: https://nickgs.com/
  description: >
    The personal website of Nick Selvaggio. Long Island based web developer, teacher, and technologist.
  categories:
    - Consulting
    - Programming
    - Web Development
  featured: false
- title: Free & Open Source Gatsby Themes by LekoArts
  main_url: https://themes.lekoarts.de
  url: https://themes.lekoarts.de
  source_url: https://github.com/LekoArts/gatsby-themes/tree/master/www
  built_by: LekoArts
  built_by_url: https://github.com/LekoArts
  description: >-
    Get high-quality and customizable Gatsby themes to quickly bootstrap your website! Choose from many professionally created and impressive designs with a wide variety of features and customization options. Use Gatsby Themes to take your project to the next level and let you and your customers take advantage of the many benefits Gatsby has to offer.
  categories:
    - Open Source
    - Directory
    - Marketing
    - Landing Page
  featured: false
- title: Lars Roettig
  url: https://larsroettig.dev/
  main_url: https://larsroettig.dev/
  description: >
    Lars Roettig is a Magento Maintainer and e-commerce specialist. On his Blog, he writes Software Architecture and Magento Development.
  categories:
    - Portfolio
    - Blog
    - Programming
    - Community
    - Open Source
    - E-commerce
  built_by: Lars Roettig
  built_by_url: https://larsroettig.dev/
  featured: false
- title: Cade Kynaston
  url: https://cade.codes
  main_url: https://cade.codes
  source_url: https://github.com/cadekynaston/gatsby-portfolio
  description: >
    Cade Kynaston's Portfolio
  categories:
    - Portfolio
  built_by: Cade Kynaston
  built_by_url: https://github.com/cadekynaston
  featured: false
- title: Growable Meetups
  url: https://www.growable.io/
  main_url: https://www.growable.io/
  description: >
    Growable - Events to Accelerate your career in Tech. Made with <3 with Gatsby, React & Netlify by Talent Point in London.
  categories:
    - Event
    - Technology
    - Education
    - Community
    - Conference
  built_by: Talent Point
  built_by_url: https://github.com/talent-point/
  featured: false
- title: Fantastic Metropolis
  main_url: https://fantasticmetropolis.com
  url: https://fantasticmetropolis.com
  description: >
    Fantastic Metropolis ran between 2001 and 2006, highlighting the potential of literary science fiction and fantasy.
  categories:
    - Entertainment
  built_by: Luis Rodrigues
  built_by_url: https://goblindegook.com
  featured: false
- title: Simon Koelewijn
  main_url: https://simonkoelewijn.nl
  url: https://simonkoelewijn.nl
  description: >
    Personal blog of Simon Koelewijn, where he blogs about UX, analytics and web development (in Dutch). Made awesome and fast by using Gatsby 2.x (naturally) and gratefully using Netlify and Netlify CMS.
  categories:
    - Freelance
    - Blog
    - Web Development
    - User Experience
  built_by: Simon Koelewijn
  built_by_url: https://simonkoelewijn.nl
  featured: false
- title: Frankly Steve
  url: https://www.franklysteve.com/
  main_url: https://www.franklysteve.com/
  description: >
    Wedding photography with all the hugs, tears, kisses, smiles, laughter, banter, kids up trees, friends in hedges.
  categories:
    - Photography
    - Portfolio
  built_by: Little & Big
  built_by_url: https://www.littleandbig.com.au/
  featured: false
- title: Eventos orellana
  description: >-
    We are a company dedicated to providing personalized and professional advice
    for the elaboration and coordination of social and business events.
  main_url: https://eventosorellana.com/
  url: https://eventosorellana.com/
  featured: false
  categories:
    - Gallery
  built_by: Ramón Chancay
  built_by_url: https://ramonchancay.me/
- title: DIA Supermercados
  main_url: https://dia.com.br
  url: https://dia.com.br
  description: >-
    Brazilian retailer subsidiary, with more than 1,100 stores in Brazil, focusing on low prices and exclusive DIA Products.
  categories:
    - Business
  built_by: CloudDog
  built_by_url: https://clouddog.com.br
  featured: false
- title: AntdSite
  main_url: https://antdsite.yvescoding.org
  url: https://antdsite.yvescoding.org
  description: >-
    A static docs generator based on Ant Design and GatsbyJs.
  categories:
    - Documentation
  built_by: Yves Wang
  built_by_url: https://antdsite.yvescoding.org
- title: AntV
  main_url: https://antv.vision
  url: https://antv.vision
  description: >-
    AntV is a new generation of data visualization technique from Ant Financial
  categories:
    - Documentation
  built_by: afc163
  built_by_url: https://github.com/afc163
- title: ReactStudy Blog
  url: https://elated-lewin-51cf0d.netlify.com
  main_url: https://elated-lewin-51cf0d.netlify.com
  description: >
    Belong to your own blog by gatsby
  categories:
    - Blog
  built_by: 97thjingba
  built_by_url: https://github.com/97thjingba
  featured: false
- title: George
  main_url: https://kind-mestorf-5a2bc0.netlify.com
  url: https://kind-mestorf-5a2bc0.netlify.com
  description: >
    shiny new web built with Gatsby
  categories:
    - Blog
    - Portfolio
    - Gallery
    - Landing Page
    - Design
    - Web Development
    - Open Source
    - Science
  built_by: George Davituri
  featured: false

- title: CEO amp
  main_url: https://www.ceoamp.com
  url: https://www.ceoamp.com
  description: >
    CEO amp is an executive training programme to amplify a CEO's voice in the media. This site was built with Gatsby v2, Styled-Components, TypeScript and React Spring.
  categories:
    - Consulting
    - Entrepreneurship
    - Marketing
    - Landing Page
  built_by: Jacob Herper
  built_by_url: https://herper.io
  featured: false
- title: QuantumBlack
  main_url: https://www.quantumblack.com/
  url: https://www.quantumblack.com/
  description: >
    We help companies use data to make distinctive, sustainable and significant improvements to their performance.
  categories:
    - Technology
    - Consulting
    - Data
    - Design
  built_by: Richard Westenra
  built_by_url: https://www.richardwestenra.com/
  featured: false
- title: Coffeeshop Creative
  url: https://www.coffeeshopcreative.ca
  main_url: https://www.coffeeshopcreative.ca
  description: >
    Marketing site for a Toronto web design and videography studio.
  categories:
    - Marketing
    - Agency
    - Design
    - Video
    - Web Development
  built_by: Michael Uloth
  built_by_url: https://www.michaeluloth.com
  featured: false
- title: Daily Hacker News
  url: https://dailyhn.com
  main_url: https://dailyhn.com
  description: >
    Daily Hacker News presents the top five stories from Hacker News daily.
  categories:
    - Entertainment
    - Design
    - Web Development
    - Technology
    - Science
  built_by: Joeri Smits
  built_by_url: https://joeri.dev
  featured: false
- title: Grüne Dresden
  main_url: https://ltw19dresden.de
  url: https://ltw19dresden.de
  description: >
    This site was built for the Green Party in Germany (Bündnis 90/Die Grünen) for their local election in Dresden, Saxony. The site was built with Gatsby v2 and Styled-Components.
  categories:
    - Government
    - Nonprofit
  built_by: Jacob Herper
  built_by_url: https://herper.io
- title: Mill3 Studio
  main_url: https://mill3.studio/en/
  url: https://mill3.studio/en/
  description: >
    Our agency specializes in the analysis, strategy and development of digital products.
  categories:
    - Agency
    - Portfolio
  built_by: Mill3
  built_by_url: https://mill3.studio/en/
  featured: false
- title: Zellement
  main_url: https://www.zellement.com
  url: https://www.zellement.com
  description: >
    Online portfolio of Dan Farrow from Nottingham, UK.
  categories:
    - Portfolio
  built_by: Zellement
  built_by_url: https://www.zellement.com
  featured: false
- title: Fullstack HQ
  url: https://fullstackhq.com/
  main_url: https://fullstackhq.com/
  description: >
    Get immediate access to a battle-tested team of designers and developers on a pay-as-you-go monthly subscription.
  categories:
    - Agency
    - Consulting
    - Freelance
    - Marketing
    - Portfolio
    - Web Development
    - App
    - Business
    - Design
    - JavaScript
    - Technology
    - User Experience
    - Web Development
    - E-commerce
    - WordPress
  built_by: Fullstack HQ
  built_by_url: https://fullstackhq.com/
  featured: false
- title: Cantas
  main_url: https://www.cantas.co.jp
  url: https://www.cantas.co.jp
  description: >
    Cantas is digital marketing company in Japan.
  categories:
    - Business
    - Agency
  built_by: Cantas
  built_by_url: https://www.cantas.co.jp
  featured: false
- title: Sheringham Shantymen
  main_url: https://www.shantymen.com/
  url: https://www.shantymen.com/
  description: >
    The Sheringham Shantymen are a sea shanty singing group that raise money for the RNLI in the UK.
  categories:
    - Music
    - Community
    - Entertainment
    - Nonprofit
  built_by: Zellement
  built_by_url: https://www.zellement.com/
  featured: false
- title: WP Spark
  main_url: https://wpspark.io/
  url: https://wpspark.io/
  description: >
    Create blazing fast website with WordPress and our Gatsby themes.
  categories:
    - Agency
    - Community
    - Blog
    - WordPress
  built_by: wpspark
  built_by_url: https://wpspark.io/
- title: Ronald Langeveld
  description: >
    Ronald Langeveld's blog and Web Development portfolio website.
  main_url: https://www.ronaldlangeveld.com
  url: https://www.ronaldlangeveld.com
  categories:
    - Blog
    - Web Development
    - Freelance
    - Portfolio
    - Consulting
  featured: false
- title: Golfonaut
  description: >
    Golfonaut - Golf application for Apple Watch
  main_url: https://golfonaut.io
  url: https://golfonaut.io
  categories:
    - App
    - Sports
  featured: false
- title: Anton Sten - UX Lead/Design
  url: https://www.antonsten.com
  main_url: https://www.antonsten.com
  description: Anton Sten leads UX for design-driven companies.
  categories:
    - User Experience
    - Blog
    - Freelance
    - Portfolio
    - Consulting
    - Agency
    - Design
  featured: false
- title: Rashmi AP - Front-end Developer
  main_url: http://rashmiap.me
  url: http://rashmiap.me
  featured: false
  description: >
    Rashmi AP's Personal Portfolio Website
  source_url: https://github.com/rashmiap/personal-website-react
  categories:
    - Portfolio
    - Open Source
  built_by: Rashmi AP
  built_by_url: http://rashmiap.me
- title: OpenSourceRepos - Blogs for open source repositories
  main_url: https://opensourcerepos.com
  url: https://opensourcerepos.com
  featured: false
  description: >
    Open Source Repos is a blog site for explaining the architecture, code-walkthrough and key takeways for the GitHub repository. Out main aim to is to help more developers contribute to open source projects.
  source_url: https://github.com/opensourcerepos/blogs
  categories:
    - Open Source
    - Design
    - Design System
    - Blog
  built_by: OpenSourceRepos Team
  built_by_url: https://opensourcerepos.com
- title: Sheelah Brennan - Front-End/UX Engineer
  main_url: https://sheelahb.com
  url: https://sheelahb.com
  featured: false
  description: >
    Sheelah Brennan's web development blog
  categories:
    - Blog
    - Web Development
    - Design
    - Freelance
    - Portfolio
  built_by: Sheelah Brennan
- title: Delinx.Digital - Web and Mobile Development Agency based in Sofia, Bulgaria
  main_url: https://delinx.digital
  url: https://delinx.digital/solutions
  description: >
    Delinx.digital is a software development oriented digital agency based in Sofia, Bulgaria. We develop bespoke software solutions using  WordPress, WooCommerce, Shopify, e-commerce, React.js, Node.js, PHP, Laravel and many other technologies.
  categories:
    - Agency
    - Web Development
    - Design
    - E-commerce
    - WordPress
  featured: false
- title: Cameron Nuckols - Articles, Book Notes, and More
  main_url: https://nucks.co
  url: https://nucks.co
  description: >
    This site hosts all of Cameron Nuckols's writing on entrepreneurship, startups, money, fitness, self-education, and self-improvement.
  categories:
    - Blog
    - Entrepreneurship
    - Business
    - Productivity
    - Technology
    - Marketing
  featured: false
- title: Hayato KAJIYAMA - Portfolio
  main_url: https://hyakt.dev
  url: https://hyakt.dev
  source_url: https://github.com/hyakt/hyakt.github.io
  featured: false
  categories:
    - Portfolio
- title: Skirtcraft - Unisex Skirts with Large Pockets
  main_url: https://skirtcraft.com
  url: https://skirtcraft.com/products
  source_url: https://github.com/jqrn/skirtcraft-web
  description: >
    Skirtcraft sells unisex skirts with large pockets, made in the USA. Site built with TypeScript and styled-components, with Tumblr-sourced blog posts.
  categories:
    - E-commerce
    - Blog
  built_by: Joe Quarion
  built_by_url: https://github.com/jqrn
  featured: false
- title: Vermarc Sport
  main_url: https://www.vermarcsport.com/
  url: https://www.vermarcsport.com/
  description: >
    Vermarc Sport offers a wide range of cycle clothing, cycling jerseys, bib shorts, rain gear and accessories, as well for the summer, the mid-season (autumn / spring) and the winter.
  categories:
    - E-commerce
  built_by: BrikL
  built_by_url: https://github.com/Brikl
- title: Cole Ruche
  main_url: https://coleruche.com
  url: https://coleruche.com
  source_url: https://github.com/kingingcole/myblog
  description: >
    The personal website and blog for Emeruche "Cole" Ikenna, front-end web developer from Nigeria.
  categories:
    - Blog
    - Portfolio
  built_by: Emeruche "Cole" Ikenna
  built_by_url: https://twitter.com/cole_ruche
  featured: false
- title: Abhith Rajan - Coder, Blogger, Biker, Full Stack Developer
  main_url: https://www.abhith.net/
  url: https://www.abhith.net/
  source_url: https://github.com/Abhith/abhith.net
  description: >
    abhith.net is a portfolio website of Abhith Rajan, a full stack developer. Sharing blog posts, recommended videos, developer stories and services with the world through this site.
  categories:
    - Portfolio
    - Blog
    - Programming
    - Open Source
    - Technology
  built_by: Abhith Rajan
  built_by_url: https://github.com/Abhith
  featured: false
- title: Mr & Mrs Wilkinson
  url: https://thewilkinsons.netlify.com/
  main_url: https://thewilkinsons.netlify.com/
  source_url: https://github.com/davemullenjnr/the-wilkinsons
  description: >
    A one-page wedding photography showcase using Gatsby Image and featuring a lovely hero and intro section.
  categories:
    - Photography
  built_by: Dave Mullen Jnr
  built_by_url: https://davemullenjnr.co.uk
  featured: false
- title: Gopesh Gopinath - Full Stack JavaScript Developer
  url: https://www.gopeshgopinath.com
  main_url: https://www.gopeshgopinath.com
  source_url: https://github.com/GopeshMedayil/gopeshgopinath.com
  description: >
    Gopesh Gopinath's Personal Portfolio Website
  categories:
    - Portfolio
    - Open Source
  built_by: Gopesh Gopinath
  built_by_url: https://www.gopeshgopinath.com
  featured: false
- title: Misael Taveras - FrontEnd Developer
  url: https://taverasmisael.com
  main_url: https://taverasmisael.com
  source_url: https://github.com/taverasmisael/taverasmisael
  description: >
    Personal site and blogging about learning FrontEnd web development in spanish.
  categories:
    - Portfolio
    - Open Source
    - Blog
    - JavaScript
    - Web Development
  built_by: Misael Taveras
  built_by_url: https://taverasmisael.com
  featured: false
- title: Le Reacteur
  url: https://www.lereacteur.io/
  main_url: https://www.lereacteur.io/
  description: >
    Le Reacteur is the first coding bootcamp dedicated to web and mobile apps development (iOS/Android). We offer intensive sessions to train students in a short time (10 weeks). Our goal is to pass on to our students in less than 3 months what they would have learned in 2 years. To achieve this ambitious challenge, our training is based on learning JavaScript (Node.js, Express, ReactJS, React Native).
  categories:
    - JavaScript
    - Learning
    - Mobile Development
    - Web Development
  built_by: Farid Safi
  built_by_url: https://twitter.com/FaridSafi
  featured: false
- title: Cinch
  url: https://www.cinch.co.uk
  main_url: https://www.cinch.co.uk
  description: >
    Cinch is a hub for car supermarkets and dealers to show off their stock. The site only lists second-hand cars that are seven years old or younger, with less than 70,000 miles on the clock.
  categories:
    - Entrepreneurship
    - Business
  built_by: Somo
  built_by_url: https://www.somoglobal.com
  featured: false
- title: Recetas El Universo
  description: >-
    Recipes and videos with the best of Ecuadorian cuisine.
    Collectable recipes from Diario El Universo.
  main_url: https://recetas-eu.netlify.com/
  url: https://recetas-eu.netlify.com/
  featured: false
  categories:
    - Blog
    - WordPress
    - Food
  built_by: Ramón Chancay
  built_by_url: https://ramonchancay.me/
- title: Third and Grove
  url: https://www.thirdandgrove.com
  main_url: https://www.thirdandgrove.com
  source_url: https://github.com/thirdandgrove/tagd8_gatsby
  description: >
    A digital agency slaying the mundane one pixel at a time.
  categories:
    - Agency
    - Marketing
    - Open Source
    - Technology
  built_by: Third and Grove
  built_by_url: https://www.thirdandgrove.com
  featured: false
- title: Le Bikini
  url: https://lebikini.com
  main_url: https://lebikini.com
  description: >
    New website for Toulouse's most iconic concert hall.
  categories:
    - Music
  built_by: Antoine Rousseau
  built_by_url: https://antoine.rousseau.im
  featured: false
- title: Jimmy Truong's Portfolio
  url: https://jimmytruong.ca
  main_url: https://jimmytruong.ca
  description: >
    This porfolio is a complication of all projects done during my time at BCIT D3 (Digital Design and Development) program and after graduation.
  categories:
    - Portfolio
    - Web Development
  built_by: Jimmy Truong
  built_by_url: https://jimmytruong.ca
  featured: false
- title: Quick Stop Nicaragua
  main_url: https://quickstopnicaragua.com
  url: https://quickstopnicaragua.com
  description: >
    Convenience Store Website
  categories:
    - Food
  built_by: Gerald Martinez
  built_by_url: https://twitter.com/GeraldM_92
  featured: false
- title: XIEL
  main_url: https://xiel.dev
  url: https://xiel.dev
  source_url: https://github.com/xiel/xiel
  description: >
    I'm a freelance front-end developer from Berlin who creates digital experiences that everyone likes to use.
  categories:
    - Portfolio
    - Blog
  built_by: Felix Leupold
  built_by_url: https://twitter.com/xiel
  featured: false
- title: Nicaragua Best Guides
  main_url: https://www.nicaraguasbestguides.com
  url: https://www.nicaraguasbestguides.com
  description: >
    Full-Service Tour Operator and Destination Management Company (DMC)
  categories:
    - Agency
    - Travel
  built_by: Gerald Martinez
  built_by_url: https://twitter.com/GeraldM_92
  featured: false
- title: Thoughts and Stuff
  main_url: http://thoughtsandstuff.com
  url: http://thoughtsandstuff.com
  source_url: https://github.com/robmarshall/gatsby-tns
  description: >
    A simple easy to read blog. Minimalistic, focusing on content over branding. Includes RSS feed.
  categories:
    - Accessibility
    - Blog
    - WordPress
  built_by: Robert Marshall
  built_by_url: https://robertmarshall.dev
  featured: false
- title: Tracli
  url: https://tracli.rootvan.com/
  main_url: https://tracli.rootvan.com/
  source_url: https://github.com/ridvankaradag/tracli-landing
  description: >
    A command line app that tracks your time
  categories:
    - Productivity
    - Technology
    - Landing Page
  built_by: Ridvan Karadag
  built_by_url: http://www.rootvan.com
  featured: false
- title: spon.io
  url: https://www.spon.io
  main_url: https://www.spon.io
  source_url: https://github.com/magicspon/spon.io
  description: >
    Portfolio for frontend web developer, based in Bristol UK
  categories:
    - Portfolio
  built_by: Dave Stockley
  built_by_url: https://www.spon.io
  featured: false
- title: BBS
  url: https://big-boss-studio.com
  main_url: https://big-boss-studio.com
  description: >
    For 11 years, we help great brands in their digital transformation, offering all our expertise for their needs. Technical consulting, UX, design, technical integration and maintenance.
  categories:
    - Agency
    - JavaScript
    - Web Development
  built_by: BBS
  built_by_url: https://big-boss-studio.com
  featured: false
- title: Appes - Meant to evolve
  main_url: https://appes.co
  url: https://appes.co
  description: >
    Appes is all about apps and evolution. We help companies to build mobile and
    web products.
  categories:
    - Agency
    - Mobile Development
    - Web Development
    - Technology
  built_by: Appes
  built_by_url: https://appes.co
  featured: false
- title: Intern
  url: https://intern.imedadel.me
  main_url: https://intern.imedadel.me
  description: >
    Intern is a job board for getting internships in tech, design, marketing, and more. It's built entirely with Gatsby.
  categories:
    - Directory
    - Technology
  built_by: Imed Adel
  built_by_url: https://imedadel.me
  featured: false
- title: Global Citizen Foundation
  main_url: https://www.globalcitizenfoundation.org
  url: https://www.globalcitizenfoundation.org
  description: >
    In the digital economy, we are Global Citizens and the currency is Personal Data
  categories:
    - Nonprofit
  built_by: The Delta Studio
  built_by_url: https://www.thedelta.io
  featured: false
- title: GatsbyFinds
  main_url: https://gatsbyfinds.netlify.com
  url: https://gatsbyfinds.netlify.com
  description: >
    GatsbyFinds is a website built ontop of Gatsby v2 by providing developers with a showcase of all the latest projects made with the beloved GatsbyJS.
  categories:
    - Portfolio
    - Gallery
  built_by: Bvlktech
  built_by_url: https://twitter.com/bvlktech
  featured: false
- title: AFEX Commodities Exchange
  main_url: https://afexnigeria.com
  url: https://afexnigeria.com
  description: >
    AFEX Nigeria strives to transform Nigerian agriculture by creating more bargaining power to smallholder farmers, access to information, and secure storage.
  categories:
    - Blog
    - Business
    - Finance
    - Food
    - WordPress
  built_by: Mayowa Falade
  built_by_url: http://mayowafalade.com
  featured: false
- title: VIA Data
  main_url: https://viadata.io
  url: https://viadata.io
  description: >
    The future of data management
  categories:
    - Data
  built_by: The Delta Studio
  built_by_url: https://www.thedelta.io
  featured: false
- title: Front End Day Event Website
  main_url: https://frontend-day.com/
  url: https://frontend-day.com/
  description: >
    Performant landing page for a front end workshops recurring event / conference.
  categories:
    - Event
    - Conference
    - Web Development
    - Technology
  built_by: Pagepro
  built_by_url: https://pagepro.co
  featured: false
- title: Mutual
  main_url: https://www.madebymutual.com
  url: https://www.madebymutual.com
  description: >
    Mutual is a web design and development agency. Our new website is powered by Gatsby and Craft CMS.
  categories:
    - Blog
    - Portfolio
    - Agency
    - Design
    - Web Development
  built_by: Mutual
  built_by_url: https://twitter.com/madebymutual
  featured: false
- title: Surge 3
  main_url: https://surge3.com
  url: https://surge3.com/
  description: >
    We’re Surge 3 - a premier web development agency. Our company centers around the principles of quality, speed, and service! We are founded using the latest in web technologies and are dedicated to using those exact tools to help our customers achieve their goals.
  categories:
    - Portfolio
    - Blog
    - Agency
    - Web Development
    - Marketing
  built_by: Dillon Browne
  built_by_url: https://dillonbrowne.com
- title: Adaltas
  main_url: https://www.adaltas.com
  url: https://www.adaltas.com
  description: >
    Adaltas is a team of consultants with a focus on Open Source, Big Data and Cloud Computing based in France, Canada and Morocco.
  categories:
    - Consulting
    - Data
    - Design System
    - Programming
    - Learning
  built_by: Adaltas
  built_by_url: https://www.adaltas.com
- title: Themis Attorneys
  main_url: https://themis-attorneys.com
  url: https://themis-attorneys.com
  description: >
    Themis Attorneys is Chennai based lawyers. Their new complete website is made using Gatsby.
  categories:
    - Agency
    - Consulting
    - Portfolio
    - Law
  built_by: Merbin J Anselm
  built_by_url: https://anselm.in
- title: Runlet
  main_url: https://runlet.app
  url: https://runlet.app
  source_url: https://github.com/runletapp/runlet
  description: >
    Runlet is a cloud-based job manager that offers device synchronization and reliable message delivery in a network of connected devices even after connectivity issues. Available for ARM, Linux, Mac and Windows.
  categories:
    - App
    - Landing Page
    - Productivity
    - Technology
  built_by: Vandré Leal
  built_by_url: https://vandreleal.github.io
  featured: false
- title: tiaan.dev
  main_url: https://tiaan.dev
  url: https://tiaan.dev
  featured: false
  categories:
    - Blog
    - Portfolio
    - Web Development
- title: Praveen Bisht
  main_url: https://www.prvnbist.com/
  url: https://www.prvnbist.com/
  source_url: https://github.com/prvnbist/portfolio
  categories:
    - Portfolio
    - Blog
  built_by: Praveen Bisht
  built_by_url: https://www.prvnbist.com/
  featured: false
- title: Jeff Mills The Outer Limits x NTS Radio
  url: https://www.nts.live/projects/jeff-mills-the-outer-limits/
  main_url: https://www.nts.live/projects/jeff-mills-the-outer-limits/
  source_url: https://github.com/ntslive/the-outer-limits
  description: >
    NTS Radio created a minisite for Jeff Mills' 6 part radio series The Outer Limits, including original music production and imagery curated from the NASA online image archive.
  categories:
    - Music
    - Gallery
    - Science
    - Entertainment
  built_by: NTS Radio
  built_by_url: https://www.nts.live
  featured: false
- title: BALAJIRAO676
  main_url: https://thebalajiraoecommerce.netlify.com/
  url: https://thebalajiraoecommerce.netlify.com/
  featured: false
  categories:
    - Blog
    - E-commerce
    - Web Development
- title: Mentimeter
  url: https://www.mentimeter.com/
  main_url: https://www.mentimeter.com/
  categories:
    - Business
  featured: false
- title: HYFN
  url: https://hyfn.com/
  main_url: https://hyfn.com/
  categories:
    - Business
  featured: false
- title: Mozilla India
  main_url: https://mozillaindia.org/
  url: https://mozillaindia.org/
  categories:
    - Open Source
  featured: false
- title: Primer Labs
  main_url: https://www.primerlabs.io
  url: https://www.primerlabs.io
  featured: false
  categories:
    - Education
    - Learning
- title: AJ on Purr-fect Solutions
  url: https://ajonp.com
  main_url: https://ajonp.com
  description: >
    A Community of developers, creating resources for all to use!
  categories:
    - Education
    - Learning
    - Programming
    - Web Development
    - API
    - Blog
    - SEO
  built_by: AJonP
  built_by_url: http://ajonp.com/authors/alex-patterson
- title: blog.kwst.site
  main_url: https://blog.kwst.site
  url: https://blog.kwst.site
  description: A blog of frontend engineer working in Fukuoka
  source_url: https://github.com/SatoshiKawabata/blog
  featured: false
  categories:
    - Blog
    - Technology
    - Web Development
    - JavaScript
- title: Run Leeds
  main_url: http://www.runleeds.co.uk
  url: http://www.runleeds.co.uk
  description: >
    Community running site based in Leeds,UK. Aiming to support those going through a life crisis.
  categories:
    - Accessibility
    - Blog
    - Community
    - Nonprofit
    - Sports
    - WordPress
  built_by: Robert Marshall
  built_by_url: https://www.robertmarshall.dev
- title: Arvind Kumar
  main_url: https://arvind.io
  url: https://arvind.io
  source_url: https://github.com/EnKrypt/arvind.io
  built_by: Arvind Kumar
  built_by_url: https://arvind.io/
  description: >
    A blog about writing code, making music and studying the skies.
  featured: false
  categories:
    - Blog
    - Music
    - Technology
- title: GlobalMoney
  url: https://global24.ua
  main_url: https://global24.ua
  description: >
    Provide payment solution for SMB, eWallet GlobalMoney
  categories:
    - Business
    - Finance
    - Technology
  built_by: NodeArt
  built_by_url: https://NodeArt.io
- title: Women's and Girls' Emergency Centre
  url: https://www.wagec.org.au/
  main_url: https://www.wagec.org.au/
  description: >
    Specialist homelessness service for women and families escaping domestic violence. Based in Redfern, Sydney, Australia.
  categories:
    - Nonprofit
    - Community
    - E-commerce
  built_by: Little & Big
  built_by_url: https://www.littleandbig.com.au/
  featured: false
- title: Guus van de Wal | Drupal Front-end specialist
  url: https://guusvandewal.nl
  main_url: https://guusvandewal.nl
  description: >
    Decoupled portfolio site for guusvandewal.nl, a Drupal and ReactJS front-end developer and designer.
  categories:
    - Open Source
    - Web Development
    - Design
    - Blog
    - Freelance
  built_by: Guus van de Wal
  featured: false
- title: Pixelize Web Design Gold Coast | Web Design and SEO
  url: https://www.pixelize.com.au/
  main_url: https://www.pixelize.com.au/
  description: >
    Pixelize is a tight knit group of professional web developers, graphic designers, and content creators that work together to create high performing, blazing fast, beautiful websites with a strong focus on SEO.
  categories:
    - Agency
    - Web Development
    - Marketing
    - SEO
    - Design
    - Portfolio
    - Blog
  built_by: Pixelize
  built_by_url: https://www.pixelize.com.au
  featured: false
- title: VS Code GitHub Stats
  url: https://vscode-github-stats.netlify.com
  main_url: https://vscode-github-stats.netlify.com
  source_url: https://github.com/lannonbr/vscode-github-stats/
  description: >
    Statistics Dashboard for VS Code GitHub repository
  categories:
    - Data
  built_by: Benjamin Lannon
  built_by_url: https://lannonbr.com
  featured: false
- title: MetaProjection
  main_url: https://www.metaprojection.ca
  url: https://www.metaprojection.ca
  source_url: https://github.com/rosslh/metaprojection
  description: >
    MetaProjection is a website that aggregates multiple Canadian federal electoral projections in order to provide an overview of how the election is playing out, both federally and by district.
  categories:
    - Government
    - Data
    - Open Source
  built_by: Ross Hill
  built_by_url: https://rosshill.ca
  featured: false
- title: Tamarisc VC
  url: https://www.tamarisc.vc
  main_url: https://www.tamarisc.vc
  description: >
    Tamarisc invests in and helps build companies that improve the human habitat through innovating at the intersection of real estate, health, and technology.
  categories:
    - Business
    - Technology
  built_by: Peter Hironaka
  built_by_url: https://peterhironaka.com
  featured: false
- title: Up Your A11y
  url: https://www.upyoura11y.com/
  main_url: https://www.upyoura11y.com/
  source_url: https://www.upyoura11y.com/
  description: >
    A web accessibility toolkit with a React focus, Up Your A11y is a resource for front-end developers to find useful information on how to make your sites more accessible. The topics covered have a React bias, but the principles in each apply to all web development, so please don't be put off if you don't work with React specifically!
  categories:
    - Accessibility
    - Blog
    - Programming
    - JavaScript
    - User Experience
    - Web Development
  built_by: Suzanne Aitchison
  built_by_url: https://twitter.com/s_aitchison
  featured: false
- title: Roman Kravets
  description: >
    Portfolio of Roman Kravets. Web Developer, HTML & CSS Coder.
  main_url: https://romkravets.netlify.com/
  url: https://romkravets.netlify.com/
  categories:
    - Portfolio
    - Open Source
    - Web Development
    - Blog
  built_by: Roman Kravets
  built_by_url: https://github.com/romkravets/dev-page
  featured: false
- title: Phil Tietjen Portfolio
  url: https://www.philtietjen.dev/
  main_url: https://www.philtietjen.dev/
  source_url: https://github.com/Phizzard/phil-portfolio
  description: >
    Portfolio of Phil Tietjen using Gatsby, TailwindCSS, and Emotion/styled
  categories:
    - Portfolio
    - Open Source
    - Web Development
  built_by: Phil Tietjen
  built_by_url: https://github.com/Phizzard
  featured: false
- title: Gatsby Bomb
  description: >
    A fan made version of the website Giantbomb, fully static and powered by Gatsby JS and the GiantBomb API.
  main_url: https://gatsbybomb.netlify.com
  url: https://gatsbybomb.netlify.com
  categories:
    - App
    - Entertainment
    - Media
    - Video
  built_by: Phil Tietjen
  built_by_url: https://github.com/Phizzard
  featured: false
- title: Divyanshu Maithani
  main_url: https://divyanshu013.dev
  url: https://divyanshu013.dev
  source_url: https://github.com/divyanshu013/blog
  description: >
    Personal blog of Divyanshu Maithani. Life, music, code and things in between...
  categories:
    - Blog
    - JavaScript
    - Open Source
    - Music
    - Programming
    - Technology
    - Web Development
  built_by: Divyanshu Maithani
  built_by_url: https://twitter.com/divyanshu013
- title: TFE Energy
  main_url: https://www.tfe.energy
  url: https://www.tfe.energy
  source_url: https://gitlab.com/marcfehrmedia/2019-07-03-tfe-energy
  description: >
    TFE Energy believes in the future. Their new website is programmed with Gatsby, Scrollmagic, Contentful, Cloudify.
  categories:
    - Technology
    - Consulting
    - Video
    - Business
  built_by: Marc Fehr
  built_by_url: https://www.marcfehr.ch
- title: AtomBuild
  url: https://atombuild.github.io/
  main_url: https://atombuild.github.io/
  source_url: https://github.com/AtomBuild/atombuild.github.io
  description: >
    Landing page for the AtomBuild project, offering a curation of Atom packages associated with the project.
  categories:
    - Directory
    - Landing Page
    - Open Source
    - Programming
    - Technology
  built_by: Kepler Sticka-Jones
  built_by_url: https://keplersj.com/
  featured: false
- title: Josh Pensky
  main_url: https://joshpensky.com
  url: https://joshpensky.com
  description: >
    Josh Pensky is an interactive developer based in Boston. He designs and builds refreshing web experiences, packed to the punch with delightful interactions.
  categories:
    - Portfolio
    - Web Development
    - Design
    - SEO
  built_by: Josh Pensky
  built_by_url: https://github.com/joshpensky
  featured: false
- title: AtomLinter
  url: https://atomlinter.github.io/
  main_url: https://atomlinter.github.io/
  source_url: https://github.com/AtomLinter/atomlinter.github.io
  description: >
    Landing page for the AtomLinter project, offering a curation of Atom packages associated with the project.
  categories:
    - Directory
    - Landing Page
    - Open Source
    - Programming
    - Technology
  built_by: Kepler Sticka-Jones
  built_by_url: https://keplersj.com/
  featured: false
- title: Dashbouquet
  url: https://dashbouquet.com/
  main_url: https://dashbouquet.com/
  categories:
    - Agency
    - Blog
    - Business
    - Mobile Development
    - Portfolio
    - Web Development
  built_by: Dashbouquet team
  featured: false
- title: rathes.me
  url: https://rathes.me/
  main_url: https://rathes.me/
  source_url: https://github.com/rathesDot/rathes.me
  description: >
    The Portfolio Website of Rathes Sachchithananthan
  categories:
    - Blog
    - Portfolio
    - Web Development
  built_by: Rathes Sachchithananthan
  built_by_url: https://rathes.me/
- title: viviGuides - Your travel guides
  url: https://vivitravels.com/en/guides/
  main_url: https://vivitravels.com/en/guides/
  description: >
    viviGuides is viviTravels' blog: here you will find travel tips, useful information about the cities and the best guides for your next vacation.
  categories:
    - Travel
    - Blog
  built_by: Kframe Interactive SA
  built_by_url: https://kframeinteractive.com/
  featured: false
- title: KNC Blog
  main_url: https://nagakonada.com
  url: https://nagakonada.com/
  description: >
    Nagakonada is my blogging and portfolio site where I list my projects, experience, capabilities and the blog mostly talks about technical and personal writings.
  categories:
    - Blog
    - Web Development
    - Portfolio
  built_by: Konada, Naga Chaitanya
  built_by_url: https://github.com/ChaituKNag
  featured: false
- title: Vishal Nakum
  url: https://nakum.tech/
  main_url: https://nakum.tech/
  source_url: https://github.com/vishalnakum011/contentful
  description: >
    Portfolio of Vishal Nakum. Made with Gatsby, Contentful. Deployed on Netlify.
  categories:
    - Portfolio
    - Blog
  built_by: Amol Tangade
  built_by_url: https://amoltangade.me/
- title: Sagar Hani Portfolio
  url: http://sagarhani.in/
  main_url: http://sagarhani.in/
  source_url: https://github.com/sagarhani
  description: >
    Sagar Hani is a Software Developer & an Open Source Enthusiast. He blogs about JavaScript, Open Source and his Life experiences.
  categories:
    - Portfolio
    - Blog
    - Web Development
    - Open Source
    - Technology
    - Programming
    - JavaScript
  built_by: Sagar Hani
  built_by_url: http://sagarhani.in/about
- title: Arturo Alviar's Portfolio
  main_url: https://arturoalviar.com
  url: https://arturoalviar.com
  source_url: https://github.com/arturoalviar/portfolio
  categories:
    - Portfolio
    - Open Source
    - Web Development
  built_by: Arturo Alviar
  built_by_url: https://github.com/arturoalviar
  featured: false
- title: Pearly
  url: https://www.pearlyplan.com
  main_url: https://www.pearlyplan.com
  description: >
    Dental Membership Growth Platform
  categories:
    - Technology
    - Healthcare
    - App
  built_by: Sean Emmer and Jeff Cole
- title: MarceloNM
  url: https://marcelonm.com
  main_url: https://marcelonm.com
  description: >
    Personal landing page and blog for MarceloNM, a frontend developer based in Brazil.
  categories:
    - Blog
    - JavaScript
    - Landing Page
    - Programming
    - Web Development
  built_by: Marcelo Nascimento Menezes
  built_by_url: https://github.com/mrcelo
  featured: false
- title: Open Source Galaxy
  main_url: https://www.opensourcegalaxy.com
  url: https://www.opensourcegalaxy.com
  description: >
    Explore the Open Source Galaxy and help other earthlings by contributing to open source.
  categories:
    - Open Source
    - Programming
    - Web Development
  built_by: Justin Juno
  built_by_url: https://www.justinjuno.dev
  featured: false
- title: enBonnet Blog
  url: https://enbonnet.me/
  main_url: https://enbonnet.me/
  source_url: https://github.com/enbonnet
  description: >
    Hola, este es mi sitio personal, estare escribiendo sobre JavaScript, Frontend y Tecnologia que utilice en mi dia a dia.
  categories:
    - Portfolio
    - Blog
    - Web Development
    - Technology
    - Programming
    - JavaScript
  built_by: Ender Bonnet
  built_by_url: https://enbonnet.me/
- title: Edenspiekermann
  url: https://www.edenspiekermann.com/eu/
  main_url: https://www.edenspiekermann.com/eu/
  description: >
    Hello. We are Edenspiekermann, an independent global creative agency.
  categories:
    - Featured
    - Agency
    - Design
    - Portfolio
  featured: true
- title: IBM Design
  url: https://www.ibm.com/design/
  main_url: https://www.ibm.com/design/
  description: >
    At IBM, our design philosophy is to help guide people so they can do their best work. Our human-centered design practices help us deliver on that goal.
  categories:
    - Featured
    - Design
    - Technology
    - Web Development
  built_by: IBM
  featured: true
- title: We Do Plugins
  url: https://wedoplugins.com
  main_url: https://wedoplugins.com
  description: >
    Free & premium WordPress plugins development studio from Wroclaw, Poland.
  categories:
    - Portfolio
    - Agency
    - Open Source
    - Web Development
  built_by: We Do Plugins
  built_by_url: https://wedoplugins.com
- title: Mevish Aslam, business coach
  url: https://mevishaslam.com/
  main_url: https://mevishaslam.com/
  description: >
    Mevish Aslam helps women build a life they love and coaches women to launch and grow businesses.
  categories:
    - Business
    - Consulting
    - Entrepreneurship
    - Freelance
    - Marketing
    - Portfolio
  built_by: Rou Hun Fan
  built_by_url: https://flowen.me
  featured: false
- title: Principles of wealth
  url: https://principlesofwealth.net
  main_url: https://principlesofwealth.net
  source_url: https://github.com/flowen/principlesofwealth
  description: >
    Principles of wealth. How to get rich without being lucky, a summary of Naval Ravikant's tweets and podcast.`
  categories:
    - Business
    - Consulting
    - Education
    - Entrepreneurship
    - Finance
    - Learning
    - Marketing
    - Media
    - Nonprofit
    - Productivity
    - Science
  built_by: Rou Hun Fan
  built_by_url: https://flowen.me
  featured: false
- title: Problem studio
  url: https://problem.studio
  main_url: https://problem.studio
  description: >
    Problem Studio creates unique and fun web experiences. Our enemy is "boring" if ya know what we mean: overused WordPress templates, the top 10 shopify templates, copy of a copy of a copy of a copy. We love to support design and marketing agencies and help realize their creations into a digital product. `
  categories:
    - Agency
    - Business
    - Consulting
    - Design
    - Education
    - Entrepreneurship
    - Freelance
    - Landing Page
    - Marketing
    - Media
    - Portfolio
    - Productivity
    - Web Development
  built_by: Rou Hun Fan & Sander Visser
  built_by_url: https://flowen.me
- title: North X South
  main_url: https://northxsouth.co
  url: https://northxsouth.co
  description: >
    We work with small businesses and non-profits to develop their brands, build an online identity, create stellar designs, and give a voice to their causes.
  categories:
    - Agency
    - Consulting
    - Business
    - Design
    - Web Development
  built_by: North X South
  built_by_url: https://northxsouth.co
- title: Plenty of Fish
  main_url: https://www.pof.com/
  url: https://pof.com
  description: >
    Plenty of Fish is one of the world's largest dating platforms.
  categories:
    - Community
  featured: true
- title: Bitcoin
  main_url: https://www.bitcoin.com/
  url: https://bitcoin.com
  description: >
    One of the largest crypto-currency platforms in the world.
  categories:
    - Technology
    - Finance
  featured: true
- title: Frame.io
  main_url: https://www.frame.io/
  url: https://frame.io
  description: >
    Frame.io is a cloud-based video collaboration platform that allows its users to easily work on media projects together
  categories:
    - Technology
    - Entertainment
    - Media
  featured: true
- title: Sainsbury’s Homepage
  main_url: https://www.sainsburys.co.uk/
  url: https://www.sainsburys.co.uk
  description: >
    Sainsbury’s is an almost 150 year old supermarket chain in the United Kingdom.
  categories:
    - E-commerce
    - Food
  featured: true
- title: Haxzie, Portfolio and Blog
  url: https://haxzie.com/
  main_url: https://haxzie.com/
  source_url: https://github.com/haxzie/haxzie.com
  description: >
    Haxzie.com is the portfolio and personal blog of Musthaq Ahamad, UX Engineer and Visual Designer
  categories:
    - Blog
    - Portfolio
  built_by: Musthaq Ahamad
  built_by_url: https://haxzie.com
  featured: false
- title: Robin Wieruch's Blog
  url: https://www.robinwieruch.de/
  main_url: https://www.robinwieruch.de/
  categories:
    - Blog
    - Education
  featured: false
- title: Roger Ramos Development Journal
  url: https://rogerramos.me/
  main_url: https://rogerramos.me/
  source_url: https://github.com/rogerramosme/rogerramos.me/
  description: >
    Personal development journal made with Netlify CMS
  categories:
    - Blog
  built_by: Roger Ramos
  built_by_url: https://rogerramos.me/
  featured: false
- title: Global Adviser Alpha
  main_url: https://globaladviseralpha.com
  url: https://globaladviseralpha.com
  description: >
    Lead by David Haintz, Global Adviser Alpha transforms advice business into world class firms.
  categories:
    - Business
    - Blog
    - Finance
  built_by: Handsome Creative
  built_by_url: https://www.hellohandsome.com.au
  featured: false
- title: Alcamine
  url: https://alcamine.com/
  main_url: https://alcamine.com/
  description: >
    Never apply to another job online and receive tons of tech jobs in your inbox everyday — all while keeping your information private.
  categories:
    - Blog
    - Technology
  built_by: Caldera Digital
  built_by_url: https://www.calderadigital.com/
  featured: false
- title: Caldera Digital
  url: https://www.calderadigital.com/
  main_url: https://www.calderadigital.com/
  source_url: https://github.com/caldera-digital/platform
  description: >
    Caldera is a product and application development agency that uses innovative technology to bring your vision, brand, and identity to life through user centered design.
  categories:
    - Blog
    - User Experience
    - Consulting
  built_by: Caldera Digital
  built_by_url: https://www.calderadigital.com/
  featured: false
- title: Keycodes
  url: https://www.keycodes.dev
  main_url: https://www.keycodes.dev
  source_url: https://github.com/justinjunodev/keycodes.dev
  description: >
    A developer resource for getting keyboard key codes.
  categories:
    - Programming
    - Productivity
    - Open Source
    - Web Development
  built_by: Justin Juno
  built_by_url: https://www.justinjuno.dev
  featured: false
- title: Utah Pumpkins
  url: https://www.utahpumpkins.com/
  main_url: https://www.utahpumpkins.com/
  source_url: https://github.com/cadekynaston/utah-pumpkins
  description: >
    An awesome pumpkin gallery built using Gatsby and Contentful.
  categories:
    - Gallery
    - Blog
    - Photography
  built_by: Cade Kynaston
  built_by_url: https://cade.codes
- title: diff001a's blog
  main_url: https://diff001a.netlify.com/
  url: https://diff001a.netlify.com/
  description: >
    This is diff001a's blog which contains blogs related to programming.
  categories:
    - Blog
  built_by: diff001a
- title: Rockwong Blog
  main_url: http://rockwong.com/blog/
  url: http://rockwong.com/blog/
  description: >
    Rockwong is a technical blog containing content related to various web technologies.
  categories:
    - Technology
    - Education
    - Blog
- title: RegexGuide
  main_url: https://regex.guide
  url: https://regex.guide/playground
  source_url: https://github.com/pacdiv/regex.guide
  description: >
    The easiest way to learn regular expressions! The RegexGuide is a playground helping developers to discover regular expressions. Trying it is adopting regular expressions!
  categories:
    - App
    - Education
    - JavaScript
    - Nonprofit
    - Open Source
    - Programming
    - Technology
    - Web Development
  built_by: Loïc J.
  built_by_url: https://growthnotes.dev
- title: re:store
  url: https://www.visitrestore.com
  main_url: https://www.visitrestore.com
  description: >
    This is your chance to discover, connect, and shop beyond your feed and get to know the who, how, and why behind your favorite products.
  categories:
    - Marketing
  built_by: The Couch
  built_by_url: https://thecouch.nyc
  featured: false
- title: MyPrograming Steps
  main_url: https://mysteps.netlify.com/
  url: https://mysteps.netlify.com/
  description: >
    FrontEnd Tutorial Information
  featured: false
  categories:
    - Blog
    - Portfolio
  source_url: https://github.com/IoT-Arduino/Gatsby-MySteps
  built_by: Maruo
  built_by_url: https://twitter.com/DengenT
- title: Brent Runs Marathons
  main_url: https://www.brentrunsmarathons.com/
  url: https://www.brentrunsmarathons.com/
  description: >
    Brent Runs Marathons is about the training and race experience for the Comrades Ultra Marathon
  categories:
    - Blog
  built_by: Brent Ingram
  built_by_url: https://www.brentjingram.com/
  featured: false
- title: Pedro LaTorre
  main_url: https://www.pedrolatorre.com/
  url: https://www.pedrolatorre.com/
  source_url: https://github.com/bingr001/pedro-latorre-site
  description: >
    A really awesome website built for the motivational speaker Pedro LaTorre
  categories:
    - Blog
  built_by: Brent Ingram
  built_by_url: https://www.brentjingram.com/
  featured: false
- title: Veryben
  main_url: https://veryben.com/
  url: https://veryben.com/
  description: >
    be water my friend
  categories:
    - Blog
  built_by: anikijiang
  built_by_url: https://twitter.com/anikijiang
  featured: false
- title: kentarom's portfolio
  main_url: https://kentarom.com/
  url: https://kentarom.com/
  source_url: https://github.com/kentaro-m/portfolio-gatsby
  description: >
    The portfolio of kentarom, frontend developer. This site shows recent activities about him.
  categories:
    - Portfolio
    - Technology
    - Web Development
  built_by: kentarom
  built_by_url: https://twitter.com/_kentaro_m
  featured: false
- title: MotionThat
  main_url: https://motionthat.com.au
  url: https://motionthat.com.au
  description: >
    MotionThat was created to fill a void in Tabletop Product shooting, whereby the need for consistency, repetition and flexibility was required to eliminate the many variables and inaccuracies that slow the filming process down.
  categories:
    - Entertainment
    - Food
    - Media
    - Gallery
  built_by: Handsome Creative
  built_by_url: https://www.hellohandsome.com.au
  featured: false
- title: TEN ALPHAS
  main_url: https://tenalphas.com.au
  url: https://tenalphas.com.au
  description: >
    TEN ALPHAS is a content production company based in Sydney and Wollongong, telling stories through moving image and beautiful design.
  categories:
    - Media
    - Entertainment
    - Video
  built_by: Handsome Creative
  built_by_url: https://www.hellohandsome.com.au
  featured: false
- title: SalesGP
  main_url: https://salesgp.io
  url: https://salesgp.io
  description: >
    SalesGP is a specialist Sales and Operations partner offering expert skill-sets and decades of experience to companies entering the Australia, NZ (ANZ) and South East Asian (SEA) markets.
  categories:
    - Business
    - Marketing
    - Consulting
  built_by: Handsome Creative
  built_by_url: https://www.hellohandsome.com.au
  featured: false
- title: Source Separation Systems
  main_url: https://sourceseparationsystems.com.au
  url: https://sourceseparationsystems.com.au
  description: >
    Innovative waste diversion products, designed to connect Australians to a more sustainable world.
  categories:
    - Business
  built_by: Handsome Creative
  built_by_url: https://www.hellohandsome.com.au
- title: Fuzzy String Matching
  main_url: https://fuzzy-string-matching.netlify.com
  url: https://fuzzy-string-matching.netlify.com
  source_url: https://github.com/jdemieville/fuzzyStringMatching
  description: >
    This site is built to assess the performance of various approximate string matching algorithms aka fuzzy string searching.
  categories:
    - JavaScript
    - Learning
    - Programming
  built_by: Jennifer Demieville
  built_by_url: https://demieville-codes.herokuapp.com/portfolio
  featured: false
- title: Open Techiz
  main_url: https://www.opentechiz.com/
  url: https://www.opentechiz.com/
  featured: false
  description: >
    An agile software development company in Vietnam, providing wide range service from e-commerce development, mobile development, automation testing and cloud deployment with kubernets
  categories:
    - Web Development
    - Mobile Development
    - Technology
  built_by: Open Techiz
  built_by_url: https://www.opentechiz.com/
- title: Leave Me Alone
  url: https://leavemealone.app
  main_url: https://leavemealone.app
  description: >
    Leave Me Alone helps you unsubscribe from unwanted emails easily. It's built with Gatsby v2.
  categories:
    - Landing Page
    - Productivity
  built_by: James Ivings
  built_by_url: https://squarecat.io
  featured: false
- title: Oberion
  main_url: https://oberion.io
  url: https://oberion.io
  description: >
    Oberion analyzes your gaming library and gives you personal recommendations based on what you play
  categories:
    - Entertainment
    - Media
  built_by: Thomas Uta
  built_by_url: https://twitter.com/ThomasJanUta
  featured: false
- title: Yoseph.tech
  main_url: https://www.yoseph.tech
  url: https://www.yoseph.tech/compilers
  source_url: https://github.com/radding/yoseph.tech_gatsby
  description: >
    Yoseph.tech is a personal blog centered around technology and software engineering
  categories:
    - Technology
    - Web Development
    - Open Source
  built_by: Yoseph Radding
  built_by_url: https://github.com/radding
  featured: false
- title: Really Fast Sites
  url: https://reallyfastsites.com
  main_url: https://reallyfastsites.com
  description: >
    Really Fast Sites showcases websites that have a speed score of 85 or higher on Google's Page Speed Insights for both mobile and desktop, along with some of the platforms and technologies those sites use.
  categories:
    - Web Development
    - Programming
  built_by: Peter Brady
  built_by_url: https://www.peterbrady.co.uk
  featured: false
- title: Mieke Frouws
  url: https://www.miekefrouws.nl
  main_url: https://www.miekefrouws.nl
  description: >
    Mieke Frouws is a freelance primary and secondary school theatre teacher based in the Netherlands.
  categories:
    - Freelance
    - Education
  built_by: Laurens Kling
  built_by_url: https://www.goedideemedia.nl
  featured: false
- title: Paul de Vries
  url: https://pauldevries1972.nl
  main_url: https://pauldevries1972.nl
  description: >
    Paul de Vries is founder of #DCDW and Spokesperson for Marktplaats Automotive (eBay) - Making the online automotive better!
  categories:
    - Blog
    - Business
    - Consulting
  built_by: Laurens Kling
  built_by_url: https://www.goedideemedia.nl
  featured: false
- title: The Fabulous Lifestyles 不藏私旅行煮藝
  url: https://thefabulouslifestyles.com/
  main_url: https://thefabulouslifestyles.com/
  description: >
    The Fabulous Lifestyles features content about travel and food. It offers practical travel advice that covers trip planning, logistics, and reviews on destination, resort & hotel...etc. Besides travelling, there are step-by-step homemade gourmet recipes that will appeal to everyone's taste buds.
  categories:
    - Blog
    - Food
    - Travel
  built_by: Kevin C Chen
  built_by_url: https://www.linkedin.com/in/kevincychen/
- title: Salexa - Estetica Venezolana
  url: https://peluqueriavenezolana.cl/
  main_url: https://peluqueriavenezolana.cl/
  source_url: https://github.com/enbonnet/salexa-front
  description: >
    Venezuelan beauty and hairdressing salon in Chile
  categories:
    - Marketing
    - Business
  built_by: Ender Bonnet
  built_by_url: https://enbonnet.me/
- title: Akshay Thakur's Portfolio
  main_url: https://akshaythakur.me
  url: https://akshaythakur.me
  categories:
    - Portfolio
    - Web Development
  built_by: Akshay Thakur
  built_by_url: https://akshaythakur.me
- title: Binaria
  description: >
    Digital product connecting technics & creativity.
  main_url: https://binaria.com/en/
  url: https://binaria.com/en/
  categories:
    - Web Development
    - Agency
    - Technology
    - App
    - Consulting
    - User Experience
  built_by: Binaria
  built_by_url: https://binaria.com/
- title: Quema Labs
  url: https://quemalabs.com/
  main_url: https://quemalabs.com/
  description: >
    WordPress themes for these modern times
  categories:
    - Blog
    - Web Development
    - WordPress
    - Portfolio
  built_by: Nico Andrade
  built_by_url: https://nicoandrade.com/
- title: Century 21 Financial
  url: https://century21financial.co.nz/
  main_url: https://century21financial.co.nz/
  description: Website for Century 21's mortgage broker and insurance broker business in New Zealand.
  categories:
    - Real Estate
    - Finance
    - Business
  built_by: Shannon Smith
  built_by_url: https://www.powerboard.co.nz/clients
  featured: false
- title: Base Backpackers
  url: https://www.stayatbase.com/
  main_url: https://www.stayatbase.com/
  description: Base Backpackers is one of Australasia's biggest youth adventure tourism brands. They are super stoked to have one of the fastest websites in the tourism industry.
  categories:
    - Travel
    - Business
  built_by: Shannon Smith
  built_by_url: https://www.powerboard.co.nz/clients
  featured: false
- title: Wealthsimple
  url: https://www.wealthsimple.com/
  main_url: https://www.wealthsimple.com/en-us/
  description: >
    The simple way to grow your money like the world's most sophisticated investors. Zero-maintenance portfolios, expert advisors and low fees.
  categories:
    - App
    - Business
    - Finance
  featured: false
- title: To Be Created
  description: >
    tbc is a London based styling agency that champions a modernised minimal aesthetic for both personal clients and brands.
  main_url: https://to-be-created.com
  url: https://to-be-created.com
  categories:
    - Web Development
    - Agency
    - Portfolio
    - Freelance
  built_by: Sam Goddard
  built_by_url: https://samgoddard.dev/
- title: Kosmos Platform
  main_url: https://kosmosplatform.com
  url: https://kosmosplatform.com
  description: >
    Explore the Kosmos - A new world is here, where every clinician now has the ability to improve cardiothoracic and abdominal assessment, in just a few minutes.
  categories:
    - Marketing
    - Science
    - Video
    - Landing Page
    - Healthcare
    - Technology
  built_by: Bryce Benson via Turnstyle Studio
  built_by_url: https://github.com/brycebenson
- title: B-Engaged
  url: https://b-engaged.se/
  main_url: https://b-engaged.se/
  description: >
    B-Engaged gives a clear picture of the organization and helps you implement the measures that makes difference for the employees. The results of our employee surveys are easily transformed into concrete improvement measures using AI technology.
  categories:
    - Business
    - Human Resources
  featured: false
- title: Rollbar
  url: https://rollbar.com/
  main_url: https://rollbar.com/
  description: >
    Rollbar automates error monitoring and triaging, so developers can fix errors that matter within minutes, and build software quickly and painlessly.
  categories:
    - Programming
    - Web Development
  featured: false
- title: EQX
  url: https://digitalexperience.equinox.com/
  main_url: https://digitalexperience.equinox.com/
  description: >
    The Equinox app, personalized to unlock your full potential.
  categories:
    - Sports
    - App
  featured: false
- title: WagWalking
  url: https://wagwalking.com/
  main_url: https://wagwalking.com/
  description: >
    Paws on the move
  categories:
    - App
  featured: false
- title: FirstBorn
  url: https://www.firstborn.com/
  main_url: https://www.firstborn.com/
  description: >
    We shape modern brands for a connected future.
  categories:
    - Agency
    - Design
- title: Pix4D
  url: https://www.pix4d.com
  main_url: https://www.pix4d.com
  description: >
    A unique suite of photogrammetry software for drone mapping. Capture images with our app, process on desktop or cloud and create maps and 3D models.
  categories:
    - Business
    - Productivity
    - Technology
  featured: false
- title: Bakken & Bæck
  url: https://bakkenbaeck.com
  main_url: https://bakkenbaeck.com
  description: >
    We’re Bakken & Bæck, a digital studio based in Oslo, Bonn and Amsterdam. Ambitious companies call us when they need an experienced team that can transform interesting ideas into powerful products.
  categories:
    - Agency
    - Design
    - Technology
  featured: false
- title: Figma Config
  url: https://config.figma.com/
  main_url: https://config.figma.com/
  description: A one-day conference where Figma users come together to learn from each other.
  categories:
    - Conference
    - Design
    - Event
    - Community
    - Learning
  built_by: Corey Ward
  built_by_url: http://www.coreyward.me/
  featured: false
- title: Anurag Hazra's Portfolio
  url: https://anuraghazra.github.io/
  main_url: https://anuraghazra.github.io/
  source_url: https://github.com/anuraghazra/anuraghazra.github.io
  description: >
    Anurag Hazra's portfolio & personal blog, Creative FrontEnd web developer from india.
  categories:
    - Portfolio
    - Blog
    - Open Source
    - JavaScript
  built_by: Anurag Hazra
  built_by_url: https://github.com/anuraghazra
- title: VeganWorks
  url: https://veganworks.com/
  main_url: https://veganworks.com/
  description: We make delicious vegan snack boxes.
  categories:
    - Food
- title: codesundar
  url: https://codesundar.com
  main_url: https://codesundar.com
  description: >
    Learn PhoneGap, Ionic, Flutter
  categories:
    - Education
    - Technology
    - Web Development
    - Blog
  built_by: codesundar
  built_by_url: https://codesundar.com
  featured: false
- title: Nordic Microfinance Initiative
  url: https://www.nmimicro.no/
  main_url: https://www.nmimicro.no/
  description: Nordic Microfinance Initiative's (NMI) vision is to contribute to the empowerment of poor people in developing countries and to the creation of jobs and wealth on a sustainable basis.
  featured: false
  categories:
    - Finance
    - Business
  built_by: Othermachines
  built_by_url: https://othermachines.com
- title: Subscribe Pro Documentation
  url: https://docs.subscribepro.com/
  main_url: https://docs.subscribepro.com/
  description: >
    Subscribe Pro is a subscription commerce solution that enables brands to quickly add subscription commerce models such as box, subscribe-and-save, autoship and similar to their existing e-commerce websites.
  categories:
    - Documentation
    - E-commerce
    - API
    - Technology
    - Web Development
  built_by: Subscribe Pro
  built_by_url: https://www.subscribepro.com/
- title: Software.com
  main_url: https://www.software.com
  url: https://www.software.com
  description: Our data platform helps developers learn from their data, increase productivity, and code smarter.
  categories:
    - Data
    - Productivity
    - Programming
  built_by: Brett Stevens, Joshua Cheng, Geoff Stevens
  built_by_url: https://github.com/swdotcom/
  featured: false
- title: WTL Studio Website Builder
  main_url: https://wtlstudio.com/
  url: https://wtlstudio.com/
  description: >
    Cloud-based, SEO focused website builder - helping local businesses and startups reach audiences faster.
  featured: false
  categories:
    - E-commerce
    - SEO
    - Business
- title: ToolsDB
  main_url: https://toolsdb.dev
  url: https://toolsdb.dev
  description: List of tools for better software development.
  featured: false
  categories:
    - Technology
    - Web Development
    - Programming
    - Productivity
- title: Eastman Strings
  url: https://www.eastmanstrings.com
  main_url: https://www.eastmanstrings.com
  description: >
    Site was built using GatsbyJS, Cosmic CMS, and Netlify.
  categories:
    - Business
    - Music
  built_by: Tekhaus
  built_by_url: https://www.tekha.us
  featured: false
- title: Lesley Lai
  main_url: https://lesleylai.info
  url: https://lesleylai.info
  source_url: https://github.com/LesleyLai/blog
  description: >
    lesleylai.info is the personal website of Lesley Lai, where he talks mainly about C++ and Computer Graphics.
  categories:
    - Blog
    - Open Source
    - Portfolio
    - Programming
    - Technology
  built_by: Lesley Lai
  built_by_url: https://github.com/LesleyLai
  featured: false
- title: Whipstitch Webwork
  url: https://www.whipstitchwebwork.com
  main_url: https://www.whipstitchwebwork.com
  description: >
    Websites for smart people.
  categories:
    - Agency
    - Web Development
  built_by: Matthew Russell
  featured: false
- title: Vandré Leal
  main_url: https://vandreleal.github.io
  url: https://vandreleal.github.io
  source_url: https://github.com/vandreleal/vandreleal.github.io
  description: >
    Portfolio of Vandré Leal.
  categories:
    - Portfolio
    - Web Development
  built_by: Vandré Leal
  built_by_url: https://vandreleal.github.io
  featured: false
- title: Tarokenlog
  url: https://taroken.dev/
  main_url: https://taroken.dev/
  description: >
    Blog and Gallery
  categories:
    - Blog
    - Portfolio
    - Web Development
    - Photography
  built_by: Kentaro Koga
  built_by_url: https://twitter.com/kentaro_koga
  featured: false
- title: OwlyPixel Blog
  main_url: https://owlypixel.com
  url: https://owlypixel.com
  description: >
    Notes and tutorials on coding, web development, design and other stuff.
  categories:
    - Web Development
    - Blog
    - Education
  built_by: Owlypixel
  built_by_url: https://twitter.com/owlypixel
  featured: false
- title: talkoverflow
  main_url: https://talkoverflow.com
  url: https://talkoverflow.com
  description: Blog on software engineering built with Gatsby themes and theme-ui
  categories:
    - Blog
    - Web Development
    - Technology
  built_by: Patryk Jeziorowski
  built_by_url: https://twitter.com/pjeziorowski
- title: HISTORYTalks
  main_url: https://www.history-talks.com/
  url: https://www.history-talks.com/
  description: Built using Gatsby, JSS and Contentful
  categories:
    - Conference
    - Media
  built_by: A+E Networks
  built_by_url: https://www.aenetworks.com/
- title: HISTORYCon
  main_url: https://www.historycon.com/
  url: https://www.historycon.com/
  description: Built using Gatsby, JSS and Contentful
  categories:
    - Conference
    - Media
  built_by: A+E Networks
  built_by_url: https://www.aenetworks.com/
- title: Kölliker Immobilien
  url: https://koelliker-immobilien.ch/
  main_url: https://koelliker-immobilien.ch/
  description: >
    Built using Gatsby, Netlify and Contentful
  categories:
    - Real Estate
    - Marketing
  built_by: Matthias Gemperli
  built_by_url: https://matthiasgemperli.ch
- title: Lessmess Agency website
  url: https://lessmess.agency/
  main_url: https://lessmess.agency/
  description: >
    Website of Lessmess Agency
  categories:
    - Agency
    - Web Development
  built_by: Ilya Lesik
  built_by_url: https://github.com/ilyalesik
- title: Ezekiel Ekunola Portfolio
  main_url: http://ezekielekunola.com/
  url: http://ezekielekunola.com/
  description: Built using Gatsby, Styled-Components
  categories:
    - Web Development
    - Portfolio
  built_by: Ezekiel Ekunola
  built_by_url: https://github.com/easybuoy/
  featured: false
- title: Gearbox Development
  main_url: https://gearboxbuilt.com
  url: https://gearboxbuilt.com/?no-load-in
  description: >
    Gearbox is a performance website development & optimization company based out of Canada. Built using Gatsby/WordPress.
  categories:
    - Agency
    - Web Development
    - WordPress
    - Portfolio
    - Programming
    - Technology
    - Business
  built_by: Gearbox Development
  built_by_url: https://gearboxbuilt.com
  featured: false
- title: UXWorks
  main_url: https://uxworks.org
  url: https://uxworks.org
  description: Built with Gatsby, Netlify and Markdown
  categories:
    - Web Development
    - Blog
  built_by: Amrish Kushwaha
  built_by_url: https://github.com/isamrish
  featured: false
- title: Jarod Peachey
  main_url: https://jarodpeachey.netlify.com
  url: https://jarodpeachey.netlify.com
  source_url: https://github.com/jarodpeachey/portfolio
  description: >
    Jarod Peachey is a front-end developer focused on building modern and fast websites for everyone.
  categories:
    - Blog
    - JavaScript
    - Mobile Development
    - Portfolio
  built_by: Jarod Peachey
  built_by_url: https://github.com/jarodpeachey
  featured: false
- title: Thomas Maximini
  main_url: https://www.thomasmaximini.com/
  url: https://www.thomasmaximini.com/
  source_url: https://github.com/tmaximini/maxi.io
  description: >
    Thomas Maximini is a full stack web developer from Germany
  categories:
    - Blog
    - JavaScript
    - Photography
    - Portfolio
    - Web Development
  built_by: Thomas Maximini
  built_by_url: https://github.com/tmaximini
  featured: false
- title: Aretha Iskandar
  main_url: https://arethaiskandar.com/
  url: https://arethaiskandar.com/
  source_url: https://github.com/tmaximini/arethaiskandar.com
  description: >
    Aretha Iskandar is a Jazz and Soul Singer / Songwriter from Paris
  categories:
    - Music
  built_by: Thomas Maximini
  built_by_url: https://github.com/tmaximini
  featured: false
- title: Harshil Shah
  url: https://harshil.net
  main_url: https://harshil.net
  description: >
    Harshil Shah is an iOS engineer from Mumbai, India
  categories:
    - Blog
    - Mobile Development
  built_by: Harshil Shah
  built_by_url: https://twitter.com/_HarshilShah
  featured: false
- title: Code Examples
  url: https://codeexamples.dev/
  main_url: https://codeexamples.dev/
  description: >
    Examples about various programming languages like JavaScript, Python, Rust, Angular, React, Vue.js etc.
  categories:
    - Blog
    - Education
    - Programming
    - Web Development
  built_by: Sai gowtham
  built_by_url: https://twitter.com/saigowthamr
  featured: false
- title: Samir Mujanovic
  main_url: https://www.samirmujanovic.com/
  url: https://www.samirmujanovic.com/
  description: >
    I'm a Frontend Developer with 3 years of experience. I describe myself as a developer who loves coding, open-source and web platform.
  categories:
    - Portfolio
    - Web Development
    - Design
  built_by: Samir Mujanovic
  built_by_url: https://github.com/sameerrM
- title: Yearlyglot - Fluent Every Year
  url: https://www.yearlyglot.com/blog
  main_url: https://www.yearlyglot.com
  description: >
    A popular blog on languages, second language acquisition and polyglottery.
  categories:
    - Blog
    - Education
    - Learning
    - Travel
  built_by: Donovan Nagel
  built_by_url: https://www.donovannagel.com
  featured: false
- title: 8fit.com
  url: https://8fit.com/
  main_url: https://8fit.com/
  description: >
    Get personalized workouts, custom meal plans, and nutrition guidance, right in the palm of your hand. Prioritize progress over perfection with the 8fit app!
  categories:
    - App
    - Food
    - Sports
  featured: false
- title: Dispel - Remote Access for Industrial Control Systems
  url: https://dispel.io
  main_url: https://dispel.io
  description: >
    Dispel provides secure, moving target defense networks through which your teams can remotely access industrial control systems in seconds, replacing static-defense products that take 5 to 15 minutes to work through.
  categories:
    - Business
    - Technology
    - Security
  built_by: Anton Aberg
  built_by_url: https://github.com/aaaberg
  featured: false
- title: Geothermal Heat Pump DIY Project
  url: https://diyheatpump.net/
  main_url: https://diyheatpump.net/
  description: Personal project by Yuriy Logvin that demonstrates how you can switch to heating with electricity at a minimal cost. The goal here is to show that everyone can build a geothermal heat pump and start saving money.
  categories:
    - Blog
    - Education
    - Technology
  built_by: Yuriy Logvin
  built_by_url: https://powerwatcher.net
- title: Catalyst Network - Cryptocurrency
  url: https://www.cryptocatalyst.net/
  main_url: https://www.cryptocatalyst.net/
  source_url: https://github.com/n8tb1t/gatsby-starter-cryptocurrency
  description: >
    An All-in-One solution for Modern Transactions.
  categories:
    - Business
    - Technology
  built_by: n8tb1t
  built_by_url: https://github.com/n8tb1t/
  featured: false
- title: SaoBear's-Blog
  main_url: https://saobear.xyz/
  url: https://saobear.xyz/
  source_url: https://github.com/PiccoloYu/SaoBear-is-Blog
  featured: false
  categories:
    - Blog
    - Web Development
- title: Rumaan Khalander - Portfolio
  url: https://www.rumaan.me/
  main_url: https://www.rumaan.me/
  description: >
    Rumaan Khalander is a Full-Stack Dev from Bengaluru who loves to develop for mobile and web.
  categories:
    - Portfolio
  built_by: rumaan
  built_by_url: https://github.com/rumaan/
  featured: false
- title: DigiGov
  main_url: https://digigov.grnet.gr/
  url: https://digigov.grnet.gr/
  description: >
    DigiGov is an initiative for the Digital Transformation of the Greek Public Sector
  categories:
    - Government
  built_by: GRNET
  built_by_url: https://grnet.gr/
  featured: false
- title: Zeek Interactive
  main_url: https://zeek.com
  url: https://zeek.com
  description: >
    Business site for Zeek Interactive. Using WordPress as a data store via the WPGraphQL plugin.
  categories:
    - Blog
    - Web Development
    - Mobile Development
    - WordPress
    - Agency
    - Business
  built_by: Zeek Interactive
  built_by_url: https://zeek.com
  featured: false
- title: Bare Advertising & Communications
  url: https://bare.ca/
  main_url: https://bare.ca/
  description: >
    Bare is a full-service branding and production agency in Vancouver BC with deep experience in digital/traditional communications and strategy. We specialize in building headless WordPress sites with Gatsby.
  categories:
    - WordPress
    - Agency
    - Business
  built_by: Bare Advertising & Communications
  built_by_url: https://www.bare.ca/
  featured: false
- title: The Decking Superstore
  url: https://www.thedeckingsuperstore.com/
  main_url: https://www.thedeckingsuperstore.com/
  description: >
    One of Northern California's largest outdoor decking and siding providers.
  categories:
    - WordPress
    - Business
  built_by: Bare Advertising & Communications
  built_by_url: https://www.bare.ca/
  featured: false
- title: Precision Cedar Products
  url: https://www.precisioncedar.com/
  main_url: https://www.precisioncedar.com/
  description: >
    Western Red Cedar Distributor in Vancouver Canada.
  categories:
    - WordPress
    - Business
  built_by: Bare Advertising & Communications
  built_by_url: https://www.bare.ca/
  featured: false
- title: Circle Restoration
  url: https://www.circlerestoration.com/
  main_url: https://www.circlerestoration.com/
  description: >
    Restoration Services Provider in Vancouver Canada.
  categories:
    - WordPress
    - Business
  built_by: Bare Advertising & Communications
  built_by_url: https://www.bare.ca/
  featured: false
- title: ALS Rally
  url: https://www.alsrally.com/
  main_url: https://www.alsrally.com/
  description: >
    Non profit fundraiser for ALS Research.
  categories:
    - WordPress
    - Nonprofit
    - Event
  built_by: Bare Advertising & Communications
  built_by_url: https://www.bare.ca/
  featured: false
- title: Vancouver Welsh Men's Choir
  url: https://vancouverchoir.ca/
  main_url: https://vancouverchoir.ca/
  description: >
    Vancouver Welsh Men's Choir website for upcoming shows, ticket purchases and online merchandise.
  categories:
    - WordPress
    - Entertainment
    - Event
    - E-commerce
  built_by: Bare Advertising & Communications
  built_by_url: https://www.bare.ca/
  featured: false
- title: Paul Scanlon - Blog
  main_url: https://paulie.dev/
  url: https://paulie.dev/
  source_url: https://github.com/PaulieScanlon/paulie-dev-2019
  description: >
    I'm a React UI developer / UX Engineer. React, GatsbyJs, JavaScript, TypeScript/Flow, StyledComponents, Storybook, TDD (Jest/Enzyme) and a tiny bit of Node.js.
  categories:
    - Blog
    - Web Development
  built_by: Paul Scanlon
  built_by_url: http://www.pauliescanlon.io
  featured: false
- title: EF Design
  main_url: https://ef.design
  url: https://ef.design
  description: >
    Home of everything creative, digital and brand at EF.
  featured: false
  categories:
    - Marketing
    - Design
  built_by: João Matos (Global Creative Studio - Education First)
- title: Codica
  main_url: https://www.codica.com/
  url: https://www.codica.com/
  description: >
    We help startups and established brands with JAMStack, Progressive Web Apps and Marketplaces development.
  categories:
    - Agency
    - Web Development
  built_by: Codica
  built_by_url: https://www.codica.com/
- title: Bhavani Ravi's Portfolio
  url: https://bhavaniravi.com
  main_url: https://bhavaniravi.com
  description: >
    Showcase of Bhavani Ravi's skillset and blogs
  categories:
    - Blog
    - Portfolio
  built_by: Bhavani Ravi
  built_by_url: https://twitter.com/geeky_bhavani
- title: Kotoriyama
  main_url: https://kotoriyama.com/
  url: https://kotoriyama.com/
  description: >
    Japanese Indie Game Creator.
  featured: false
  categories:
    - App
    - Entertainment
    - Mobile Development
  built_by: Motoyoshi Shiine (Kotoriyama)
- title: PWA Shields
  url: https://www.pwa-shields.com
  main_url: https://www.pwa-shields.com
  source_url: https://github.com/richardtaylordawson/pwa-shields
  description: >
    Personalize your app's README with custom, fun, PWA shields in SVG
  categories:
    - Documentation
    - App
    - API
  built_by: Richard Taylor Dawson
  built_by_url: https://richardtaylordawson.com
- title: Zatsuzen
  url: https://zatsuzen.com
  main_url: https://zatsuzen.com
  description: >
    Web developer's portfolio
  categories:
    - Portfolio
  built_by: Akane
  built_by_url: https://twitter.com/akanewz
  featured: false
- title: Reeemoter
  description: >-
    Join thousands of developers from everywhere and access to job
    offers from hundreds of companies worldwide right
    at your inbox for free.
  main_url: https://reeemoter.com/
  url: https://reeemoter.com/
  featured: false
  categories:
    - Technology
    - Web Development
  built_by: Ramón Chancay
  built_by_url: https://ramonchancay.me/
- title: Ananya Neogi
  main_url: https://ananyaneogi.com
  url: https://ananyaneogi.com
  description: >
    Showcases Ananya's work as a frontend developer and comprises of a collection of written articles on web development, programming and, user experience.
  categories:
    - Portfolio
    - Blog
  built_by: Ananya Neogi
  built_by_url: https://ananyaneogi.com
- title: webman.pro
  main_url: https://webman.pro/
  url: https://webman.pro/
  description: >
    webman.pro is an awesome portfolio and technical blog where
    professional Front End engineer Dmytro Chumak shares his thoughts
    and experience to inspire other developers.
  featured: false
  categories:
    - Blog
    - Web Development
    - JavaScript
  built_by: Dmytro Chumak
  built_by_url: https://github.com/wwwebman
- title: borderless
  url: https://junhobaik.github.io
  main_url: https://junhobaik.github.io
  source_url: https://github.com/junhobaik/junhobaik.github.io/tree/develop
  description: >
    Junho Baik's Development Blog
  categories:
    - Blog
    - Web Development
  built_by: Junho Baik
  built_by_url: https://github.com/junhobaik
  featured: false
- title: React Resume Generator
  main_url: https://nimahkh.github.io/nima_habibkhoda
  url: https://nimahkh.github.io/nima_habibkhoda
  source_url: https://github.com/nimahkh/resume_generator
  description: >
    The resume generator is a project to create your own resume web page easily with Gatsby.
  categories:
    - Portfolio
  built_by: Nima Habibkhoda
  featured: false
- title: Thomas Wang's Blog
  main_url: https://www.thomaswang.io
  url: https://www.thomaswang.io
  description: >-
    Technical blog by Thomas Wang
  built_by: Thomas Wang
  built_by_url: https://github.com/thomaswang
  featured: false
  categories:
    - Blog
    - Web Development
- title: The Rebigulator
  main_url: https://www.rebigulator.org/
  source_url: https://github.com/Me4502/Rebigulator/
  url: https://rebigulator.org/
  description: A quote-based via game powered by Frinkiac
  built_by: Matthew Miller
  built_by_url: https://matthewmiller.dev/
  featured: false
  categories:
    - Open Source
    - Entertainment
    - App
- title: madewithlove
  main_url: https://madewithlove.com
  url: https://madewithlove.com
  description: >-
    We build digital products and create the teams around them. We can help with software engineering, product management, managing technical teams, audits and technical consulting.
  built_by: madewithlove
  built_by_url: https://madewithlove.com
  featured: false
  categories:
    - Web Development
    - Blog
    - Agency
    - Business
- title: Sprucehill
  url: https://sprucehill.ca/
  main_url: https://sprucehill.ca/
  description: >
    Sprucehill is a North Vancouver based custom home builder and renovator.
  categories:
    - WordPress
    - Business
  built_by: Bare Advertising & Communications
  built_by_url: https://www.bare.ca/
  featured: false
- title: Nathaniel Ryan Mathew
  url: https://nathanielmathew.me
  main_url: https://nathanielmathew.me
  source_url: https://github.com/nathanielmathew/MyPortfolio
  description: >
    A personal online Portfolio built using GatsbyJS, that showcases Achievements, Projects and Additional information.
  categories:
    - Portfolio
    - Open Source
    - Blog
  built_by: Nathaniel Ryan Mathew
  built_by_url: https://github.com/nathanielmathew
  featured: false
- title: Kanazawa.js Community Page
  main_url: https://kanazawajs.now.sh/
  url: https://kanazawajs.now.sh/
  source_url: https://github.com/kanazawa-js/community-page
  description: >
    Kanazawa.js is a local community for the JSer around Kanazawa to share knowledge about JavaScript.
  categories:
    - Community
    - Programming
    - Web Development
  built_by: Kanazawa.js
  built_by_url: https://twitter.com/knzw_js
  featured: false
- title: monica*dev
  url: https://www.aboutmonica.com/
  main_url: https://www.aboutmonica.com/
  description: >
    Personal site for Monica Powell, a software engineer who is passionate about making open-source more accessible and building community, online & offline.
  categories:
    - Web Development
    - Blog
    - Programming
    - Portfolio
  built_by: Monica Powell
  built_by_url: https://www.aboutmonica.com/
  featured: false
- title: Shivam Sinha
  url: https://www.helloshivam.com/
  main_url: https://www.helloshivam.com/
  description: >
    Portfolio of Shivam Sinha, Graphic Designer and Creative Coder based in New York.
  categories:
    - Portfolio
  built_by: Shivam Sinha
  built_by_url: https://www.helloshivam.com/
  featured: false
- title: Brianna Sharpe - Writer
  main_url: https://www.briannasharpe.com/
  url: https://www.briannasharpe.com/
  source_url: https://github.com/ehowey/briannasharpe
  description: >
    Brianna Sharpe is an Alberta, Canada based freelance writer and journalist focused on health, LGBTQ2S+, parenting, and the environment.
  categories:
    - Portfolio
    - Media
  built_by: Eric Howey
  built_by_url: https://www.erichowey.dev/
  featured: false
- title: Eric Howey Web Development
  main_url: https://www.erichowey.dev/
  url: https://www.erichowey.dev/
  source_url: https://github.com/ehowey/erichoweydev
  description: >
    Personal website and blog for Eric Howey. I am a freelance web developer based in Alberta, Canada specializing in Gatsby, React, WordPress and Theme-UI.
  categories:
    - Portfolio
    - Web Development
    - Freelance
    - Blog
  built_by: Eric Howey
  built_by_url: https://www.erichowey.dev/
- title: Solfej Chord Search
  url: https://www.solfej.io/chords
  main_url: https://www.solfej.io/chords
  description: >
    Solfej Chord Search helps you master every chord imaginable. It shows you notes, intervals, guitar and piano fingerings for 1000s of chords.
  categories:
    - Education
    - Music
  built_by: Shayan Javadi
  built_by_url: https://www.instagram.com/shawnjavadi/
- title: a+ Saúde
  url: https://www.amaissaude.com.br/sp/
  main_url: https://www.amaissaude.com.br/sp/
  description: >
    An even better experience in using health services.
  categories:
    - Healthcare
    - Marketing
    - Blog
  built_by: Grupo Fleury
  built_by_url: http://www.grupofleury.com.br/
  featured: false
- title: Mallikarjun Katakol Photography
  main_url: https://mallik.in
  url: https://mallik.in
  built_by: Arvind Kumar
  built_by_url: https://arvind.io/
  description: >
    Mallikarjun Katakol is an Advertising, Architecture, Editorial, Fashion and Lifestyle Photographer based in Bangalore, India.
    Shoots Corporate & Business headshots, Portfolios for Models and Actors, Documents Projects for Architects, Fashion & Interior Designers
  featured: false
  categories:
    - Gallery
    - Photography
    - Portfolio
- title: gatsby-animate-blog
  url: https://gatsby-animate-blog.luffyzh.now.sh/
  main_url: https://gatsby-animate-blog.luffyzh.now.sh/home
  source_url: https://github.com/luffyZh/gatsby-animate-blog
  description: >
    A simple && cool blog site starter kit by Gatsby.
  categories:
    - Blog
    - Open Source
    - Web Development
  built_by: luffyZh
  built_by_url: https://github.com/luffyZh
  featured: false
- title: LBI Financial
  main_url: https://lbifinancial.com/
  url: https://lbifinancial.com/
  description: >
    We help individuals and businesses with life insurance, disability, long-term care and annuities.
  categories:
    - Business
    - Consulting
    - Finance
  built_by: Pagepro
  built_by_url: https://pagepro.co
  featured: false
- title: GIS-Netzwerk
  url: https://www.gis-netzwerk.com/
  main_url: https://www.gis-netzwerk.com/
  description: >
    Multilingual (i18n) Blog with different URLs for categories, tags and posts depending on the language.
  categories:
    - Blog
    - Data
    - Technology
  built_by: Max Dietrich
  built_by_url: https://www.gis-netzwerk.com/
  featured: false
- title: Krishna Gopinath
  main_url: https://krishnagopinath.me
  url: https://krishnagopinath.me
  source_url: https://github.com/krishnagopinath/website
  description: >
    Website of Krishna Gopinath, software engineer and budding teacher.
  categories:
    - Portfolio
  built_by: Krishna Gopinath
  built_by_url: https://twitter.com/krishwader
  featured: false
- title: Curology
  main_url: https://curology.com
  url: https://curology.com
  description: >
    Curology's mission is to make effective skincare accessible to everyone. We provide customized prescription skincare for our acne and anti-aging patients.
  categories:
    - Healthcare
    - Community
    - Landing Page
  built_by: Curology
  built_by_url: https://curology.com
- title: labelmake.jp
  main_url: https://labelmake.jp/
  url: https://labelmake.jp/
  description: >
    Web Application of Variable Data Printing and Blog.
  categories:
    - App
    - Data
    - Blog
  built_by: hand-dot
  built_by_url: https://twitter.com/hand_dot
  featured: false
- title: Personal website of Maarten Afink
  main_url: https://www.maarten.im/
  url: https://www.maarten.im/
  source_url: https://github.com/maartenafink/personal-website
  description: >
    Personal website of Maarten Afink, digital product designer.
  categories:
    - Portfolio
    - Open Source
    - Blog
    - Music
    - Design
- title: Adam Bowen
  main_url: https://adamcbowen.com/
  url: https://adamcbowen.com/
  source_url: https://github.com/bowenac/my-website
  description: >
    Personal website for Adam Bowen. I am a freelance web developer based in Tacoma, WA specializing in WordPress, Craft CMS, plus a lot more and recently fell in love with Gatsby.
  categories:
    - Portfolio
    - Web Development
    - Freelance
  built_by: Adam Bowen
  built_by_url: https://adamcbowen.com
  featured: false
- title: tqCoders
  main_url: https://tqcoders.com
  url: https://tqcoders.com
  description: >
    tqCoders is a software development company that focuses on the development of the most advanced websites and mobile apps. We use the most advanced technologies to make websites blazing fast, SEO-friendly and responsive for each screen resolution.
  categories:
    - Web Development
    - Mobile Development
    - SEO
    - Design
    - Programming
    - Technology
    - Business
  built_by: tqCoders
  built_by_url: https://tqcoders.com
  featured: false
- title: ErudiCAT
  main_url: https://www.erudicat.com
  url: https://www.erudicat.com
  description: >
    ErudiCAT is an educational platform created to help PMP certification candidates to prepare for the exam. There are 1k+ sample questions and PMP Exam Simulator. Upon completion, there are statistics and performance chart available. Performance reports are saved in users' accounts and may be used later to review questions. The PMP Exam Simulator has a unique feature of Time Acceleration. It makes the Mock Exam even tougher and makes training even more advanced.
  categories:
    - Education
    - Web Development
    - Learning
  built_by: tqCoders
  built_by_url: https://tqcoders.com
  featured: false
- title: Qri.io Website and Docs
  main_url: https://qri.io
  url: https://qri.io/docs
  source_url: https://github.com/qri-io/website
  description: >
    Website and Documentation for Qri, an open source version control system for datasets
  categories:
    - Open Source
    - Community
    - Data
    - Technology
  built_by: Qri, Inc.
  built_by_url: https://qri.io
  featured: false
- title: Jellypepper
  main_url: https://jellypepper.com/
  url: https://jellypepper.com/
  description: >
    Award-winning creative studio for disrupters. We design and build beautiful brands, apps, websites and videos for startups and tech companies.
  categories:
    - Portfolio
    - Agency
  built_by: Jellypepper
  built_by_url: https://jellypepper.com/
- title: Miyamado Jinja
  main_url: https://www.miyamadojinja.com
  url: https://www.miyamadojinja.com
  source_url: https://github.com/mnishiguchi/miyamadojinja
  description: >
    Miyamado Jinja is a Japanese Shinto Shrine in Yokkaichi, Mie, Japan.
  categories:
    - Nonprofit
    - Travel
  built_by: mnishiguchi
  built_by_url: https://mnishiguchi.com
  featured: false
- title: Hear This Idea
  main_url: https://hearthisidea.com
  url: https://hearthisidea.com/episodes/victoria
  source_url: https://github.com/finmoorhouse/podcast
  description: >
    A podcast showcasing new thinking from top academics.
  categories:
    - Podcast
    - Open Source
  built_by: Fin Moorhouse
  built_by_url: https://finmoorhouse.com
  featured: false
- title: Calisthenics Skills
  main_url: https://www.calisthenicsskills.com
  url: https://www.calisthenicsskills.com
  description: >
    A beautiful fitness progress tracker built on Gatsby.
  categories:
    - Sports
  built_by: Andrico Karoulla
  built_by_url: https://andri.co
  featured: false
- title: AutoloadIT
  main_url: https://autoloadit.com/
  url: https://autoloadit.com/
  description: >
    The world's leading Enterprise Automotive imaging solution
  categories:
    - Business
    - Landing Page
  built_by: Pagepro
  built_by_url: https://pagepro.co
  featured: false
- title: Tools of Golf
  main_url: https://toolsof.golf
  url: https://toolsof.golf/titleist-915-d2-driver
  description: >
    Tools of Golf is a community dedicated to golf nerds and gear heads.
  categories:
    - Sports
    - Data
    - Documentation
  built_by: Peter Hironaka
  built_by_url: https://peterhironaka.com
  featured: false
- title: sung.codes
  main_url: https://sung.codes/
  source_url: https://github.com/dance2die/sung.codes
  url: https://sung.codes/
  description: >
    Blog by Sung M. Kim (a.k.a. dance2die)
  categories:
    - Blog
    - Landing Page
  built_by: Sung M. Kim
  built_by_url: https://github.com/dance2die
  featured: false
- title: Choose Tap
  main_url: https://www.choosetap.com.au/
  url: https://www.choosetap.com.au/
  featured: false
  description: >
    Choose Tap aims to improve the health and wellbeing of communities and the environment by promoting tap water as the best choice of hydration for all Australians.
  built_by: Hardhat
  built_by_url: https://www.hardhat.com.au
  categories:
    - Nonprofit
    - Community
- title: Akash Rajpurohit
  main_url: https://akashwho.codes/
  url: https://akashwho.codes/
  description: >
    Personal portfolio website of Akash Rajpurohit made using Gatsby v2, where I  write short blogs related to software development and share my experiences.
  categories:
    - Portfolio
    - Blog
  built_by: Akash Rajpurohit
  built_by_url: https://github.com/AkashRajpurohit
  featured: false
- title: See Kids Dream
  url: https://seekidsdream.org/
  main_url: https://seekidsdream.org/
  description: >
    A not-for-profit organization dedicated to empower youth with the skills, motivation and confidence.
  categories:
    - Nonprofit
    - Education
    - Learning
  built_by: CapTech Consulting
  built_by_url: https://www.captechconsulting.com/
  featured: false
- title: Locale Central
  url: https://localecentral.io/
  main_url: https://localecentral.io/
  description: >
    Locale Central is a web & mobile data collection app that makes it easy to record accurate data out on the field.
  categories:
    - Technology
  built_by: KiwiSprout
  built_by_url: https://kiwisprout.nz/
  featured: false
- title: Cathy O'Shea
  url: https://cathyoshea.co.nz/
  main_url: https://cathyoshea.co.nz/
  categories:
    - Portfolio
    - Real Estate
  built_by: KiwiSprout
  built_by_url: https://kiwisprout.nz/
  featured: false
- title: DG Recruit
  url: https://dgrecruit.com
  main_url: https://dgrecruit.com
  description: >
    DG Recruit is a NYC recruitment agency
  categories:
    - Agency
    - WordPress
  built_by: Waverly Lab
  built_by_url: https://waverlylab.com
  featured: false
- title: Smile
  url: https://reasontosmile.com
  main_url: https://reasontosmile.com
  description: >
    Smile is an online store for buying CBD products that keep you balanced and happy
  categories:
    - E-commerce
    - WordPress
  built_by: Waverly Lab
  built_by_url: https://waverlylab.com
- title: Bold Oak Design
  url: https://boldoak.design/
  main_url: https://boldoak.design/
  description: >
    A Milwaukee-based web design and development studio.
  categories:
    - Blog
    - Business
    - Freelance
    - Portfolio
    - Programming
    - Technology
    - Web Development
  featured: false
- title: Lydia Rose Eiche
  url: https://lydiaroseeiche.com/
  main_url: https://lydiaroseeiche.com/
  description: >
    Lydia Rose Eiche is a soprano, opera singer, and actress based in Milwaukee.
  categories:
    - Music
    - Portfolio
  built_by: Bold Oak Design
  built_by_url: https://boldoak.design/
  featured: false
- title: Chris Otto
  url: https://chrisotto.dev/
  main_url: https://chrisotto.dev/
  source_url: https://github.com/chrisotto6/chrisottodev
  description: >
    Blog, portfolio and website for Chris Otto.
  categories:
    - Blog
    - JavaScript
    - Landing Page
    - Portfolio
    - Programming
    - Technology
    - Web Development
  built_by: Chris Otto
  built_by_url: https://github.com/chrisotto6
  featured: false
- title: Roboto Studio
  url: https://roboto.studio
  main_url: https://roboto.studio
  description: >
    Faster than a speeding bullet Website Development based in sunny old Nottingham
  categories:
    - Agency
    - Blog
    - Business
    - Design
    - Featured
    - Freelance
    - Web Development
  featured: true
- title: Viraj Chavan | Full Stack Software Engineer
  url: http://virajc.tech
  main_url: http://virajc.tech
  source_url: https://github.com/virajvchavan/portfolio
  description: >
    Portfolio and blog of a full stack software engineer from India
  categories:
    - Portfolio
    - Blog
    - Web Development
  built_by: Viraj V Chavan
  built_by_url: https://twitter.com/VirajVChavan
  featured: false
- title: Nexweave
  url: https://www.nexweave.com
  main_url: https://www.nexweave.com
  description: >
    Nexweave is a SaaS platform built by a team of experienced product, design & technology professionals in India. Nexweave allows brands to create personalized & interactive video experiences at scale. We would love for our site to be featured at the gatsby showcase since we have long been appreciating the flexibility and speed of the sites we have created using the same.
  categories:
    - Video
    - API
    - User Experience
    - Marketing
    - Design
    - Data
    - Technology
    - Media
    - Consulting
  built_by: Kashaf S
  built_by_url: https://www.linkedin.com/in/kashaf-shaikh-925117178
  featured: false
- title: Daniel Balloch
  url: https://danielballoch.com
  main_url: https://danielballoch.com
  source_url: https://github.com/danielballoch/danielballoch
  description: >
    Hey, I'm Daniel and this is my portfolio site. Made with Gatsby, React, GraphQL, Styled Emotion & Netlify. Install & local host instructions: 1. git clone https://github.com/danielballoch/danielballoch.git 2. npm install. 3. gatsby develop. Keep in mind I'm still learning myself, so these may not be best practises. If anyone's curious as to how something works flick me a message or if you have advice for me I'd love to hear it, otherwise happy coding!
  categories:
    - Portfolio
    - Business
    - Design
    - Freelance
    - Web Development
  built_by: Daniel Balloch
  built_by_url: https://danielballoch.com
- title: The Rift Metz
  url: http://theriftmetz.com/
  main_url: http://theriftmetz.com/
  description: >
    The Rift is a gaming bar based in Metz (France).
  categories:
    - Landing Page
    - Entertainment
    - Design
    - Blog
    - Food
  built_by: Hugo Torzuoli
  built_by_url: https://github.com/HZooly
  featured: false
- title: Built with Workers
  url: https://workers.cloudflare.com/built-with/
  main_url: https://workers.cloudflare.com/built-with/
  description: >
    Showcasing websites & projects built with Cloudflare Workers
  categories:
    - Portfolio
    - JavaScript
    - Web Development
  built_by: Workers who work at Cloudflare
  built_by_url: https://github.com/cloudflare/built-with-workers/graphs/contributors
- title: WebAnaya Solutions
  url: https://www.webanaya.com
  main_url: https://www.webanaya.com
  description: >
    Full Stack Web Solutions Provider.
  categories:
    - Agency
    - Web Development
    - API
    - Blog
  built_by: Durgesh Gupta
  built_by_url: https://durgeshgupta.com
  featured: false
- title: Artem Sapegin’s Blog
  description: >
    Blog of a Berlin based coffee first frontend engineer who works at Omio, makes photos and hangs out with his dogs.
  main_url: https://blog.sapegin.me/
  url: https://blog.sapegin.me/
  source_url: https://github.com/sapegin/blog.sapegin.me
  categories:
    - Blog
    - Open Source
    - Web Development
    - JavaScript
    - Programming
    - Technology
  built_by: Artem Sapegin
  built_by_url: https://github.com/sapegin
- title: adam.ai
  url: https://adam.ai/
  main_url: https://adam.ai/
  description: >
    Are you ready to make your meetings more productive? Our intelligent meeting management tool can help!
  categories:
    - Business
    - Landing Page
    - Productivity
    - Technology
  built_by: Hazem Osama
  built_by_url: https://github.com/hazem3500
  featured: false
- title: Indra Kusuma Profile Page
  url: https://indrakusuma.web.id/me/
  main_url: https://indrakusuma.web.id/me/
  description: >
    Hi! I'm Indra Kusuma. I am an optimistic and type of person of learn by doing who have an interest in Software Engineering, specifically about Web Development.
  categories:
    - Landing Page
    - Blog
  built_by: Indra Kusuma
  built_by_url: https://github.com/idindrakusuma/me
  featured: false
- title: Lukas Horak
  main_url: https://lukashorak.com
  url: https://lukashorak.com
  description: >
    Lukas Horak's personal website. Full stack JavaScript Developer, working in React on front end and Node.js on back end.
  categories:
    - Blog
    - Portfolio
    - Web Development
  built_by: Lukas Horak
  built_by_url: https://github.com/lhorak
  featured: false
- title: Alexandra Thomas
  main_url: https://alexandracthomas.com/
  url: https://alexandracthomas.com/
  description: >
    A portfolio site for Alexandra Thomas, a front-end developer with creative super powers based in Charlotte, NC.
  categories:
    - Portfolio
    - Blog
    - Web Development
  featured: false
- title: Storto Productions
  main_url: https://www.storto-productions.com/
  url: https://www.storto-productions.com/about/
  featured: false
  description: >
    A portfolio site for a video production company based out of Phoenix, AZ.
  categories:
    - Video
    - Blog
    - Portfolio
    - Business
  built_by: Alexandra Thomas
  built_by_url: https://alexandracthomas.com/
- title: Zatsuzen Blog
  url: https://blog.zatsuzen.com
  main_url: https://blog.zatsuzen.com
  description: >
    Web developer's tech blog
  categories:
    - Blog
  built_by: Akane
  built_by_url: https://twitter.com/akanewz
- title: Matthew Mesa
  url: https://matthewmesa.com
  main_url: https://matthewmesa.com
  description: >
    Portfolio website for freelance digital specialist Matthew Mesa.
  categories:
    - Portfolio
  built_by: Matthew Mesa
  built_by_url: https://matthewmesa.com
- title: Taskade
  main_url: https://taskade.com
  url: https://taskade.com
  description: >
    Taskade is the unified workspace for distributed teams. Collaborate and organize in real-time to get things done, faster and smarter.
  categories:
    - App
    - Business
    - Productivity
  built_by: Taskade
  built_by_url: https://github.com/taskade
  featured: false
- title: PWD
  url: https://pwd.com.au
  main_url: https://pwd.com.au
  description: >
    PWD is a full service web marketing, design, and development agency in Perth, Western Australia.
  categories:
    - Blog
    - Portfolio
    - WordPress
    - Business
  built_by: Alex Moon
  built_by_url: https://moonmeister.net
  featured: false
- title: ramonak.io
  url: https://ramonak.io/
  main_url: https://ramonak.io/
  source_url: https://github.com/KaterinaLupacheva/ramonak.io
  description: >
    Tech blog and portfolio site of a full stack web developer Katsiaryna (Kate) Lupachova
  categories:
    - Blog
    - Portfolio
  built_by: Katsiaryna Lupachova
  built_by_url: https://ramonak.io/
  featured: false
- title: React JS Developer
  main_url: https://reacter.dev/
  url: https://reacter.dev/
  featured: false
  categories:
    - App
    - Web Development
    - Web Development
    - Agency
  built_by: App Design
  built_by_url: https://appdesign.dev/
- title: Guillermo Gómez-Peña
  url: https://www.guillermogomezpena.com/
  main_url: https://www.guillermogomezpena.com/
  description: >
    Personal website for the work of Guillermo Gómez-Peña: performance artist, writer, activist, radical pedagogue and artistic director of the performance troupe La Pocha Nostra. Recipient of the MacArthur Fellow, USA Artists Fellow, and a winner of the Bessie, Guggenheim, and American Book awards.
  categories:
    - Portfolio
    - Gallery
  built_by: Aveling Ray
  built_by_url: https://avelingray.com/
  featured: false
- title: Clinka
  url: https://www.clinka.com.au/
  main_url: https://www.clinka.com.au/
  description: >
    B2B website for an Australian manufacturer of environmentally friendly construction materials.
  categories:
    - Business
  built_by: Aveling Ray
  built_by_url: https://avelingray.com/
- title: Chris Vogt's Blog
  main_url: https://www.chrisvogt.me
  url: https://www.chrisvogt.me
  source_url: https://github.com/chrisvogt/gatsby-theme-private-sphere
  description: >-
    Personal blog of Chris Vogt, a software developer in San Francisco. Showcases
    my latest activity on Instagram, Goodreads, and Spotify using original widgets.
  categories:
    - Blog
    - Open Source
    - Photography
    - Portfolio
  built_by: Chris Vogt
  built_by_url: https://github.com/chrisvogt
- title: Trolley Travel
  main_url: http://trolleytravel.org/
  url: http://trolleytravel.org/
  description: >
    Travel blog website to give tips and informations for many destinations, built with Novella theme
  categories:
    - Blog
    - Travel
  built_by: Pierre Beard
  built_by_url: https://github.com/PBRT
  featured: false
- title: Playlist Detective
  main_url: https://www.playlistdetective.com/
  url: https://www.playlistdetective.com/
  source_url: https://github.com/bobylito/playlistFinder
  description: >
    Playlist Detective is an attempt to ease music discovery with playlists. Back in the days, people were sharing mixtapes - some songs we knew and others we didn't, therefore expanding our musical horizons.

    Playlists are the same, and playlist detective lets you search for songs or artists you like in order to stumble on your new favorite songs.

    It uses Algolia for the search.
  categories:
    - Media
    - Music
  built_by: Alexandre Valsamou-Stanislawski
  built_by_url: https://www.noima.xyz
- title: ProjectManager.tools
  main_url: https://projectmanager.tools/
  url: https://projectmanager.tools/
  featured: false
  categories:
    - App
    - Web Development
    - Design
    - Agency
  built_by: App Design
  built_by_url: https://appdesign.dev/
- title: 1902 Software
  url: https://1902software.com/
  main_url: https://1902software.com/
  description: >
    We are an IT company that specializes in e-commerce and website development on different platforms such as Magento, WordPress, and Umbraco. We are also known for custom software development, web design and mobile app solutions for iOS and Android.
  categories:
    - E-commerce
    - Web Development
    - Programming
    - Mobile Development
    - WordPress
    - Design
    - Business
    - Agency
  built_by: 1902 Software Development Corporation
  built_by_url: https://1902software.com/
  featured: false
- title: Codeful
  url: https://www.codeful.fi/
  main_url: https://www.codeful.fi/
  categories:
    - Agency
    - Consulting
  featured: false
- title: Noima
  url: https://www.noima.xyz
  main_url: https://www.noima.xyz
  categories:
    - Agency
    - Consulting
    - Blog
  featured: false
  built_by: Alexandre Valsamou-Stanislawski
  built_by_url: https://www.noima.xyz
- title: Talent Point
  url: https://talentpoint.co
  main_url: https://talentpoint.co
  description: >
    Talent Point provide the tools that companies need to scale quickly and effectively, bridging the gap between employer brand, HR, and hiring to build teams from within.
  categories:
    - Business
    - Technology
    - Blog
    - Consulting
    - Human Resources
  built_by: Talent Point
  built_by_url: https://talentpoint.co
  featured: false
- title: Marathon Oil
  main_url: https://www.marathonoil.com/
  url: https://www.marathonoil.com/
  featured: false
  categories:
    - Business
    - Marketing
  built_by: Corey Ward
  built_by_url: http://www.coreyward.me/
- title: Gene
  url: https://www.geneglobal.com/work
  main_url: https://www.geneglobal.com
  description: >
    We’re an experience design agency, focused on the future of health
  categories:
    - Agency
    - Technology
    - Healthcare
    - Consulting
    - User Experience
  featured: false
- title: medignition – healthcare innovations
  url: https://medignition.com/
  main_url: https://medignition.com/
  description: >
    medignition builds digital innovations in healthcare.
  categories:
    - Healthcare
    - Education
    - Technology
    - Design
    - Business
    - Portfolio
    - Entrepreneurship
    - Agency
  built_by: medignition
  built_by_url: https://medignition.com/
- title: Dynobase
  url: https://dynobase.dev/
  main_url: https://dynobase.dev/
  description: >
    Professional GUI Client for DynamoDB.
  categories:
    - Data
    - Programming
    - Web Development
  built_by: Rafal Wilinski
  built_by_url: https://rwilinski.me/
  featured: false
- title: Vaktija.eu
  url: https://vaktija.eu
  main_url: https://vaktija.eu
  description: >
    Vaktija.eu gives information about prayer times in germany. (Built with GatsbyJS. Fast in every way that matters.)
  categories:
    - App
    - Community
    - Nonprofit
    - SEO
    - Web Development
  built_by: Rašid Redžić
  built_by_url: https://rasidre.com/
  featured: false
- title: Creative code daily
  main_url: https://www.bobylito.dev/
  url: https://www.bobylito.dev/
  source_url: https://github.com/bobylito/sketches
  description: >
    Creative code daily (CCD) is a personal project for which I build a new animation made out of code every day.
  categories:
    - Blog
    - Programming
    - Gallery
    - Portfolio
  built_by: Alexandre Valsamou-Stanislawski
  built_by_url: https://www.noima.xyz
- title: Messi vs Ronaldo
  description: >
    The biggest debate in football - but who is the best, Messi or Ronaldo? This website provides all the goals and stats to help you reach your own conclusion.
  main_url: https://www.messivsronaldo.app/
  url: https://www.messivsronaldo.app/
  categories:
    - Sports
    - Data
    - App
  built_by: Stephen Greig
  built_by_url: http://ste.digital/
- title: Em Em Recipes
  url: https://ememrecipes.com
  main_url: https://ememrecipes.com
  description: >
    Finally, a recipe website that gets straight to the point.
  categories:
    - Blog
    - Food
  built_by: Matthew Mesa
  built_by_url: https://matthewmesa.com
- title: Yuuniworks Portfolio / Blog
  main_url: https://www.yuuniworks.com/
  url: https://www.yuuniworks.com/
  source_url: https://github.com/junkboy0315/gatsby-portfolio-blog
  featured: false
  categories:
    - Portfolio
    - Web Development
    - Blog
- title: Jun Chen Portfolio
  url: https://www.junchenjun.me
  main_url: https://www.junchenjun.me
  source_url: https://github.com/junchenjun/junchenjun.me
  description: >
    Get to know Jun.
  categories:
    - Portfolio
    - Blog
    - Web Development
  built_by: Jun Chen
  built_by_url: https://www.junchenjun.me
- title: Xavier Mirabelli-Montan
  url: https://xavie.mirmon.co.uk
  main_url: https://xavie.mirmon.co.uk
  source_url: https://github.com/xaviemirmon/xavier-developer-site
  description: >
    The developer portfolio and blog for Xavier Mirabelli-Montan.  Built using TinaCMS Grande hosted on Gatsby Cloud.
  categories:
    - Blog
    - Portfolio
    - Programming
  featured: false
- title: MPG Calculator
  url: https://www.mpg-calculator.co.uk
  main_url: https://www.mpg-calculator.co.uk
  description: >
    A website which allows you to calculate the MPG of your vehicle.
  categories:
    - SEO
    - Accessibility
    - Blog
  built_by: PJ
  built_by_url: https://pjsachdev.me
- title: Softblues
  main_url: https://softblues.io
  url: https://softblues.io
  description: >
    We optimize your project costs and deliver outstanding results by applying relevant technology. Plus, we create our own effective products for businesses and developers all over the world.
  categories:
    - WordPress
    - Portfolio
    - Agency
  built_by: Softblues
  built_by_url: https://softblues.io
- title: Clipchamp
  main_url: https://clipchamp.com/
  url: https://clipchamp.com/en/
  description: >
    Clipchamp is an online video editor, compressor, and converter. The Clipchamp website and blog are powered by Gatsby, Contentful, and Smartling.
  categories:
    - App
    - Blog
    - Landing Page
    - Marketing
    - Video
  featured: false
- title: Mob HQ
  main_url: https://hq.yt-mob.com/
  url: https://hq.yt-mob.com/
  description: >
    Mob HQ is the Headquarters for the World Cup winning Downhill Mountain Bike Race Team, and also a full-time Ride Center for YT bikes.
  categories:
    - Sports
    - Travel
  built_by: Built by Rebels Ltd.
  built_by_url: https://builtbyrebels.com/
  featured: false
- title: OCIUS
  url: https://www.ocius.com.au/
  main_url: https://www.ocius.com.au/
  source_url: https://github.com/ocius/website
  description: >
    Ocius Technology Ltd (formerly Solar Sailor Holdings Ltd) is an Australian public unlisted company with Research and Development facilities at the University of NSW.
  categories:
    - Business
    - Technology
    - Science
  built_by: Sergey Monin
  built_by_url: https://build-in-saratov.com/
- title: Kosmos & Kaos
  main_url: https://www.kosmosogkaos.is/
  url: https://www.kosmosogkaos.is/
  description: >
    A carefully designed user experience is good business.
  categories:
    - Design
    - Consulting
    - Agency
    - Web Development
    - JavaScript
  built_by: Kosmos & Kaos
  built_by_url: https://www.kosmosogkaos.is/
  featured: false
- title: Design Portfolio of Richard Bruskowski
  main_url: https://bruskowski.design/
  url: https://bruskowski.design/
  description: >
    My freelance design portfolio: Visual design, digital products, interactive prototypes, design systems, brand design. Uses MDX, Styled Components, Framer Motion. Started with Gatsby Starter Emilia by LekoArts.
  categories:
    - Design
    - Portfolio
    - User Experience
    - Freelance
    - Photography
  built_by: Richard Bruskowski
  built_by_url: https://github.com/richardbruskowski
- title: Kelvin DeCosta's Website
  url: https://kelvindecosta.com
  main_url: https://kelvindecosta.com
  categories:
    - Blog
    - Portfolio
  built_by: Kelvin DeCosta
  built_by_url: https://github.com/kelvindecosta
  featured: false
- title: Coronavirus (COVID-19) Tracker
  url: https://coronavirus.traction.one/
  main_url: https://coronavirus.traction.one/
  description: >
    This application shows the near real-time status based on data from JHU CSSE.
  categories:
    - Data
    - Directory
  built_by: Sankarsan Kampa
  built_by_url: https://traction.one
  featured: false
- title: Coronavirus COVID-19 Statistics Worldwide
  url: https://maxmaxinechen.github.io/COVID19-Worldwide-Stats/
  main_url: https://maxmaxinechen.github.io/COVID19-Worldwide-Stats/
  source_url: https://github.com/maxMaxineChen/COVID19-Worldwide-Stats
  description: >
    A Coronavirus COVID-19 global data statistics application built by Gatsby + Material UI + Recharts
  categories:
    - Data
    - Open Source
  built_by: Maxine Chen
  built_by_url: https://github.com/maxMaxineChen
  featured: false
- title: Folding@Home Stats
  url: https://folding.traction.one/team?id=246252
  main_url: https://folding.traction.one
  description: >
    Folding@Home Stats Report for Teams.
  categories:
    - Data
    - Science
    - Directory
  built_by: Sankarsan Kampa
  built_by_url: https://traction.one
  featured: false
- title: COVID-19 Tracking and Projections
  url: https://flattenthecurve.co.nz/
  main_url: https://flattenthecurve.co.nz/
  source_url: https://github.com/carlaiau/flatten-the-curve
  description: >
    Allowing non technical users to compare their country with other situations around the world. We present configurable cumulative graph curves. We compare your countries current status with other countries who have already been at your level and show you where they’ve ended up. Data via JHU. Further functionality added daily.
  categories:
    - Data
    - Open Source
  built_by: Carl Aiau
  built_by_url: https://github.com/carlaiau
  featured: false
- title: Takeout Tracker
  main_url: https://www.takeouttracker.com/
  url: https://www.takeouttracker.com/
  featured: false
  categories:
    - Data
    - Open Source
    - Food
    - Directory
    - Nonprofit
  built_by: Corey Ward
  built_by_url: http://www.coreyward.me/
- title: Illustration Hunt
  main_url: https://illustrationhunt.com/
  url: https://illustrationhunt.com/
  featured: false
  categories:
    - Data
    - Design
    - Entertainment
    - Productivity
    - User Experience
    - Programming
    - Gallery
    - Human Resources
    - Library
  built_by: Gilbish Kosma
  built_by_url: https://www.gil20.me/
- title: Monolit
  url: https://monolit.hr
  main_url: https://monolit.hr
  description: >
    Standard business website with sliders and contact form.
  categories:
    - Business
  built_by: Devnet
  built_by_url: https://devnet.hr
  featured: false
- title: Andrew Zeller
  main_url: https://zeller.io
  source_url: https://github.com/ajzeller/zellerio_gatsby
  url: https://zeller.io
  featured: false
  categories:
    - Portfolio
    - Blog
    - Web Development
  built_by: Andrew Zeller
  built_by_url: https://zeller.io
- title: Crushing WFH
  url: https://crushingwfh.com/
  main_url: https://crushingwfh.com/
  source_url: https://github.com/tiagofsanchez/wfh-tools
  description: >
    A directory of tools to help anyone to work from home in a productive manner
  categories:
    - Directory
    - Open Source
  built_by: Tiago Sanchez
  built_by_url: https://www.tiagofsanchez.com/
  featured: false
- title: Martin Container
  main_url: https://www.container.com/
  url: https://www.container.com/
  featured: false
  categories:
    - Business
  built_by: Vincit California
  built_by_url: https://www.vincit.com/
- title: Urban Armor Gear
  main_url: https://www.urbanarmorgear.com/
  url: https://www.urbanarmorgear.com/
  featured: false
  categories:
    - E-commerce
  built_by: Vincit California
  built_by_url: https://www.vincit.com/
- title: Jason Zheng's Portfolio
  main_url: https://jasonzy.com
  url: https://jasonzy.com
  source_url: https://github.com/bilafish/portfolio-site
  description: >
    Hey there, I'm Jason! I'm a front-end web developer from the sunny island
    of Singapore. This is my first Gatsby site developed using Gatsby and
    Netlify CMS. Feel free to get in touch if you're interested to collaborate
    or engage me on any projects. If you just want to say hello, that's cool
    too.
  featured: false
  categories:
    - Portfolio
    - Web Development
  built_by: Jason Zheng
  built_by_url: https://github.com/bilafish
- title: Fluiditype
  url: https://www.fluiditype.com/
  main_url: https://www.fluiditype.com/
  description: >
    Fluditype is small CSS library focusing on pure typographic fluidity. Recommend to be used for blogs, portfolios, documentation & and simplistic text websites.
  categories:
    - Open Source
    - Design
  built_by: Boris Kirov
  built_by_url: https://www.boriskirov.com
  featured: false
- title: Bonsaiilabs
  main_url: https://bonsaiilabs.com/
  url: https://bonsaiilabs.com/
  description: >
    We are a team of two, creating software for startups and enabling learners with our visualize, break, and solve approach.
  featured: false
  categories:
    - Education
    - Consulting
  built_by: Bonsaiilabs Team
  built_by_url: https://bonsaiilabs.com/team
- title: Tyson
  main_url: https://www.tyson.com
  url: https://www.tyson.com
  featured: false
  categories:
    - Food
    - Marketing
  built_by: Tyson Foods, Inc.
- title: Hillshire Farm
  main_url: https://www.hillshirefarm.com
  url: https://www.hillshirefarm.com
  featured: false
  categories:
    - Food
    - Marketing
  built_by: Tyson Foods, Inc.
- title: Hillshire Snacking
  main_url: https://www.hillshiresnacking.com
  url: https://www.hillshiresnacking.com
  featured: false
  categories:
    - Food
    - Marketing
  built_by: Tyson Foods, Inc.
- title: Jimmy Dean
  main_url: https://www.jimmydean.com
  url: https://www.jimmydean.com
  featured: false
  categories:
    - Food
    - Marketing
  built_by: Tyson Foods, Inc.
- title: Aidells
  main_url: https://www.aidells.com
  url: https://www.aidells.com
  featured: false
  categories:
    - Food
    - Marketing
  built_by: Tyson Foods, Inc.
- title: State Fair
  main_url: https://www.corndogs.com
  url: https://www.corndogs.com
  featured: false
  categories:
    - Food
    - Marketing
  built_by: Tyson Foods, Inc.
- title: Nudges
  main_url: https://www.nudgesdogtreats.com
  url: https://www.nudgesdogtreats.com
  featured: false
  categories:
    - Food
    - Marketing
  built_by: Tyson Foods, Inc.
- title: Tyson Ingredient Solutions
  main_url: https://www.tysoningredientsolutions.com
  url: https://www.tysoningredientsolutions.com
  featured: false
  categories:
    - Food
    - Marketing
  built_by: Tyson Foods, Inc.
- title: Wright Brand
  main_url: https://www.wrightbrand.com
  url: https://www.wrightbrand.com
  featured: false
  categories:
    - Food
    - Marketing
  built_by: Tyson Foods, Inc.
- title: TSUKUTTEMITA LAB
  main_url: https://create.kayac.com/
  url: https://create.kayac.com/
  description: KAYAC private works
  featured: false
  categories:
    - Portfolio
    - Technology
    - Entertainment
  built_by: KAYAC inc.
- title: Brad Garropy
  url: https://bradgarropy.com
  main_url: https://bradgarropy.com
  source_url: https://github.com/bradgarropy/bradgarropy.com
  categories:
    - Blog
    - Education
    - Entertainment
    - JavaScript
    - Open Source
    - Portfolio
    - Programming
    - SEO
    - Technology
    - Web Development
  built_by: Brad Garropy
  built_by_url: https://twitter.com/bradgarropy
- title: mrkaluzny
  main_url: https://mrkaluzny.com
  url: https://mrkaluzny.com
  description: >
    Web designer and web developer specializing in providing services for SME sector.
  featured: false
  categories:
    - Web Development
    - Programming
    - Business
    - Portfolio
    - Freelance
  built_by: Wojciech Kaluzny
- title: The COVID Tracking Project
  url: https://covidtracking.com/
  main_url: https://covidtracking.com/
  source_url: https://github.com/COVID19Tracking/website
  description: >
    The COVID Tracking Project collects and publishes the most complete testing data available for US states and territories.
  categories:
    - Media
    - Healthcare
  built_by: The COVID Tracking Project Web Team
  built_by_url: https://github.com/COVID19Tracking/website/graphs/contributors
- title: The Gauntlet Coverage of COVID-19 in Canada
  url: https://covid19.thegauntlet.ca
  main_url: https://covid19.thegauntlet.ca
  description: >
    Tracking The Spread of Coronavirus in Canada
  categories:
    - Media
    - Education
  built_by: Masoud Karimi
  built_by_url: https://github.com/masoudkarimif
- title: Zestard Technologies
  main_url: https://www.zestard.com
  url: https://www.zestard.com
  description: >
    Zestard Technologies is an eCommerce Specialist company focusing on Magento & Shopify as a core expertise.
  categories:
    - Web Development
    - WordPress
    - Technology
    - Agency
    - E-commerce
  built_by: Zestard Technologies
  built_by_url: https://www.zestard.com
- title: Kostas Vrouvas
  main_url: https://kosvrouvas.com
  url: https://kosvrouvas.com
  featured: false
  categories:
    - Blog
    - Portfolio
  built_by: Kostas Vrouvas
- title: Hanare Cafe in Toshijima, Toba, Japan
  main_url: https://hanarecafe.com
  url: https://hanarecafe.com
  source_url: https://github.com/mnishiguchi/hanarecafe-gatsby
  description: >
    A website for a cafe/bakery located in Toshijima, a beautiful sightseeing spot just a 20-minutes ferry ride from downtown Toba, Japan.
  categories:
    - Food
    - Travel
  built_by: Masatoshi Nishiguchi
  built_by_url: https://mnishiguchi.com
  featured: false
- title: WhileNext
  url: https://whilenext.com
  main_url: https://whilenext.com
  description: >
    A Blog on Software Development
  categories:
    - Blog
    - Learning
    - Programming
    - Web Development
  built_by: Masoud Karimi
  built_by_url: https://github.com/masoudkarimif
- title: Jamify.me
  description: >
    We build websites & PWAs with JAMstack. Delivering faster, more secure web.
  main_url: https://jamify.me
  url: https://jamify.me
  categories:
    - Agency
    - Web Development
  featured: false
- title: Shrey Sachdeva
  url: https://www.shreysachdeva.tech/
  main_url: https://www.shreysachdeva.tech/
  source_url: https://github.com/shrey-sachdeva2000/Shrey-Sachdeva
  description: >
    Personal website for Shrey Sachdeva. An abstract thinker who writes code and designs pixel-perfect user-interfaces with industry experience.
  categories:
    - Portfolio
    - Web Development
  built_by: Shrey Sachdeva
  built_by_url: https://www.shreysachdeva.tech/
- title: The Cares Family
  main_url: https://thecaresfamily.org.uk/home
  url: https://thecaresfamily.org.uk/home
  description: >
    The Cares Family helps people find connection and community in a disconnected age. They relaunched their website in Gatsby during the COVID-19 outbreak of 2020 to help connect neighbours.
  categories:
    - Nonprofit
    - Blog
    - Community
  built_by: Mutual
  built_by_url: https://www.madebymutual.com
- title: "Due to COVID-19: Documenting the Signs of the Pandemic"
  url: https://duetocovid19.com
  main_url: https://duetocovid19.com
  description: >
    A project to document all the signs that have gone up on the storefronts of our cities in response to the coronavirus pandemic.
  categories:
    - Photography
    - Community
  built_by: Andrew Louis
  built_by_url: https://hyfen.net
  featured: false
- title: "Besoegsvenner - Visiting Friends for the Elderly"
  main_url: https://www.xn--besgsvenner-igb.dk
  url: https://www.xn--besgsvenner-igb.dk/ruths-historie
  description: >
    50.000 elderly people in Denmark feel lonely. This project seeks to inform people to become visitor friends ("Besøgsven" in Danish) to help fight loneliness and bring new friendships in to the world.
  categories:
    - Marketing
    - Nonprofit
    - Landing Page
  built_by: Hello Great Works
  built_by_url: https://hellogreatworks.com
- title: Interficie Internet Services
  main_url: https://www.interficie.com
  url: https://www.interficie.com/our-work/
  description: >
    Located in Barcelona, we develop innovative websites, ecommerce solutions and software platforms for global brands, startups and organizations.
  categories:
    - E-commerce
    - Web Development
    - Consulting
    - JavaScript
    - Agency
    - Business
  built_by: Interficie Internet Services
  built_by_url: https://github.com/InterficieIS
- title: SofaScore Corporate
  url: https://corporate.sofascore.com
  main_url: https://corporate.sofascore.com
  description: >
    SofaScore is a leading provider of advanced sports insights and content with global coverage of 20+ sports.
  categories:
    - App
    - Data
    - Sports
    - Technology
  built_by: SofaScore
  built_by_url: https://www.sofascore.com
- title: "#compraaospequenos: buy local during Covid-19"
  url: https://compraaospequenos.pt/
  main_url: https://compraaospequenos.pt/
  source_url: https://github.com/marzeelabs/compraaospequenos
  description: >
    Helping local stores survive and thrive during the Covid-19 crisis (Portugal).
  categories:
    - Community
    - Food
    - Data
    - Directory
  built_by: Marzee Labs
  built_by_url: https://marzeelabs.org
  featured: false
- title: Inventia
  main_url: https://inventia.life/
  url: https://inventia.life/
  description: >
    We have developed unique digital bioprinting technology and unleashed it in a complete platform designed to make complex 3D cell biology simple.
  categories:
    - Business
    - Science
  built_by: Jellypepper
  built_by_url: https://jellypepper.com/
- title: Futrli
  main_url: https://www.futrli.com/
  url: https://www.futrli.com/
  description: >
    Keep and find more cash. Grow your business. Futrli is your artificial intelligence small business accountant.
  categories:
    - Business
    - Finance
  built_by: Jellypepper
  built_by_url: https://jellypepper.com/
- title: Hasura
  url: https://hasura.io
  main_url: https://hasura.io
  description: >
    Hasura is an open source engine that connects to your databases & microservices and auto-generates a production-ready GraphQL backend.
  categories:
    - API
    - Web Development
    - Technology
    - Open Source
  featured: false
- title: Jimdo.com
  description: >
    Jimdo is an international tech company and one of the world's leading providers of online services for small and medium businesses (SMBs). The company empowers entrepreneurs to create their own website or store without coding and to digitize their business ideas.
  main_url: https://www.jimdo.com/
  url: https://www.jimdo.com/
  categories:
    - Marketing
    - Technology
    - E-commerce
    - Web Development
    - Business
  built_by: Jimdo GmbH
- title: Resume on the Web
  main_url: https://amruthpillai.com
  url: https://amruthpillai.com
  source_url: https://github.com/AmruthPillai/ResumeOnTheWeb-Gatsby
  description: >
    Everyone needs their own little spot on the interwebs, and this is mine. Welcome to my resume, on the web!
  categories:
    - Blog
    - Design
    - Freelance
    - Gallery
    - JavaScript
    - Landing Page
    - Mobile Development
    - Open Source
    - Photography
    - Portfolio
    - Technology
    - Web Development
  built_by: Amruth Pillai
  built_by_url: https://amruthpillai.com
  featured: false
- title: Landmarks.ro
  main_url: https://landmarks.ro/
  url: https://landmarks.ro/
  description: >
    Lead generation technology for real estate developers
  categories:
    - Real Estate
    - Marketing
    - Technology
    - Web Development
    - Landing Page
  built_by: Horia Miron
  built_by_url: https://github.com/ancashoria
  featured: false
- title: GeneOS
  url: https://geneos.me/
  main_url: https://geneos.me/
  description: >
    GeneOS is a privacy-preserving data monetization protocol for genetic, activity, and medical data.
  categories:
    - Landing Page
    - Business
  built_by: GeneOS Team
- title: COVID KPI
  url: https://covidkpi.com/
  main_url: https://covidkpi.com/
  description: >
    COVID KPI aggregates COVID-19 data from numerous official sources then displays the Key Performance Indicators.
  categories:
    - Data
    - Media
    - Healthcare
  built_by: Albert Chen
  built_by_url: https://github.com/mralbertchen
- title: theAnubhav.com
  main_url: https://theanubhav.com/
  url: https://theanubhav.com/
  categories:
    - Web Development
    - Blog
    - Portfolio
  built_by: Anubhav Srivastava
  built_by_url: https://theanubhav.com
- title: WatchKeeper
  url: https://www.watchkeeperintl.com
  main_url: https://www.watchkeeperintl.com
  description: >
    WatchKeeper helps organisations to manage global security risks such as natural disasters, extreme weather and violent incidents.
  categories:
    - Data
    - Business
    - Technology
    - Consulting
    - Security
  built_by: WatchKeeper Engineering
  built_by_url: https://twitter.com/watchkeeper
  featured: false
- title: Sztuka Programowania
  built_by: Piotr Fedorczyk
  built_by_url: https://piotrf.pl
  categories:
    - Event
    - Learning
    - Web Development
  description: >
    Landing page of a series of web development workshops held in Gdańsk, Poland.
  featured: false
  main_url: https://sztuka-programowania.pl/
  url: https://sztuka-programowania.pl/
- title: Mishal Shah
  built_by: Mishal Shah
  built_by_url: https://mishal23.github.io
  categories:
    - Blog
    - Portfolio
    - Open Source
    - Web Development
  description: >
    Hey, I'm Mishal Shah, a passionate developer with interests in Networks, 
    Databases and Web Security. This website is my personal portfolio and blog 
    with the Fresh theme. I love reading engineering articles, contributing to 
    open-source and interacting with communities. Feel free to get in touch if 
    you have an interesting project that you want to collaborate on.
  featured: false
  main_url: https://mishal23.github.io/
  url: https://mishal23.github.io/
<<<<<<< HEAD
- title: Resistbot
  url: https://resist.bot
  main_url: https://resist.bot
  description: >
    A chatbot that helps you contact your representatives, and be an informed citizen.
  categories:
    - Blog
    - Government
    - Nonprofit
=======
- title: SVG to PNG
  url: https://www.svgtopng.me/
  main_url: https://www.svgtopng.me/
  description: >
    Online SVG to PNG batch converter. Upload and convert your SVG files to PNG with the desired size and background color for free, fast and secure.
  categories:
    - App
    - Technology
    - Productivity
    - Design
    - Web Development
  built_by: Illia Achour
  built_by_url: https://github.com/dummyco
- title: St. Jude Cloud
  url: https://www.stjude.cloud
  main_url: https://www.stjude.cloud
  description: >
    Pediatric cancer data sharing ecosystem by St. Jude Children's Research Hospital.
  categories:
    - Science
    - Technology
    - Nonprofit
    - Data
    - Healthcare
>>>>>>> c37b0ade
  featured: false<|MERGE_RESOLUTION|>--- conflicted
+++ resolved
@@ -10474,7 +10474,6 @@
   featured: false
   main_url: https://mishal23.github.io/
   url: https://mishal23.github.io/
-<<<<<<< HEAD
 - title: Resistbot
   url: https://resist.bot
   main_url: https://resist.bot
@@ -10484,7 +10483,6 @@
     - Blog
     - Government
     - Nonprofit
-=======
 - title: SVG to PNG
   url: https://www.svgtopng.me/
   main_url: https://www.svgtopng.me/
@@ -10509,5 +10507,4 @@
     - Nonprofit
     - Data
     - Healthcare
->>>>>>> c37b0ade
   featured: false