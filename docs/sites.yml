- title: ReactJS
  main_url: "https://reactjs.org/"
  url: "https://reactjs.org/"
  source_url: "https://github.com/reactjs/reactjs.org"
  featured: true
  categories:
    - Web Development
    - Featured
- title: Flamingo
  main_url: https://www.shopflamingo.com/
  url: https://www.shopflamingo.com/
  description: >
    Online shop for women's body care and hair removal products.
  categories:
    - eCommerce
    - Beauty
    - Featured
  featured: true
- title: Airbnb Engineering & Data Science
  description: >
    Creative engineers and data scientists building a world where you can belong
    anywhere
  main_url: "https://airbnb.io/"
  url: "https://airbnb.io/"
  categories:
    - Blog
    - Gallery
    - Featured
  featured: true
- title: Impossible Foods
  main_url: "https://impossiblefoods.com/"
  url: "https://impossiblefoods.com/"
  categories:
    - Food
    - Featured
  featured: true
- title: Braun
  description: >
    Braun offers high performance hair removal and hair care products, including dryers, straighteners, shavers, and more.
  main_url: "https://ca.braun.com/en-ca"
  url: "https://ca.braun.com/en-ca"
  categories:
    - eCommerce
    - Featured
  featured: true
- title: NYC Pride 2019 | WorldPride NYC | Stonewall50
  main_url: "https://2019-worldpride-stonewall50.nycpride.org/"
  url: "https://2019-worldpride-stonewall50.nycpride.org/"
  featured: true
  description: >-
    Join us in 2019 for NYC Pride, as we welcome WorldPride and mark the 50th
    Anniversary of the Stonewall Uprising and a half-century of LGBTQ+
    liberation.
  categories:
    - Education
    - Marketing
    - Nonprofit
    - Featured
  built_by: Canvas United
  built_by_url: "https://www.canvasunited.com/"
- title: The State of European Tech
  main_url: "https://2017.stateofeuropeantech.com/"
  url: "https://2017.stateofeuropeantech.com/"
  featured: true
  categories:
    - Technology
    - Featured
  built_by: Studio Lovelock
  built_by_url: "http://www.studiolovelock.com/"
- title: Hopper
  main_url: "https://www.hopper.com/"
  url: "https://www.hopper.com/"
  built_by: Narative
  built_by_url: "https://www.narative.co/"
  featured: true
  categories:
    - Technology
    - App
    - Featured
- title: GM Capital One
  description: |
    Introducing the new online experience for your GM Rewards Credit Card
  main_url: "https://gm.capitalone.com/"
  url: "https://gm.capitalone.com/"
  categories:
    - Credit Card
    - Featured
  featured: true
- title: Life Without Barriers | Foster Care
  main_url: "https://www.lwb.org.au/foster-care"
  url: "https://www.lwb.org.au/foster-care"
  featured: true
  description: >-
    We are urgently seeking foster carers all across Australia. Can you open
    your heart and your home to a child in need? There are different types of
    foster care that can suit you. We offer training and 24/7 support.
  categories:
    - Nonprofit
    - Education
    - Documentation
    - Marketing
    - Featured
  built_by: LWB Digital Team
  built_by_url: "https://twitter.com/LWBAustralia"
- title: Figma
  main_url: "https://www.figma.com/"
  url: "https://www.figma.com/"
  featured: true
  categories:
    - Marketing
    - Design
    - Featured
  built_by: Corey Ward
  built_by_url: "http://www.coreyward.me/"
- title: Bejamas - JAM Experts for hire
  main_url: "https://bejamas.io/"
  url: "https://bejamas.io/"
  featured: true
  description: >-
    We help agencies and companies with JAMStack tools. This includes web
    development using Static Site Generators, Headless CMS, CI / CD and CDN
    setup.
  categories:
    - Technology
    - Web Development
    - Agency
    - Marketing
    - Featured
  built_by: Bejamas
  built_by_url: "https://bejamas.io/"
- title: The State of JavaScript
  description: >
    Data from over 20,000 developers, asking them questions on topics ranging
    from frontend frameworks and state management, to build tools and testing
    libraries.
  main_url: "https://stateofjs.com/"
  url: "https://stateofjs.com/"
  source_url: "https://github.com/StateOfJS/StateOfJS"
  categories:
    - Data
    - JavaScript
    - Featured
  built_by: StateOfJS
  built_by_url: "https://github.com/StateOfJS/StateOfJS/graphs/contributors"
  featured: true
- title: DesignSystems.com
  main_url: "https://www.designsystems.com/"
  url: "https://www.designsystems.com/"
  description: |
    A resource for learning, creating and evangelizing design systems.
  categories:
    - Design
    - Blog
    - Technology
    - Featured
  built_by: Corey Ward
  built_by_url: "http://www.coreyward.me/"
  featured: true
- title: Timely
  main_url: "https://timelyapp.com/"
  url: "https://timelyapp.com/"
  description: |
    Fully automatic time tracking. For those who trade in time.
  categories:
    - Productivity
    - Featured
  built_by: Timm Stokke
  built_by_url: "https://timm.stokke.me"
  featured: true
- title: Snap Kit
  main_url: "https://kit.snapchat.com/"
  url: "https://kit.snapchat.com/"
  description: >
    Snap Kit lets developers integrate some of Snapchat’s best features across
    platforms.
  categories:
    - Technology
    - Documentation
    - Featured
  featured: true
- title: SendGrid
  main_url: "https://sendgrid.com/docs/"
  url: "https://sendgrid.com/docs/"
  description: >
    SendGrid delivers your transactional and marketing emails through the
    world's largest cloud-based email delivery platform.
  categories:
    - API
    - Technology
    - Documentation
    - Featured
  featured: true
- title: Kirsten Noelle
  main_url: "https://www.kirstennoelle.com/"
  url: "https://www.kirstennoelle.com/"
  featured: true
  description: >
    Digital portfolio for San Francisco Bay Area photographer Kirsten Noelle Wiemer.
  categories:
    - Photography
    - Portfolio
    - Featured
  built_by: Ryan Wiemer
  built_by_url: "https://www.ryanwiemer.com/"
- title: Cajun Bowfishing
  main_url: "https://cajunbowfishing.com/"
  url: "https://cajunbowfishing.com/"
  featured: false
  categories:
    - eCommerce
    - Sports
  built_by: Escalade Sports
  built_by_url: "https://www.escaladesports.com/"
- title: NEON
  main_url: "http://neonrated.com/"
  url: "http://neonrated.com/"
  featured: false
  categories:
    - Gallery
    - Cinema
- title: GraphCMS
  main_url: "https://graphcms.com/"
  url: "https://graphcms.com/"
  featured: false
  categories:
    - Marketing
    - Technology
- title: Bottender Docs
  main_url: "https://bottender.js.org/"
  url: "https://bottender.js.org/"
  source_url: "https://github.com/bottenderjs/bottenderjs.github.io"
  featured: false
  categories:
    - Documentation
    - Web Development
    - Open Source
- title: Ghost Documentation
  main_url: https://docs.ghost.org/
  url: https://docs.ghost.org/
  source_url: "https://github.com/tryghost/docs"
  featured: false
  description: >-
    Ghost is an open source, professional publishing platform built on a modern Node.js technology stack — designed for teams who need power, flexibility and performance.
  categories:
    - Publishing
    - Technology
    - Documentation
    - Open Source
  built_by: Ghost Foundation
  built_by_url: https://ghost.org/
- title: Nike - Just Do It
  main_url: "https://justdoit.nike.com/"
  url: "https://justdoit.nike.com/"
  featured: true
  categories:
    - eCommerce
    - Featured
- title: AirBnB Cereal
  main_url: "https://airbnb.design/cereal"
  url: "https://airbnb.design/cereal"
  featured: false
  categories:
    - Marketing
    - Design
- title: Cardiogram
  main_url: "https://cardiogr.am/"
  url: "https://cardiogr.am/"
  featured: false
  categories:
    - Marketing
    - Technology
- title: Hack Club
  main_url: "https://hackclub.com/"
  url: "https://hackclub.com/"
  source_url: "https://github.com/hackclub/site"
  featured: false
  categories:
    - Education
    - Web Development
- title: Matthias Jordan Portfolio
  main_url: "https://iammatthias.com/"
  url: "https://iammatthias.com/"
  source_url: "https://github.com/iammatthias/net"
  description: >-
    Photography portfolio and blog built using Contentful + Netlify + Gatsby V2.
  built_by: Matthias Jordan
  built_by_url: https://github.com/iammatthias
  featured: false
  categories:
    - Photography
    - Portfolio
- title: Investment Calculator
  main_url: "https://investmentcalculator.io/"
  url: "https://investmentcalculator.io/"
  featured: false
  categories:
    - Education
    - Finance
- title: CSS Grid Playground by MozillaDev
  main_url: "https://mozilladevelopers.github.io/playground/"
  url: "https://mozilladevelopers.github.io/playground/"
  source_url: "https://github.com/MozillaDevelopers/playground"
  featured: false
  categories:
    - Education
    - Web Development
- title: Piotr Fedorczyk Portfolio
  built_by: Piotr Fedorczyk
  built_by_url: "https://piotrf.pl"
  categories:
    - Portfolio
    - Web Development
  description: >-
    Portfolio of Piotr Fedorczyk, a digital product designer and full-stack developer specializing in shaping, designing and building news and tools for news.
  featured: false
  main_url: "https://piotrf.pl/"
  url: "https://piotrf.pl/"
- title: unrealcpp
  main_url: "https://unrealcpp.com/"
  url: "https://unrealcpp.com/"
  source_url: "https://github.com/Harrison1/unrealcpp-com"
  featured: false
  categories:
    - Blog
    - Web Development
- title: Andy Slezak
  main_url: "https://www.aslezak.com/"
  url: "https://www.aslezak.com/"
  source_url: "https://github.com/amslezak"
  featured: false
  categories:
    - Web Development
    - Portfolio
- title: Deliveroo.Design
  main_url: "https://www.deliveroo.design/"
  url: "https://www.deliveroo.design/"
  featured: false
  categories:
    - Food
    - Marketing
- title: Dona Rita
  main_url: "https://www.donarita.co.uk/"
  url: "https://www.donarita.co.uk/"
  source_url: "https://github.com/peduarte/dona-rita-website"
  featured: false
  categories:
    - Food
    - Marketing
- title: Fröhlich ∧ Frei
  main_url: "https://www.froehlichundfrei.de/"
  url: "https://www.froehlichundfrei.de/"
  featured: false
  categories:
    - Web Development
    - Blog
    - Open Source
- title: How to GraphQL
  main_url: "https://www.howtographql.com/"
  url: "https://www.howtographql.com/"
  source_url: "https://github.com/howtographql/howtographql"
  featured: false
  categories:
    - Documentation
    - Web Development
    - Open Source
- title: OnCallogy
  main_url: "https://www.oncallogy.com/"
  url: "https://www.oncallogy.com/"
  featured: false
  categories:
    - Marketing
    - Healthcare
- title: Ryan Wiemer's Portfolio
  main_url: "https://www.ryanwiemer.com/"
  url: "https://www.ryanwiemer.com/knw-photography/"
  source_url: "https://github.com/ryanwiemer/rw"
  featured: false
  description: >
    Digital portfolio for Oakland, CA based account manager Ryan Wiemer.
  categories:
    - Portfolio
    - Web Development
    - Design
  built_by: Ryan Wiemer
  built_by_url: "https://www.ryanwiemer.com/"
- title: Ventura Digitalagentur Köln
  main_url: "https://www.ventura-digital.de/"
  url: "https://www.ventura-digital.de/"
  featured: false
  built_by: Ventura Digitalagentur
  categories:
    - Agency
    - Marketing
    - Featured
- title: Azer Koçulu
  main_url: "https://kodfabrik.com/"
  url: "https://kodfabrik.com/photography/"
  featured: false
  categories:
    - Portfolio
    - Photography
    - Web Development
- title: Damir.io
  main_url: "http://damir.io/"
  url: "http://damir.io/"
  source_url: "https://github.com/dvzrd/gatsby-sfiction"
  featured: false
  categories:
    - Fiction
- title: Digital Psychology
  main_url: "http://digitalpsychology.io/"
  url: "http://digitalpsychology.io/"
  source_url: "https://github.com/danistefanovic/digitalpsychology.io"
  featured: false
  categories:
    - Education
    - Library
- title: Théâtres Parisiens
  main_url: "http://theatres-parisiens.fr/"
  url: "http://theatres-parisiens.fr/"
  source_url: "https://github.com/phacks/theatres-parisiens"
  featured: false
  categories:
    - Education
    - Entertainment
# - title: William Owen UK Portfolio / Blog
#   main_url: "http://william-owen.co.uk/"
#   url: "http://william-owen.co.uk/"
#   featured: false
#   description: >-
#     Over 20 years experience delivering customer-facing websites, internet-based
#     solutions and creative visual design for a wide range of companies and
#     organisations.
#   categories:
#     - Portfolio
#     - Blog
#   built_by: William Owen
#   built_by_url: "https://twitter.com/twilowen"
- title: A4 纸网
  main_url: "http://www.a4z.cn/"
  url: "http://www.a4z.cn/price"
  source_url: "https://github.com/hiooyUI/hiooyui.github.io"
  featured: false
  categories:
    - eCommerce
- title: Steve Meredith's Portfolio
  main_url: "http://www.stevemeredith.com/"
  url: "http://www.stevemeredith.com/"
  featured: false
  categories:
    - Portfolio
- title: API Platform
  main_url: "https://api-platform.com/"
  url: "https://api-platform.com/"
  source_url: "https://github.com/api-platform/website"
  featured: false
  categories:
    - Documentation
    - Web Development
    - Open Source
    - Library
- title: Artivest
  main_url: "https://artivest.co/"
  url: "https://artivest.co/what-we-do/for-advisors-and-investors/"
  featured: false
  categories:
    - Marketing
    - Blog
    - Documentation
    - Finance
- title: The Audacious Project
  main_url: "https://audaciousproject.org/"
  url: "https://audaciousproject.org/"
  featured: false
  categories:
    - Nonprofit
- title: Dustin Schau's Blog
  main_url: "https://blog.dustinschau.com/"
  url: "https://blog.dustinschau.com/"
  source_url: "https://github.com/dschau/blog"
  featured: false
  categories:
    - Blog
    - Web Development
- title: iContract Blog
  main_url: "https://blog.icontract.co.uk/"
  url: "http://blog.icontract.co.uk/"
  featured: false
  categories:
    - Blog
- title: BRIIM
  main_url: "https://bri.im/"
  url: "https://bri.im/"
  featured: false
  description: >-
    BRIIM is a movement to enable JavaScript enthusiasts and web developers in
    machine learning. Learn about artificial intelligence and data science, two
    fields which are governed by machine learning, in JavaScript. Take it right
    to your browser with WebGL.
  categories:
    - Education
    - Web Development
    - Technology
- title: Caddy Smells Like Trees
  main_url: "https://caddysmellsliketrees.ru"
  url: "https://caddysmellsliketrees.ru/en"
  source_url: "https://github.com/podabed/caddysmellsliketrees.github.io"
  description: >-
    We play soul-searching songs for every day. They are merging in our forests
    in such a way that it is difficult to separate them from each other, and
    between them bellow bold deer poems.
  categories:
    - Music
    - Gallery
  built_by: Dmitrij Podabed, Alexander Nikitin
  built_by_url: https://podabed.org
  featured: false
- title: Calpa's Blog
  main_url: "https://calpa.me/"
  url: "https://calpa.me/"
  source_url: "https://github.com/calpa/blog"
  featured: false
  categories:
    - Blog
    - Web Development
- title: Chocolate Free
  main_url: "https://chocolate-free.com/"
  url: "https://chocolate-free.com/"
  source_url: "https://github.com/Khaledgarbaya/chocolate-free-website"
  featured: false
  description: "A full time foodie \U0001F60D a forever Parisian \"patisserie\" lover and \U0001F382 \U0001F369 \U0001F370 \U0001F36A explorer and finally an under construction #foodblogger #foodblog"
  categories:
    - Blog
    - Food
- title: Code Bushi
  main_url: "https://codebushi.com/"
  url: "https://codebushi.com/"
  featured: false
  description: >-
    Web development resources, trends, & techniques to elevate your coding
    journey.
  categories:
    - Web Development
    - Open Source
    - Blog
  built_by: Hunter Chang
  built_by_url: "https://hunterchang.com/"
- title: Daniel Hollcraft
  main_url: "https://danielhollcraft.com/"
  url: "https://danielhollcraft.com/"
  source_url: "https://github.com/danielbh/danielhollcraft.com"
  featured: false
  categories:
    - Web Development
    - Blog
    - Portfolio
- title: Darren Britton's Portfolio
  main_url: "https://darrenbritton.com/"
  url: "https://darrenbritton.com/"
  source_url: "https://github.com/darrenbritton/darrenbritton.github.io"
  featured: false
  categories:
    - Web Development
    - Portfolio
- title: Dave Lindberg Marketing & Design
  url: "https://davelindberg.com/"
  main_url: "https://davelindberg.com/"
  source_url: "https://github.com/Dave-Lindberg/dl-gatsby"
  featured: false
  description: >-
    My work revolves around solving problems for people in business, using
    integrated design and marketing strategies to improve sales, increase brand
    engagement, generate leads and achieve goals.
  categories:
    - Design
    - Featured
    - Marketing
    - SEO
    - Portfolio
- title: Design Systems Weekly
  main_url: "https://designsystems.email/"
  url: "https://designsystems.email/"
  featured: false
  categories:
    - Education
    - Web Development
- title: Dalbinaco's Website
  main_url: "https://dlbn.co/en/"
  url: "https://dlbn.co/en/"
  source_url: "https://github.com/dalbinaco/dlbn.co"
  featured: false
  categories:
    - Portfolio
    - Web Development
- title: mParticle's Documentation
  main_url: "https://docs.mparticle.com/"
  url: "https://docs.mparticle.com/"
  featured: false
  categories:
    - Web Development
    - Documentation
- title: Doopoll
  main_url: "https://doopoll.co/"
  url: "https://doopoll.co/"
  featured: false
  categories:
    - Marketing
    - Technology
- title: ERC dEX
  main_url: "https://ercdex.com/"
  url: "https://ercdex.com/aqueduct"
  featured: false
  categories:
    - Marketing
- title: Fabian Schultz' Portfolio
  main_url: "https://fabianschultz.com/"
  url: "https://fabianschultz.com/"
  source_url: "https://github.com/fabe/site"
  featured: false
  description: >-
    Hello, I’m Fabian — a product designer and developer based in Potsdam,
    Germany. I’ve been working both as a product designer and frontend developer
    for over 5 years now. I particularly enjoy working with companies that try
    to meet broad and unique user needs.
  categories:
    - Portfolio
    - Web Development
  built_by: Fabian Schultz
  built_by_url: "https://fabianschultz.com/"
- title: CalState House Manager
  description: >
    Home service membership that offers proactive and on-demand maintenance for
    homeowners
  main_url: "https://housemanager.calstate.aaa.com/"
  url: "https://housemanager.calstate.aaa.com/"
  categories:
    - Insurance
- title: The freeCodeCamp Guide
  main_url: "https://guide.freecodecamp.org/"
  url: "https://guide.freecodecamp.org/"
  source_url: "https://github.com/freeCodeCamp/guide"
  featured: false
  categories:
    - Web Development
    - Documentation
- title: High School Hackathons
  main_url: "https://hackathons.hackclub.com/"
  url: "https://hackathons.hackclub.com/"
  source_url: "https://github.com/hackclub/hackathons"
  featured: false
  categories:
    - Education
    - Web Development
- title: Hapticmedia
  main_url: "https://hapticmedia.fr/en/"
  url: "https://hapticmedia.fr/en/"
  featured: false
  categories:
    - Agency
- title: heml.io
  main_url: "https://heml.io/"
  url: "https://heml.io/"
  source_url: "https://github.com/SparkPost/heml.io"
  featured: false
  categories:
    - Documentation
    - Web Development
    - Open Source
- title: Juliette Pretot's Portfolio
  main_url: "https://juliette.sh/"
  url: "https://juliette.sh/"
  featured: false
  categories:
    - Web Development
    - Portfolio
    - Blog
- title: Kris Hedstrom's Portfolio
  main_url: "https://k-create.com/"
  url: "https://k-create.com/portfolio/"
  source_url: "https://github.com/kristofferh/kristoffer"
  featured: false
  description: >-
    Hey. I’m Kris. I’m an interactive designer / developer. I grew up in Umeå,
    in northern Sweden, but I now live in Brooklyn, NY. I am currently enjoying
    a hybrid Art Director + Lead Product Engineer role at a small startup called
    Nomad Health. Before that, I was a Product (Engineering) Manager at Tumblr.
    Before that, I worked at agencies. Before that, I was a baby. I like to
    design things, and then I like to build those things. I occasionally take on
    freelance projects. Feel free to get in touch if you have an interesting
    project that you want to collaborate on. Or if you just want to say hello,
    that’s cool too.
  categories:
    - Portfolio
  built_by: Kris Hedstrom
  built_by_url: "https://k-create.com/"
- title: knpw.rs
  main_url: "https://knpw.rs/"
  url: "https://knpw.rs/"
  source_url: "https://github.com/knpwrs/knpw.rs"
  featured: false
  categories:
    - Blog
    - Web Development
- title: Kostas Bariotis' Blog
  main_url: "https://kostasbariotis.com/"
  url: "https://kostasbariotis.com/"
  source_url: "https://github.com/kbariotis/kostasbariotis.com"
  featured: false
  categories:
    - Blog
    - Portfolio
    - Web Development
- title: LaserTime Clinic
  main_url: "https://lasertime.ru/"
  url: "https://lasertime.ru/"
  source_url: "https://github.com/oleglegun/lasertime"
  featured: false
  categories:
    - Marketing
- title: Jason Lengstorf
  main_url: "https://lengstorf.com"
  url: "https://lengstorf.com"
  source_url: "https://github.com/jlengstorf/lengstorf.com"
  featured: false
  categories:
    - Blog
  built_by: Jason Lengstorf
  built_by_url: "https://github.com/jlengstorf"
- title: Mannequin.io
  main_url: "https://mannequin.io/"
  url: "https://mannequin.io/"
  source_url: "https://github.com/LastCallMedia/Mannequin/tree/master/site"
  featured: false
  categories:
    - Open Source
    - Web Development
    - Documentation
- title: manu.ninja
  main_url: "https://manu.ninja/"
  url: "https://manu.ninja/"
  source_url: "https://github.com/Lorti/manu.ninja"
  featured: false
  description: >-
    manu.ninja is the personal blog of Manuel Wieser, where he talks about
    frontend development, games and digital art
  categories:
    - Blog
    - Technology
    - Web Development
- title: Fabric
  main_url: "https://meetfabric.com/"
  url: "https://meetfabric.com/"
  featured: false
  categories:
    - Marketing
    - Insurance
- title: Nexit
  main_url: "https://nexit.sk/"
  url: "https://nexit.sk/references"
  featured: false
  categories:
    - Web Development
- title: Open FDA
  description: >
    Provides APIs and raw download access to a number of high-value, high
    priority and scalable structured datasets, including adverse events, drug
    product labeling, and recall enforcement reports.
  main_url: "https://open.fda.gov/"
  url: "https://open.fda.gov/"
  source_url: "https://github.com/FDA/open.fda.gov"
  featured: false
  categories:
    - Government
    - Open Source
    - Web Development
    - API
    - Data
- title: NYC Planning Labs (New York City Department of City Planning)
  main_url: "https://planninglabs.nyc/"
  url: "https://planninglabs.nyc/about/"
  source_url: "https://github.com/NYCPlanning/"
  featured: false
  description: >-
    We work with New York City's Urban Planners to deliver impactful, modern
    technology tools.
  categories:
    - Open Source
    - Government
- title: Pravdomil
  main_url: "https://pravdomil.com/"
  url: "https://pravdomil.com/"
  source_url: "https://github.com/pravdomil/pravdomil.com"
  featured: false
  description: >-
    I’ve been working both as a product designer and frontend developer for over
    5 years now. I particularly enjoy working with companies that try to meet
    broad and unique user needs.
  categories:
    - Portfolio
- title: Preston Richey Portfolio / Blog
  main_url: "https://prestonrichey.com/"
  url: "https://prestonrichey.com/"
  source_url: "https://github.com/prichey/prestonrichey.com"
  featured: false
  categories:
    - Web Development
    - Portfolio
    - Blog
- title: Landing page of Put.io
  main_url: "https://put.io/"
  url: "https://put.io/"
  featured: false
  categories:
    - eCommerce
    - Technology
- title: The Rick and Morty API
  main_url: "https://rickandmortyapi.com/"
  url: "https://rickandmortyapi.com/"
  built_by: Axel Fuhrmann
  built_by_url: "https://axelfuhrmann.com/"
  featured: false
  categories:
    - Web Development
    - Entertainment
    - Documentation
    - Open Source
    - API
- title: Santa Compañía Creativa
  main_url: "https://santacc.es/"
  url: "https://santacc.es/"
  source_url: "https://github.com/DesarrolloWebSantaCC/santacc-web"
  featured: false
  categories:
    - Agency
- title: Sean Coker's Blog
  main_url: "https://sean.is/"
  url: "https://sean.is/"
  featured: false
  categories:
    - Blog
    - Portfolio
    - Web Development
- title: Several Levels
  main_url: "https://severallevels.io/"
  url: "https://severallevels.io/"
  source_url: "https://github.com/Harrison1/several-levels"
  featured: false
  categories:
    - Agency
    - Web Development
- title: Simply
  main_url: "https://simply.co.za/"
  url: "https://simply.co.za/"
  featured: false
  categories:
    - Marketing
    - Insurance
- title: Storybook
  main_url: "https://storybook.js.org/"
  url: "https://storybook.js.org/"
  source_url: "https://github.com/storybooks/storybook"
  featured: false
  categories:
    - Web Development
    - Open Source
- title: Vibert Thio's Portfolio
  main_url: "https://vibertthio.com/portfolio/"
  url: "https://vibertthio.com/portfolio/projects/"
  source_url: "https://github.com/vibertthio/portfolio"
  featured: false
  categories:
    - Portfolio
    - Web Development
- title: VisitGemer
  main_url: "https://visitgemer.sk/"
  url: "https://visitgemer.sk/"
  featured: false
  categories:
    - Marketing
- title: Bricolage.io
  main_url: "https://www.bricolage.io/"
  url: "https://www.bricolage.io/"
  source_url: "https://github.com/KyleAMathews/blog"
  featured: false
  categories:
    - Blog
- title: Charles Pinnix Website
  main_url: "https://www.charlespinnix.com/"
  url: "https://www.charlespinnix.com/"
  featured: false
  description: >-
    I’m a senior frontend engineer with 8 years of experience building websites
    and web applications. I’m interested in leading creative, multidisciplinary
    engineering teams. I’m a creative technologist, merging photography, art,
    and design into engineering and visa versa. I take a pragmatic,
    product-oriented approach to development, allowing me to see the big picture
    and ensuring quality products are completed on time. I have a passion for
    modern frontend JavaScript frameworks such as React and Vue, and I have
    substantial experience on the backend with an interest in Node and
    container based deployment with Docker and AWS.
  categories:
    - Portfolio
    - Web Development
- title: Charlie Harrington's Blog
  main_url: "https://www.charlieharrington.com/"
  url: "https://www.charlieharrington.com/"
  source_url: "https://github.com/whatrocks/blog"
  featured: false
  categories:
    - Blog
    - Web Development
    - Music
- title: Developer Ecosystem
  main_url: "https://www.developerecosystem.com/"
  url: "https://www.developerecosystem.com/"
  featured: false
  categories:
    - Blog
    - Web Development
- title: Gabriel Adorf's Portfolio
  main_url: "https://www.gabrieladorf.com/"
  url: "https://www.gabrieladorf.com/"
  source_url: "https://github.com/gabdorf/gabriel-adorf-portfolio"
  featured: false
  categories:
    - Portfolio
    - Web Development
- title: greglobinski.com
  main_url: "https://www.greglobinski.com/"
  url: "https://www.greglobinski.com/"
  source_url: "https://github.com/greglobinski/www.greglobinski.com"
  featured: false
  categories:
    - Portfolio
    - Web Development
- title: I am Putra
  main_url: "https://www.iamputra.com/"
  url: "https://www.iamputra.com/"
  featured: false
  categories:
    - Portfolio
    - Web Development
    - Blog
- title: In Sowerby Bridge
  main_url: "https://www.insowerbybridge.co.uk/"
  url: "https://www.insowerbybridge.co.uk/"
  featured: false
  categories:
    - Marketing
    - Government
- title: JavaScript Stuff
  main_url: "https://www.javascriptstuff.com/"
  url: "https://www.javascriptstuff.com/"
  featured: false
  categories:
    - Education
    - Web Development
    - Library
- title: Ledgy
  main_url: "https://www.ledgy.com/"
  url: "https://github.com/morloy/ledgy.com"
  featured: false
  categories:
    - Marketing
    - Finance
- title: Alec Lomas's Portfolio / Blog
  main_url: "https://www.lowmess.com/"
  url: "https://www.lowmess.com/"
  source_url: "https://github.com/lowmess/lowmess"
  featured: false
  categories:
    - Web Development
    - Blog
    - Portfolio
- title: Michele Mazzucco's Portfolio
  main_url: "https://www.michelemazzucco.it/"
  url: "https://www.michelemazzucco.it/"
  source_url: "https://github.com/michelemazzucco/michelemazzucco.it"
  featured: false
  categories:
    - Portfolio
- title: Orbit FM Podcasts
  main_url: "https://www.orbit.fm/"
  url: "https://www.orbit.fm/"
  source_url: "https://github.com/agarrharr/orbit.fm"
  featured: false
  categories:
    - Podcast
- title: Prosecco Springs
  main_url: "https://www.proseccosprings.com/"
  url: "https://www.proseccosprings.com/"
  featured: false
  categories:
    - Food
    - Blog
    - Marketing
- title: Verious
  main_url: "https://www.verious.io/"
  url: "https://www.verious.io/"
  source_url: "https://github.com/cpinnix/verious"
  featured: false
  categories:
    - Web Development
- title: Whittle School
  main_url: "https://www.whittleschool.org/en/"
  url: "https://www.whittleschool.org/en/"
  featured: false
  categories:
    - Education
- title: Yisela
  main_url: "https://www.yisela.com/"
  url: "https://www.yisela.com/tetris-against-trauma-gaming-as-therapy/"
  featured: false
  categories:
    - Blog
- title: YouFoundRon.com
  main_url: "https://www.youfoundron.com/"
  url: "https://www.youfoundron.com/"
  source_url: "https://github.com/rongierlach/yfr-dot-com"
  featured: false
  categories:
    - Portfolio
    - Web Development
    - Blog
- title: yerevancoder
  main_url: "https://yerevancoder.com/"
  url: "https://forum.yerevancoder.com/categories"
  source_url: "https://github.com/yerevancoder/yerevancoder.github.io"
  featured: false
  categories:
    - Blog
    - Web Development
- title: Ease
  main_url: "https://www.ease.com/"
  url: "https://www.ease.com/"
  featured: false
  categories:
    - Marketing
    - Healthcare
- title: Policygenius
  main_url: "https://www.policygenius.com/"
  url: "https://www.policygenius.com/"
  featured: false
  categories:
    - Marketing
    - Healthcare
- title: Moteefe
  main_url: "http://www.moteefe.com/"
  url: "http://www.moteefe.com/"
  featured: false
  categories:
    - Marketing
    - Agency
    - Technology
- title: Athelas
  main_url: "http://www.athelas.com/"
  url: "http://www.athelas.com/"
  featured: false
  categories:
    - Marketing
    - Healthcare
- title: Pathwright
  main_url: "http://www.pathwright.com/"
  url: "http://www.pathwright.com/"
  featured: false
  categories:
    - Marketing
    - Education
- title: Lucid
  main_url: "https://www.golucid.co/"
  url: "https://www.golucid.co/"
  featured: false
  categories:
    - Marketing
    - Technology
- title: Bench
  main_url: "http://www.bench.co/"
  url: "http://www.bench.co/"
  featured: false
  categories:
    - Marketing
- title: Union Plus Credit Card
  main_url: "http://www.unionpluscard.com"
  url: "https://unionplus.capitalone.com/"
  featured: false
  categories:
    - Marketing
    - Finance
- title: Gin Lane
  main_url: "http://www.ginlane.com/"
  url: "https://www.ginlane.com/"
  featured: false
  categories:
    - Web Development
    - Agency
- title: Marmelab
  main_url: "https://marmelab.com/en/"
  url: "https://marmelab.com/en/"
  featured: false
  categories:
    - Web Development
    - Agency
- title: Fusion Media Group
  main_url: "http://thefmg.com/"
  url: "http://thefmg.com/"
  featured: false
  categories:
    - Entertainment
    - News
- title: Dovetail
  main_url: "https://dovetailapp.com/"
  url: "https://dovetailapp.com/"
  featured: false
  categories:
    - Marketing
    - Technology
- title: F1 Vision
  main_url: "https://www.f1vision.com/"
  url: "https://www.f1vision.com/"
  featured: false
  categories:
    - Marketing
    - Entertainment
    - Technology
    - eCommerce
- title: Yuuniworks Portfolio / Blog
  main_url: "https://www.yuuniworks.com/"
  url: "https://www.yuuniworks.com/"
  source_url: "https://github.com/junkboy0315/yuuni-web"
  featured: false
  categories:
    - Portfolio
    - Web Development
    - Blog
- title: The Bastion Bot
  main_url: "https://bastionbot.org/"
  url: "https://bastionbot.org/"
  source_url: "https://github.com/TheBastionBot/Bastion-Website"
  description: Give awesome perks to your Discord server!
  featured: false
  categories:
    - Open Source
    - Technology
    - Documentation
    - Bot
    - Community
  built_by: Sankarsan Kampa
  built_by_url: "https://sankarsankampa.com"
- title: Smakosh
  main_url: "https://smakosh.com/"
  url: "https://smakosh.com/"
  source_url: "https://github.com/smakosh/smakosh.com"
  featured: false
  categories:
    - Portfolio
    - Web Development
# - title: Philipp Czernitzki - Blog/Website
#   main_url: "http://philippczernitzki.me/"
#   url: "http://philippczernitzki.me/"
#   featured: false
#   categories:
#     - Portfolio
#     - Web Development
#     - Blog
- title: WebGazer
  main_url: "https://www.webgazer.io/"
  url: "https://www.webgazer.io/"
  featured: false
  categories:
    - Marketing
    - Web Development
    - Technology
- title: Joe Seifi's Blog
  main_url: "http://seifi.org/"
  url: "http://seifi.org/"
  featured: false
  categories:
    - Portfolio
    - Web Development
    - Blog

- title: LekoArts
  main_url: "https://www.lekoarts.de"
  url: "https://www.lekoarts.de"
  source_url: "https://github.com/LekoArts/portfolio"
  featured: false
  built_by: LekoArts
  built_by_url: "https://github.com/LekoArts"
  description: >-
    Hi, I'm Lennart — a self-taught and passionate graphic/web designer &
    frontend developer based in Darmstadt, Germany. I love it to realize complex
    projects in a creative manner and face new challenges. Since 6 years I do
    graphic design, my love for frontend development came up 3 years ago. I
    enjoy acquiring new skills and cementing this knowledge by writing blogposts
    and creating tutorials.
  categories:
    - Portfolio
    - Blog
    - Design
    - Web Development
    - Freelance
- title: 杨二小的博客
  main_url: "https://blog.yangerxiao.com/"
  url: "https://blog.yangerxiao.com/"
  source_url: "https://github.com/zerosoul/blog.yangerxiao.com"
  featured: false
  categories:
    - Blog
    - Portfolio
- title: MOTTO x MOTTO
  main_url: "https://mottox2.com"
  url: "https://mottox2.com"
  source_url: "https://github.com/mottox2/website"
  description: Web developer / UI Desinger in Tokyo Japan.
  featured: false
  categories:
    - Blog
    - Portfolio
  built_by: mottox2
  built_by_url: "https://mottox2.com"
- title: Pride of the Meadows
  main_url: "https://www.prideofthemeadows.com/"
  url: "https://www.prideofthemeadows.com/"
  featured: false
  categories:
    - eCommerce
    - Food
    - Blog
- title: Michael Uloth
  main_url: "https://www.michaeluloth.com"
  url: "https://www.michaeluloth.com"
  featured: false
  description: Michael Uloth is an opera singer and web developer based in Toronto.
  categories:
    - Portfolio
    - Music
    - Web Development
  built_by: Michael Uloth
  built_by_url: "https://www.michaeluloth.com"
- title: Spacetime
  main_url: "https://www.heyspacetime.com/"
  url: "https://www.heyspacetime.com/"
  featured: false
  description: >-
    Spacetime is a Dallas-based digital experience agency specializing in web,
    app, startup, and digital experience creation.
  categories:
    - Marketing
    - Portfolio
    - Agency
    - Featured
  built_by: Spacetime
  built_by_url: "https://www.heyspacetime.com/"
- title: Eric Jinks
  main_url: "https://ericjinks.com/"
  url: "https://ericjinks.com/"
  featured: false
  description: "Software engineer / web developer from the Gold Coast, Australia."
  categories:
    - Portfolio
    - Blog
    - Web Development
    - Technology
  built_by: Eric Jinks
  built_by_url: "https://ericjinks.com/"
- title: GaiAma - We are wildlife
  main_url: "https://www.gaiama.org/"
  url: "https://www.gaiama.org/"
  featured: false
  description: >-
    We founded the GaiAma conservation organization to protect wildlife in Perú
    and to create an example of a permaculture neighborhood, living
    symbiotically with the forest - because reforestation is just the beginning
  categories:
    - Nonprofit
    - Marketing
    - Blog
  source_url: "https://github.com/GaiAma/gaiama.org"
  built_by: GaiAma
  built_by_url: "https://www.gaiama.org/"
- title: Healthcare Logic
  main_url: "https://www.healthcarelogic.com/"
  url: "https://www.healthcarelogic.com/"
  featured: false
  description: >-
    Revolutionary technology that empowers clinical and managerial leaders to
    collaborate with clarity.
  categories:
    - Marketing
    - Healthcare
    - Technology
  built_by: Thrive
  built_by_url: "https://thriveweb.com.au/"
- title: Localgov.fyi
  main_url: "https://localgov.fyi/"
  url: "https://localgov.fyi/"
  featured: false
  description: Finding local government services made easier.
  categories:
    - Directory
    - Government
    - Technology
  source_url: "https://github.com/WeOpenly/localgov.fyi"
  built_by: Openly
  built_by_url: "https://weopenly.com/"
- title: Kata.ai Documentation
  main_url: "https://docs.kata.ai/"
  url: "https://docs.kata.ai/"
  source_url: "https://github.com/kata-ai/kata-platform-docs"
  featured: false
  description: >-
    Documentation website for the Kata Platform, an all-in-one platform for
    building chatbots using AI technologies.
  categories:
    - Documentation
    - Technology
- title: goalgetters
  main_url: "https://goalgetters.space/"
  url: "https://goalgetters.space/"
  featured: false
  description: >-
    goalgetters is a source of inspiration for people who want to change their
    career. We offer articles, success stories and expert interviews on how to
    find a new passion and how to implement change.
  categories:
    - Blog
    - Education
    - Personal Development
  built_by: "Stephanie Langers (content), Adrian Wenke (development)"
  built_by_url: "https://twitter.com/AdrianWenke"
- title: Zensum
  main_url: "https://zensum.se/"
  url: "https://zensum.se/"
  featured: false
  description: >-
    Borrow money quickly and safely through Zensum. We compare Sweden's leading
    banks and credit institutions. Choose from multiple offers and lower your
    monthly cost. [Translated from Swedish]
  categories:
    - Technology
    - Finance
    - Marketing
  built_by: Bejamas.io
  built_by_url: "https://bejamas.io/"
- title: StatusHub - Easy to use Hosted Status Page Service
  main_url: "https://statushub.com/"
  url: "https://statushub.com/"
  featured: false
  description: >-
    Set up your very own service status page in minutes with StatusHub. Allow
    customers to subscribe to be updated automatically.
  categories:
    - Technology
    - Marketing
  built_by: Bejamas.io
  built_by_url: "https://bejamas.io/"
- title: Matthias Kretschmann Portfolio
  main_url: "https://matthiaskretschmann.com/"
  url: "https://matthiaskretschmann.com/"
  source_url: "https://github.com/kremalicious/portfolio"
  featured: false
  description: Portfolio of designer & developer Matthias Kretschmann.
  categories:
    - Portfolio
    - Web Development
  built_by: Matthias Kretschmann
  built_by_url: "https://matthiaskretschmann.com/"
- title: Iron Cove Solutions
  main_url: "https://ironcovesolutions.com/"
  url: "https://ironcovesolutions.com/"
  description: >-
    Iron Cove Solutions is a cloud based consulting firm. We help companies
    deliver a return on cloud usage by applying best practices
  categories:
    - Technology
    - Web Development
  built_by: Iron Cove Solutions
  built_by_url: "https://ironcovesolutions.com/"
  featured: false
- title: Eventos orellana
  description: >-
    Somos una empresa dedicada a brindar asesoría personalizada y profesional
    para la elaboración y coordinación de eventos sociales y empresariales.
  main_url: "https://eventosorellana.com/"
  url: "https://eventosorellana.com/"
  featured: false
  categories:
    - Gallery
  built_by: Codedebug
  built_by_url: "https://codedebug.co/"
- title: Moetez Chaabene Portfolio / Blog
  main_url: "https://moetez.me/"
  url: "https://moetez.me/"
  source_url: "https://github.com/moetezch/moetez.me"
  featured: false
  description: Portfolio of Moetez Chaabene
  categories:
    - Portfolio
    - Web Development
    - Blog
  built_by: Moetez Chaabene
  built_by_url: "https://twitter.com/moetezch"
- title: Nikita
  description: >-
    Automation of system deployments in Node.js for applications and
    infrastructures.
  main_url: "https://nikita.js.org/"
  url: "https://nikita.js.org/"
  source_url: "https://github.com/adaltas/node-nikita"
  categories:
    - Documentation
    - Open Source
    - Technology
  built_by: David Worms
  built_by_url: "http://www.adaltas.com"
  featured: false
- title: Gourav Sood Blog & Portfolio
  main_url: "https://www.gouravsood.com/"
  url: "https://www.gouravsood.com/"
  featured: false
  categories:
    - Blog
    - Portfolio
  built_by: Gourav Sood
  built_by_url: "https://www.gouravsood.com/"
- title: Jonas Tebbe Portfolio
  description: |
    Hey, I’m Jonas and I create digital products.
  main_url: "https://jonastebbe.com"
  url: "https://jonastebbe.com"
  categories:
    - Portfolio
  built_by: Jonas Tebbe
  built_by_url: "http://twitter.com/jonastebbe"
  featured: false
- title: Parker Sarsfield Portfolio
  description: |
    I'm Parker, a software engineer and sneakerhead.
  main_url: "https://parkersarsfield.com"
  url: "https://parkersarsfield.com"
  categories:
    - Blog
    - Portfolio
  built_by: Parker Sarsfield
  built_by_url: "https://parkersarsfield.com"
- title: Frontend web development with Greg
  description: |
    JavaScript, GatsbyJS, ReactJS, CSS in JS... Let's learn some stuff together.
  main_url: "https://dev.greglobinski.com"
  url: "https://dev.greglobinski.com"
  categories:
    - Blog
    - Web Development
  built_by: Greg Lobinski
  built_by_url: "https://github.com/greglobinski"
- title: Insomnia
  description: |
    Desktop HTTP and GraphQL client for developers
  main_url: "https://insomnia.rest/"
  url: "https://insomnia.rest/"
  categories:
    - Blog
  built_by: Gregory Schier
  built_by_url: "https://schier.co"
  featured: false
- title: Timeline Theme Portfolio
  description: |
    I'm Aman Mittal, a software developer.
  main_url: "http://www.amanhimself.me/"
  url: "http://www.amanhimself.me/"
  categories:
    - Web Development
    - Portfolio
  built_by: Aman Mittal
  built_by_url: "http://www.amanhimself.me/"
- title: Ocean artUp
  description: >
    Science outreach site built using styled-components and Contentful. It
    presents the research project "Ocean artUp" funded by an Advanced Grant of
    the European Research Council to explore the possible benefits of artificial
    uplift of nutrient-rich deep water to the ocean’s sunlit surface layer.
  main_url: "https://ocean-artup.eu"
  url: "https://ocean-artup.eu"
  source_url: "https://github.com/janosh/ocean-artup"
  categories:
    - Science
    - Education
    - Blog
  built_by: Janosh Riebesell
  built_by_url: "https://janosh.io"
  featured: false
- title: Ryan Fitzgerald
  description: |
    Personal portfolio and blog for Ryan Fitzgerald
  main_url: "https://ryanfitzgerald.ca/"
  url: "https://ryanfitzgerald.ca/"
  categories:
    - Web Development
    - Portfolio
  built_by: Ryan Fitzgerald
  built_by_url: "https://github.com/RyanFitzgerald"
  featured: false
- title: Kaizen
  description: |
    Content Marketing, PR & SEO Agency in London
  main_url: "https://www.kaizen.co.uk/"
  url: "https://www.kaizen.co.uk/"
  categories:
    - Agency
    - Blog
    - Design
    - Web Development
    - SEO
  built_by: Bogdan Stanciu
  built_by_url: "https://github.com/b0gd4n"
  featured: false
- title: HackerOne Platform Documentation
  description: |
    HackerOne's Product Documentation Center!
  url: "https://docs.hackerone.com/"
  main_url: "https://docs.hackerone.com/"
  categories:
    - Documentation
    - Security
  featured: false
- title: Patreon Partners
  description: |
    Resources and products to help you do more with Patreon.
  url: "https://partners.patreon.com/"
  main_url: "https://partners.patreon.com/"
  categories:
    - Directory
  featured: false
- title: Bureau Of Meteorology (beta)
  description: |
    Help shape the future of Bureau services
  url: "https://beta.bom.gov.au/"
  main_url: "https://beta.bom.gov.au/"
  categories:
    - Meteorology
  featured: false
- title: Curbside
  description: |
    Connecting Stores with Mobile Customers
  main_url: "https://curbside.com/"
  url: "https://curbside.com/"
  categories:
    - Mobile Commerce
  featured: false
- title: Mux Video
  description: |
    API to video hosting and streaming
  main_url: "https://mux.com/"
  url: "https://mux.com/"
  categories:
    - Video
    - Hosting
    - Streaming
    - API
  featured: false
- title: Swapcard
  description: >
    The easiest way for event organizers to instantly connect people, build a
    community of attendees and exhibitors, and increase revenue over time
  main_url: "https://www.swapcard.com/"
  url: "https://www.swapcard.com/"
  categories:
    - Event
    - Community
    - Personal Training
    - Marketing
  built_by: Swapcard
  built_by_url: "https://www.swapcard.com/"
  featured: false
- title: Kalix
  description: >
    Kalix is perfect for healthcare professionals starting out in private
    practice, to those with an established clinic.
  main_url: "https://www.kalixhealth.com/"
  url: "https://www.kalixhealth.com/"
  categories:
    - Healthcare
  featured: false
- title: Hubba
  description: |
    Buy wholesale products from thousands of independent, verified Brands.
  main_url: "https://join.hubba.com/"
  url: "https://join.hubba.com/"
  categories:
    - eCommerce
  featured: false
- title: HyperPlay
  description: |
    In Asean's 1st Ever LOL Esports X Music Festival
  main_url: "https://hyperplay.leagueoflegends.com/"
  url: "https://hyperplay.leagueoflegends.com/"
  categories:
    - Video Games
    - Music
  featured: false
- title: Bad Credit Loans
  description: |
    Get the funds you need, from $250-$5,000
  main_url: "https://www.creditloan.com/"
  url: "https://www.creditloan.com/"
  categories:
    - Loans
    - Credits
  featured: false
- title: Financial Center
  description: >
    Member-owned, not-for-profit, co-operative whose members receive financial
    benefits in the form of lower loan rates, higher savings rates, and lower
    fees than banks.
  main_url: "https://fcfcu.com/"
  url: "https://fcfcu.com/"
  categories:
    - Loans
    - Finance
    - Nonprofit
    - Banking
    - Business
    - Education
  built_by: "https://fcfcu.com/"
  built_by_url: "https://fcfcu.com/"
  featured: false
- title: Office of Institutional Research and Assessment
  description: |
    Good Data, Good Decisions
  main_url: "http://oira.ua.edu/"
  url: "http://oira.ua.edu/"
  categories:
    - Data
  featured: false
- title: The Telegraph Premium
  description: |
    Exclusive stories from award-winning journalists
  main_url: "https://premium.telegraph.co.uk/"
  url: "https://premium.telegraph.co.uk/"
  categories:
    - Newspaper
  featured: false
- title: html2canvas
  description: |
    Screenshots with JavaScript
  main_url: "http://html2canvas.hertzen.com/"
  url: "http://html2canvas.hertzen.com/"
  source_url: "https://github.com/niklasvh/html2canvas/tree/master/www"
  categories:
    - JavaScript
    - Documentation
  built_by: Niklas von Hertzen
  built_by_url: "http://hertzen.com/"
  featured: false
- title: Dato CMS
  description: |
    The API-based CMS your editors will love
  main_url: "https://www.datocms.com/"
  url: "https://www.datocms.com/"
  categories:
    - CMS
    - API
  featured: false
- title: Half Electronics
  description: |
    Personal website
  main_url: "https://www.halfelectronic.com/"
  url: "https://www.halfelectronic.com/"
  categories:
    - Blog
    - Electronics
  built_by: Fernando Poumian
  built_by_url: "https://github.com/fpoumian/halfelectronic.com"
  featured: false
- title: Frithir Software Development
  main_url: "https://frithir.com/"
  url: "https://frithir.com/"
  featured: false
  description: "I DRINK COFFEE, WRITE CODE AND IMPROVE MY DEVELOPMENT SKILLS EVERY DAY."
  categories:
    - Design
    - Web Development
  built_by: Frithir
  built_by_url: "https://Frithir.com/"
- title: Unow
  main_url: "https://www.unow.fr/"
  url: "https://www.unow.fr/"
  categories:
    - Education
    - Marketing
  featured: false
- title: Peter Hironaka
  description: |
    Freelance Web Developer based in Los Angeles.
  main_url: "https://peterhironaka.com/"
  url: "https://peterhironaka.com/"
  categories:
    - Portfolio
    - Web Development
  built_by: Peter Hironaka
  built_by_url: "https://github.com/PHironaka"
  featured: false
- title: Michael McQuade
  description: |
    Personal website and blog for Michael McQuade
  main_url: "https://giraffesyo.io"
  url: "https://giraffesyo.io"
  categories:
    - Blog
  built_by: Michael McQuade
  built_by_url: "https://github.com/giraffesyo"
  featured: false
- title: Haacht Brewery
  description: |
    Corporate website for Haacht Brewery. Designed and Developed by Gafas.
  main_url: "https://haacht.com/en/"
  url: "https://haacht.com"
  categories:
    - Brewery
  built_by: Gafas
  built_by_url: "https://gafas.be"
  featured: false
- title: StoutLabs
  description: |
    Portfolio of Daniel Stout, freelance developer in East Tennessee.
  main_url: "https://www.stoutlabs.com/"
  url: "https://www.stoutlabs.com/"
  categories:
    - Web Development
    - Portfolio
  built_by: Daniel Stout
  built_by_url: "https://github.com/stoutlabs"
  featured: false
- title: Chicago Ticket Outcomes By Neighborhood
  description: |
    ProPublica data visualization of traffic ticket court outcomes
  categories:
    - News
    - Nonprofit
    - Visualization
  url: >-
    https://projects.propublica.org/graphics/il/il-city-sticker-tickets-maps/ticket-status/?initialWidth=782
  main_url: >-
    https://projects.propublica.org/graphics/il/il-city-sticker-tickets-maps/ticket-status/?initialWidth=782
  built_by: David Eads
  built_by_url: "https://github.com/eads"
  featured: false
- title: Chicago South Side Traffic Ticketing rates
  description: |
    ProPublica data visualization of traffic ticket rates by community
  main_url: >-
    https://projects.propublica.org/graphics/il/il-city-sticker-tickets-maps/ticket-rate/?initialWidth=782
  url: >-
    https://projects.propublica.org/graphics/il/il-city-sticker-tickets-maps/ticket-rate/?initialWidth=782
  categories:
    - News
    - Nonprofit
    - Visualization
  built_by: David Eads
  built_by_url: "https://github.com/eads"
  featured: false
- title: Otsimo
  description: >
    Otsimo is a special education application for children with autism, down
    syndrome and other developmental disabilities.
  main_url: "https://otsimo.com/en/"
  url: "https://otsimo.com/en/"
  categories:
    - Blog
    - Education
  featured: false
- title: Matt Bagni Portfolio 2018
  description: >
    Mostly the result of playing with Gatsby and learning about react and
    graphql. Using the screenshot plugin to showcase the work done for my
    company in the last 2 years, and a good amount of other experiments.
  main_url: "https://mattbag.github.io"
  url: "https://mattbag.github.io"
  categories:
    - Portfolio
  featured: false
- title: Lisa Ye's Blog
  description: |
    Simple blog/portofolio for a fashion designer. Gatsby_v2 + Netlify cms
  main_url: "https://lisaye.netlify.com/"
  url: "https://lisaye.netlify.com/"
  categories:
    - Blog
    - Portfolio
    - Fashion
  featured: false
- title: Artem Sapegin
  description: >
    Little homepage of Artem Sapegin, a frontend developer, passionate
    photographer, coffee drinker and crazy dogs’ owner.
  main_url: "https://sapegin.me/"
  url: "https://sapegin.me/"
  categories:
    - Portfolio
    - Open Source
    - Web Development
  built_by: Artem Sapegin
  built_by_url: "https://github.com/sapegin"
  featured: false
- title: SparkPost Developers
  main_url: "https://developers.sparkpost.com/"
  url: "https://developers.sparkpost.com/"
  source_url: "https://github.com/SparkPost/developers.sparkpost.com"
  categories:
    - Documentation
    - API
  featured: false
- title: Malik Browne Portfolio 2018
  description: >
    The portfolio blog of Malik Browne, a full-stack engineer, foodie, and avid
    blogger/YouTuber.
  main_url: "https://www.malikbrowne.com/about"
  url: "https://www.malikbrowne.com"
  categories:
    - Blog
    - Portfolio
  built_by: Malik Browne
  built_by_url: "https://twitter.com/milkstarz"
  featured: false
- title: Novatics
  description: |
    Digital products that inspire and make a difference
  main_url: "https://www.novatics.com.br"
  url: "https://www.novatics.com.br"
  categories:
    - Portfolio
    - Technology
    - Web Development
  built_by: Novatics
  built_by_url: "https://github.com/Novatics"
  featured: false
- title: Max McKinney
  description: >
    I’m a developer and designer with a focus in web technologies. I build cars
    on the side.
  main_url: "https://maxmckinney.com/"
  url: "https://maxmckinney.com/"
  categories:
    - Portfolio
    - Web Development
    - Design
  built_by: Max McKinney
  featured: false
- title: Stickyard
  description: |
    Make your React component sticky the easy way
  main_url: "https://nihgwu.github.io/stickyard/"
  url: "https://nihgwu.github.io/stickyard/"
  source_url: "https://github.com/nihgwu/stickyard/tree/master/website"
  categories:
    - Web Development
  built_by: Neo Nie
  featured: false
- title: Agata Milik
  description: |
    Website of a Polish psychologist/psychotherapist based in Gdańsk, Poland.
  main_url: "https://agatamilik.pl"
  url: "https://agatamilik.pl"
  categories:
    - Marketing
    - Healthcare
  built_by: Piotr Fedorczyk
  built_by_url: "https://piotrf.pl"
  featured: false
- title: WebPurple
  main_url: "https://www.webpurple.net/"
  url: "https://www.webpurple.net/"
  source_url: "https://github.com/WebPurple/site"
  description: >-
    Site of local (Russia, Ryazan) frontend community. Main purpose is to show
    info about meetups and keep blog.
  categories:
    - Nonprofit
    - Web Development
    - Community
    - Blog
    - Open Source
  built_by: Nikita Kirsanov
  built_by_url: "https://twitter.com/kitos_kirsanov"
  featured: false
- title: Papertrail.io
  description: |
    Inspection Management for the 21st Century
  main_url: "https://www.papertrail.io/"
  url: "https://www.papertrail.io/"
  categories:
    - Marketing
    - Technology
  built_by: Papertrail.io
  built_by_url: "https://www.papertrail.io"
  featured: false
- title: Matt Ferderer
  main_url: "https://mattferderer.com"
  url: "https://mattferderer.com"
  source_url: "https://github.com/mattferderer/gatsbyblog"
  description: >
    {titleofthesite} is a blog built with Gatsby that discusses web related tech
    such as JavaScript, .NET, Blazor & security.
  categories:
    - Blog
    - Web Development
  built_by: Matt Ferderer
  built_by_url: "https://twitter.com/mattferderer"
  featured: false
- title: Sahyadri Open Source Community
  main_url: "https://sosc.org.in"
  url: "https://sosc.org.in"
  source_url: "https://github.com/haxzie/sosc-website"
  description: >
    Official website of Sahyadri Open Source Community for community blog, event
    details and members info.
  categories:
    - Blog
    - Community
    - Open Source
  built_by: Musthaq Ahamad
  built_by_url: "https://github.com/haxzie"
  featured: false
- title: Tech Confessions
  main_url: "https://confessions.tech"
  url: "https://confessions.tech"
  source_url: "https://github.com/JonathanSpeek/tech-confessions"
  description: "A guilt-free place for us to confess our tech sins \U0001F64F\n"
  categories:
    - Community
    - Open Source
  built_by: Jonathan Speek
  built_by_url: "https://speek.design"
  featured: false
- title: Thibault Maekelbergh
  main_url: "https://thibmaek.com"
  url: "https://thibmaek.com"
  source_url: "https://github.com/thibmaek/thibmaek.github.io"
  description: |
    A nice blog about development, Raspberry Pi, plants and probably records.
  categories:
    - Blog
    - Open Source
  built_by: Thibault Maekelbergh
  built_by_url: "https://twitter.com/thibmaek"
  featured: false
- title: LearnReact.design
  main_url: "https://learnreact.design"
  url: "https://learnreact.design"
  description: >
    React Essentials For Designers: A React course tailored for product
    designers, ux designers, ui designers.
  categories:
    - Blog
  built_by: Linton Ye
  built_by_url: "https://twitter.com/lintonye"
- title: Devol’s Dance
  main_url: "https://www.devolsdance.com/"
  url: "https://www.devolsdance.com/"
  description: >
    Devol’s Dance is an invite-only, one-day event celebrating industrial
    robotics, AI, and automation.
  categories:
    - Marketing
    - Technology
  built_by: Corey Ward
  built_by_url: "http://www.coreyward.me/"
  featured: false
- title: Mega House Creative
  main_url: "https://www.megahousecreative.com/"
  url: "https://www.megahousecreative.com/"
  description: >
    Mega House Creative is a digital agency that provides unique goal-oriented
    web marketing solutions.
  categories:
    - Marketing
    - Agency
  built_by: Daniel Robinson
  featured: false
- title: Tobie Marier Robitaille - csc
  main_url: "https://tobiemarierrobitaille.com/"
  url: "https://tobiemarierrobitaille.com/en/"
  description: |
    Portfolio site for director of photography Tobie Marier Robitaille
  categories:
    - Portfolio
    - Gallery
  built_by: Mill3 Studio
  built_by_url: "https://mill3.studio/en/"
  featured: false
- title: Bestvideogame.deals
  main_url: "https://bestvideogame.deals/"
  url: "https://bestvideogame.deals/"
  description: |
    Video game comparison website for the UK, build with GatsbyJS.
  categories:
    - eCommerce
    - Video Games
  built_by: Koen Kamphuis
  built_by_url: "https://koenkamphuis.com/"
  featured: false
- title: Mahipat's Portfolio
  main_url: "https://mojaave.com/"
  url: "https://mojaave.com"
  source_url: "https://github.com/mhjadav/mojaave"
  description: >
    mojaave.com is Mahipat's portfolio, I have developed it using Gatsby v2 and
    Bootstrap, To get in touch with people looking for full-stack developer.
  categories:
    - Portfolio
    - Web Development
  built_by: Mahipat Jadav
  built_by_url: "https://mojaave.com/"
  featured: false
- title: Cmsbased
  main_url: "https://www.cmsbased.net"
  url: "https://www.cmsbased.net"
  description: >
    Cmsbased is providing automation tools and design resources for Web Hosting
    and IT services industry.
  categories:
    - Technology
    - Design
  featured: false
- title: Insights
  main_url: "https://justaskusers.com/"
  url: "https://justaskusers.com/"
  description: >
    Insights helps user experience (UX) researchers conduct their research and
    make sense of the findings.
  categories:
    - User Experience
    - Design
  built_by: Just Ask Users
  built_by_url: "https://justaskusers.com/"
  featured: false
- title: Tensiq
  main_url: "https://tensiq.com"
  url: "https://tensiq.com"
  source_url: "https://github.com/Tensiq/tensiq-site"
  description: >
    Tensiq is an e-Residency startup, that provides development in cutting-edge
    technology while delivering secure, resilient, performant solutions.
  categories:
    - Game Development
    - Web Development
    - Mobile Development
    - Agency
    - Open Source
  built_by: Jens
  built_by_url: "https://github.com/arrkiin"
  featured: false
- title: Mintfort
  main_url: "https://mintfort.com/"
  url: "https://mintfort.com/"
  source_url: "https://github.com/MintFort/mintfort.com"
  description: >
    Mintfort, the first crypto-friendly bank account. Store and manage assets on
    the blockchain.
  categories:
    - Technology
    - Bank
  built_by: Axel Fuhrmann
  built_by_url: "https://axelfuhrmann.com/"
  featured: false
- title: React Native Explorer
  main_url: "https://react-native-explorer.firebaseapp.com"
  url: "https://react-native-explorer.firebaseapp.com"
  description: |
    Explorer React Native packages and examples effortlessly.
  categories:
    - React Native
  featured: false
- title: 500Tech
  main_url: "https://500tech.com/"
  url: "https://500tech.com/"
  featured: false
  categories:
    - Web Development
    - Agency
    - Open Source
- title: eworld
  main_url: "http://eworld.herokuapp.com/"
  url: "http://eworld.herokuapp.com/"
  featured: false
  categories:
    - eCommerce
    - Technology
- title: It's a Date
  description: >
    It's a Date is a dating app that actually involves dating.
  main_url: "https://www.itsadate.app/"
  url: "https://www.itsadate.app/"
  featured: false
  categories:
    - App
    - Blog
- title: Node.js HBase
  description: >
    Asynchronous HBase client for NodeJs using REST.
  main_url: https://hbase.js.org/
  url: https://hbase.js.org/
  source_url: "https://github.com/adaltas/node-hbase"
  categories:
    - Documentation
    - Open Source
    - Technology
  built_by: David Worms
  built_by_url: http://www.adaltas.com
  featured: false
- title: Peter Kroyer - Web Design / Web Development
  main_url: https://www.peterkroyer.at/en/
  url: https://www.peterkroyer.at/en/
  description: >
    Freelance web designer / web developer based in Vienna, Austria (Wien, Österreich).
  categories:
    - Agency
    - Web Development
    - Design
    - Portfolio
    - Freelance
  built_by: Peter Kroyer
  built_by_url: https://www.peterkroyer.at/
  featured: false
- title: Geddski
  main_url: https://gedd.ski
  url: https://gedd.ski
  description: >
    frontend mastery blog - level up your UI game.
  categories:
    - Web Development
    - Education
    - Productivity
    - User Experience
  built_by: Dave Geddes
  built_by_url: https://twitter.com/geddski
  featured: false
- title: Rung
  main_url: "https://rung.com.br/"
  url: "https://rung.com.br/"
  description: >
    Rung alerts you about the exceptionalities of your personal and professional life.
  categories:
    - API
    - Technology
    - Travel
    - Bot
  featured: false
- title: Mokkapps
  main_url: "https://www.mokkapps.de/"
  url: "https://www.mokkapps.de/"
  source_url: "https://github.com/mokkapps/website"
  description: >
    Portfolio website from Michael Hoffmann. Passionate software developer with focus on web-based technologies.
  categories:
    - Blog
    - Portfolio
    - Web Development
    - Mobile Development
  featured: false
- title: Premier Octet
  main_url: "https://www.premieroctet.com/"
  url: "https://www.premieroctet.com/"
  description: >
    Premier Octet is a React-based agency
  categories:
    - Agency
    - Web Development
    - Mobile Development
    - React Native
  featured: false
- title: Thorium
  main_url: "https://www.thoriumsim.com/"
  url: "https://www.thoriumsim.com/"
  source_url: "https://github.com/thorium-sim/thoriumsim.com"
  description: >
    Thorium - Open-source Starship Simulator Controls for Live Action Role Play
  built_by: Alex Anderson
  built_by_url: https://twitter.com/ralex1993
  categories:
    - Blog
    - Portfolio
    - Documentation
    - Marketing
    - Education
    - Entertainment
    - Open Source
    - Web Development
  featured: false
- title: Cameron Maske
  main_url: "https://www.cameronmaske.com/"
  url: "https://www.cameronmaske.com/courses/introduction-to-pytest/"
  source_url: "https://github.com/cameronmaske/cameronmaske.com-v2"
  description: >
    The homepage of Cameron Maske, a freelance full-stack developer, who is currently working on a free pytest video course
  categories:
    - Education
    - Video
    - Portfolio
    - Freelance
  featured: false
- title: Studenten bilden Schüler
  description: >
    Studenten bilden Schüler e.V. is a German student-run nonprofit initiative that aims to
    contribute to more equal educational opportunities by providing free tutoring to refugees
    and children from underprivileged families. The site is built on Gatsby v2, styled-components
    and Contentful. It supports Google Analytics, fluid typography and Algolia search.
  main_url: "https://studenten-bilden-schueler.de"
  url: "https://studenten-bilden-schueler.de"
  source_url: "https://github.com/StudentenBildenSchueler/homepage"
  categories:
    - Education
    - Nonprofit
    - Blog
  built_by: Janosh Riebesell
  built_by_url: "https://janosh.io"
  featured: false
- title: Joseph Chambers
  main_url: "https://joseph.michael-chambers.com/"
  url: "https://joseph.michael-chambers.com/"
  description: >
    The homepage of Joseph Chambers, a freelance full-stack developer, who is currently looking for work.
  categories:
    - Portfolio
    - Freelance
    - Web Development
  built_by: Joseph Chambers
  built_by_url: https://twitter.com/imcodingideas
  featured: false
- title: Mike's Remote List
  main_url: "https://www.mikesremotelist.com"
  url: "https://www.mikesremotelist.com"
  description: >
    A list of remote jobs, updated throughout the day. Built on Gatsby v1 and powered by Contentful, Google Sheets, string and sticky tape.
  categories:
    - Job Board
  featured: false
- title: Madvoid
  main_url: "https://madvoid.com/"
  url: "https://madvoid.com/screenshot/"
  featured: false
  description: >
    Madvoid is a team of expert developers dedicated to creating simple, clear, usable and blazing fast web and mobile apps.
    We are coders that help companies and agencies to create social & interactive experiences.
    This includes full-stack development using React, WebGL, Static Site Generators, Ruby On Rails, Phoenix, GraphQL, Chatbots, CI / CD, Docker and more!
  categories:
    - Portfolio
    - Technology
    - Web Development
    - Agency
    - Marketing
  built_by: Jean-Paul Bonnetouche
  built_by_url: https://twitter.com/_jpb
- title: MOMNOTEBOOK.COM
  description: >
    Sharing knowledge and experiences that make childhood and motherhood rich, vibrant and healthy.
  main_url: "https://momnotebook.com/"
  url: "https://momnotebook.com/"
  featured: false
  built_by: Aleksander Hansson
  built_by_url: https://www.linkedin.com/in/aleksanderhansson/
  categories:
    - Blog
- title: Pirate Studios
  description: >
    Reinventing music studios with 24/7 self service rehearsal, DJ & production rooms available around the world.
  main_url: "https://www.piratestudios.co"
  url: "https://www.piratestudios.co"
  featured: false
  built_by: The Pirate Studios team
  built_by_url: https://github.com/piratestudios/
  categories:
    - Music
- title: Aurora EOS
  main_url: "https://www.auroraeos.com/"
  url: "https://www.auroraeos.com/"
  featured: false
  categories:
    - Blockchain
    - Marketing
    - Blog
  built_by: Corey Ward
  built_by_url: "http://www.coreyward.me/"
- title: MadeComfy
  main_url: "https://madecomfy.com.au/"
  url: "https://madecomfy.com.au/"
  description: >
    Short term rental management startup, using Contentful + Gatsby + CicleCI
  featured: false
  categories:
    - Travel
  built_by: Lucas Vilela
  built_by_url: "https://madecomfy.com.au/"
- title: How To Book Cheap Flights
  description: >
    A travel blog built with Gatsby and adopting the AMP technology.
  main_url: "https://howtobookcheapflights.com"
  url: "https://howtobookcheapflights.com"
  source_url: "https://github.com/flaviolivolsi/howtobookcheapflights"
  featured: false
  categories:
    - Travel
    - Blog
  built_by: Flavio Li Volsi
  built_by_url: "http://github.com/flaviolivolsi"
- title: Tiger Facility Services
  description: >
    Tiger Facility Services combines facility management expertise with state of the art software to offer a sustainable and customer oriented cleaning and facility service.
  main_url: https://www.tigerfacilityservices.com/de-en/
  url: https://www.tigerfacilityservices.com/de-en/
  featured: false
  categories:
    - B2B Services
- title: "Luciano Mammino's blog"
  description: >
    Tech & programming blog of Luciano Mammino a.k.a. "loige", Full-Stack Web Developer and International Speaker
  main_url: https://loige.co
  url: https://loige.co
  featured: false
  categories:
    - Blog
    - Web Development
  built_by: Luciano Mammino
  built_by_url: https://loige.co
- title: Wire • Secure collaboration platform
  description: >
    Corporate website of Wire, an open source, end-to-end encrypted collaboration platform
  main_url: "https://wire.com"
  url: "https://wire.com"
  featured: false
  categories:
    - Open Source
    - Productivity
    - Technology
    - Blog
    - App
  built_by: Wire team
  built_by_url: "https://github.com/orgs/wireapp/people"
- title: J. Patrick Raftery
  main_url: "https://www.jpatrickraftery.com"
  url: "https://www.jpatrickraftery.com"
  description: J. Patrick Raftery is an opera singer and voice teacher based in Vancouver, BC.
  categories:
    - Portfolio
    - Music
  built_by: Michael Uloth
  built_by_url: "https://www.michaeluloth.com"
  featured: false
- title: Aria Umezawa
  main_url: "https://www.ariaumezawa.com"
  url: "https://www.ariaumezawa.com"
  description: Aria Umezawa is a director, producer, and writer currently based in San Francisco.
  categories:
    - Portfolio
    - Music
    - Entertainment
  built_by: Michael Uloth
  built_by_url: "https://www.michaeluloth.com"
  featured: false
- title: Pomegranate Opera
  main_url: "https://www.pomegranateopera.com"
  url: "https://www.pomegranateopera.com"
  description: Pomegranate Opera is a lesbian opera written by Amanda Hale & Kye Marshall.
  categories:
    - Gallery
    - Music
  built_by: Michael Uloth
  built_by_url: "https://www.michaeluloth.com"
  featured: false
- title: Daniel Cabena
  main_url: "https://www.danielcabena.com"
  url: "https://www.danielcabena.com"
  description: Daniel Cabena is a Canadian countertenor highly regarded in both Canada and Europe for prize-winning performances ranging from baroque to contemporary repertoire.
  categories:
    - Portfolio
    - Music
  built_by: Michael Uloth
  built_by_url: "https://www.michaeluloth.com"
  featured: false
- title: Artist.Center
  main_url: "https://artistcenter.netlify.com"
  url: "https://artistcenter.netlify.com"
  description: The marketing page for Artist.Center, a soon-to-launch platform designed to connect opera singers to opera companies.
  categories:
    - Music
  built_by: Michael Uloth
  built_by_url: "https://www.michaeluloth.com"
  featured: false
- title: DG Volo & Company
  main_url: "https://www.dgvolo.com"
  url: "https://www.dgvolo.com"
  description: DG Volo & Company is a Toronto-based investment consultancy.
  categories:
    - Finance
  built_by: Michael Uloth
  built_by_url: "https://www.michaeluloth.com"
  featured: false
- title: Shawna Lucey
  main_url: "https://www.shawnalucey.com"
  url: "https://www.shawnalucey.com"
  description: Shawna Lucey is an American theater and opera director based in New York City.
  categories:
    - Portfolio
    - Music
    - Entertainment
  built_by: Michael Uloth
  built_by_url: "https://www.michaeluloth.com"
  featured: false
- title: Leyan Lo
  main_url: https://www.leyanlo.com
  url: https://www.leyanlo.com
  description: >
    Leyan Lo’s personal website
  categories:
    - Portfolio
  built_by: Leyan Lo
  built_by_url: https://www.leyanlo.com
  featured: false
- title: Hawaii National Bank
  url: https://hawaiinational.bank
  main_url: https://hawaiinational.bank
  description: Hawaii National Bank's highly personalized service has helped loyal customers & locally owned businesses achieve their financial dreams for over 50 years.
  categories:
    - Bank
  built_by: Wall-to-Wall Studios
  built_by_url: https://walltowall.com
  featured: false
- title: Coletiv
  url: https://coletiv.com
  main_url: https://coletiv.com
  description: Coletiv teams up with companies of all sizes to design, develop & launch digital products for iOS, Android & the Web.
  categories:
    - Technology
    - Agency
    - Web Development
  built_by: Coletiv
  built_by_url: https://coletiv.com
  featured: false
- title: janosh.io
  description: >
    Personal blog and portfolio of Janosh Riebesell. The site is built with Gatsby v2 and designed
    entirely with styled-components v4. Much of the layout was achieved with CSS grid. It supports
    Google Analytics, fluid typography and Algolia search.
  main_url: "https://janosh.io"
  url: "https://janosh.io"
  source_url: "https://github.com/janosh/janosh.io"
  categories:
    - Portfolio
    - Blog
    - Science
    - Photography
    - Travel
  built_by: Janosh Riebesell
  built_by_url: "https://janosh.io"
  featured: false
- title: Gatsby Manor
  description: >
    We build themes for gatsby. We have themes for all projects including personal,
    portfolio, ecommerce, landing pages and more. We also run an in-house
    web dev and design studio. If you cannot find what you want, we can build it for you!
    Email us at gatsbymanor@gmail.com with questions.
  main_url: "https://www.gatsbymanor.com"
  url: "https://www.gatsbymanor.com"
  source_url: "https://github.com/gatsbymanor"
  categories:
    - Web Development
    - Themes
    - Agency
    - Technology
    - Freelance
  built_by: Steven Natera
  built_by_url: "https://stevennatera.com"
- title: Ema Suriano's Portfolio
  main_url: https://emasuriano.com/
  url: https://emasuriano.com/
  source_url: https://github.com/EmaSuriano/emasuriano.github.io
  description: >
    Ema Suriano's portfolio to display information about him, his projects and what he's writing about.
  categories:
    - Portfolio
    - Technology
    - Web Development
  built_by: Ema Suriano
  built_by_url: https://emasuriano.com/
  featured: false
- title: Luan Orlandi
  main_url: https://luanorlandi.github.io
  url: https://luanorlandi.github.io
  source_url: https://github.com/luanorlandi/luanorlandi.github.io
  description: >
    Luan Orlandi's personal website. Brazilian web developer, enthusiast in React and Gatsby.
  categories:
    - Blog
    - Portfolio
    - Web Development
  built_by: Luan Orlandi
  built_by_url: https://github.com/luanorlandi
- title: Mobius Labs
  main_url: https://mobius.ml
  url: https://mobius.ml
  description: >
    Mobius Labs landing page, a Start-up working on Computer Vision
  categories:
    - Landing page
    - Marketing
    - Technology
    - AI
  built_by: sktt
  built_by_url: https://github.com/sktt
- title: EZAgrar
  main_url: https://www.ezagrar.at/en/
  url: https://www.ezagrar.at/en/
  description: >
    EZAgrar.at is the homepage of the biggest agricultural machinery dealership in Austria. In total 8 pages will be built for this client reusing a lot of components between them.
  categories:
    - eCommerce
    - Marketing
    - Multilingual
  built_by: MangoART
  built_by_url: https://www.mangoart.at
  featured: false
- title: OAsome blog
  main_url: https://oasome.blog/
  url: https://oasome.blog/
  source_url: https://github.com/oorestisime/oasome
  description: >
    Paris-based Cypriot adventurers. A and O. Lovers of life and travel. Want to get a glimpse of the OAsome world?
  categories:
    - Blog
    - Photography
    - Travel
  built_by: Orestis Ioannou
  featured: false
- title: Brittany Chiang
  main_url: https://brittanychiang.com/
  url: https://brittanychiang.com/
  source_url: https://github.com/bchiang7/v4
  description: >
    Personal website and portfolio of Brittany Chiang built with Gatsby v2
  categories:
    - Portfolio
  built_by: Brittany Chiang
  built_by_url: https://github.com/bchiang7
  featured: false
- title: Fitekran
  description: >
    One of the most visited Turkish blogs about health, sports and healthy lifestyle, that has been rebuilt with Gatsby v2 using Wordpress.
  main_url: "https://www.fitekran.com"
  url: "https://www.fitekran.com"
  categories:
    - Science
    - Healthcare
    - Blog
  built_by: Burak Tokak
  built_by_url: "https://www.buraktokak.com"
- title: Serverless
  main_url: https://serverless.com
  url: https://serverless.com
  source_url: https://github.com/serverless/site
  description: >
    Serverless.com – Build web, mobile and IoT applications with serverless architectures using AWS Lambda, Azure Functions, Google CloudFunctions & more!
  categories:
    - Technology
    - Web Development
  built_by: Codebrahma
  built_by_url: https://codebrahma.com
  featured: false
- title: Dive Bell
  main_url: https://divebell.band/
  url: https://divebell.band/
  description: >
    Simple site for a band to list shows dates and videos (499 on lighthouse)
  categories:
    - Music
  built_by: Matt Bagni
  built_by_url: https://mattbag.github.io
  featured: false
- title: Mayer Media Co.
  main_url: https://mayermediaco.com/
  url: https://mayermediaco.com/
  description: >
    Freelance Web Development and Digital Marketing
  categories:
    - Web Development
    - Marketing
    - Blog
  source_url: https://github.com/MayerMediaCo/MayerMediaCo2.0
  built_by: Danny Mayer
  built_by_url: https://twitter.com/mayermediaco
  featured: false
- title: Jan Czizikow Portfolio
  main_url: https://www.janczizikow.com/
  url: https://www.janczizikow.com/
  source_url: https://github.com/janczizikow/janczizikow-portfolio
  description: >
    Simple personal portfolio site built with Gatsby
  categories:
    - Portfolio
    - Freelance
    - Web Development
  built_by: Jan Czizikow
  built_by_url: https://github.com/janczizikow
- title: Carbon Design Systems
  main_url: http://www.carbondesignsystem.com/
  url: http://www.carbondesignsystem.com/
  description: >
    The Carbon Design System is integrating the new IBM Design Ethos and Language. It represents a completely fresh approach to the design of all things at IBM.
  categories:
    - Design System
    - Documentation
  built_by: IBM
  built_by_url: https://www.ibm.com/
  featured: false
- title: McDonald's Design System
  main_url: https://design.mcdonalds.com/
  url: https://design.mcdonalds.com/
  description: >
    McDonald's Design System
  categories:
    - Design
    - Design System
  built_by: McDonald's
  built_by_url: https://www.mcdonalds.com/us/en-us.html
  featured: false
- title: Mozilla Mixed Reality
  main_url: https://mixedreality.mozilla.org/
  url: https://mixedreality.mozilla.org/
  description: >
    Virtual Reality for the free and open Web.
  categories:
    - Virtual Reality
    - Open Source
  built_by: Mozilla
  built_by_url: https://www.mozilla.org/
  featured: false
- title: Uniform Hudl Design System
  main_url: http://uniform.hudl.com/
  url: http://uniform.hudl.com/
  description: >
    A single design system to ensure every interface feels like Hudl. From the colors we use to the size of our buttons and what those buttons say, Uniform has you covered. Check the guidelines, copy the code and get to building.
  categories:
    - Design System
    - Open Source
    - Design
  built_by: Hudl
  built_by_url: https://www.hudl.com/
- title: Subtle UI
  main_url: "https://subtle-ui.netlify.com/"
  url: "https://subtle-ui.netlify.com/"
  source_url: "https://github.com/ryanwiemer/subtle-ui"
  description: >
    A collection of clever yet understated user interactions found on the web.
  categories:
    - Web Development
    - Open Source
    - User Experience
  built_by: Ryan Wiemer
  built_by_url: "https://www.ryanwiemer.com/"
  featured: false
- title: developer.bitcoin.com
  main_url: "https://developer.bitcoin.com/"
  url: "https://developer.bitcoin.com/"
  description: >
    Bitbox based bitcoin.com developer platform and resources.
  categories:
    - Blockchain
  featured: false
- title: Barmej
  main_url: "https://app.barmej.com/"
  url: "https://app.barmej.com/"
  description: >
    An interactive platform to learn different programming languages in Arabic for FREE
  categories:
    - Education
    - Programming
    - Learning
  built_by: Obytes
  built_by_url: "https://www.obytes.com/"
  featured: false
- title: Vote Save America
  main_url: "https://votesaveamerica.com"
  url: "https://votesaveamerica.com"
  description: >
    Be a voter. Save America.
  categories:
    - Education
    - Government
  featured: false
  built_by: Jeremy E. Miller
  built_by_url: "https://jeremyemiller.com/"
- title: Emergence
  main_url: https://emcap.com/
  url: https://emcap.com/
  description: >
    Emergence is a top enterprise cloud venture capital firm. We fund early stage ventures focusing on enterprise & SaaS applications. Emergence is one of the top VC firms in Silicon Valley.
  categories:
    - Marketing
    - Blog
  built_by: Upstatement
  built_by_url: https://www.upstatement.com/
  featured: false
- title: FPVtips
  main_url: https://fpvtips.com
  url: https://fpvtips.com
  source_url: https://github.com/jumpalottahigh/fpvtips
  description: >
    FPVtips is all about bringing racing drone pilots closer together, and getting more people into the hobby!
  categories:
    - Community
    - Education
    - Drones
  built_by: Georgi Yanev
  built_by_url: https://twitter.com/jumpalottahigh
  featured: false
- title: Georgi Yanev
  main_url: https://blog.georgi-yanev.com/
  url: https://blog.georgi-yanev.com/
  source_url: https://github.com/jumpalottahigh/blog.georgi-yanev.com
  description: >
    I write articles about FPV quads (building and flying), web development, smart home automation, life-long learning and other topics from my personal experience.
  categories:
    - Blog
    - Electronics
    - Drones
  built_by: Georgi Yanev
  built_by_url: https://twitter.com/jumpalottahigh
  featured: false
- title: Bear Archery
  main_url: "https://beararchery.com/"
  url: "https://beararchery.com/"
  categories:
    - eCommerce
    - Sports
  built_by: Escalade Sports
  built_by_url: "https://www.escaladesports.com/"
  featured: false
- title: "attn:"
  main_url: "https://www.attn.com/"
  url: "https://www.attn.com/"
  categories:
    - Media
    - Entertainment
  built_by: "attn:"
  built_by_url: "https://www.attn.com/"
  featured: false
- title: Mirror Conf
  description: >
    Mirror Conf is a conference designed to empower designers and frontend developers who have a thirst for knowledge and want to broaden their horizons.
  main_url: "https://www.mirrorconf.com/"
  url: "https://www.mirrorconf.com/"
  categories:
    - Conference
    - Design
    - Frontend
  featured: false
- title: Startarium
  main_url: https://www.startarium.ro
  url: https://www.startarium.ro
  description: >
    Free entrepreneurship educational portal with more than 20000 users, hundreds of resources, crowdfunding, mentoring and investor pitching events facilitated.
  categories:
    - Education
    - Crowdfunding
    - Nonprofit
    - Entrepreneurship
  built_by: Cezar Neaga
  built_by_url: https://twitter.com/cezarneaga
  featured: false
- title: Microlink
  main_url: https://microlink.io/
  url: https://microlink.io/
  description: >
    Extract structured data from any website.
  categories:
    - Web Development
    - API
    - SDK
  built_by: Kiko Beats
  built_by_url: https://kikobeats.com/
  featured: false
- title: Markets.com
  main_url: "https://www.markets.com/"
  url: "https://www.markets.com/"
  featured: false
  categories:
    - Finance
- title: Kevin Legrand
  url: "https://k-legrand.com"
  main_url: "https://k-legrand.com"
  source_url: "https://github.com/Manoz/k-legrand.com"
  description: >
    Personal website and blog built with love with Gatsby v2
  categories:
    - Blog
    - Portfolio
    - Web Development
  built_by: Kevin Legrand
  built_by_url: https://k-legrand.com
  featured: false
- title: David James Portfolio
  main_url: https://dfjames.com/
  url: https://dfjames.com/
  source_url: https://github.com/daviddeejjames/dfjames-gatsby
  description: >
    Portfolio Site using GatsbyJS and headless WordPress
  categories:
    - WordPress
    - Portfolio
    - Blog
  built_by: David James
  built_by_url: https://twitter.com/daviddeejjames
- title: Hypertext Candy
  url: https://www.hypertextcandy.com/
  main_url: https://www.hypertextcandy.com/
  description: >
    Blog about web development. Laravel, Vue.js, etc.
  categories:
    - Blog
    - Web Development
  built_by: Masahiro Harada
  built_by_url: https://twitter.com/_Masahiro_H_
  featured: false
- title: "Maxence Poutord's blog"
  description: >
    Tech & programming blog of Maxence Poutord, Software Engineer, Serial Traveler and Public Speaker
  main_url: https://www.maxpou.fr
  url: https://www.maxpou.fr
  featured: false
  categories:
    - Blog
    - Web Development
  built_by: Maxence Poutord
  built_by_url: https://www.maxpou.fr
- title: "The Noted Project"
  url: https://thenotedproject.org
  main_url: https://thenotedproject.org
  source_url: https://github.com/ianbusko/the-noted-project
  description: >
    Website to showcase the ethnomusicology research for The Noted Project.
  categories:
    - Portfolio
    - Education
    - Gallery
  built_by: Ian Busko
  built_by_url: https://github.com/ianbusko
  featured: false
- title: Got Milk
  main_url: "https://www.gotmilk.com/"
  url: "https://www.gotmilk.com/"
  featured: false
  categories:
    - Food
    - Miscellaneous
- title: People For Bikes
  url: "https://2017.peopleforbikes.org/"
  main_url: "https://2017.peopleforbikes.org/"
  categories:
    - Community
    - Sport
    - Gallery
    - Nonprofit
  built_by: PeopleForBikes
  built_by_url: "https://peopleforbikes.org/about-us/who-we-are/staff/"
  featured: false
- title: Wide Eye
  description: >
    Creative agency specializing in interactive design, web development, and digital communications.
  url: https://wideeye.co/
  main_url: https://wideeye.co/
  categories:
    - Design
    - Web Development
  built_by: Wide Eye
  built_by_url: https://wideeye.co/about-us/
  featured: false
- title: CodeSandbox
  description: >
    CodeSandbox is an online editor that helps you create web applications, from prototype to deployment.
  url: https://codesandbox.io/
  main_url: https://codesandbox.io/
  categories:
    - Web Development
  featured: false
- title: Marvel
  description: >
    The all-in-one platform powering design.
  url: https://marvelapp.com/
  main_url: https://marvelapp.com/
  categories:
    - Design
  featured: false
- title: Designcode.io
  description: >
    Learn to design and code React apps.
  url: https://designcode.io
  main_url: https://designcode.io
  categories:
    - Learning
  featured: false
- title: Happy Design
  description: >
    The Brand and Product Team Behind Happy Money
  url: https://design.happymoney.com/
  main_url: https://design.happymoney.com/
  categories:
    - Design
    - Finance
- title: Weihnachtsmarkt.ms
  description: >
    Explore the christmas market in Münster (Westf).
  url: https://weihnachtsmarkt.ms/
  main_url: https://weihnachtsmarkt.ms/
  source_url: https://github.com/codeformuenster/weihnachtsmarkt
  categories:
    - Gallery
    - Food
  built_by: "Code for Münster during #MSHACK18"
  featured: false
- title: Code Championship
  description: >
    Competitive coding competitions for students from 3rd to 8th grade. Code is Sport.
  url: https://www.codechampionship.com
  main_url: https://www.codechampionship.com
  categories:
    - Learning
    - Education
    - Sport
  built_by: Abamath LLC
  built_by_url: https://www.abamath.com
  featured: false
- title: Wieden+Kennedy
  description: >
    Wieden+Kennedy is an independent, global creative company.
  categories:
    - Technology
    - Web Development
    - Agency
    - Marketing
  url: https://www.wk.com
  main_url: https://www.wk.com
  built_by: Wieden Kennedy
  built_by_url: https://www.wk.com/about/
  featured: false
- title: Testing JavaScript
  description: >
    This course will teach you the fundamentals of testing your JavaScript applications using eslint, Flow, Jest, and Cypress.
  url: https://testingjavascript.com/
  main_url: https://testingjavascript.com/
  categories:
    - Learning
    - Education
    - Testing
    - JavaScript
  built_by: Kent C. Dodds
  built_by_url: https://kentcdodds.com/
  featured: false
- title: Use Hooks
  description: >
    One new React Hook recipe every day.
  url: https://usehooks.com/
  main_url: https://usehooks.com/
  categories:
    - Learning
    - Tips
    - React
  built_by: Gabe Ragland
  built_by_url: https://twitter.com/gabe_ragland
  featured: false
- title: Disrupting Nate
  description: >
    Ketogenic Diet, Podcasts, and Blockchain.
  url: https://www.disruptingnate.com/
  main_url: https://www.disruptingnate.com/
  categories:
    - Technology
    - Podcasts
  built_by: Nathan Olmstead
  built_by_url: https://twitter.com/disruptingnate
  featured: false
- title: Ambassador
  url: https://www.getambassador.io
  main_url: https://www.getambassador.io
  description: >
    Open source, Kubernetes-native API Gateway for microservices built on Envoy.
  categories:
    - Open Source
    - Documentation
    - Technology
  built_by: Datawire
  built_by_url: https://www.datawire.io
  featured: false
- title: Clubhouse
  main_url: https://clubhouse.io
  url: https://clubhouse.io
  description: >
    The intuitive and powerful project management platform loved by software teams of all sizes. Built with Gatsby v2 and Prismic
  categories:
    - Technology
    - Project Management
    - Blog
    - Productivity
    - B2B Services
    - Community
    - Design
    - Open Source
  built_by: Ueno.
  built_by_url: https://ueno.co
  featured: false
- title: Asian Art Collection
  url: http://artmuseum.princeton.edu/asian-art/
  main_url: http://artmuseum.princeton.edu/asian-art/
  description: >
    Princeton University has a branch dealing with state of art.They have showcased ore than 6,000 works of Asian art are presented alongside ongoing curatorial and scholarly research
  categories:
    - Art
    - History
    - Models
  featured: false
- title: QHacks
  url: https://qhacks.io
  main_url: https://qhacks.io
  source_url: https://github.com/qhacks/qhacks-website
  description: >
    QHacks is Queen’s University’s annual hackathon! QHacks was founded in 2016 with a mission to advocate and incubate the tech community at Queen’s University and throughout Canada.
  categories:
    - Hackathon
    - Education
    - Technology
    - Podcast
  featured: false
- title: Tyler McGinnis
  url: https://tylermcginnis.com/
  main_url: https://tylermcginnis.com/
  description: >
    The linear, course based approach to learning web technologies.
  categories:
    - Education
    - Technology
    - Podcast
    - Web Development
  featured: false
- title: a11y with Lindsey
  url: https://www.a11ywithlindsey.com/
  main_url: https://www.a11ywithlindsey.com/
  source_url: https://github.com/lkopacz/a11y-with-lindsey
  description: >
    To help developers navigate accessibility jargon, write better code, and to empower them to make their Internet, Everyone's Internet.
  categories:
    - Education
    - Blog
    - Technology
  built_by: Lindsey Kopacz
  built_by_url: https://twitter.com/littlekope0903
  featured: false
- title: DEKEMA
  url: https://www.dekema.com/
  main_url: https://www.dekema.com/
  description: >
    Worldclass crafting: Furnace, fervor, fullfilment. Delivering highest demand for future craftsmanship. Built using Gatsby v2 and Prismic.
  categories:
    - Healthcare
    - Science
    - Technology
  built_by: Crisp Studio
  built_by_url: https://crisp.studio
  featured: false
- title: FOX Circus
  main_url: "https://www.foxcircus.it/"
  url: "https://www.foxcircus.it/"
  categories:
    - Event
    - Conference
    - Entertainment
  built_by: Kframe Interactive SA
  built_by_url: http://kframeinteractive.com
  featured: false
- title: Ramón Chancay
  description: >-
    Frontend / Backend Developer in Guayaquil Ecuador.
    Currently at Everymundo, previously at El Universo.
    I enjoy teaching and sharing what I know.
    I give professional advice to developers and companies.
    My wife and my children are everything in my life.
  main_url: "https://ramonchancay.me/"
  url: "https://ramonchancay.me/"
  source_url: "https://github.com/devrchancay/personal-site"
  featured: false
  categories:
    - Blog
    - Technology
    - Web Development
  built_by: Codedebug
  built_by_url: "https://codedebug.co/"
- title: BELLHOPS
  main_url: https://www.getbellhops.com/
  url: https://www.getbellhops.com/
  description: >-
    Whether you’re moving someplace new or just want to complete a few projects around your current home, BellHops can arrange the moving services you need—at simple, straightforward rates.
  categories:
    - Business
  built_by: Bellhops, Inc.
  built_by_url: https://www.getbellhops.com/
  featured: false
- title: Acclimate Consulting
  main_url: https://www.acclimate.io/
  url: https://www.acclimate.io/
  description: >-
    Acclimate is a consulting firm that puts organizations back in control with data-driven strategies and full-stack applications.
  categories:
    - AI
    - Technology
    - Consulting
  built_by: Andrew Wilson
  built_by_url: https://github.com/andwilson
  featured: false
- title: Flyright
  url: https://flyright.co/
  main_url: https://flyright.co/
  description: >-
    Flyright curates everything you need for international travel in one tidy place 💜
  categories:
    - Technology
    - App
  built_by: Ty Hopp
  built_by_url: https://github.com/tyhopp
  featured: false
- title: Vets Who Code
  url: https://vetswhocode.io/
  main_url: https://vetswhocode.io/
  description: >-
    VetsWhoCode is a non-profit organization dedicated to training military veterans & giving them the skills they need transition into tech careers.
  categories:
    - Technology
    - Nonprofit
  featured: false
- title: Patreon Blog
  url: https://blog.patreon.com/
  main_url: https://blog.patreon.com/
  description: >-
    Official blog of Patreon.com
  categories:
    - Blog
  featured: false
- title: Full Beaker
  url: https://fullbeaker.com/
  main_url: https://fullbeaker.com/
  description: >-
    Full Beaker provides independent advice online about careers and home ownership, and connect anyone who asks with companies that can help them.
  categories:
    - Consulting
  featured: false
- title: Citywide Holdup
  url: https://citywideholdup.org/
  main_url: https://citywideholdup.org/
  source_url: https://github.com/killakam3084/citywide-site
  description: >-
    Citywide Holdup is an annual fundraising event held around early November in the city of Austin, TX hosted by the Texas Wranglers benefitting Easter Seals of Central Texas, a non-profit organization that provides exceptional services, education, outreach and advocacy so that people with disabilities can live, learn, work and play in our communities.
  categories:
    - Fundraising
    - Nonprofit
    - Event
  built_by: Cameron Rison
  built_by_url: https://github.com/killakam3084
  featured: false
- title: Dawn Labs
  url: https://dawnlabs.io
  main_url: https://dawnlabs.io
  description: >-
    Thoughtful products for inspired teams. With a holistic approach to engineering and design, we partner with startups and enterprises to build for the digital era.
  categories:
    - Technology
    - Agency
    - Web Development
  featured: false
- title: COOP by Ryder
  url: https://coop.com/
  main_url: https://coop.com/
  description: >
    COOP is a platform that connects fleet managers that have idle vehicles to businesses that are looking to rent vehicles. COOP simplifies the process and paperwork required to safely share vehicles between business owners.
  categories:
    - Marketing
    - Asset Sharing
  built_by: Crispin Porter Bogusky
  built_by_url: http://www.cpbgroup.com/
  featured: false
- title: Domino's Paving for Pizza
  url: https://www.pavingforpizza.com/
  main_url: https://www.pavingforpizza.com/
  description: >
    Nominate your town for a chance to have your rough drive home from Domino's fixed to pizza perfection.
  categories:
    - Marketing
  built_by: Crispin Porter Bogusky
  built_by_url: http://www.cpbgroup.com/
  featured: false
- title: Propapanda
  url: https://propapanda.eu/
  main_url: https://propapanda.eu/
  description: >
    Is a creative production house based in Tallinn, Estonia. We produce music videos, commercials, films and campaigns – from scratch to finish.
  categories:
    - Cinema
    - Video
    - Portfolio
    - Agency
    - Media
  built_by: Henry Kehlmann
  built_by_url: https://github.com/madhenry/
  featured: false
- title: JAMstack.paris
  url: https://jamstack.paris/
  main_url: https://jamstack.paris/
  source_url: https://github.com/JAMstack-paris/jamstack.paris
  description: >
    JAMstack-focused, bi-monthly meetup in Paris
  categories:
    - Web Development
  built_by: Matthieu Auger & Nicolas Goutay
  built_by_url: https://github.com/JAMstack-paris
  featured: false
- title: DexWallet - The only Wallet you need by Dexlab
  main_url: "https://www.dexwallet.io/"
  url: "https://www.dexwallet.io/"
  source_url: "https://github.com/dexlab-io/DexWallet-website"
  featured: false
  description: >-
    DexWallet is a secure, multi-chain, mobile wallet with an upcoming one-click exchange for mobile.
  categories:
    - Blockchain
    - App
    - Open Source
    - React Native
  built_by: DexLab
  built_by_url: "https://github.com/dexlab-io"
- title: Kings Valley Paving
  url: https://kingsvalleypaving.com
  main_url: https://kingsvalleypaving.com
  description: >
    Kings Valley Paving is an asphalt, paving and concrete company serving the commercial, residential and industrial sectors in the Greater Toronto Area.
  categories:
    - Marketing
    - Construction
  built_by: Michael Uloth
  built_by_url: https://www.michaeluloth.com
  featured: false
- title: Peter Barrett
  url: https://www.peterbarrett.ca
  main_url: https://www.peterbarrett.ca
  description: >
    Peter Barrett is a Canadian baritone from Newfoundland and Labrador who performs opera and concert repertoire in Canada, the U.S. and around the world.
  categories:
    - Portfolio
    - Music
  built_by: Michael Uloth
  built_by_url: https://www.michaeluloth.com
  featured: false
- title: NARCAN
  main_url: https://www.narcan.com
  url: https://www.narcan.com
  description: >
    NARCAN Nasal Spray is the first and only FDA-approved nasal form of naloxone for the emergency treatment of a known or suspected opioid overdose.
  categories:
    - Healthcare
  built_by: NARCAN
  built_by_url: https://www.narcan.com
  featured: false
- title: Ritual
  main_url: https://ritual.com
  url: https://ritual.com
  description: >
    Ritual started with a simple question, what exactly is in women's multivitamins? This is the story of what happened when our founder Kat started searching for answers — the story of Ritual.
  categories:
    - Healthcare
  built_by: Ritual
  built_by_url: https://ritual.com
  featured: false
- title: Truebill
  main_url: https://www.truebill.com
  url: https://www.truebill.com
  description: >
    Truebill empowers you to take control of your money.
  categories:
    - Finance
  built_by: Truebill
  built_by_url: https://www.truebill.com
  featured: false
- title: Smartling
  main_url: https://www.smartling.com
  url: https://www.smartling.com
  description: >
    Smartling enables you to automate, manage, and professionally translate content so that you can do more with less.
  categories:
    - Marketing
  built_by: Smartling
  built_by_url: https://www.smartling.com
  featured: false
- title: Clear
  main_url: https://www.clearme.com
  url: https://www.clearme.com
  description: >
    At clear, we’re working toward a future where you are your ID, enabling you to lead an unstoppable life.
  categories:
    - Security
  built_by: Clear
  built_by_url: https://www.clearme.com
  featured: false
- title: VS Code Rocks
  main_url: "https://vscode.rocks"
  url: "https://vscode.rocks"
  source_url: "https://github.com/lannonbr/vscode-rocks"
  featured: false
  description: >
    VS Code Rocks is a place for weekly news on the newest features and updates to Visual Studio Code as well as trending extensions and neat tricks to continually improve your VS Code skills.
  categories:
    - Open Source
    - Blog
    - Web Development
  built_by: Benjamin Lannon
  built_by_url: "https://github.com/lannonbr"
- title: Particle
  main_url: "https://www.particle.io"
  url: "https://www.particle.io"
  featured: false
  description: Particle is a fully-integrated IoT platform that offers everything you need to deploy an IoT product.
  categories:
    - Marketing
    - IOT
- title: freeCodeCamp curriculum
  main_url: "https://learn.freecodecamp.org"
  url: "https://learn.freecodecamp.org"
  featured: false
  description: Learn to code with free online courses, programming projects, and interview preparation for developer jobs.
  categories:
    - Web Development
    - Learning
- title: Tandem
  main_url: "https://tandem.co.uk"
  url: "https://tandem.co.uk/the-app"
  description: >
    We're on a mission to free you of money misery. Our app, card and savings account are designed to help you spend less time worrying about money and more time enjoying life.
  categories:
    - Finance
    - App
  built_by: Tandem
  built_by_url: https://github.com/tandembank
  featured: false
- title: Monbanquet.fr
  main_url: "https://monbanquet.fr"
  url: "https://monbanquet.fr"
  description: >
    Give your corporate events the food and quality it deserves, thanks to the know-how of the best local artisans.
  categories:
    - eCommerce
    - Food
    - Event
  built_by: Monbanquet.fr
  built_by_url: https://github.com/monbanquet
  featured: false
- title: The Leaky Cauldron Blog
  url: https://theleakycauldronblog.com
  main_url: https://theleakycauldronblog.com
  source_url: https://github.com/v4iv/theleakycauldronblog
  description: >
    A Brew of Awesomeness with a Pinch of Magic...
  categories:
    - Blog
  built_by: Vaibhav Sharma
  built_by_url: https://github.com/v4iv
  featured: false
- title: Wild Drop Surf Camp
  main_url: "https://wilddropsurfcamp.com"
  url: "https://wilddropsurfcamp.com"
  description: >
    Welcome to Portugal's best kept secret and be amazed with our nature. Here you can explore, surf, taste the world's best gastronomy and wine, feel the North Canyon's power with the biggest waves in the world and so many other amazing things. Find us, discover yourself!
  categories:
    - Tourism
    - Travel
  built_by: Samuel Fialho
  built_by_url: https://samuelfialho.com
  featured: false
- title: JoinUp HR chatbot
  url: https://www.joinup.io
  main_url: https://www.joinup.io
  description: Custom HR chatbot for better candidate experience
  categories:
    - App
    - Chatbot
    - HR
    - Technology
  featured: false
- title: JDCastro Web Design & Development
  main_url: https://jacobdcastro.com
  url: https://jacobdcastro.com
  source_url: https://github.com/jacobdcastro/personal-site
  featured: false
  description: >
    A small business site for freelance web designer and developer Jacob D. Castro. Includes professional blog, contact forms, and soon-to-come portfolio of sites for clients. Need a new website or an extra developer to share the workload? Feel free to check out the website!
  categories:
    - Blog
    - Portfolio
    - Business
    - Freelance
  built_by: Jacob D. Castro
  built_by_url: https://twitter.com/jacobdcastro
- title: Gatsby Tutorials
  main_url: https://www.gatsbytutorials.com
  url: https://www.gatsbytutorials.com
  source_url: https://github.com/ooloth/gatsby-tutorials
  featured: false
  description: >
    Gatsby Tutorials is a community-updated list of video, audio and written tutorials to help you learn GatsbyJS.
  categories:
    - Web Development
    - Education
    - Open Source
  built_by: Michael Uloth
  built_by_url: "https://www.michaeluloth.com"
- title: Up & Running Tutorials
  main_url: https://www.upandrunningtutorials.com
  url: https://www.upandrunningtutorials.com
  featured: false
  description: >
    Free coding tutorials for web developers. Get your web development career up and running by learning to build better, faster websites.
  categories:
    - Web Development
    - Education
  built_by: Michael Uloth
  built_by_url: "https://www.michaeluloth.com"
- title: Grooovinger
  url: https://www.grooovinger.com
  main_url: https://www.grooovinger.com
  description: >
    Martin Grubinger, a web developer from Austria
  categories:
    - Portfolio
    - Web Development
  built_by: Martin Grubinger
  built_by_url: https://www.grooovinger.com
  featured: false
- title: LXDX - the Crypto Derivatives Exchange
  main_url: https://www.lxdx.co/
  url: https://www.lxdx.co/
  description: >
    LXDX is the world's fastest crypto exchange. Our mission is to bring innovative financial products to retail crypto investors, providing access to the same speed and scalability that institutional investors already depend on us to deliver each and every day.
  categories:
    - Marketing
    - Blockchain
    - Finance
  built_by: Corey Ward
  built_by_url: http://www.coreyward.me/
  featured: false
- title: Kyle McDonald
  url: https://kylemcd.com
  main_url: https://kylemcd.com
  source_url: https://github.com/kylemcd/personal-site-react
  description: >
    Personal site + blog for Kyle McDonald
  categories:
    - Blog
  built_by: Kyle McDonald
  built_by_url: https://kylemcd.com
  featured: false
- title: VSCode Power User Course
  main_url: https://VSCode.pro
  url: https://VSCode.pro
  description: >
    After 10 years with Sublime, I switched to VSCode. Love it. Spent 1000+ hours building a premium video course to help you switch today. 200+ power user tips & tricks turn you into a VSCode.pro
  categories:
    - Education
    - Learning
    - eCommerce
    - Marketing
    - VSCode
    - Technology
    - Web Development
  built_by: Ahmad Awais
  built_by_url: https://twitter.com/MrAhmadAwais/
  featured: false
- title: Thijs Koerselman Portfolio
  main_url: https://www.vauxlab.com
  url: https://www.vauxlab.com
  featured: false
  description: >
    Portfolio of Thijs Koerselman. A freelance software engineer, full-stack web developer and sound designer.
  categories:
    - Portfolio
    - Business
    - Freelance
    - Technology
    - Web Development
    - React Native
    - Music
- title: Ad Hoc Homework
  main_url: https://homework.adhoc.team
  url: https://homework.adhoc.team
  description: >
    Ad Hoc builds government digital services that are fast, efficient, and usable by everyone. Ad Hoc Homework is a collection of coding and design challenges for candidates applying to our open positions.
  categories:
    - Web Development
    - Government
    - Healthcare
    - Programming
  built_by_url: https://adhoc.team
  featured: false
- title: BetterDocs | Discord Themes & Plugins
  main_url: https://betterdocs.us
  url: https://betterdocs.us
  description: >
    All Discord enhancement projects in 1! Free quality Themes and Plugins for Discord and easy installation instructions for BetterDiscord and more!
  categories:
    - Web Development
    - Programming
    - Open Source
  built_by: Christopher R. | Owner
  built_by_url: https://github.com/MrRobotjs/
  featured: false
- title: Birra Napoli
  main_url: http://www.birranapoli.it
  url: http://www.birranapoli.it
  built_by: Ribrain
  built_by_url: https://www.ribrainstudio.com
  featured: false
  description: >
    Birra Napoli official site
  categories:
    - Landing page
    - Business
    - Food
    - Beverage
- title: Satispay
  url: https://www.satispay.com
  main_url: https://www.satispay.com
  categories:
    - Business
    - Finance
    - Technology
  built_by: Satispay
  built_by_url: https://www.satispay.com
  featured: false
- title: The Movie Database - Gatsby
  url: https://tmdb.lekoarts.de
  main_url: https://tmdb.lekoarts.de
  source_url: https://github.com/LekoArts/gatsby-source-tmdb-example
  categories:
    - Open Source
    - Entertainment
    - Gallery
  featured: false
  built_by: LekoArts
  built_by_url: "https://github.com/LekoArts"
  description: >
    Source from The Movie Database (TMDb) API (v3) in Gatsby. This example is built with react-spring, React hooks and react-tabs and showcases the gatsby-source-tmdb plugin. It also has some client-only paths and uses gatsby-image.
- title: LANDR - Creative Tools for Musicians
  url: https://www.landr.com/
  main_url: https://www.landr.com/en/
  categories:
    - Music
    - Technology
    - AI
    - Business
    - Entrepreneurship
    - Freelance
    - Marketing
    - Media
  featured: false
  built_by: LANDR
  built_by_url: https://twitter.com/landr_music
  description: >
    Marketing website built for LANDR. LANDR is a web application that provides tools for musicians to master their music (using artificial intelligence), collaborate with other musicians, and distribute their music to multiple platforms.
- title: ClinicJS
  url: https://clinicjs.org/
  main_url: https://clinicjs.org/
  categories:
    - Performance
    - Technology
    - Documentation
  featured: false
  built_by: NearForm
  built_by_url: "https://www.nearform.com/"
  description: >
    Tools to help diagnose and pinpoint Node.js performance issues.
- title: KOBIT
  main_url: "https://kobit.in"
  url: "https://kobit.in"
  description: Automated Google Analytics Report with everything you need and more
  featured: false
  categories:
    - Marketing
    - Blog
  built_by: mottox2
  built_by_url: "https://mottox2.com"
- title: Aleksander Hansson
  main_url: https://ahansson.com
  url: https://ahansson.com
  featured: false
  description: >
    Portfolio website for Aleksander Hansson
  categories:
    - Portfolio
    - Business
    - Freelance
    - Technology
    - Web Development
    - Consulting
  built_by: Aleksander Hansson
  built_by_url: https://www.linkedin.com/in/aleksanderhansson/
- title: Surfing Nosara
  main_url: "https://www.surfingnosara.com"
  url: "https://www.surfingnosara.com"
  description: Real estate, vacation, and surf report hub for Nosara, Costa Rica
  featured: false
  categories:
    - Business
    - Blog
    - Gallery
    - Marketing
  built_by: Desarol
  built_by_url: "https://www.desarol.com"
- title: Crispin Porter Bogusky
  url: https://cpbgroup.com/
  main_url: https://cpbgroup.com/
  description: >
    We solve the world’s toughest communications problems with the most quantifiably potent creative assets.
  categories:
    - Agency
    - Advertising
    - Design
    - Marketing
  built_by: Crispin Porter Bogusky
  built_by_url: https://cpbgroup.com/
  featured: false
- title: graphene-python
  url: https://graphene-python.org
  main_url: https://graphene-python.org
  description: Graphene is a collaboratively funded project.Graphene-Python is a library for building GraphQL APIs in Python easily.
  categories:
    - Library
    - API
    - Documentation
  featured: false
- title: Song Wang's Blog
  main_url: "https://songwang.io/"
  url: "https://songwang.io/"
  source_url: "https://github.com/wangsongiam/songwang.io/"
  description: >
    The website about Song Wang.
  categories:
    - Blog
    - Technology
    - Web Development
  built_by: Song Wang
  built_by_url: "https://github.com/wangsongiam/"
  featured: false
- title: Engel & Völkers Ibiza Holiday Rentals
  main_url: "https://www.ev-ibiza.com/"
  url: "https://www.ev-ibiza.com/"
  featured: false
  built_by: Ventura Digitalagentur
  description: >
    Engel & Völkers, one of the most successful real estate agencies in the world, offers luxury holiday villas to rent in Ibiza.
  categories:
    - Tourism
    - Travel
- title: Sylvain Hamann's personal website
  url: "https://shamann.fr"
  main_url: "https://shamann.fr"
  source_url: "https://github.com/sylvhama/shamann-gatsby/"
  description: >
    Sylvain Hamann, web developer from France
  categories:
    - Portfolio
    - Web Development
  built_by: Sylvain Hamann
  built_by_url: "https://twitter.com/sylvhama"
  featured: false
- title: Jane Manchun Wong's Personal Website
  main_url: "https://wongmjane.com/"
  url: "https://wongmjane.com/"
  description: >
    Jane Manchun Wong's Personal Website is where she posts bug bounty write-ups, discoveries from reverse engineering apps and personal thoughts. This site is built on Gatsby v2 and it leverages the ecosystem to provide PWA features such as offline support.
  categories:
    - Blog
    - Portfolio
    - Security
  built_by: Jane Manchun Wong
  built_by_url: "https://twitter.com/wongmjane"
  featured: false
- title: Luca Crea's portfolio
  main_url: https://lcrea.github.io
  url: https://lcrea.github.io
  description: >
    Portfolio and personal website of Luca Crea, an Italian software engineer.
  categories:
    - Portfolio
  built_by: Luca Crea
  built_by_url: https://github.com/lcrea
  featured: false
- title: Escalade Sports
  main_url: "https://www.escaladesports.com/"
  url: "https://www.escaladesports.com/"
  categories:
    - eCommerce
    - Sports
  built_by: Escalade Sports
  built_by_url: "https://www.escaladesports.com/"
  featured: false
- title: Exposify
  main_url: "https://www.exposify.de/"
  url: "https://www.exposify.de/"
  description: >
    This is our German website built with Gatsby 2.0, Emotion and styled-system.
    Exposify is a proptech startup and builds technology for real estate businesses.
    We provide our customers with an elegant agent software in combination
    with beautifully designed and fast websites.
  categories:
    - Web Development
    - Real Estate
    - Agency
    - Marketing
  built_by: Exposify
  built_by_url: "https://www.exposify.de/"
  featured: false
- title: Steak Point
  main_url: https://www.steakpoint.at/
  url: https://www.steakpoint.at/
  description: >
    Steak Restaurant in Vienna, Austria (Wien, Österreich).
  categories:
    - Restaurant
    - Food
  built_by: Peter Kroyer
  built_by_url: https://www.peterkroyer.at/
  featured: false
- title: Takumon blog
  main_url: "https://takumon.com"
  url: "https://takumon.com"
  source_url: "https://github.com/Takumon/blog"
  description: Java Engineer's tech blog.
  featured: false
  categories:
    - Blog
  built_by: Takumon
  built_by_url: "https://twitter.com/inouetakumon"
- title: DayThirty
  main_url: "https://daythirty.com"
  url: "https://daythirty.com"
  description: DayThirty - ideas for the new year.
  featured: false
  categories:
    - Health & Wellness
  built_by: Jack Oliver
  built_by_url: "https://twitter.com/mrjackolai"
- title: TheAgencyProject
  main_url: "https://theagencyproject.co"
  url: "https://theagencyproject.co"
  description: Agency model, without agency overhead.
  categories:
    - Agency
  built_by: JV-LA
  built_by_url: https://jv-la.com
- title: Karen Hou's portfolio
  main_url: https://www.karenhou.com/
  url: https://www.karenhou.com/
  categories:
    - Portfolio
  built_by: Karen H. Developer
  built_by_url: https://github.com/karenhou
  featured: false
- title: Jean Luc Ponty
  main_url: "https://ponty.com"
  url: "https://ponty.com"
  description: Official site for Jean Luc Ponty, French virtuoso violinist and jazz composer.
  featured: false
  categories:
    - Music
    - Entertainment
  built_by: Othermachines
  built_by_url: "https://othermachines.com"
- title: Rosewood Family Advisors
  main_url: "https://www.rfallp.com/"
  url: "https://www.rfallp.com/"
  description: Rosewood Family Advisors LLP (Palo Alto) provides a diverse range of family office services customized for ultra high net worth individuals.
  featured: false
  categories:
    - Finance
    - Business
  built_by: Othermachines
  built_by_url: "https://othermachines.com"
- title: Cole Walker's Portfolio
  main_url: "https://www.walkermakes.com"
  url: "https://www.walkermakes.com"
  source_url: "https://github.com/ColeWalker/portfolio"
  description: The portfolio of web developer Cole Walker, built with the help of Gatsby v2, React-Spring, and SASS.
  featured: false
  categories:
    - Portfolio
    - Web Development
  built_by: Cole Walker
  built_by_url: "https://www.walkermakes.com"
- title: Ashley Thouret
  main_url: "https://www.ashleythouret.com"
  url: "https://www.ashleythouret.com"
  description: Official website of Canadian soprano Ashley Thouret.
  categories:
    - Portfolio
    - Music
  built_by: Michael Uloth
  built_by_url: "https://www.michaeluloth.com"
  featured: false
- title: The AZOOR Society
  main_url: "https://www.theazoorsociety.org"
  url: "https://www.theazoorsociety.org"
  description: The AZOOR Society is a UK-based charity committed to promoting awareness of Acute Zonal Occult Outer Retinopathy and assisting further research.
  categories:
    - Health & Wellness
    - Community
    - Nonprofit
  built_by: Michael Uloth
  built_by_url: "https://www.michaeluloth.com"
  featured: false
- title: Gábor Fűzy pianist
  main_url: "https://pianobar.hu"
  url: "https://pianobar.hu"
  description: Gábor Fűzy pianist's offical website built with Gatsby v2.
  categories:
    - Music
  built_by: Zoltán Bedi
  built_by_url: "https://github.com/B3zo0"
  featured: false
- title: Logicwind
  main_url: "https://logicwind.com"
  url: "https://logicwind.com"
  description: Website of Logicwind - Javascript experts, Technology development agency & consulting.
  featured: false
  categories:
    - Portfolio
    - Agency
    - Web Development
    - Consulting
  built_by: Logicwind
  built_by_url: "https://www.logicwind.com"
- title: ContactBook.app
  main_url: "https://contactbook.app"
  url: "https://contactbook.app"
  description: Seamlessly share Contacts with G Suite team members
  featured: false
  categories:
    - Landing page
    - Blog
  built_by: Logicwind
  built_by_url: "https://www.logicwind.com"
- title: npm.cardiv.de
  url: https://npm.cardiv.de
  main_url: https://npm.cardiv.de
  source_url: https://github.com/cardiv/npm.cardiv.de
  description: >
    A site to collect personal favorites of NPM packages – sorted by downloads count with a tags filter and search by title. Fork it and bookmark your favorite packages!
  categories:
    - Directory
    - JavaScript
    - Library
    - Open Source
    - Programming
    - Web Development
    - Bookmarks
    - Favorites
  built_by: cardiv
  built_by_url: https://github.com/cardiv/
  featured: false
- title: Waterscapes
  main_url: "https://waterscap.es"
  url: "https://waterscap.es/lake-monteynard/"
  source_url: "https://github.com/gaelbillon/Waterscapes-Gatsby-site"
  description: Waterscap.es is a directory of bodies of water (creeks, ponds, waterfalls, lakes, etc) with information about each place such as how to get there, hike time, activities and photos and a map displayed with the Mapbox GL SJ npm package. It was developed with the goal of learning Gatsby. This website is based on the gatsby-contentful-starter and uses Contentful as CMS. It is hosted on Netlify. Hooks are setup with Bitbucket and Contentful to trigger a new build upon code or content changes. The data on Waterscap.es is a mix of original content and informations from the internets gathered and put together.
  categories:
    - Directory
    - Photography
    - Travel
  built_by: Gaël Billon
  built_by_url: "https://gaelbillon.com"
  featured: false
- title: Packrs
  url: "https://www.packrs.co/"
  main_url: "https://www.packrs.co/"
  description: >
    Packrs is a local delivery platform, one spot for all your daily requirements. On a single tap get everything you need at your doorstep.
  categories:
    - Marketing
    - Landing Page
    - Entrepreneurship
  built_by: Vipin Kumar Rawat
  built_by_url: "https://github.com/aesthytik"
  featured: false
- title: HyakuninIsshu
  main_url: "https://hyakuninanki.net"
  url: "https://hyakuninanki.net"
  source_url: "https://github.com/rei-m/web_hyakuninisshu"
  description: >
    HyakuninIsshu is a traditional Japanese card game.
  categories:
    - Education
    - Gallery
    - Entertainment
  built_by: Rei Matsushita
  built_by_url: "https://github.com/rei-m/"
  featured: false
- title: WQU Partners
  main_url: "https://partners.wqu.org/"
  url: "https://partners.wqu.org/"
  featured: false
  categories:
    - Marketing
    - Education
    - Landing Page
  built_by: Corey Ward
  built_by_url: "http://www.coreyward.me/"
- title: Federico Giacone
  url: "https://federico.giac.one/"
  main_url: "https://federico.giac.one"
  source_url: "https://github.com/leopuleo/federico.giac.one"
  description: >
    Digital portfolio for Italian Architect Federico Giacone.
  categories:
    - Portfolio
    - Gallery
  built_by: Leonardo Giacone
  built_by_url: "https://github.com/leopuleo"
  featured: false
- title: Station
  url: "https://getstation.com/"
  main_url: "https://getstation.com/"
  description: Station is the first smart browser for busy people. A single place for all of your web applications.
  categories:
    - Technology
    - Web Development
    - Productivity
  featured: false
- title: Vyron Vasileiadis
  url: "https://fedonman.com/"
  main_url: "https://fedonman.com"
  source_url: "https://github.com/fedonman/fedonman-website"
  description: Personal space of Vyron Vasileiadis aka fedonman, a Web & IoT Developer, Educator and Entrepreneur based in Athens, Greece.
  categories:
    - Portfolio
    - Technology
    - Web Development
    - Education
  built_by: Vyron Vasileiadis
  built_by_url: "https://github.com/fedonman"
- title: Fabien Champigny
  url: "https://www.champigny.name/"
  main_url: "https://www.champigny.name/"
  built_by_url: "https://www.champigny.name/"
  description: Fabien Champigny's personal blog. Entrepreneur, hacker and loves street photo.
  categories:
    - Blog
    - Gallery
    - Photography
    - Productivity
    - Entrepreneurship
  featured: false
- title: Alex Xie - Portfolio
  url: https://alexieyizhe.me/
  main_url: https://alexieyizhe.me/
  source_url: https://github.com/alexieyizhe/alexieyizhe.github.io
  description: >
    Personal website of Alex Yizhe Xie, a University of Waterloo Computer Science student and coding enthusiast.
  categories:
    - Blog
    - Portfolio
    - Web Development
  featured: false
- title: Equithon
  url: https://equithon.org/
  main_url: https://equithon.org/
  source_url: https://github.com/equithon/site-main/
  built_by: Alex Xie
  built_by_url: https://alexieyizhe.me/
  description: >
    Equithon is the largest social innovation hackathon in Waterloo, Canada. It was founded in 2016 to tackle social equity issues and create change.
  categories:
    - Education
    - Event
    - Hackathon
    - Learning
    - Open Source
    - Nonprofit
    - Technology
  featured: false
- title: Dale Blackburn - Portfolio
  url: https://dakebl.co.uk/
  main_url: https://dakebl.co.uk/
  source_url: https://github.com/dakebl/dakebl.co.uk
  description: >
    Dale Blackburn's personal website and blog.
  categories:
    - Blog
    - Portfolio
    - Web Development
  featured: false
- title: Portfolio of Anthony Wiktor
  url: https://www.anthonydesigner.com/
  main_url: https://www.anthonydesigner.com/
  description: >
    Anthony Wiktor is a Webby Award-Winning Creative Director and Digital Designer twice named Hot 100 by WebDesigner Magazine. Anthony has over a decade of award-winning experience in design and has worked on projects across a diverse set of industries — from entertainment to consumer products to hospitality to technology. Anthony is a frequent lecturer at USC’s Annenberg School for Communication & Journalism and serves on the board of AIGA Los Angeles.
  categories:
    - Portfolio
    - Marketing
  built_by: Maciej Leszczyński
  built_by_url: http://twitter.com/_maciej
  featured: false
- title: Frame.io Workflow Guide
  main_url: https://workflow.frame.io
  url: https://workflow.frame.io
  description: >
    The web’s most comprehensive post-production resource, written by pro filmmakers, for pro filmmakers. Always expanding, always free.
  categories:
    - Education
    - Cinema
  built_by: Frame.io
  built_by_url: https://frame.io
  featured: false
- title: MarcySutton.com
  main_url: https://marcysutton.com
  url: https://marcysutton.com
  description: >
    The personal website of web developer and accessibility advocate Marcy Sutton.
  categories:
    - Blog
    - Accessibility
    - Video
    - Photography
    - Images
    - CSS Grid
  built_by: Marcy Sutton
  built_by_url: https://marcysutton.com
  featured: true
- title: Kepinski.me
  main_url: https://kepinski.me
  url: https://kepinski.me
  description: >
    The personal site of Antoni Kepinski, Node.js Developer.
  categories:
    - Portfolio
    - Open Source
  built_by: Antoni Kepinski
  built_by_url: https://kepinski.me
  featured: false
- title: WPGraphQL Docs
  main_url: https://docs.wpgraphql.com
  url: https://docs.wpgraphql.com
  description: >
    Documentation for WPGraphQL, a free open-source WordPress plugin that provides an extendable GraphQL schema and API for any WordPress site.
  categories:
    - API
    - CMS
    - Documentation
    - GraphQL
    - Technology
    - Web Development
    - WordPress
  built_by: WPGraphQL
  built_by_url: https://wpgraphql.com
  featured: false
- title: Shine Lawyers
  main_url: https://www.shine.com.au
  url: https://www.shine.com.au
  description: >
    Shine Lawyers is an Australian legal services website built with Gatsby v2, Elasticsearch, Isso, and Geolocation services.
  categories:
    - Legal
    - Business
    - Blog
- title: Parallel Polis Kosice
  url: https://www.paralelnapoliskosice.sk/
  main_url: https://www.paralelnapoliskosice.sk/
  source_url: https://github.com/ParalelnaPolisKE/paralelnapoliskosice.sk
  description: >
    Parallel Polis is a collective of people who want to live in a more opened world. We look for possibilities and technologies (Bitcoin, the blockchain, reputation systems and decentralized technologies in general) that open new ways, make processes easier and remove unnecessary barriers. We want to create an environment that aims at education, discovering and creating better systems for everybody who is interested in freedom and independence.
  categories:
    - Blog
    - Education
    - Technology
    - Blockchain
  built_by: Roman Vesely
  built_by_url: https://romanvesely.
  featured: false
- title: Unda Solutions
  url: https://unda.com.au
  main_url: https://unda.com.au
  description: >
    A custom web application development company in Perth, WA
  categories:
    - Business
    - Freelance
    - Web Development
    - Technology
  featured: false
- title: BIGBrave
  main_url: https://bigbrave.digital
  url: https://bigbrave.digital
  description: >
    BIGBrave is a strategic design firm. We partner with our clients, big and small, to design & create human-centered brands, products, services and systems that are simple, beautiful and easy to use.
  categories:
    - Agency
    - Web Development
    - Marketing
    - Technology
    - WordPress
  built_by: Francois Brill
  built_by_url: https://bigbrave.digital
  featured: false
- title: KegTracker
  main_url: https://www.kegtracker.co.za
  url: https://www.kegtracker.co.za
  description: >
    Keg Tracker is part of the Beverage Insights family and its sole aim is to provide you with the right data about your kegs to make better decisions. In today’s business landscape having the right information at your finger tips is crucial to the agility of your business.
  categories:
    - Food
    - Business
    - Technology
  built_by: Francois Brill
  built_by_url: https://bigbrave.digital
  featured: false
- title: Mike Nichols
  url: https://www.mikenichols.me
  main_url: https://www.mikenichols.me
  description: >
    Portfolio site of Mike Nichols, a UX designer and product development lead.
  categories:
    - Portfolio
    - Technology
    - Web Development
  built_by: Mike Nichols
  featured: false
- title: Steve Haid
  url: https://www.stevehaid.com
  main_url: https://www.stevehaid.com
  description: >
    Steve Haid is a real estate agent and Professional Financial Planner (PFP) who has been helping clients achieve their investment goals since 2006.
  categories:
    - Marketing
    - Real Estate
  built_by: Michael Uloth
  built_by_url: "https://www.michaeluloth.com"
- title: Incremental - Loyalty, Rewards and Incentive Programs
  main_url: https://www.incremental.com.au
  url: https://www.incremental.com.au
  description: >
    Sydney-based digital agency specialising in loyalty, rewards and incentive programs. WordPress backend; Cloudinary, YouTube and Hubspot form integration; query data displayed as animated SVG graphs; video background in the header.
  categories:
    - Agency
    - Portfolio
    - WordPress
  built_by: Incremental
  built_by_url: https://www.incremental.com.au
  featured: false
- title: Technica11y
  main_url: https://www.technica11y.org
  url: https://www.technica11y.org
  description: >
    Discussing challenges in technical accessibility.
  categories:
    - Accessibility
    - Education
    - Video
  built_by: Tenon.io
  built_by_url: https://tenon.io
  featured: false
- title: Tenon-UI Documentation
  main_url: https://www.tenon-ui.info
  url: https://www.tenon-ui.info
  description: >
    Documentation site for Tenon-UI: Tenon.io's accessible components library.
  categories:
    - Accessibility
    - Documentation
    - Library
    - Web Development
  built_by: Tenon.io
  built_by_url: https://tenon.io
  featured: false
- title: Matthew Secrist
  main_url: https://www.matthewsecrist.net
  url: https://www.matthewsecrist.net
  source_url: https://github.com/matthewsecrist/v3
  description: >
    Matthew Secrist's personal portfolio using Gatsby, Prismic and Styled-Components.
  categories:
    - Portfolio
    - Technology
    - Web Development
  built_by: Matthew Secrist
  built_by_url: https://www.matthewsecrist.net
  featured: false
- title: Node.js Dev
  main_url: https://nodejs.dev
  url: https://nodejs.dev
  source_url: https://github.com/nodejs/nodejs.dev
  description: >
    Node.js Foundation Website.
  categories:
    - Node.js
    - Documentation
    - Dev
    - Web Development
  built_by: Node.js Website Redesign Working Group
  built_by_url: https://github.com/nodejs/website-redesign
  featured: false
- title: Sheffielders
  main_url: https://sheffielders.org
  url: https://sheffielders.org
  source_url: https://github.com/davemullenjnr/sheffielders
  description: >
    A collective of businesses, creatives, and projects based in Sheffield, UK.
  categories:
    - Directory
  built_by: Dave Mullen Jnr
  built_by_url: https://davemullenjnr.co.uk
  featured: false
- title: Stealth Labs
  url: https://stealthlabs.io
  main_url: https://stealthlabs.io
  description: >
    We design and develop for the web, mobile and desktop
  categories:
    - Portfolio
    - Web Development
  built_by: Edvins Antonovs
  built_by_url: https://edvins.io
  featured: false
- title: Constanzia Yurashko
  main_url: https://www.constanziayurashko.com
  url: https://www.constanziayurashko.com
  description: >
    Exclusive women's ready-to-wear fashion by designer Constanzia Yurashko.
  categories:
    - Fashion
    - Portfolio
  built_by: Maxim Andries
  featured: false
- title: The Tenon.io blog
  main_url: https://blog.tenon.io/
  url: https://blog.tenon.io/
  description: >
    The Tenon.io blog features articles on accessibility written by some of the industry's leading lights and includes news, guidance, and education.
  categories:
    - Accessibility
    - Blog
    - Education
  built_by: Tenon.io
  built_by_url: https://tenon.io
  featured: false
- title: Algolia
  url: https://algolia.com
  main_url: https://algolia.com
  description: >
    Algolia helps businesses across industries quickly create relevant, scalable, and lightning fast search and discovery experiences.
  categories:
    - Web Development
    - Technology
    - Open Source
    - Featured
  built_by: Algolia
  featured: true
- title: GVD Renovations
  url: https://www.gvdrenovations.com/
  main_url: https://www.gvdrenovations.com/
  description: >
    GVD Renovations is a home improvement contractor with a well known reputation as a professional, quality contractor in California.
  categories:
    - Construction
    - Business
  built_by: David Krasniy
  built_by_url: http://dkrasniy.com
  featured: false
- title: Styled System
  url: https://styled-system.com/
  main_url: https://styled-system.com/
  source_url: https://github.com/styled-system/styled-system/tree/master/docs
  description: >
    Style props for rapid UI development.
  categories:
    - Design System
    - Styles
    - Type Scale
    - Responsive Design
  built_by: Brent Jackson
  built_by_url: https://jxnblk.com/
- title: Timehacker
  url: https://timehacker.app
  main_url: https://timehacker.app
  description: >
    Procrastination killer, automatic time tracking app to skyrocket your productivity
  categories:
    - Productivity
    - App
    - Technology
    - Marketing
    - Landing Page
  built_by: timehackers
  featured: false
- title: Little & Big
  main_url: "https://www.littleandbig.com.au/"
  url: "https://www.littleandbig.com.au/"
  description: >
    Little & Big exists with the aim to create Websites, Apps, E-commerce stores
    that are consistently unique and thoughtfully crafted, every time.
  categories:
    - Agency
    - Design
    - Web Development
    - Portfolio
  built_by: Little & Big
  built_by_url: "https://www.littleandbig.com.au/"
  featured: false
- title: Cat Knows
  main_url: "https://catnose99.com/"
  url: "https://catnose99.com/"
  description: >
    Personal blog built with Gatsby v2.
  categories:
    - Blog
    - Web Development
  built_by: CatNose
  built_by_url: "https://twitter.com/catnose99"
  featured: false
- title: just some dev
  url: https://www.iamdeveloper.com
  main_url: https://www.iamdeveloper.com
  source_url: https://github.com/nickytonline/www.iamdeveloper.com
  description: >
    Just some software developer writing things ✏️
  categories:
    - Blog
  built_by: Nick Taylor
  built_by_url: https://www.iamdeveloper.com
  featured: false
- title: Keziah Moselle Blog
  url: https://blog.keziahmoselle.fr/
  main_url: https://blog.keziahmoselle.fr/
  source_url: https://github.com/KeziahMoselle/blog.keziahmoselle.fr
  description: >
    ✍️ A place to share my thoughts.
  categories:
    - Blog
  built_by: Keziah Moselle
  built_by_url: https://keziahmoselle.fr/
- title: xfuture's blog
  url: https://www.xfuture-blog.com/
  main_url: https://www.xfuture-blog.com/
  source_url: https://github.com/xFuture603/xfuture-blog
  description: >
    A blog about Devops, Web development, and my insights as a systems engineer.
  categories:
    - Blog
  built_by: Daniel Uhlmann
  built_by_url: https://www.xfuture-blog.com/
- title: Mayne's Blog
  main_url: "https://gine.me/"
  url: "https://gine.me/page/1"
  source_url: "https://github.com/mayneyao/gine-blog"
  featured: false
  categories:
    - Blog
    - Web Development
- title: Bakedbird
  url: https://bakedbird.com
  main_url: https://bakedbird.com
  description: >
    Eleftherios Psitopoulos - A frontend developer from Greece ☕
  categories:
    - Portfolio
    - Blog
  built_by: Eleftherios Psitopoulos
  built_by_url: https://bakedbird.com
- title: Benjamin Lannon
  url: https://lannonbr.com
  main_url: https://lannonbr.com
  source_url: https://github.com/lannonbr/Portfolio-gatsby
  description: >
    Personal portfolio of Benjamin Lannon
  categories:
    - Portfolio
    - Web Development
  built_by: Benjamin Lannon
  built_by_url: https://lannonbr.com
  featured: false
- title: Aravind Balla
  url: https://aravindballa.com
  main_url: https://aravindballa.com
  source_url: https://github.com/aravindballa/website2017
  description: >
    Personal portfolio of Aravind Balla
  categories:
    - Portfolio
    - Blog
    - Web Development
  built_by: Aravind Balla
  built_by_url: https://aravindballa.com
- title: Kaleb McKelvey
  url: https://kalebmckelvey.com
  main_url: https://kalebmckelvey.com
  source_url: https://github.com/avatar-kaleb/kalebmckelvey-site
  description: >
    Personal portfolio of Kaleb McKelvey!
  categories:
    - Blog
    - Portfolio
  built_by: Kaleb McKelvey
  built_by_url: https://kalebmckelvey.com
  featured: false
- title: Michal Czaplinski
  url: https://czaplinski.io
  main_url: https://czaplinski.io
  source_url: https://github.com/michalczaplinski/michalczaplinski.github.io
  description: >
    Michal Czaplinski is a full-stack developer 🚀
  categories:
    - Portfolio
    - Web Development
  built_by: Michal Czaplinski mmczaplinski@gmail.com
  built_by_url: https://czaplinski.io
  featured: false
- title: Interactive Investor (ii)
  url: https://www.ii.co.uk
  main_url: https://www.ii.co.uk
  description: >
    Hybrid (static/dynamic) Gatsby web app for ii's free research, news and analysis, discussion and product marketing site.
  categories:
    - Banking
    - Business
    - Finance
    - Technology
  built_by: Interactive Investor (ii)
  built_by_url: https://www.ii.co.uk
  featured: false
- title: Weingut Goeschl
  url: https://www.weingut-goeschl.at/
  main_url: https://www.weingut-goeschl.at/
  description: >
    Weingut Goeschl is a family winery located in Gols, Burgenland in Austria (Österreich)
  categories:
    - eCommerce
    - Webshop
    - Beverage
    - Business
  built_by: Peter Kroyer
  built_by_url: https://www.peterkroyer.at/
  featured: false
- title: Josef Aidt
  url: https://josefaidt.me
  main_url: https://josefaidt.me
  source_url: https://github.com/josefaidt/josefaidt.github.io
  description: >
    Personal website, blog, portfolio for Josef Aidt
  categories:
    - Portfolio
    - Blog
    - Web Development
  built_by: Josef Aidt
  built_by_url: https://twitter.com/garlicbred
- title: Hash Tech Guru
  url: https://hashtech.guru
  main_url: https://hashtech.guru
  description: >
    Software Development Training School and Tech Blog
  categories:
    - Blog
    - Education
  built_by: Htet Wai Yan Soe
  built_by_url: https://github.com/johnreginald
- title: AquaGruppen Vattenfilter
  url: https://aquagruppen.se
  main_url: https://aquagruppen.se/
  description: >
    Water filter and water treatment products in Sweden
  categories:
    - Business
    - Technology
  built_by: Johan Eliasson
  built_by_url: https://github.com/elitan
  featured: false
- title: How To egghead
  main_url: https://howtoegghead.com/
  url: https://howtoegghead.com/
  source_url: https://github.com/eggheadio/how-to-egghead
  featured: false
  built_by: egghead.io
  built_by_url: https://egghead.io
  description: >
    How to become an egghead instructor or reviewer
  categories:
    - Documentation
    - Education
- title: Sherpalo Ventures
  main_url: "https://www.sherpalo.com/"
  url: "https://www.sherpalo.com/"
  featured: false
  categories:
    - Finance
    - Business
    - Technology
  built_by: Othermachines
  built_by_url: "https://othermachines.com"
- title: WrapCode
  url: https://www.wrapcode.com
  main_url: https://www.wrapcode.com
  description: >
    A full stack blog on Microsoft Azure, JavaScript, DevOps, AI and Bots.
  categories:
    - Blog
    - Technology
    - Web Development
  built_by: Rahul P
  built_by_url: https://twitter.com/_rahulpp
  featured: false
- title: Kirankumar Ambati's Portfolio
  url: https://www.kirankumarambati.me
  main_url: https://www.kirankumarambati.me
  description: >
    Personal website, blog, portfolio of Kirankumar Ambati
  categories:
    - Blog
    - Portfolio
    - Web Development
    - Personal Website
  built_by: Kirankumar Ambati
  built_by_url: https://github.com/kirankumarambati
  featured: false
- title: Mixkit by Envato
  url: https://mixkit.co
  main_url: https://mixkit.co
  description: >
    Extraordinary free HD videos
  categories:
    - Video
    - Art
    - Design
    - Gallery
    - Video
  built_by: Envato
  built_by_url: https://github.com/envato
  featured: false
- title: Rou Hun Fan's portfolio
  main_url: https://flowen.me
  url: https://flowen.me
  source_url: https://github.com/flowen/flowen.me/tree/master/2019/v3
  description: >
    Portfolio of creative developer Rou Hun Fan. Built with Gatsby v2 &amp; Greensock drawSVG.
  categories:
    - Portfolio
    - Personal Website
  built_by: Rou Hun Fan Developer
  built_by_url: https://flowen.me
  featured: false
- title: chadly.net
  url: https://www.chadly.net
  main_url: https://www.chadly.net
  source_url: https://github.com/chadly/chadly.net
  description: >
    Personal tech blog by Chad Lee.
  categories:
    - Blog
    - Technology
    - Web Development
  built_by: Chad Lee
  built_by_url: https://github.com/chadly
  featured: false
- title: CivicSource
  url: https://www.civicsource.com
  main_url: https://www.civicsource.com
  description: >
    Online auction site to purchase tax-distressed properties from local taxing authorities.
  categories:
    - Auction
    - Real Estate
    - Government
  featured: false
- title: SpotYou
  main_url: "https://spotyou.joshglazer.com"
  url: "https://spotyou.joshglazer.com"
  source_url: "https://github.com/joshglazer/spotyou"
  description: >
    SpotYou allows you to watch your favorite music videos on Youtube based on your Spotify Preferences
  categories:
    - Entertainment
    - Music
  built_by: Josh Glazer
  built_by_url: https://linkedin.com/in/joshglazer/
  featured: false
- title: Hesam Kaveh's blog
  description: >
    A blog with great seo that using gatsby-source-wordpress to fetch posts from backend
  main_url: "https://hesamkaveh.com/"
  url: "https://hesamkaveh.com/"
  source_url: "https://github.com/hesamkaveh/sansi"
  featured: false
  categories:
    - Blog
    - WordPress
- title: On Earth Right Now
  main_url: https://oern.tv
  url: https://oern.tv
  source_url: https://github.com/cadejscroggins/oern.tv
  description: >
    A curated list of live video feeds from around the world—built with GatsbyJS.
  categories:
    - Directory
    - Entertainment
    - Gallery
  built_by: Cade Scroggins
  built_by_url: https://cadejs.com
  featured: false
- title: Oliver Gomes Portfolio
  main_url: https://oliver-gomes.github.io/v4/
  url: https://oliver-gomes.github.io/v4/
  description: >
    As an artist and a web designer/developer, I wanted to find a way to present these two portfolios in a way that made sense.  I felt with new found power of speed, Gatsby helped keep my creativity intact with amazing response and versatility. I felt my butter smooth transition felt much better in user perspective and super happy with the power of Gatsby.
  categories:
    - Portfolio
    - Web Development
    - Blog
  built_by: Oliver Gomes
  built_by_url: https://github.com/oliver-gomes
  featured: false
- title: Patrik Szewczyk
  url: https://www.szewczyk.cz/
  main_url: https://www.szewczyk.cz/
  description: >
    Patrik Szewczyk – Javascript, Typescript, React, Node.js developer, Redux, Reason
  categories:
    - Portfolio
  built_by: Patrik Szewczyk
  built_by_url: https://linkedin.com/in/thepatriczek/
  featured: false
- title: Patrik Arvidsson's portfolio
  url: https://www.patrikarvidsson.com
  main_url: https://www.patrikarvidsson.com
  source_url: https://github.com/patrikarvidsson/patrikarvidsson.com
  description: >
    Personal portfolio site of Swedish interaction designer Patrik Arvidsson. Built with Gatsby, Tailwind CSS, Emotion JS and Contentful.
  categories:
    - Blog
    - Design
    - Portfolio
    - Web Development
    - UX/UI
    - Technology
  built_by: Patrik Arvidsson
  built_by_url: https://www.patrikarvidsson.com
  featured: false
- title: Jacob Cofman's Blog
  description: >
    Personal blog / portfolio about Jacob Cofman.
  main_url: "https://jcofman.de/"
  url: "https://jcofman.de/"
  source_url: "https://github.com/JCofman/jc-website"
  featured: false
  categories:
    - Blog
    - Portfolio
    - Personal Website
- title: re-geo
  description: >
    re-geo is react based geo cities style component.
  main_url: "https://re-geo.netlify.com/"
  url: "https://re-geo.netlify.com/"
  source_url: "https://github.com/sadnessOjisan/re-geo-lp"
  categories:
    - Open Source
    - Joke
  built_by: sadnessOjisan
  built_by_url: https://twitter.com/sadnessOjisan
  featured: false
- title: Luis Cestou Portfolio
  description: >
    Portfolio of graphic + interactive designer Luis Cestou.
  main_url: "https://luiscestou.com"
  url: "https://luiscestou.com"
  source_url: "https://github.com/lcestou/luiscestou.com"
  built_by: Luis Cestou contact@luiscestou.com
  built_by_url: https://luiscestou.com
  featured: false
  categories:
    - Portfolio
    - Web Development
- title: Data Hackers
  url: https://datahackers.com.br/
  main_url: https://datahackers.com.br/
  description: >
    Official website for the biggest portuguese-speaking data science community. Makes use of several data sources such as podcasts from Anchor, messages from Slack, newsletters from MailChimp and blog posts from Medium. The unique visual design also had its hurdles and was quite fun to develop!
  categories:
    - Blog
    - Education
    - Podcast
    - Technology
  built_by: Kaordica
  built_by_url: https://kaordica.design
  featured: false
- title: TROMAQ
  url: https://www.tromaq.com/
  main_url: https://www.tromaq.com/
  description: >
    TROMAQ executes earthmoving services and rents heavy machinery for construction work. Even with the lack of good photography, their new site managed to pass a solid and trustworthy feeling to visitors during testing and they're already seeing the improvement in brand awareness, being the sole player with a modern website in their industry.
  categories:
    - Marketing
  built_by: Kaordica
  built_by_url: https://kaordica.design
  featured: false
- title: Novida Consulting
  url: https://www.novidaconsultoria.com.br
  main_url: https://www.novidaconsultoria.com.br
  description: >
    Novida’s goal was to position itself as a solid, exclusive and trustworthy brand for families looking for a safe financial future… We created a narrative and visual design that highlight their exclusivity.
  categories:
    - Marketing
  built_by: Kaordica
  built_by_url: https://kaordica.design
  featured: false
- title: We Are Clarks
  url: "https://www.weareclarks.com"
  main_url: "https://www.weareclarks.com"
  source_url: "https://github.com/abeaclark/weareclarks"
  description: >
    A family travel blog.
  categories:
    - Blog
    - Travel
  built_by: Abe Clark
  built_by_url: https://www.linkedin.com/in/abrahamclark/
  featured: false
- title: Guillaume Briday's Blog
  main_url: "https://guillaumebriday.fr/"
  url: "https://guillaumebriday.fr/"
  source_url: "https://github.com/guillaumebriday/guillaumebriday.fr"
  description: >
    My personal blog built with Gatsby and Tailwind CSS.
  categories:
    - Blog
    - Web Development
    - Technology
  built_by: Guillaume Briday
  built_by_url: https://guillaumebriday.fr/
  featured: false
- title: SEOmonitor
  main_url: "https://www.seomonitor.com"
  url: "https://www.seomonitor.com"
  description: >
    SEOmonitor is a suite of SEO tools dedicated to agencies.
  categories:
    - Blog
    - Portfolio
    - Agency
  built_by: bejamas
  built_by_url: https://bejamas.io/
  featured: false
- title: Jean Regisser's Portfolio
  main_url: "https://jeanregisser.com/"
  url: "https://jeanregisser.com/"
  source_url: "https://github.com/jeanregisser/jeanregisser.com"
  featured: false
  description: >
    Portfolio of software engineer Jean Regisser.
  categories:
    - Portfolio
    - Mobile Development
    - React Native
  built_by: Jean Regisser
  built_by_url: "https://jeanregisser.com/"
- title: Axcept - Visual Screenshot Testing
  url: https://axcept.io
  main_url: https://axcept.io
  description: >
    Visual Testing for everyone
  categories:
    - Documentation
    - Testing
    - Web Development
  built_by: d:code:it
  built_by_url: https://dcodeit.com
  featured: false
- title: Chase Ohlson
  url: https://chaseohlson.com
  main_url: https://chaseohlson.com
  description: >
    Portfolio of frontend engineer & web developer Chase Ohlson.
  categories:
    - Portfolio
    - React
    - Web Development
  built_by: Chase Ohlson
  built_by_url: https://chaseohlson.com
  featured: false
- title: Zach Schnackel
  url: https://zslabs.com
  main_url: https://zslabs.com
  source_url: "https://github.com/zslabs/zslabs.com"
  description: >
    Portfolio site for UI/Motion Developer, Zach Schnackel.
  categories:
    - Portfolio
    - React
    - Web Development
  built_by: Zach Schnackel
  built_by_url: "https://zslabs.com"
- title: Gremlin
  url: https://www.gremlin.com
  main_url: https://www.gremlin.com
  description: >
    Gremlin's Failure as a Service finds weaknesses in your system before they cause problems.
  categories:
    - Marketing
    - Chaos Engineering
- title: Headless.page
  main_url: https://headless.page/
  url: https://headless.page/
  description: >
    Headless.page is a directory of eCommerce sites featuring headless architecture, PWA features and / or the latest JavaScript technology.
  categories:
    - Directory
    - eCommerce
  built_by: Pilon
  built_by_url: https://pilon.io/
  featured: false
- title: Ouracademy
  main_url: https://our-academy.org/
  url: https://our-academy.org/
  source_url: "https://github.com/ouracademy/website"
  description: >
    Ouracademy is an organization that promoves the education in software development throught blog posts & videos smiley.
  categories:
    - Open Source
    - Blog
    - Education
  built_by: Ouracademy
  built_by_url: https://github.com/ouracademy
  featured: false
- title: Tenon.io
  main_url: https://tenon.io
  url: https://tenon.io
  description: >
    Tenon.io is an accessibility tooling, services and consulting company.
  categories:
    - API
    - Accessibility
    - Business
    - Consulting
    - Technology
  built_by: Tenon.io
  built_by_url: https://tenon.io
  featured: false
- title: Projectival
  url: https://www.projectival.de/
  main_url: https://www.projectival.de/
  description: >
    Freelancer Online Marketing & Web Development in Cologne, Germany
  categories:
    - Freelance
    - Marketing
    - Web Development
    - Blog
    - Consulting
    - SEO
    - Business
  built_by: Sascha Klapetz
  built_by_url: https://www.projectival.de/
  featured: false
- title: Herman Starikov
  url: https://hermanya.github.io
  main_url: https://hermanya.github.io
  source_url: https://github.com/Hermanya/hermanya.github.io
  description: >
    (optional)
  categories:
    - Developer
    - Personal Website
    - GitHub
    - Portfolio
  built_by: Herman Starikov
  built_by_url: https://github.com/Hermanya
  featured: false
- title: Hetzner Online Community
  main_url: https://community.hetzner.com
  url: https://community.hetzner.com
  description: >
    Hetzner Online Community provides a free collection of high-quality tutorials, which are based on free and open source software, on a variety of topics such as development, system administration, and other web technology.
  categories:
    - Web Development
    - Technology
    - Programming
    - Open Source
    - Community
    - Tutorials
  built_by: Hetzner Online GmbH
  built_by_url: https://www.hetzner.com/
  featured: false
- title: AGYNAMIX
  url: https://www.agynamix.de/
  main_url: https://www.agynamix.de/
  source_url: https://github.com/tuhlmann/agynamix.de
  description: >
    Full Stack Java, Scala, Clojure, Typescript, React Developer in Thalheim, Germany
  categories:
    - Freelance
    - Web Development
    - Programming
    - Blog
    - Consulting
    - Portfolio
    - Business
  built_by: Torsten Uhlmann
  built_by_url: https://www.agynamix.de/
  featured: false
- title: syracuse.io
  url: https://syracuse.io
  main_url: https://syracuse.io
  source_url: https://github.com/syracuseio/syracuseio/
  description: >
    Landing page for Syracuse NY Software Development Meetup Groups
  categories:
    - Community
  built_by: Benjamin Lannon
  built_by_url: https://lannonbr.com
- title: Render Documentation
  main_url: https://render.com/docs
  url: https://render.com/docs
  description: >
    Render is the easiest place to host your sites and apps. We use Gatsby for everything on https://render.com, including our documentation. The site is deployed on Render as well! We also have a guide to deploying Gatsby apps on Render: https://render.com/docs/deploy-gatsby.
  categories:
    - Web Development
    - Programming
    - Documentation
    - Deployment
    - Hosting
    - Technology
  built_by: Render Developers
  built_by_url: https://render.com
  featured: false
- title: prima
  url: https://www.prima.co
  main_url: https://www.prima.co
  description: >
    Discover industry-defining wellness content and trusted organic hemp CBD products safely supporting wellness, stress, mood, skin health, and balance.
  categories:
    - Blog
    - eCommerce
    - Education
  built_by: The Couch
  built_by_url: https://thecouch.nyc
- title: Gatsby Guides
  url: https://gatsbyguides.com/
  main_url: https://gatsbyguides.com/
  description: >
    Free tutorial course about using Gatsby with a CMS.
  categories:
    - Education
    - Documentation
    - Web Development
  built_by: Osio Labs
  built_by_url: https://osiolabs.com/
  featured: false
- title: Architude
  url: https://architudedesign.com
  main_url: https://architudedesign.com
  description: >
    筑冶 Architude International Design Consultants
  categories:
    - Design
    - Landing Page
    - Gallery
  built_by: Neo Nie
  built_by_url: https://github.com/nihgwu
  featured: false
- title: Arctica
  url: https://arctica.io
  main_url: https://arctica.io
  description: >
    Arctica specialises in purpose-built web sites and progressive web applications with user optimal experiences, tailored to meet the objectives of your business.
  categories:
    - Portfolio
    - Agency
    - Design
    - Web Development
  built_by: Arctica
  built_by_url: https://arctica.io
  featured: false
- title: Shard Ventures
  url: https://shard.vc
  main_url: https://shard.vc
  description: >
    Shard is building new online companies from scratch, partnering with other like-minded founders to start and invest in technology companies.
  categories:
    - Finance
    - Technology
    - Portfolio
  built_by: Arctica
  built_by_url: https://arctica.io
  featured: false
- title: David Brookes
  url: https://davidbrookes.me
  main_url: https://davidbrookes.me
  description: >
    Specialising in crafting stylish, high performance websites and applications that get results, using the latest cutting edge web development technologies.
  categories:
    - Portfolio
    - Freelance
    - Frontend
    - Web Development
  built_by: Arctica
  built_by_url: https://arctica.io
  featured: false
- title: Dennis Morello
  url: https://morello.dev
  main_url: https://morello.dev
  source_url: https://gitlab.com/dennismorello/dev-blog
  description: >
    morello.dev is a development and techology blog written by Dennis Morello.
  categories:
    - Blog
    - Education
    - Web Development
    - Open Source
    - Technology
  built_by: Dennis Morello
  built_by_url: https://twitter.com/dennismorello
  featured: false
- title: BaseTable
  url: https://autodesk.github.io/react-base-table/
  main_url: https://autodesk.github.io/react-base-table/
  source_url: https://github.com/Autodesk/react-base-table
  description: >
    BaseTable is a react table component to display large data set with high performance and flexibility.
  categories:
    - Web Development
    - Documentation
    - Open Source
  built_by: Neo Nie
  built_by_url: https://github.com/nihgwu
  featured: false
- title: herper.io
  url: https://herper.io
  main_url: https://herper.io
  description: >
    Portfolio website for Jacob Herper - a Front End Web Developer with a passion for all things digital. I have more than 10 years experience working in web development.
  categories:
    - Portfolio
    - Web Development
  built_by: Jacob Herper
  built_by_url: https://github.com/jakeherp
  featured: false
- title: Artem Sapegin Photography
  description: >
    Photography portfolio and blog of Artem Sapegin, an award-losing photographer living in Berlin, Germany. Landscapes, cityscapes and dogs.
  main_url: "https://morning.photos/"
  url: "https://morning.photos/"
  source_url: "https://github.com/sapegin/morning.photos"
  categories:
    - Portfolio
    - Photography
  built_by: Artem Sapegin
  built_by_url: "https://github.com/sapegin"
- title: Pattyrn
  main_url: https://pattyrn.com
  url: https://pattyrn.com
  # optional: short paragraph describing the content and/or purpose of the site that will appear in the modal detail view and permalink views for your site
  description: >
    Pattyrn uses advanced machine learning AI to analyze the platform’s your teams use, making it easy to solve performance problems, reduce bottlenecks, and monitor culture health to optimize your ROI and help boost performance without causing burn out.
  categories:
    - Marketing
    - Technology
  built_by: Pattyrn
  built_by_url: https://twitter.com/Pattyrn4
  featured: false
- title: Intranet Italia Day
  main_url: https://www.intranetitaliaday.it/en
  url: https://www.intranetitaliaday.it/en
  description: >
    The Italian event dedicated to the digital workplace that focuses on planning, governance and company intranet management
  categories:
    - Event
    - Intranet
    - Conference
  built_by: Ariadne Digital
  built_by_url: https://www.ariadnedigital.it
  featured: false
- title: OneDeck
  main_url: https://www.onedeck.co
  url: https://www.onedeck.co
  description: >
    OneDeck is a simple yet powerful tool for creating and sharing your one-page investment summary in under 10 minutes.
  categories:
    - Finance
    - Technology
  built_by: William Neill
  built_by_url: https://twitter.com/williamneill
  featured: false
- title: Assortment
  main_url: https://assortment.io
  url: https://assortment.io
  description: >
    Assortment aims to provide detailed tutorials (and more) for developers of all skill levels within the Web Development Industry. Attempting to cut out the fluff and arm you with the facts.
  categories:
    - Blog
    - Web Development
  built_by: Luke Whitehouse
  built_by_url: https://twitter.com/_lukewh
  featured: false
- title: Mission42
  main_url: https://mission42.zauberware.com
  url: https://mission42.zauberware.com
  description: >
    A landing page for the mobile app Mission42. Mission42 wants to help you learn new skills.
  categories:
    - App
    - Tutorials
    - Personal Training
    - Learning
    - Education
    - Landing Page
  built_by: Philipp Siegmund, zauberware
  built_by_url: https://www.zauberware.com
- title: Altstadtdomizil Idstein
  main_url: https://www.altstadtdomizil-idstein.de/
  url: https://www.altstadtdomizil-idstein.de/
  description: >
    A landing page for a holiday apartment in Idstein, Germany.
  categories:
    - Landing Page
    - Travel
    - Tourism
    - Real Estate
  built_by: Simon Franzen, zauberware
  built_by_url: https://www.zauberware.com
- title: Gerald Martinez Dev
  main_url: https://gmartinez.dev/
  url: https://gmartinez.dev/
  description: >
    Personal web site for show my skills and my works.
  categories:
    - Web Development
    - Portfolio
  built_by: Gerald Martinez
  built_by_url: https://twitter.com/GeraldM_92
  featured: false
- title: Becreatives
  main_url: "https://becreatives.com"
  url: "https://becreatives.com"
  featured: false
  description: >
    Digital software house. Enlights ideas. Think smart execute harder.
  categories:
    - Technology
    - Web Development
    - Agency
    - Marketing
  built_by: Becreatives
  built_by_url: "https://becreatives.com"
- title: Little Wolf Studio
  main_url: https://littlewolfstudio.co.uk
  url: https://littlewolfstudio.co.uk
  featured: false
  description: >
    A simple agency site built using GatsbyJS and DatoCMS. Aesthetic was creating using a customisation of Bulma.
  categories:
    - Blog
    - Agency
    - Web Development
  built_by: Little Wolf Studio
  built_by_url: https://littlewolfstudio.co.uk
- title: Paul Clifton Photography
  main_url: https://paulcliftonphotography.com
  url: https://paulcliftonphotography.com
  featured: false
  description: >
    A full migration from WordPress to GatsbyJS and DatoCMS. Includes custom cropping on images as viewport changes size and also an infinity scroll that doesn't preload all of the results.
  categories:
    - Blog
    - Portfolio
    - Gallery
    - Photography
  built_by: Little Wolf Studio
  built_by_url: https://littlewolfstudio.co.uk
- title: Atte Juvonen - Blog
  url: https://www.attejuvonen.fi/
  main_url: https://www.attejuvonen.fi/
  source_url: https://github.com/baobabKoodaa/blog
  description: >
    A blog with streamlined design and smooth UX
  categories:
    - Blog
    - Technology
    - Web Development
  featured: false
- title: Kibuk Construction
  url: https://kibukconstruction.com/
  main_url: https://kibukconstruction.com/
  description: >
    Kibuk Construction is a fully licensed and insured contractor specializing in Siding, Decks, Windows & Doors!
  categories:
    - Construction
    - Business
  built_by: David Krasniy
  built_by_url: http://dkrasniy.com
- title: RedCarpetUp
  main_url: https://www.redcarpetup.com
  url: https://www.redcarpetup.com/
  description: >
    RedCarpetUp's home page for a predominantly mobile-only customer base in India with major constraints on bandwidth availability
  categories:
    - Finance
    - Loans
    - Credit Card
  built_by: RedCarpet Dev Team
  built_by_url: https://www.redcarpetup.com
  featured: false
- title: talita traveler
  url: https://talitatraveler.com/
  main_url: https://talitatraveler.com/
  source_url: https://github.com/afuh/talitatraveler
  description: >
    Talita Traveler's personal blog.
  categories:
    - Blog
    - Personal Website
  built_by: Axel Fuhrmann
  built_by_url: https://axelfuhrmann.com/
  featured: false
- title: Pastelería el Progreso
  url: https://pasteleriaelprogreso.com/
  main_url: https://pasteleriaelprogreso.com/
  source_url: https://github.com/afuh/elprogreso
  description: >
    Famous bakery in Buenos Aires.
  categories:
    - Food
    - Gallery
  built_by: Axel Fuhrmann
  built_by_url: https://axelfuhrmann.com/
  featured: false
- title: Maitrik's Portfolio
  url: https://www.maitrikpatel.com/
  main_url: https://www.maitrikpatel.com/
  source_url: https://github.com/maitrikjpatel/portfolio
  description: >
    Portfolio of a Front-End Developer / UX Designer who designs and develops pixel perfect user interface, experiences and web applications.
  categories:
    - Portfolio
    - Blog
    - Design
    - Web Development
  built_by: Maitrik Patel
  built_by_url: https://www.maitrikpatel.com/
  featured: false
- title: PicPick
  url: https://picpick.app/
  main_url: https://picpick.app/
  description: >
    All-in-one Graphic Design Tool, Screen Capture Software, Image Editor, Color Picker, Pixel Ruler and More
  categories:
    - Productivity
    - App
    - Technology
  built_by: NGWIN
  built_by_url: https://picpick.app/
  featured: false
- title: Ste O'Neill
  main_url: https://www.steoneill.dev
  url: https://www.steoneill.dev
  description: >
    MVP of a portfolio site for a full stack UK based developer.
  categories:
    - Blog
    - Portfolio
  built_by: Ste O'Neill
  built_by_url: https://steoneill.dev
  featured: false
- title: Filipe Santos Correa's Portfolio
  description: >
    Filipe's Personal About Me / Portfolio.
  main_url: "https://filipesantoscorrea.com/"
  url: "https://filipesantoscorrea.com/"
  source_url: "https://github.com/Safi1012/filipesantoscorrea.com"
  featured: false
  categories:
    - Personal Website
    - Portfolio
- title: Progressive Massachusetts Legislator Scorecard
  main_url: https://scorecard.progressivemass.com
  url: https://scorecard.progressivemass.com
  featured: false
  source_url: https://github.com/progressivemass/legislator-scorecard
  description: >
    Learn about MA state legislators' voting records through a progressive lens
  categories:
    - Government
    - Education
  built_by: Alex Holachek
  built_by_url: "https://alex.holachek.com/"
- title: Jeff Wolff – Portfolio
  main_url: https://www.jeffwolff.net
  url: https://www.jeffwolff.net
  featured: false
  description: >
    A guy from San Diego who makes websites.
  categories:
    - Blog
    - Portfolio
    - Developer
    - Frontend
    - Personal Website
    - Web Development
- title: Jp Valery – Portfolio
  main_url: https://jpvalery.photo
  url: https://jpvalery.photo
  featured: false
  description: >
    Self-taught photographer documenting spaces and people
  categories:
    - Portfolio
    - Personal Website
    - Photography
- title: Pantene
  main_url: https://pantene.com
  url: https://pantene.com
  featured: false
  description: >
    Pantene is a Swiss-created American brand of hair care products owned by Procter & Gamble
  categories:
    - Beauty
    - Business
- title: Prevue
  main_url: https://www.prevue.io
  url: https://www.prevue.io
  featured: false
  description: >
    All in One Prototyping Tool For Vue Developers
  categories:
    - Open Source
    - Web Development
- title: Gold Medal Flour
  main_url: https://www.goldmedalflour.com
  url: https://www.goldmedalflour.com
  description: >
    Gold Medal Four is a brand of flour products owned by General Mills. The new site was built using Gatsby v2 with data sources from Wordpress and an internal recipe API, and features multifaceted recipe filtering and a modified version of Gatsby Image to support art direction images.
  categories:
    - Food
  built_by: General Mills Branded Sites Dev Team
  built_by_url: https://www.generalmills.com
  featured: false
- title: Fifth Gait Technologies
  main_url: https://5thgait.com
  url: https://5thgait.com
  featured: false
  description: >
    Fifth Gait is a small business in the defense and space industry that is run and owned by physicists and engineers that have worked together for decades. The site was built using Gatsby V2.
  categories:
    - Government
    - Science
    - Technology
    - Space
  built_by: Jonathan Z. Fisher
  built_by_url: "https://jonzfisher.com"
<<<<<<< HEAD
- title: Sal's Pals
  main_url: https://www.sals-pals.net
  url: https://www.sals-pals.net
  featured: false
  description: >
    Sal's Pals is a professional dog walking and pet sitting service based in Westfield, NJ. New site built with gatsby v2.
  categories:
    - Dog walking
    - Pet sitting
=======
- title: nikodemdeja.pl
  main_url: https://nikodemdeja.pl
  url: https://nikodemdeja.pl
  source_url: https://github.com/Norem80/nikodemdeja.pl
  description: >
    Portfolio of Nikodem Deja
  categories:
    - Portfolio
    - Open Source
  built_by: Nikodem Deja
  built_by_url: https://nikodemdeja.pl
  featured: false
>>>>>>> 942076a1
<|MERGE_RESOLUTION|>--- conflicted
+++ resolved
@@ -5361,7 +5361,6 @@
     - Space
   built_by: Jonathan Z. Fisher
   built_by_url: "https://jonzfisher.com"
-<<<<<<< HEAD
 - title: Sal's Pals
   main_url: https://www.sals-pals.net
   url: https://www.sals-pals.net
@@ -5371,7 +5370,6 @@
   categories:
     - Dog walking
     - Pet sitting
-=======
 - title: nikodemdeja.pl
   main_url: https://nikodemdeja.pl
   url: https://nikodemdeja.pl
@@ -5383,5 +5381,4 @@
     - Open Source
   built_by: Nikodem Deja
   built_by_url: https://nikodemdeja.pl
-  featured: false
->>>>>>> 942076a1
+  featured: false