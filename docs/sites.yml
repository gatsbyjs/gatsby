--- conflicted
+++ resolved
@@ -3436,7 +3436,6 @@
   built_by: Michael Uloth
   built_by_url: https://www.michaeluloth.com
   featured: false
-<<<<<<< HEAD
 - title: NARCAN
   main_url: https://www.narcan.com
   url: https://www.narcan.com
@@ -3487,7 +3486,6 @@
   built_by: Clear
   built_by_url: https://www.clearme.com
   featured: false
-=======
 - title: VS Code Rocks
   main_url: "https://vscode.rocks"
   url: "https://vscode.rocks"
@@ -3508,5 +3506,4 @@
   description: Particle is a fully-integrated IoT platform that offers everything you need to deploy an IoT product.
   categories:
     - Marketing
-    - IOT
->>>>>>> 50dba02e
+    - IOT