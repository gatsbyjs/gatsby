--- conflicted
+++ resolved
@@ -6478,7 +6478,6 @@
   built_by: Nicola B.
   built_by_url: https://www.linkedin.com/in/nicola-b/
   featured: false
-<<<<<<< HEAD
 - title: Daniel Spajic
   url: https://danieljs.tech/
   main_url: https://danieljs.tech/
@@ -6490,7 +6489,7 @@
     - Programming
     - Freelance
   built_by: Daniel Spajic
-=======
+  featured: false
 - title: Cosmotory
   url: https://cosmotory.netlify.com/
   main_url: https://https://cosmotory.netlify.com/
@@ -6504,5 +6503,4 @@
     - Education
   built_by: Hanishraj B Rao.
   built_by_url: https://hanishrao.netlify.com/
->>>>>>> b500d2cd
   featured: false