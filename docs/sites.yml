--- conflicted
+++ resolved
@@ -7113,7 +7113,6 @@
     - Technology
     - Marketing
   featured: false
-<<<<<<< HEAD
 - title: Hayato KAJIYAMA - Portfolio
   main_url: "https://hyakt.dev"
   url: "https://hyakt.dev"
@@ -7121,7 +7120,6 @@
   featured: false
   categories:
     - Portfolio
-=======
 - title: Skirtcraft - Unisex Skirts with Large Pockets
   main_url: https://skirtcraft.com
   url: https://skirtcraft.com/products
@@ -7133,5 +7131,4 @@
     - Blog
   built_by: Joe Quarion
   built_by_url: https://github.com/jqrn
-  featured: false
->>>>>>> 5321ef77
+  featured: false