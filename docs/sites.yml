--- conflicted
+++ resolved
@@ -10260,7 +10260,6 @@
     - Food
     - Marketing
   built_by: Tyson Foods, Inc.
-<<<<<<< HEAD
 - title: TSUKUTTEMITA LAB
   main_url: https://create.kayac.com/
   url: https://create.kayac.com/
@@ -10271,7 +10270,6 @@
     - Technology
     - Entertainment
   built_by: KAYAC inc.
-=======
 - title: Brad Garropy
   url: https://bradgarropy.com
   main_url: https://bradgarropy.com
@@ -10355,5 +10353,4 @@
     - Travel
   built_by: Masatoshi Nishiguchi
   built_by_url: https://mnishiguchi.com
-  featured: false
->>>>>>> 2463ae69
+  featured: false