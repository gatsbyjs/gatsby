--- conflicted
+++ resolved
@@ -9130,7 +9130,6 @@
   built_by: Junho Baik
   built_by_url: https://github.com/junhobaik
   featured: false
-<<<<<<< HEAD
 - title: React Resume Generator
   main_url: https://github.com/nimahkh/resume_generator
   url: https://nimahkh.github.io/nima_habibkhoda
@@ -9141,7 +9140,6 @@
     - Portfolio
   built_by: Nima Habibkhoda
   featured: false
-=======
 - title: Thomas Wang's Blog
   main_url: "https://www.thomaswang.io"
   url: "https://www.thomaswang.io"
@@ -9152,5 +9150,4 @@
   featured: false
   categories:
     - Blog
-    - Web Development
->>>>>>> 04e801f7
+    - Web Development