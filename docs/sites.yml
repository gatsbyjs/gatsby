--- conflicted
+++ resolved
@@ -4516,7 +4516,6 @@
   built_by: Nick Taylor
   built_by_url: https://www.iamdeveloper.com
   featured: false
-<<<<<<< HEAD
 - title: Bakedbird
   url: https://bakedbird.com
   main_url: https://bakedbird.com
@@ -4524,15 +4523,9 @@
     Eleftherios Psitopoulos - A frontend developer from Greece ☕
   categories:
     - Portfolio
-    - Web Development
-    - Blog
-    - Dev
-    - React
-    - JavaScript
-    - Frontend
+    - Blog
   built_by: Eleftherios Psitopoulos
   built_by_url: https://bakedbird.com
-=======
 - title: Benjamin Lannon
   url: https://lannonbr.com
   main_url: https://lannonbr.com
@@ -4544,5 +4537,4 @@
     - Web Development
   built_by: Benjamin Lannon
   built_by_url: https://lannonbr.com
->>>>>>> af4574db
   featured: false