--- conflicted
+++ resolved
@@ -4708,19 +4708,6 @@
   built_by: Kirankumar Ambati
   built_by_url: https://github.com/kirankumarambati
   featured: false
-<<<<<<< HEAD
-- title: Rou Hun Fan's portfolio
-  main_url: https://flowen.me
-  url: https://flowen.me
-  source_url: https://github.com/flowen/flowen.me/tree/master/2019/v3
-  description: >
-    Portfolio of creative developer Rou Hun Fan. Built with Gatsby v2 &amp; Greensock drawSVG.
-  categories:
-    - Portfolio
-    - Personal website
-  built_by: Rou Hun Fan Developer
-  built_by_url: https://flowen.me
-=======
 - title: Mixkit by Envato
   url: https://mixkit.co
   main_url: https://mixkit.co
@@ -4734,5 +4721,16 @@
     - Video
   built_by: Envato
   built_by_url: https://github.com/envato
->>>>>>> 77dcee97
+  featured: false
+- title: Rou Hun Fan's portfolio
+  main_url: https://flowen.me
+  url: https://flowen.me
+  source_url: https://github.com/flowen/flowen.me/tree/master/2019/v3
+  description: >
+    Portfolio of creative developer Rou Hun Fan. Built with Gatsby v2 &amp; Greensock drawSVG.
+  categories:
+    - Portfolio
+    - Personal website
+  built_by: Rou Hun Fan Developer
+  built_by_url: https://flowen.me
   featured: false