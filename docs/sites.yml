--- conflicted
+++ resolved
@@ -11233,7 +11233,6 @@
   built_by: Shion Honda
   built_by_url: https://twitter.com/shion_honda
   featured: false
-<<<<<<< HEAD
 - title: mindkit
   url: https://mindkit.fr
   main_url: https://mindkit.fr
@@ -11244,7 +11243,6 @@
     - Healthcare
   built_by: Joseph Race
   built_by_url: https://josephrace.co.uk
-=======
 - title: Travel Diary - Your Digital Travelogue
   main_url: https://ontraveldiary.com
   url: https://ontraveldiary.com
@@ -11320,5 +11318,4 @@
     - Freelance
   built_by: Gabriel Giordano
   built_by_url: https://gabrielgiordano.com
-  featured: false
->>>>>>> 35cf175d
+  featured: false