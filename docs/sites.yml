--- conflicted
+++ resolved
@@ -11692,7 +11692,6 @@
     - Business
   built_by: leaniercode
   featured: false
-<<<<<<< HEAD
 - title: laury.dev
   url: https://laury.dev
   main_url: https://laury.dev
@@ -11707,7 +11706,6 @@
     - Technology
   built_by: Laury Bueno
   built_by_url: https://github.com/laurybueno/
-=======
 - title: Github Profile README Generator
   url: https://rahuldkjain.github.io/gh-profile-readme-generator/
   main_url: https://rahuldkjain.github.io/gh-profile-readme-generator/
@@ -11812,7 +11810,6 @@
     - Documentation
   built_by: Tengku Hafidz
   built_by_url: https://twitter.com/sohafidz
->>>>>>> b5aee43d
 - title: The Mezzofanti Guild - Language Learning Made Simple
   url: https://www.mezzoguild.com
   main_url: https://www.mezzoguild.com
