--- conflicted
+++ resolved
@@ -9194,7 +9194,6 @@
     - Education
     - Learning
     - Technology
-<<<<<<< HEAD
 - title: The Rebigulator
   main_url: "https://www.rebigulator.org/"
   source_url: "https://github.com/Me4502/Rebigulator/"
@@ -9207,7 +9206,6 @@
     - Open Source
     - Entertainment
     - App
-=======
 - title: madewithlove
   main_url: https://www.madewithlove.be
   url: https://www.madewithlove.be
@@ -9231,5 +9229,4 @@
     - Business
   built_by: Bare Advertising & Communications
   built_by_url: https://www.bare.ca/
-  featured: false
->>>>>>> a258ae2a
+  featured: false