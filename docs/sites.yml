--- conflicted
+++ resolved
@@ -11367,7 +11367,6 @@
   built_by: Gabriel Giordano
   built_by_url: https://gabrielgiordano.com
   featured: false
-<<<<<<< HEAD
   
 - title: Developer Ecosystem
   main_url: https://www.developerecosystem.com/
@@ -11380,7 +11379,6 @@
     - Entrepreneurship    
   built_by: Hugh Durkin
   built_by_url: https://twitter.com/hughdurkin
-=======
 - title: Jose D. Santos IV
   main_url: https://ivjose.com
   url: https://ivjose.com
@@ -11393,5 +11391,4 @@
     - Web Development
   built_by: Jose D. Santos IV
   built_by_url: https://ivjose.com
->>>>>>> b1ef7d8c
   featured: false