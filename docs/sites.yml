--- conflicted
+++ resolved
@@ -7221,7 +7221,6 @@
   built_by: Gerald Martinez
   built_by_url: https://twitter.com/GeraldM_92
   featured: false
-<<<<<<< HEAD
 - title: XIEL
   main_url: https://xiel.dev
   url: https://xiel.dev
@@ -7233,7 +7232,7 @@
     - Blog
   built_by: Felix Leupold
   built_by_url: https://twitter.com/xiel
-=======
+  featured: false
 - title: Nicaragua Best Guides
   main_url: https://www.nicaraguasbestguides.com
   url: https://www.nicaraguasbestguides.com
@@ -7244,7 +7243,6 @@
     - Travel
   built_by: Gerald Martinez
   built_by_url: https://twitter.com/GeraldM_92
->>>>>>> 589ad5a4
   featured: false
 - title: Thoughts and Stuff
   main_url: http://thoughtsandstuff.com
