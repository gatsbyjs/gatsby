- title: ReactJS
  main_url: "https://reactjs.org/"
  url: "https://reactjs.org/"
  source_url: "https://github.com/reactjs/reactjs.org"
  featured: true
  categories:
    - Web Development
    - Featured
- title: Stitch Fix
  main_url: "https://www.stitchfix.com/"
  url: "https://www.stitchfix.com/"
  description: >
    Stitch Fix is an online styling service that delivers a truly personalized
    shopping experience.
  categories:
    - eCommerce
    - Fashion
    - Featured
  featured: true
- title: Flamingo
  main_url: https://www.shopflamingo.com/
  url: https://www.shopflamingo.com/
  description: >
    Online shop for women's body care and hair removal products.
  categories:
    - eCommerce
    - Beauty
    - Featured
  featured: true
- title: Airbnb Engineering & Data Science
  description: >
    Creative engineers and data scientists building a world where you can belong
    anywhere
  main_url: "https://airbnb.io/"
  url: "https://airbnb.io/"
  categories:
    - Blog
    - Gallery
    - Featured
  featured: true
- title: Impossible Foods
  main_url: "https://impossiblefoods.com/"
  url: "https://impossiblefoods.com/"
  categories:
    - Food
    - Featured
  featured: true
- title: Braun
  description: >
    Braun offers high performance hair removal and hair care products, including dryers, straighteners, shavers, and more.
  main_url: "https://ca.braun.com/en-ca"
  url: "https://ca.braun.com/en-ca"
  categories:
    - eCommerce
    - Featured
  featured: true
- title: NYC Pride 2019 | WorldPride NYC | Stonewall50
  main_url: "https://2019-worldpride-stonewall50.nycpride.org/"
  url: "https://2019-worldpride-stonewall50.nycpride.org/"
  featured: true
  description: >-
    Join us in 2019 for NYC Pride, as we welcome WorldPride and mark the 50th
    Anniversary of the Stonewall Uprising and a half-century of LGBTQ+
    liberation.
  categories:
    - Education
    - Marketing
    - Nonprofit
    - Featured
  built_by: Canvas United
  built_by_url: "https://www.canvasunited.com/"
- title: The State of European Tech
  main_url: "https://2017.stateofeuropeantech.com/"
  url: "https://2017.stateofeuropeantech.com/"
  featured: true
  categories:
    - Technology
    - Featured
  built_by: Studio Lovelock
  built_by_url: "http://www.studiolovelock.com/"
- title: Hopper
  main_url: "https://www.hopper.com/"
  url: "https://www.hopper.com/"
  built_by: Narative
  built_by_url: "https://www.narative.co/"
  featured: true
  categories:
    - Technology
    - App
    - Featured
- title: GM Capital One
  description: |
    Introducing the new online experience for your GM Rewards Credit Card
  main_url: "https://gm.capitalone.com/"
  url: "https://gm.capitalone.com/"
  categories:
    - Credit Card
    - Featured
  featured: true
- title: Life Without Barriers | Foster Care
  main_url: "https://www.lwb.org.au/foster-care"
  url: "https://www.lwb.org.au/foster-care"
  featured: true
  description: >-
    We are urgently seeking foster carers all across Australia. Can you open
    your heart and your home to a child in need? There are different types of
    foster care that can suit you. We offer training and 24/7 support.
  categories:
    - Nonprofit
    - Education
    - Documentation
    - Marketing
    - Featured
  built_by: LWB Digital Team
  built_by_url: "https://twitter.com/LWBAustralia"
- title: Figma
  main_url: "https://www.figma.com/"
  url: "https://www.figma.com/"
  featured: true
  categories:
    - Marketing
    - Design
    - Featured
  built_by: Corey Ward
  built_by_url: "http://www.coreyward.me/"
- title: Bejamas - JAM Experts for hire
  main_url: "https://bejamas.io/"
  url: "https://bejamas.io/"
  featured: true
  description: >-
    We help agencies and companies with JAMStack tools. This includes web
    development using Static Site Generators, Headless CMS, CI / CD and CDN
    setup.
  categories:
    - Technology
    - Web Development
    - Agency
    - Marketing
    - Featured
  built_by: Bejamas
  built_by_url: "https://bejamas.io/"
- title: The State of JavaScript
  description: >
    Data from over 20,000 developers, asking them questions on topics ranging
    from frontend frameworks and state management, to build tools and testing
    libraries.
  main_url: "https://stateofjs.com/"
  url: "https://stateofjs.com/"
  source_url: "https://github.com/StateOfJS/StateOfJS"
  categories:
    - Data
    - JavaScript
    - Featured
  built_by: StateOfJS
  built_by_url: "https://github.com/StateOfJS/StateOfJS/graphs/contributors"
  featured: true
- title: DesignSystems.com
  main_url: "https://www.designsystems.com/"
  url: "https://www.designsystems.com/"
  description: |
    A resource for learning, creating and evangelizing design systems.
  categories:
    - Design
    - Blog
    - Technology
    - Featured
  built_by: Corey Ward
  built_by_url: "http://www.coreyward.me/"
  featured: true
- title: Timely
  main_url: "https://timelyapp.com/"
  url: "https://timelyapp.com/"
  description: |
    Fully automatic time tracking. For those who trade in time.
  categories:
    - Productivity
    - Featured
  built_by: Timm Stokke
  built_by_url: "https://timm.stokke.me"
  featured: true
- title: Snap Kit
  main_url: "https://kit.snapchat.com/"
  url: "https://kit.snapchat.com/"
  description: >
    Snap Kit lets developers integrate some of Snapchat’s best features across
    platforms.
  categories:
    - Technology
    - Documentation
    - Featured
  featured: true
- title: SendGrid
  main_url: "https://sendgrid.com/docs/"
  url: "https://sendgrid.com/docs/"
  description: >
    SendGrid delivers your transactional and marketing emails through the
    world's largest cloud-based email delivery platform.
  categories:
    - API
    - Technology
    - Documentation
    - Featured
  featured: true
- title: KNW Photography
  main_url: "https://www.knw.io/"
  url: "https://www.knw.io/galleries/"
  featured: true
  description: >
    Digital portfolio for San Francisco Bay Area photographer Kirsten Wiemer.
  categories:
    - Photography
    - Portfolio
    - Featured
  built_by: Ryan Wiemer
  built_by_url: "https://www.ryanwiemer.com/"
- title: Cajun Bowfishing
  main_url: "https://cajunbowfishing.com/"
  url: "https://cajunbowfishing.com/"
  featured: false
  categories:
    - eCommerce
    - Sports
  built_by: Escalade Sports
  built_by_url: "https://www.escaladesports.com/"
- title: NEON
  main_url: "http://neonrated.com/"
  url: "http://neonrated.com/"
  featured: false
  categories:
    - Gallery
    - Cinema
- title: Slite
  main_url: "https://slite.com/"
  url: "https://slite.com/"
  featured: false
  categories:
    - Marketing
    - Technology
- title: GraphCMS
  main_url: "https://graphcms.com/"
  url: "https://graphcms.com/"
  featured: false
  categories:
    - Marketing
    - Technology
- title: Bottender Docs
  main_url: "https://bottender.js.org/"
  url: "https://bottender.js.org/"
  source_url: "https://github.com/bottenderjs/bottenderjs.github.io"
  featured: false
  categories:
    - Documentation
    - Web Development
    - Open Source
- title: Nike - Just Do It
  main_url: "https://justdoit.nike.com/"
  url: "https://justdoit.nike.com/"
  featured: true
  categories:
    - eCommerce
    - Featured
- title: AirBnB Cereal
  main_url: "https://airbnb.design/cereal"
  url: "https://airbnb.design/cereal"
  featured: false
  categories:
    - Marketing
    - Design
- title: Cardiogram
  main_url: "https://cardiogr.am/"
  url: "https://cardiogr.am/"
  featured: false
  categories:
    - Marketing
    - Technology
- title: Etcetera Design
  main_url: "https://etcetera.design/"
  url: "https://etcetera.design/"
  source_url: "https://github.com/etceteradesign/website"
  featured: false
  categories:
    - Portfolio
- title: Hack Club
  main_url: "https://hackclub.com/"
  url: "https://hackclub.com/"
  source_url: "https://github.com/hackclub/site"
  featured: false
  categories:
    - Education
    - Web Development
- title: Matthias Jordan Portfolio
  main_url: "https://iammatthias.com/"
  url: "https://iammatthias.com/"
  source_url: "https://github.com/iammatthias/net"
  description: >-
    Photography portfolio and blog built using Contentful + Netlify + Gatsby V2.
  built_by: Matthias Jordan
  built_by_url: https://github.com/iammatthias
  featured: false
  categories:
    - Photography
    - Portfolio
- title: Investment Calculator
  main_url: "https://investmentcalculator.io/"
  url: "https://investmentcalculator.io/"
  featured: false
  categories:
    - Education
    - Finance
- title: CSS Grid Playground by MozillaDev
  main_url: "https://mozilladevelopers.github.io/playground/"
  url: "https://mozilladevelopers.github.io/playground/"
  source_url: "https://github.com/MozillaDevelopers/playground"
  featured: false
  categories:
    - Education
    - Web Development
- title: Piotr Fedorczyk Portfolio
  built_by: Piotr Fedorczyk
  built_by_url: "https://piotrf.pl"
  categories:
    - Portfolio
    - Web Development
  description: >-
    Portfolio of Piotr Fedorczyk, a digital product designer and full-stack developer specializing in shaping, designing and building news and tools for news.
  featured: false
  main_url: "https://piotrf.pl/"
  url: "https://piotrf.pl/"
- title: unrealcpp
  main_url: "https://unrealcpp.com/"
  url: "https://unrealcpp.com/"
  source_url: "https://github.com/Harrison1/unrealcpp-com"
  featured: false
  categories:
    - Blog
    - Web Development
- title: Andy Slezak
  main_url: "https://www.aslezak.com/"
  url: "https://www.aslezak.com/"
  source_url: "https://github.com/amslezak"
  featured: false
  categories:
    - Web Development
    - Portfolio
- title: Deliveroo.Design
  main_url: "https://www.deliveroo.design/"
  url: "https://www.deliveroo.design/"
  featured: false
  categories:
    - Food
    - Marketing
- title: Dona Rita
  main_url: "https://www.donarita.co.uk/"
  url: "https://www.donarita.co.uk/"
  source_url: "https://github.com/peduarte/dona-rita-website"
  featured: false
  categories:
    - Food
    - Marketing
- title: Fröhlich ∧ Frei
  main_url: "https://www.froehlichundfrei.de/"
  url: "https://www.froehlichundfrei.de/"
  featured: false
  categories:
    - Web Development
    - Blog
    - Open Source
- title: How to GraphQL
  main_url: "https://www.howtographql.com/"
  url: "https://www.howtographql.com/"
  source_url: "https://github.com/howtographql/howtographql"
  featured: false
  categories:
    - Documentation
    - Web Development
    - Open Source
- title: OnCallogy
  main_url: "https://www.oncallogy.com/"
  url: "https://www.oncallogy.com/"
  featured: false
  categories:
    - Marketing
    - Healthcare
- title: Ryan Wiemer's Portfolio
  main_url: "https://www.ryanwiemer.com/"
  url: "https://www.ryanwiemer.com/knw-photography/"
  source_url: "https://github.com/ryanwiemer/rw"
  featured: false
  description: >
    Digital portfolio for Oakland, CA based account manager Ryan Wiemer.
  categories:
    - Portfolio
    - Web Development
    - Design
  built_by: Ryan Wiemer
  built_by_url: "https://www.ryanwiemer.com/"
- title: Ventura Digitalagentur Köln
  main_url: "https://www.ventura-digital.de/"
  url: "https://www.ventura-digital.de/"
  featured: false
  built_by: Ventura Digitalagentur
  categories:
    - Agency
    - Marketing
    - Featured
- title: Azer Koçulu
  main_url: "http://azer.bike/"
  url: "http://azer.bike/photography"
  featured: false
  categories:
    - Portfolio
    - Photography
    - Web Development
- title: Damir.io
  main_url: "http://damir.io/"
  url: "http://damir.io/"
  source_url: "https://github.com/dvzrd/gatsby-sfiction"
  featured: false
  categories:
    - Fiction
- title: Digital Psychology
  main_url: "http://digitalpsychology.io/"
  url: "http://digitalpsychology.io/"
  source_url: "https://github.com/danistefanovic/digitalpsychology.io"
  featured: false
  categories:
    - Education
    - Library
- title: GRANDstack
  main_url: "http://grandstack.io/"
  url: "http://grandstack.io/"
  featured: false
  categories:
    - Open Source
    - Web Development
- title: Théâtres Parisiens
  main_url: "http://theatres-parisiens.fr/"
  url: "http://theatres-parisiens.fr/"
  source_url: "https://github.com/phacks/theatres-parisiens"
  featured: false
  categories:
    - Education
    - Entertainment
# - title: William Owen UK Portfolio / Blog
#   main_url: "http://william-owen.co.uk/"
#   url: "http://william-owen.co.uk/"
#   featured: false
#   description: >-
#     Over 20 years experience delivering customer-facing websites, internet-based
#     solutions and creative visual design for a wide range of companies and
#     organisations.
#   categories:
#     - Portfolio
#     - Blog
#   built_by: William Owen
#   built_by_url: "https://twitter.com/twilowen"
- title: A4 纸网
  main_url: "http://www.a4z.cn/"
  url: "http://www.a4z.cn/price"
  source_url: "https://github.com/hiooyUI/hiooyui.github.io"
  featured: false
  categories:
    - eCommerce
- title: Steve Meredith's Portfolio
  main_url: "http://www.stevemeredith.com/"
  url: "http://www.stevemeredith.com/"
  featured: false
  categories:
    - Portfolio
- title: API Platform
  main_url: "https://api-platform.com/"
  url: "https://api-platform.com/"
  source_url: "https://github.com/api-platform/website"
  featured: false
  categories:
    - Documentation
    - Web Development
    - Open Source
    - Library
- title: Artivest
  main_url: "https://artivest.co/"
  url: "https://artivest.co/what-we-do/for-advisors-and-investors/"
  featured: false
  categories:
    - Marketing
    - Blog
    - Documentation
    - Finance
- title: The Audacious Project
  main_url: "https://audaciousproject.org/"
  url: "https://audaciousproject.org/"
  featured: false
  categories:
    - Nonprofit
- title: Dustin Schau's Blog
  main_url: "https://blog.dustinschau.com/"
  url: "https://blog.dustinschau.com/"
  source_url: "https://github.com/dschau/blog"
  featured: false
  categories:
    - Blog
    - Web Development
- title: FloydHub's Blog
  main_url: "https://blog.floydhub.com/"
  url: "https://blog.floydhub.com/"
  featured: false
  categories:
    - Technology
    - Blog
- title: iContract Blog
  main_url: "https://blog.icontract.co.uk/"
  url: "http://blog.icontract.co.uk/"
  featured: false
  categories:
    - Blog
- title: BRIIM
  main_url: "https://bri.im/"
  url: "https://bri.im/"
  featured: false
  description: >-
    BRIIM is a movement to enable JavaScript enthusiasts and web developers in
    machine learning. Learn about artificial intelligence and data science, two
    fields which are governed by machine learning, in JavaScript. Take it right
    to your browser with WebGL.
  categories:
    - Education
    - Web Development
    - Technology
- title: Caddy Smells Like Trees
  main_url: "https://caddysmellsliketrees.ru"
  url: "https://caddysmellsliketrees.ru/en"
  source_url: "https://github.com/podabed/caddysmellsliketrees.github.io"
  description: >-
    We play soul-searching songs for every day. They are merging in our forests
    in such a way that it is difficult to separate them from each other, and
    between them bellow bold deer poems.
  categories:
    - Music
    - Gallery
  built_by: Dmitrij Podabed, Alexander Nikitin
  built_by_url: https://podabed.org
  featured: false
- title: Calpa's Blog
  main_url: "https://calpa.me/"
  url: "https://calpa.me/"
  source_url: "https://github.com/calpa/blog"
  featured: false
  categories:
    - Blog
    - Web Development
- title: Chocolate Free
  main_url: "https://chocolate-free.com/"
  url: "https://chocolate-free.com/"
  source_url: "https://github.com/Khaledgarbaya/chocolate-free-website"
  featured: false
  description: "A full time foodie \U0001F60D a forever Parisian \"patisserie\" lover and \U0001F382 \U0001F369 \U0001F370 \U0001F36A explorer and finally an under construction #foodblogger #foodblog"
  categories:
    - Blog
    - Food
- title: Code Bushi
  main_url: "https://codebushi.com/"
  url: "https://codebushi.com/"
  featured: false
  description: >-
    Web development resources, trends, & techniques to elevate your coding
    journey.
  categories:
    - Web Development
    - Open Source
    - Blog
  built_by: Hunter Chang
  built_by_url: "https://hunterchang.com/"
- title: Daniel Hollcraft
  main_url: "https://danielhollcraft.com/"
  url: "https://danielhollcraft.com/"
  source_url: "https://github.com/danielbh/danielhollcraft.com"
  featured: false
  categories:
    - Web Development
    - Blog
    - Portfolio
- title: Darren Britton's Portfolio
  main_url: "https://darrenbritton.com/"
  url: "https://darrenbritton.com/"
  source_url: "https://github.com/darrenbritton/darrenbritton.github.io"
  featured: false
  categories:
    - Web Development
    - Portfolio
- title: Dave Lindberg Marketing & Design
  url: "https://davelindberg.com/"
  main_url: "https://davelindberg.com/"
  source_url: "https://github.com/Dave-Lindberg/dl-gatsby"
  featured: false
  description: >-
    My work revolves around solving problems for people in business, using
    integrated design and marketing strategies to improve sales, increase brand
    engagement, generate leads and achieve goals.
  categories:
    - Design
    - Featured
    - Marketing
    - SEO
    - Portfolio
- title: Design Systems Weekly
  main_url: "https://designsystems.email/"
  url: "https://designsystems.email/"
  featured: false
  categories:
    - Education
    - Web Development
- title: Dalbinaco's Website
  main_url: "https://dlbn.co/en/"
  url: "https://dlbn.co/en/"
  source_url: "https://github.com/dalbinaco/dlbn.co"
  featured: false
  categories:
    - Portfolio
    - Web Development
- title: mParticle's Documentation
  main_url: "https://docs.mparticle.com/"
  url: "https://docs.mparticle.com/"
  featured: false
  categories:
    - Web Development
    - Documentation
- title: Doopoll
  main_url: "https://doopoll.co/"
  url: "https://doopoll.co/"
  featured: false
  categories:
    - Marketing
    - Technology
- title: ERC dEX
  main_url: "https://ercdex.com/"
  url: "https://ercdex.com/aqueduct"
  featured: false
  categories:
    - Marketing
- title: Fabian Schultz' Portfolio
  main_url: "https://fabianschultz.com/"
  url: "https://fabianschultz.com/"
  source_url: "https://github.com/fabe/site"
  featured: false
  description: >-
    Hello, I’m Fabian — a product designer and developer based in Potsdam,
    Germany. I’ve been working both as a product designer and frontend developer
    for over 5 years now. I particularly enjoy working with companies that try
    to meet broad and unique user needs.
  categories:
    - Portfolio
    - Web Development
  built_by: Fabian Schultz
  built_by_url: "https://fabianschultz.com/"
- title: Formidable
  main_url: "https://formidable.com/"
  url: "https://formidable.com/"
  featured: false
  categories:
    - Web Development
    - Agency
    - Open Source
- title: CalState House Manager
  description: >
    Home service membership that offers proactive and on-demand maintenance for
    homeowners
  main_url: "https://housemanager.calstate.aaa.com/"
  url: "https://housemanager.calstate.aaa.com/"
  categories:
    - Insurance
- title: The freeCodeCamp Guide
  main_url: "https://guide.freecodecamp.org/"
  url: "https://guide.freecodecamp.org/"
  source_url: "https://github.com/freeCodeCamp/guide"
  featured: false
  categories:
    - Web Development
    - Documentation
- title: High School Hackathons
  main_url: "https://hackathons.hackclub.com/"
  url: "https://hackathons.hackclub.com/"
  source_url: "https://github.com/hackclub/hackathons"
  featured: false
  categories:
    - Education
    - Web Development
- title: Hapticmedia
  main_url: "https://hapticmedia.fr/en/"
  url: "https://hapticmedia.fr/en/"
  featured: false
  categories:
    - Agency
- title: heml.io
  main_url: "https://heml.io/"
  url: "https://heml.io/"
  source_url: "https://github.com/SparkPost/heml.io"
  featured: false
  categories:
    - Documentation
    - Web Development
    - Open Source
- title: Juliette Pretot's Portfolio
  main_url: "https://juliette.sh/"
  url: "https://juliette.sh/"
  featured: false
  categories:
    - Web Development
    - Portfolio
    - Blog
- title: Kris Hedstrom's Portfolio
  main_url: "https://k-create.com/"
  url: "https://k-create.com/portfolio/"
  source_url: "https://github.com/kristofferh/kristoffer"
  featured: false
  description: >-
    Hey. I’m Kris. I’m an interactive designer / developer. I grew up in Umeå,
    in northern Sweden, but I now live in Brooklyn, NY. I am currently enjoying
    a hybrid Art Director + Lead Product Engineer role at a small startup called
    Nomad Health. Before that, I was a Product (Engineering) Manager at Tumblr.
    Before that, I worked at agencies. Before that, I was a baby. I like to
    design things, and then I like to build those things. I occasionally take on
    freelance projects. Feel free to get in touch if you have an interesting
    project that you want to collaborate on. Or if you just want to say hello,
    that’s cool too.
  categories:
    - Portfolio
  built_by: Kris Hedstrom
  built_by_url: "https://k-create.com/"
- title: knpw.rs
  main_url: "https://knpw.rs/"
  url: "https://knpw.rs/"
  source_url: "https://github.com/knpwrs/knpw.rs"
  featured: false
  categories:
    - Blog
    - Web Development
- title: Kostas Bariotis' Blog
  main_url: "https://kostasbariotis.com/"
  url: "https://kostasbariotis.com/"
  source_url: "https://github.com/kbariotis/kostasbariotis.com"
  featured: false
  categories:
    - Blog
    - Portfolio
    - Web Development
- title: LaserTime Clinic
  main_url: "https://lasertime.ru/"
  url: "https://lasertime.ru/"
  source_url: "https://github.com/oleglegun/lasertime"
  featured: false
  categories:
    - Marketing
- title: Jason Lengstorf
  main_url: "https://lengstorf.com"
  url: "https://lengstorf.com"
  source_url: "https://github.com/jlengstorf/lengstorf.com"
  featured: false
  categories:
    - Blog
  built_by: Jason Lengstorf
  built_by_url: "https://github.com/jlengstorf"
- title: Mannequin.io
  main_url: "https://mannequin.io/"
  url: "https://mannequin.io/"
  source_url: "https://github.com/LastCallMedia/Mannequin/tree/master/site"
  featured: false
  categories:
    - Open Source
    - Web Development
    - Documentation
- title: manu.ninja
  main_url: "https://manu.ninja/"
  url: "https://manu.ninja/"
  source_url: "https://github.com/Lorti/manu.ninja"
  featured: false
  description: >-
    manu.ninja is the personal blog of Manuel Wieser, where he talks about
    frontend development, games and digital art
  categories:
    - Blog
    - Technology
    - Web Development
- title: Fabric
  main_url: "https://meetfabric.com/"
  url: "https://meetfabric.com/"
  featured: false
  categories:
    - Marketing
    - Insurance
- title: Nexit
  main_url: "https://nexit.sk/"
  url: "https://nexit.sk/references"
  featured: false
  categories:
    - Web Development
- title: Nortcast
  main_url: "https://nortcast.com/"
  url: "https://nortcast.com/"
  featured: false
  categories:
    - Technology
    - Entertainment
    - Podcast
- title: Open FDA
  description: >
    Provides APIs and raw download access to a number of high-value, high
    priority and scalable structured datasets, including adverse events, drug
    product labeling, and recall enforcement reports.
  main_url: "https://open.fda.gov/"
  url: "https://open.fda.gov/"
  source_url: "https://github.com/FDA/open.fda.gov"
  featured: false
  categories:
    - Government
    - Open Source
    - Web Development
    - API
    - Data
- title: NYC Planning Labs (New York City Department of City Planning)
  main_url: "https://planninglabs.nyc/"
  url: "https://planninglabs.nyc/about/"
  source_url: "https://github.com/NYCPlanning/"
  featured: false
  description: >-
    We work with New York City's Urban Planners to deliver impactful, modern
    technology tools.
  categories:
    - Open Source
    - Government
- title: Pravdomil
  main_url: "https://pravdomil.com/"
  url: "https://pravdomil.com/"
  source_url: "https://github.com/pravdomil/pravdomil.com"
  featured: false
  description: >-
    I’ve been working both as a product designer and frontend developer for over
    5 years now. I particularly enjoy working with companies that try to meet
    broad and unique user needs.
  categories:
    - Portfolio
- title: Preston Richey Portfolio / Blog
  main_url: "https://prestonrichey.com/"
  url: "https://prestonrichey.com/"
  source_url: "https://github.com/prichey/prestonrichey.com"
  featured: false
  categories:
    - Web Development
    - Portfolio
    - Blog
- title: Landing page of Put.io
  main_url: "https://put.io/"
  url: "https://put.io/"
  featured: false
  categories:
    - eCommerce
    - Technology
- title: The Rick and Morty API
  main_url: "https://rickandmortyapi.com/"
  url: "https://rickandmortyapi.com/"
  built_by: Axel Fuhrmann
  built_by_url: "https://axelfuhrmann.com/"
  featured: false
  categories:
    - Web Development
    - Entertainment
    - Documentation
    - Open Source
    - API
- title: Santa Compañía Creativa
  main_url: "https://santacc.es/"
  url: "https://santacc.es/"
  source_url: "https://github.com/DesarrolloWebSantaCC/santacc-web"
  featured: false
  categories:
    - Agency
- title: Sean Coker's Blog
  main_url: "https://sean.is/"
  url: "https://sean.is/"
  featured: false
  categories:
    - Blog
    - Portfolio
    - Web Development
- title: Segment's Blog
  main_url: "https://segment.com/blog/"
  url: "https://segment.com/blog/"
  featured: false
  categories:
    - Web Development
    - Blog
- title: Several Levels
  main_url: "https://severallevels.io/"
  url: "https://severallevels.io/"
  source_url: "https://github.com/Harrison1/several-levels"
  featured: false
  categories:
    - Agency
    - Web Development
- title: Simply
  main_url: "https://simply.co.za/"
  url: "https://simply.co.za/"
  featured: false
  categories:
    - Marketing
    - Insurance
- title: Storybook
  main_url: "https://storybook.js.org/"
  url: "https://storybook.js.org/"
  source_url: "https://github.com/storybooks/storybook"
  featured: false
  categories:
    - Web Development
    - Open Source
- title: Vibert Thio's Portfolio
  main_url: "https://vibertthio.com/portfolio/"
  url: "https://vibertthio.com/portfolio/projects/"
  source_url: "https://github.com/vibertthio/portfolio"
  featured: false
  categories:
    - Portfolio
    - Web Development
- title: VisitGemer
  main_url: "https://visitgemer.sk/"
  url: "https://visitgemer.sk/"
  featured: false
  categories:
    - Marketing
- title: Beach Hut Poole
  main_url: "https://www.beachhutpoole.co.uk/"
  url: "https://www.beachhutpoole.co.uk/"
  featured: false
  categories:
    - Travel
    - Marketing
- title: Bricolage.io
  main_url: "https://www.bricolage.io/"
  url: "https://www.bricolage.io/"
  source_url: "https://github.com/KyleAMathews/blog"
  featured: false
  categories:
    - Blog
- title: Charles Pinnix Website
  main_url: "https://www.charlespinnix.com/"
  url: "https://www.charlespinnix.com/"
  featured: false
  description: >-
    I’m a senior frontend engineer with 8 years of experience building websites
    and web applications. I’m interested in leading creative, multidisciplinary
    engineering teams. I’m a creative technologist, merging photography, art,
    and design into engineering and visa versa. I take a pragmatic,
    product-oriented approach to development, allowing me to see the big picture
    and ensuring quality products are completed on time. I have a passion for
    modern frontend JavaScript frameworks such as React and Vue, and I have
    substantial experience on the backend with an interest in Node and
    container based deployment with Docker and AWS.
  categories:
    - Portfolio
    - Web Development
- title: Charlie Harrington's Blog
  main_url: "https://www.charlieharrington.com/"
  url: "https://www.charlieharrington.com/"
  source_url: "https://github.com/whatrocks/blog"
  featured: false
  categories:
    - Blog
    - Web Development
    - Music
- title: Developer Ecosystem
  main_url: "https://www.developerecosystem.com/"
  url: "https://www.developerecosystem.com/"
  featured: false
  categories:
    - Blog
    - Web Development
- title: Gabriel Adorf's Portfolio
  main_url: "https://www.gabrieladorf.com/"
  url: "https://www.gabrieladorf.com/"
  source_url: "https://github.com/gabdorf/gabriel-adorf-portfolio"
  featured: false
  categories:
    - Portfolio
    - Web Development
- title: greglobinski.com
  main_url: "https://www.greglobinski.com/"
  url: "https://www.greglobinski.com/"
  source_url: "https://github.com/greglobinski/www.greglobinski.com"
  featured: false
  categories:
    - Portfolio
    - Web Development
- title: I am Putra
  main_url: "https://www.iamputra.com/"
  url: "https://www.iamputra.com/"
  featured: false
  categories:
    - Portfolio
    - Web Development
    - Blog
- title: In Sowerby Bridge
  main_url: "https://www.insowerbybridge.co.uk/"
  url: "https://www.insowerbybridge.co.uk/"
  featured: false
  categories:
    - Marketing
    - Government
- title: JavaScript Stuff
  main_url: "https://www.javascriptstuff.com/"
  url: "https://www.javascriptstuff.com/"
  featured: false
  categories:
    - Education
    - Web Development
    - Library
- title: Ledgy
  main_url: "https://www.ledgy.com/"
  url: "https://github.com/morloy/ledgy.com"
  featured: false
  categories:
    - Marketing
    - Finance
- title: Alec Lomas's Portfolio / Blog
  main_url: "https://www.lowmess.com/"
  url: "https://www.lowmess.com/"
  source_url: "https://github.com/lowmess/lowmess"
  featured: false
  categories:
    - Web Development
    - Blog
    - Portfolio
- title: Michele Mazzucco's Portfolio
  main_url: "https://www.michelemazzucco.it/"
  url: "https://www.michelemazzucco.it/"
  source_url: "https://github.com/michelemazzucco/michelemazzucco.it"
  featured: false
  categories:
    - Portfolio
- title: Orbit FM Podcasts
  main_url: "https://www.orbit.fm/"
  url: "https://www.orbit.fm/"
  source_url: "https://github.com/agarrharr/orbit.fm"
  featured: false
  categories:
    - Podcast
- title: Prosecco Springs
  main_url: "https://www.proseccosprings.com/"
  url: "https://www.proseccosprings.com/"
  featured: false
  categories:
    - Food
    - Blog
    - Marketing
- title: Verious
  main_url: "https://www.verious.io/"
  url: "https://www.verious.io/"
  source_url: "https://github.com/cpinnix/verious"
  featured: false
  categories:
    - Web Development
- title: Whittle School
  main_url: "https://www.whittleschool.org/en/"
  url: "https://www.whittleschool.org/en/"
  featured: false
  categories:
    - Education
- title: Yisela
  main_url: "https://www.yisela.com/"
  url: "https://www.yisela.com/tetris-against-trauma-gaming-as-therapy/"
  featured: false
  categories:
    - Blog
- title: YouFoundRon.com
  main_url: "https://www.youfoundron.com/"
  url: "https://www.youfoundron.com/"
  source_url: "https://github.com/rongierlach/yfr-dot-com"
  featured: false
  categories:
    - Portfolio
    - Web Development
    - Blog
- title: yerevancoder
  main_url: "https://yerevancoder.com/"
  url: "https://forum.yerevancoder.com/categories"
  source_url: "https://github.com/yerevancoder/yerevancoder.github.io"
  featured: false
  categories:
    - Blog
    - Web Development
- title: EaseCentral
  main_url: "https://www.easecentral.com/"
  url: "https://www.easecentral.com/"
  featured: false
  categories:
    - Marketing
    - Healthcare
- title: Policygenius
  main_url: "https://www.policygenius.com/"
  url: "https://www.policygenius.com/"
  featured: false
  categories:
    - Marketing
    - Healthcare
- title: Moteefe
  main_url: "http://www.moteefe.com/"
  url: "http://www.moteefe.com/"
  featured: false
  categories:
    - Marketing
    - Agency
    - Technology
- title: Athelas
  main_url: "http://www.athelas.com/"
  url: "http://www.athelas.com/"
  featured: false
  categories:
    - Marketing
    - Healthcare
- title: Pathwright
  main_url: "http://www.pathwright.com/"
  url: "http://www.pathwright.com/"
  featured: false
  categories:
    - Marketing
    - Education
- title: pi-top
  main_url: "http://www.pi-top.com/"
  url: "http://www.pi-top.com/"
  featured: false
  categories:
    - Marketing
    - Web Development
    - Technology
    - eCommerce
- title: Troops
  main_url: "http://www.troops.ai/"
  url: "http://www.troops.ai/"
  featured: false
  categories:
    - Marketing
    - Technology
- title: ClearBrain
  main_url: "https://clearbrain.com/"
  url: "https://clearbrain.com/"
  featured: false
  categories:
    - Marketing
    - Technology
- title: Lucid
  main_url: "https://www.golucid.co/"
  url: "https://www.golucid.co/"
  featured: false
  categories:
    - Marketing
    - Technology
- title: Bench
  main_url: "http://www.bench.co/"
  url: "http://www.bench.co/"
  featured: false
  categories:
    - Marketing
- title: Union Plus Credit Card
  main_url: "http://www.unionpluscard.com"
  url: "https://unionplus.capitalone.com/"
  featured: false
  categories:
    - Marketing
    - Finance
- title: Gin Lane
  main_url: "http://www.ginlane.com/"
  url: "https://www.ginlane.com/"
  featured: false
  categories:
    - Web Development
    - Agency
- title: Marmelab
  main_url: "https://marmelab.com/en/"
  url: "https://marmelab.com/en/"
  featured: false
  categories:
    - Web Development
    - Agency
- title: Fusion Media Group
  main_url: "http://thefmg.com/"
  url: "http://thefmg.com/"
  featured: false
  categories:
    - Entertainment
    - News
- title: Cool Hunting
  main_url: "http://www.coolhunting.com/"
  url: "http://www.coolhunting.com/"
  featured: false
  categories:
    - Magazine
- title: Dovetail
  main_url: "https://dovetailapp.com/"
  url: "https://dovetailapp.com/"
  featured: false
  categories:
    - Marketing
    - Technology
- title: GraphQL College
  main_url: "https://www.graphql.college/"
  url: "https://www.graphql.college/"
  source_url: "https://github.com/GraphQLCollege/graphql-college"
  featured: false
  categories:
    - Web Development
    - Education
- title: F1 Vision
  main_url: "https://www.f1vision.com/"
  url: "https://www.f1vision.com/"
  featured: false
  categories:
    - Marketing
    - Entertainment
    - Technology
    - eCommerce
- title: Yuuniworks Portfolio / Blog
  main_url: "https://www.yuuniworks.com/"
  url: "https://www.yuuniworks.com/"
  source_url: "https://github.com/junkboy0315/yuuni-web"
  featured: false
  categories:
    - Portfolio
    - Web Development
    - Blog
- title: The Bastion Bot
  main_url: "https://bastionbot.org/"
  url: "https://bastionbot.org/"
  source_url: "https://github.com/TheBastionBot/Bastion-Website"
  description: Give awesome perks to your Discord server!
  featured: false
  categories:
    - Open Source
    - Technology
    - Documentation
    - Bot
    - Community
  built_by: Sankarsan Kampa
  built_by_url: "https://sankarsankampa.com"
- title: Smakosh
  main_url: "https://smakosh.com/"
  url: "https://smakosh.com/"
  source_url: "https://github.com/smakosh/smakosh.com"
  featured: false
  categories:
    - Portfolio
    - Web Development
- title: Philipp Czernitzki - Blog/Website
  main_url: "http://philippczernitzki.me/"
  url: "http://philippczernitzki.me/"
  featured: false
  categories:
    - Portfolio
    - Web Development
    - Blog
- title: WebGazer
  main_url: "https://www.webgazer.io/"
  url: "https://www.webgazer.io/"
  featured: false
  categories:
    - Marketing
    - Web Development
    - Technology
- title: Joe Seifi's Blog
  main_url: "http://seifi.org/"
  url: "http://seifi.org/"
  featured: false
  categories:
    - Portfolio
    - Web Development
    - Blog

- title: LekoArts
  main_url: "https://www.lekoarts.de"
  url: "https://www.lekoarts.de"
  source_url: "https://github.com/LekoArts/portfolio"
  featured: false
  built_by: LekoArts
  built_by_url: "https://github.com/LekoArts"
  description: >-
    Hi, I'm Lennart — a self-taught and passionate graphic/web designer &
    frontend developer based in Darmstadt, Germany. I love it to realize complex
    projects in a creative manner and face new challenges. Since 6 years I do
    graphic design, my love for frontend development came up 3 years ago. I
    enjoy acquiring new skills and cementing this knowledge by writing blogposts
    and creating tutorials.
  categories:
    - Portfolio
    - Blog
    - Design
    - Web Development
    - Freelance
- title: 杨二小的博客
  main_url: "https://blog.yangerxiao.com/"
  url: "https://blog.yangerxiao.com/"
  source_url: "https://github.com/zerosoul/blog.yangerxiao.com"
  featured: false
  categories:
    - Blog
    - Portfolio
- title: MOTTO x MOTTO
  main_url: "https://mottox2.com"
  url: "https://mottox2.com"
  source_url: "https://github.com/mottox2/website"
  description: Web developer / UI Desinger in Tokyo Japan.
  featured: false
  categories:
    - Blog
    - Portfolio
  built_by: mottox2
  built_by_url: "https://mottox2.com"
- title: Pride of the Meadows
  main_url: "https://www.prideofthemeadows.com/"
  url: "https://www.prideofthemeadows.com/"
  featured: false
  categories:
    - eCommerce
    - Food
    - Blog
- title: Michael Uloth
  main_url: "https://www.michaeluloth.com"
  url: "https://www.michaeluloth.com"
  featured: false
  description: Michael Uloth is an opera singer and web developer based in Toronto.
  categories:
    - Portfolio
    - Music
    - Web Development
  built_by: Michael Uloth
  built_by_url: "https://www.michaeluloth.com"
- title: Spacetime
  main_url: "https://www.heyspacetime.com/"
  url: "https://www.heyspacetime.com/"
  featured: false
  description: >-
    Spacetime is a Dallas-based digital experience agency specializing in web,
    app, startup, and digital experience creation.
  categories:
    - Marketing
    - Portfolio
    - Agency
    - Featured
  built_by: Spacetime
  built_by_url: "https://www.heyspacetime.com/"
- title: Eric Jinks
  main_url: "https://ericjinks.com/"
  url: "https://ericjinks.com/"
  featured: false
  description: "Software engineer / web developer from the Gold Coast, Australia."
  categories:
    - Portfolio
    - Blog
    - Web Development
    - Technology
  built_by: Eric Jinks
  built_by_url: "https://ericjinks.com/"
- title: GaiAma - We are wildlife
  main_url: "https://www.gaiama.org/"
  url: "https://www.gaiama.org/"
  featured: false
  description: >-
    We founded the GaiAma conservation organization to protect wildlife in Perú
    and to create an example of a permaculture neighborhood, living
    symbiotically with the forest - because reforestation is just the beginning
  categories:
    - Nonprofit
    - Marketing
    - Blog
  source_url: "https://github.com/GaiAma/gaiama.org"
  built_by: GaiAma
  built_by_url: "https://www.gaiama.org/"
- title: Healthcare Logic
  main_url: "https://www.healthcarelogic.com/"
  url: "https://www.healthcarelogic.com/"
  featured: false
  description: >-
    Revolutionary technology that empowers clinical and managerial leaders to
    collaborate with clarity.
  categories:
    - Marketing
    - Healthcare
    - Technology
  built_by: Thrive
  built_by_url: "https://thriveweb.com.au/"
- title: Localgov.fyi
  main_url: "https://localgov.fyi/"
  url: "https://localgov.fyi/"
  featured: false
  description: Finding local government services made easier.
  categories:
    - Directory
    - Government
    - Technology
  source_url: "https://github.com/WeOpenly/localgov.fyi"
  built_by: Openly
  built_by_url: "https://weopenly.com/"
- title: Kata.ai Documentation
  main_url: "https://docs.kata.ai/"
  url: "https://docs.kata.ai/"
  source_url: "https://github.com/kata-ai/kata-platform-docs"
  featured: false
  description: >-
    Documentation website for the Kata Platform, an all-in-one platform for
    building chatbots using AI technologies.
  categories:
    - Documentation
    - Technology
- title: goalgetters
  main_url: "https://goalgetters.space/"
  url: "https://goalgetters.space/"
  featured: false
  description: >-
    goalgetters is a source of inspiration for people who want to change their
    career. We offer articles, success stories and expert interviews on how to
    find a new passion and how to implement change.
  categories:
    - Blog
    - Education
    - Personal Development
  built_by: "Stephanie Langers (content), Adrian Wenke (development)"
  built_by_url: "https://twitter.com/AdrianWenke"
- title: Zensum
  main_url: "https://zensum.se/"
  url: "https://zensum.se/"
  featured: false
  description: >-
    Borrow money quickly and safely through Zensum. We compare Sweden's leading
    banks and credit institutions. Choose from multiple offers and lower your
    monthly cost. [Translated from Swedish]
  categories:
    - Technology
    - Finance
    - Marketing
  built_by: Bejamas.io
  built_by_url: "https://bejamas.io/"
- title: StatusHub - Easy to use Hosted Status Page Service
  main_url: "https://statushub.com/"
  url: "https://statushub.com/"
  featured: false
  description: >-
    Set up your very own service status page in minutes with StatusHub. Allow
    customers to subscribe to be updated automatically.
  categories:
    - Technology
    - Marketing
  built_by: Bejamas.io
  built_by_url: "https://bejamas.io/"
- title: Matthias Kretschmann Portfolio
  main_url: "https://matthiaskretschmann.com/"
  url: "https://matthiaskretschmann.com/"
  source_url: "https://github.com/kremalicious/portfolio"
  featured: false
  description: Portfolio of designer & developer Matthias Kretschmann.
  categories:
    - Portfolio
    - Web Development
  built_by: Matthias Kretschmann
  built_by_url: "https://matthiaskretschmann.com/"
- title: Iron Cove Solutions
  main_url: "https://ironcovesolutions.com/"
  url: "https://ironcovesolutions.com/"
  description: >-
    Iron Cove Solutions is a cloud based consulting firm. We help companies
    deliver a return on cloud usage by applying best practices
  categories:
    - Technology
    - Web Development
  built_by: Iron Cove Solutions
  built_by_url: "https://ironcovesolutions.com/"
  featured: false
- title: Eventos orellana
  description: >-
    Somos una empresa dedicada a brindar asesoría personalizada y profesional
    para la elaboración y coordinación de eventos sociales y empresariales.
  main_url: "https://eventosorellana.com/"
  url: "https://eventosorellana.com/"
  featured: false
  categories:
    - Gallery
  built_by: Codedebug
  built_by_url: "https://codedebug.co/"
- title: Moetez Chaabene Portfolio / Blog
  main_url: "https://moetez.me/"
  url: "https://moetez.me/"
  source_url: "https://github.com/moetezch/moetez.me"
  featured: false
  description: Portfolio of Moetez Chaabene
  categories:
    - Portfolio
    - Web Development
    - Blog
  built_by: Moetez Chaabene
  built_by_url: "https://twitter.com/moetezch"
- title: Nikita
  description: >-
    Automation of system deployments in Node.js for applications and
    infrastructures.
  main_url: "https://nikita.js.org/"
  url: "https://nikita.js.org/"
  source_url: "https://github.com/adaltas/node-nikita"
  categories:
    - Documentation
    - Open Source
    - Technology
  built_by: David Worms
  built_by_url: "http://www.adaltas.com"
  featured: false
- title: Gourav Sood Blog & Portfolio
  main_url: "https://www.gouravsood.com/"
  url: "https://www.gouravsood.com/"
  featured: false
  categories:
    - Blog
    - Portfolio
  built_by: Gourav Sood
  built_by_url: "https://www.gouravsood.com/"
- title: Jonas Tebbe Portfolio
  description: |
    Hey, I’m Jonas and I create digital products.
  main_url: "https://jonastebbe.com"
  url: "https://jonastebbe.com"
  categories:
    - Portfolio
  built_by: Jonas Tebbe
  built_by_url: "http://twitter.com/jonastebbe"
  featured: false
- title: Parker Sarsfield Portfolio
  description: |
    I'm Parker, a software engineer and sneakerhead.
  main_url: "https://parkersarsfield.com"
  url: "https://parkersarsfield.com"
  categories:
    - Blog
    - Portfolio
  built_by: Parker Sarsfield
  built_by_url: "https://parkersarsfield.com"
- title: Frontend web development with Greg
  description: |
    JavaScript, GatsbyJS, ReactJS, CSS in JS... Let's learn some stuff together.
  main_url: "https://dev.greglobinski.com"
  url: "https://dev.greglobinski.com"
  categories:
    - Blog
    - Web Development
  built_by: Greg Lobinski
  built_by_url: "https://github.com/greglobinski"
- title: Insomnia
  description: |
    Desktop HTTP and GraphQL client for developers
  main_url: "https://insomnia.rest/"
  url: "https://insomnia.rest/"
  categories:
    - Blog
  built_by: Gregory Schier
  built_by_url: "https://schier.co"
  featured: false
- title: Timeline Theme Portfolio
  description: |
    I'm Aman Mittal, a software developer.
  main_url: "http://www.amanhimself.me/"
  url: "http://www.amanhimself.me/"
  categories:
    - Web Development
    - Portfolio
  built_by: Aman Mittal
  built_by_url: "http://www.amanhimself.me/"
- title: Ocean artUp
  description: >
    Science outreach site built using styled-components and Contentful. It
    presents the research project "Ocean artUp" funded by an Advanced Grant of
    the European Research Council to explore the possible benefits of artificial
    uplift of nutrient-rich deep water to the ocean’s sunlit surface layer.
  main_url: "https://ocean-artup.eu"
  url: "https://ocean-artup.eu"
  source_url: "https://github.com/janosh/ocean-artup"
  categories:
    - Science
    - Education
    - Blog
  built_by: Janosh Riebesell
  built_by_url: "https://janosh.io"
  featured: false
- title: Ryan Fitzgerald
  description: |
    Personal portfolio and blog for Ryan Fitzgerald
  main_url: "https://ryanfitzgerald.ca/"
  url: "https://ryanfitzgerald.ca/"
  categories:
    - Web Development
    - Portfolio
  built_by: Ryan Fitzgerald
  built_by_url: "https://github.com/RyanFitzgerald"
  featured: false
- title: Kaizen
  description: |
    Content Marketing, PR & SEO Agency in London
  main_url: "https://www.kaizen.co.uk/"
  url: "https://www.kaizen.co.uk/"
  categories:
    - Agency
    - Blog
    - Design
    - Web Development
    - SEO
  built_by: Bogdan Stanciu
  built_by_url: "https://github.com/b0gd4n"
  featured: false
- title: HackerOne Platform Documentation
  description: |
    HackerOne's Product Documentation Center!
  url: "https://docs.hackerone.com/"
  main_url: "https://docs.hackerone.com/"
  categories:
    - Documentation
    - Security
  featured: false
- title: Patreon Partners
  description: |
    Resources and products to help you do more with Patreon.
  url: "https://partners.patreon.com/"
  main_url: "https://partners.patreon.com/"
  categories:
    - Directory
  featured: false
- title: Bureau Of Meteorology (beta)
  description: |
    Help shape the future of Bureau services
  url: "https://beta.bom.gov.au/"
  main_url: "https://beta.bom.gov.au/"
  categories:
    - Meteorology
  featured: false
- title: Curbside
  description: |
    Connecting Stores with Mobile Customers
  main_url: "https://curbside.com/"
  url: "https://curbside.com/"
  categories:
    - Mobile Commerce
  featured: false
- title: Mux Video
  description: |
    API to video hosting and streaming
  main_url: "https://mux.com/"
  url: "https://mux.com/"
  categories:
    - Video
    - Hosting
    - Streaming
    - API
  featured: false
- title: Swapcard
  description: >
    The easiest way for event organizers to instantly connect people, build a
    community of attendees and exhibitors, and increase revenue over time
  main_url: "https://www.swapcard.com/"
  url: "https://www.swapcard.com/"
  categories:
    - Event
    - Community
    - Personal Training
    - Marketing
  built_by: Swapcard
  built_by_url: "https://www.swapcard.com/"
  featured: false
- title: Kalix
  description: >
    Kalix is perfect for healthcare professionals starting out in private
    practice, to those with an established clinic.
  main_url: "https://www.kalixhealth.com/"
  url: "https://www.kalixhealth.com/"
  categories:
    - Healthcare
  featured: false
- title: Hubba
  description: |
    Buy wholesale products from thousands of independent, verified Brands.
  main_url: "https://join.hubba.com/"
  url: "https://join.hubba.com/"
  categories:
    - eCommerce
  featured: false
- title: HyperPlay
  description: |
    In Asean's 1st Ever LOL Esports X Music Festival
  main_url: "https://hyperplay.leagueoflegends.com/"
  url: "https://hyperplay.leagueoflegends.com/"
  categories:
    - Video Games
    - Music
  featured: false
- title: Bad Credit Loans
  description: |
    Get the funds you need, from $250-$5,000
  main_url: "https://www.creditloan.com/"
  url: "https://www.creditloan.com/"
  categories:
    - Loans
    - Credits
  featured: false
- title: Financial Center
  description: >
    Member-owned, not-for-profit, co-operative whose members receive financial
    benefits in the form of lower loan rates, higher savings rates, and lower
    fees than banks.
  main_url: "https://fcfcu.com/"
  url: "https://fcfcu.com/"
  categories:
    - Loans
    - Finance
    - Nonprofit
    - Banking
    - Business
    - Education
  built_by: "https://fcfcu.com/"
  built_by_url: "https://fcfcu.com/"
  featured: false
- title: Office of Institutional Research and Assessment
  description: |
    Good Data, Good Decisions
  main_url: "http://oira.ua.edu/"
  url: "http://oira.ua.edu/"
  categories:
    - Data
  featured: false
- title: Trintellix
  description: |
    It may help make a difference for your depression (MDD).
  main_url: "https://us.trintellix.com/"
  url: "https://us.trintellix.com/"
  categories:
    - Health & Wellness
  featured: false
- title: The Telegraph Premium
  description: |
    Exclusive stories from award-winning journalists
  main_url: "https://premium.telegraph.co.uk/"
  url: "https://premium.telegraph.co.uk/"
  categories:
    - Newspaper
  featured: false
- title: html2canvas
  description: |
    Screenshots with JavaScript
  main_url: "http://html2canvas.hertzen.com/"
  url: "http://html2canvas.hertzen.com/"
  source_url: "https://github.com/niklasvh/html2canvas/tree/master/www"
  categories:
    - JavaScript
    - Documentation
  built_by: Niklas von Hertzen
  built_by_url: "http://hertzen.com/"
  featured: false
- title: Dato CMS
  description: |
    The API-based CMS your editors will love
  main_url: "https://www.datocms.com/"
  url: "https://www.datocms.com/"
  categories:
    - CMS
    - API
  featured: false
- title: Half Electronics
  description: |
    Personal website
  main_url: "https://www.halfelectronic.com/"
  url: "https://www.halfelectronic.com/"
  categories:
    - Blog
    - Electronics
  built_by: Fernando Poumian
  built_by_url: "https://github.com/fpoumian/halfelectronic.com"
  featured: false
- title: Frithir Software Development
  main_url: "https://frithir.com/"
  url: "https://frithir.com/"
  featured: false
  description: "I DRINK COFFEE, WRITE CODE AND IMPROVE MY DEVELOPMENT SKILLS EVERY DAY."
  categories:
    - Design
    - Web Development
  built_by: Frithir
  built_by_url: "https://Frithir.com/"
- title: Unow
  main_url: "https://www.unow.fr/"
  url: "https://www.unow.fr/"
  categories:
    - Education
    - Marketing
  featured: false
- title: Peter Hironaka
  description: |
    Freelance Web Developer based in Los Angeles.
  main_url: "https://peterhironaka.com/"
  url: "https://peterhironaka.com/"
  categories:
    - Portfolio
    - Web Development
  built_by: Peter Hironaka
  built_by_url: "https://github.com/PHironaka"
  featured: false
- title: Michael McQuade
  description: |
    Personal website and blog for Michael McQuade
  main_url: "https://giraffesyo.io"
  url: "https://giraffesyo.io"
  categories:
    - Blog
  built_by: Michael McQuade
  built_by_url: "https://github.com/giraffesyo"
  featured: false
- title: Haacht Brewery
  description: |
    Corporate website for Haacht Brewery. Designed and Developed by Gafas.
  main_url: "https://haacht.com/en/"
  url: "https://haacht.com"
  categories:
    - Brewery
  built_by: Gafas
  built_by_url: "https://gafas.be"
  featured: false
- title: StoutLabs
  description: |
    Portfolio of Daniel Stout, freelance developer in East Tennessee.
  main_url: "https://www.stoutlabs.com/"
  url: "https://www.stoutlabs.com/"
  categories:
    - Web Development
    - Portfolio
  built_by: Daniel Stout
  built_by_url: "https://github.com/stoutlabs"
  featured: false
- title: Chicago Ticket Outcomes By Neighborhood
  description: |
    ProPublica data visualization of traffic ticket court outcomes
  categories:
    - News
    - Nonprofit
    - Visualization
  url: >-
    https://projects.propublica.org/graphics/il/il-city-sticker-tickets-maps/ticket-status/?initialWidth=782
  main_url: >-
    https://projects.propublica.org/graphics/il/il-city-sticker-tickets-maps/ticket-status/?initialWidth=782
  built_by: David Eads
  built_by_url: "https://github.com/eads"
  featured: false
- title: Chicago South Side Traffic Ticketing rates
  description: |
    ProPublica data visualization of traffic ticket rates by community
  main_url: >-
    https://projects.propublica.org/graphics/il/il-city-sticker-tickets-maps/ticket-rate/?initialWidth=782
  url: >-
    https://projects.propublica.org/graphics/il/il-city-sticker-tickets-maps/ticket-rate/?initialWidth=782
  categories:
    - News
    - Nonprofit
    - Visualization
  built_by: David Eads
  built_by_url: "https://github.com/eads"
  featured: false
- title: Otsimo
  description: >
    Otsimo is a special education application for children with autism, down
    syndrome and other developmental disabilities.
  main_url: "https://otsimo.com/en/"
  url: "https://otsimo.com/en/"
  categories:
    - Blog
    - Education
  featured: false
- title: Matt Bagni Portfolio 2018
  description: >
    Mostly the result of playing with Gatsby and learning about react and
    graphql. Using the screenshot plugin to showcase the work done for my
    company in the last 2 years, and a good amount of other experiments.
  main_url: "https://mattbag.github.io"
  url: "https://mattbag.github.io"
  categories:
    - Portfolio
  featured: false
- title: Lisa Ye's Blog
  description: |
    Simple blog/portofolio for a fashion designer. Gatsby_v2 + Netlify cms
  main_url: "https://lisaye.netlify.com/"
  url: "https://lisaye.netlify.com/"
  categories:
    - Blog
    - Portfolio
    - Fashion
  featured: false
- title: Lifestone Church
  main_url: "https://www.lifestonechurch.net/"
  url: "https://www.lifestonechurch.net/"
  source_url: "https://github.com/lifestonechurch/lifestonechurch.net"
  featured: false
  categories:
    - Marketing
    - Nonprofit
- title: Artem Sapegin
  description: >
    Little homepage of Artem Sapegin, a frontend developer, passionate
    photographer, coffee drinker and crazy dogs’ owner.
  main_url: "https://sapegin.me/"
  url: "https://sapegin.me/"
  categories:
    - Portfolio
    - Open Source
    - Web Development
  built_by: Artem Sapegin
  built_by_url: "https://github.com/sapegin"
  featured: false
- title: SparkPost Developers
  main_url: "https://developers.sparkpost.com/"
  url: "https://developers.sparkpost.com/"
  source_url: "https://github.com/SparkPost/developers.sparkpost.com"
  categories:
    - Documentation
    - API
  featured: false
- title: Malik Browne Portfolio 2018
  description: >
    The portfolio blog of Malik Browne, a full-stack engineer, foodie, and avid
    blogger/YouTuber.
  main_url: "https://www.malikbrowne.com/about"
  url: "https://www.malikbrowne.com"
  categories:
    - Blog
    - Portfolio
  built_by: Malik Browne
  built_by_url: "https://twitter.com/milkstarz"
  featured: false
- title: Novatics
  description: |
    Digital products that inspire and make a difference
  main_url: "https://www.novatics.com.br"
  url: "https://www.novatics.com.br"
  categories:
    - Portfolio
    - Technology
    - Web Development
  built_by: Novatics
  built_by_url: "https://github.com/Novatics"
  featured: false
- title: I migliori by Vivigratis
  description: >
    Product review website
  main_url: "https://imigliori.vivigratis.com/"
  url: "https://imigliori.vivigratis.com/"
  categories:
    - Blog
    - Travel
    - Technology
    - Health & Wellness
    - Fashion
  built_by: Kframe Interactive SA
  built_by_url: http://kframeinteractive.com
  featured: false
- title: Max McKinney
  description: >
    I’m a developer and designer with a focus in web technologies. I build cars
    on the side.
  main_url: "https://maxmckinney.com/"
  url: "https://maxmckinney.com/"
  categories:
    - Portfolio
    - Web Development
    - Design
  built_by: Max McKinney
  featured: false
- title: Stickyard
  description: |
    Make your React component sticky the easy way
  main_url: "https://nihgwu.github.io/stickyard/"
  url: "https://nihgwu.github.io/stickyard/"
  source_url: "https://github.com/nihgwu/stickyard/tree/master/website"
  categories:
    - Web Development
  built_by: Neo Nie
  featured: false
- title: Agata Milik
  description: |
    Website of a Polish psychologist/psychotherapist based in Gdańsk, Poland.
  main_url: "https://agatamilik.pl"
  url: "https://agatamilik.pl"
  categories:
    - Marketing
    - Healthcare
  built_by: Piotr Fedorczyk
  built_by_url: "https://piotrf.pl"
  featured: false
- title: WebPurple
  main_url: "https://www.webpurple.net/"
  url: "https://www.webpurple.net/"
  source_url: "https://github.com/WebPurple/site"
  description: >-
    Site of local (Russia, Ryazan) frontend community. Main purpose is to show
    info about meetups and keep blog.
  categories:
    - Nonprofit
    - Web Development
    - Community
    - Blog
    - Open Source
  built_by: Nikita Kirsanov
  built_by_url: "https://twitter.com/kitos_kirsanov"
  featured: false
- title: Papertrail.io
  description: |
    Inspection Management for the 21st Century
  main_url: "https://www.papertrail.io/"
  url: "https://www.papertrail.io/"
  categories:
    - Marketing
    - Technology
  built_by: Papertrail.io
  built_by_url: "https://www.papertrail.io"
  featured: false
- title: Matt Ferderer
  main_url: "https://mattferderer.com"
  url: "https://mattferderer.com"
  source_url: "https://github.com/mattferderer/gatsbyblog"
  description: >
    {titleofthesite} is a blog built with Gatsby that discusses web related tech
    such as JavaScript, .NET, Blazor & security.
  categories:
    - Blog
    - Web Development
  built_by: Matt Ferderer
  built_by_url: "https://twitter.com/mattferderer"
  featured: false
- title: Sahyadri Open Source Community
  main_url: "https://sosc.org.in"
  url: "https://sosc.org.in"
  source_url: "https://github.com/haxzie/sosc-website"
  description: >
    Official website of Sahyadri Open Source Community for community blog, event
    details and members info.
  categories:
    - Blog
    - Community
    - Open Source
  built_by: Musthaq Ahamad
  built_by_url: "https://github.com/haxzie"
  featured: false
- title: Tech Confessions
  main_url: "https://confessions.tech"
  url: "https://confessions.tech"
  source_url: "https://github.com/JonathanSpeek/tech-confessions"
  description: "A guilt-free place for us to confess our tech sins \U0001F64F\n"
  categories:
    - Community
    - Open Source
  built_by: Jonathan Speek
  built_by_url: "https://speek.design"
  featured: false
- title: Thibault Maekelbergh
  main_url: "https://thibmaek.com"
  url: "https://thibmaek.com"
  source_url: "https://github.com/thibmaek/thibmaek.github.io"
  description: |
    A nice blog about development, Raspberry Pi, plants and probably records.
  categories:
    - Blog
    - Open Source
  built_by: Thibault Maekelbergh
  built_by_url: "https://twitter.com/thibmaek"
  featured: false
- title: LearnReact.design
  main_url: "https://learnreact.design"
  url: "https://learnreact.design"
  description: >
    React Essentials For Designers: A React course tailored for product
    designers, ux designers, ui designers.
  categories:
    - Blog
  built_by: Linton Ye
  built_by_url: "https://twitter.com/lintonye"
- title: Devol’s Dance
  main_url: "https://www.devolsdance.com/"
  url: "https://www.devolsdance.com/"
  description: >
    Devol’s Dance is an invite-only, one-day event celebrating industrial
    robotics, AI, and automation.
  categories:
    - Marketing
    - Technology
  built_by: Corey Ward
  built_by_url: "http://www.coreyward.me/"
  featured: false
- title: Mega House Creative
  main_url: "https://www.megahousecreative.com/"
  url: "https://www.megahousecreative.com/"
  description: >
    Mega House Creative is a digital agency that provides unique goal-oriented
    web marketing solutions.
  categories:
    - Marketing
    - Agency
  built_by: Daniel Robinson
  featured: false
- title: Tobie Marier Robitaille - csc
  main_url: "https://tobiemarierrobitaille.com/"
  url: "https://tobiemarierrobitaille.com/en/"
  description: |
    Portfolio site for director of photography Tobie Marier Robitaille
  categories:
    - Portfolio
    - Gallery
  built_by: Mill3 Studio
  built_by_url: "https://mill3.studio/en/"
  featured: false
- title: Bestvideogame.deals
  main_url: "https://bestvideogame.deals/"
  url: "https://bestvideogame.deals/"
  description: |
    Video game comparison website for the UK, build with GatsbyJS.
  categories:
    - eCommerce
    - Video Games
  built_by: Koen Kamphuis
  built_by_url: "https://koenkamphuis.com/"
  featured: false
- title: Mahipat's Portfolio
  main_url: "https://mojaave.com/"
  url: "https://mojaave.com"
  source_url: "https://github.com/mhjadav/mojaave"
  description: >
    mojaave.com is Mahipat's portfolio, I have developed it using Gatsby v2 and
    Bootstrap, To get in touch with people looking for full-stack developer.
  categories:
    - Portfolio
    - Web Development
  built_by: Mahipat Jadav
  built_by_url: "https://mojaave.com/"
  featured: false
- title: Cmsbased
  main_url: "https://www.cmsbased.net"
  url: "https://www.cmsbased.net"
  description: >
    Cmsbased is providing automation tools and design resources for Web Hosting
    and IT services industry.
  categories:
    - Technology
    - Design
  featured: false
- title: Traffic Design Biennale 2018
  main_url: "https://trafficdesign.pl"
  url: "http://trafficdesign.pl/pl/ficzery/2018-biennale/"
  description: |
    Mini site for 2018 edition of Traffic Design’s Biennale
  categories:
    - Nonprofit
    - Gallery
  built_by: Piotr Fedorczyk
  built_by_url: "https://piotrf.pl"
  featured: false
- title: Insights
  main_url: "https://justaskusers.com/"
  url: "https://justaskusers.com/"
  description: >
    Insights helps user experience (UX) researchers conduct their research and
    make sense of the findings.
  categories:
    - User Experience
    - Design
  built_by: Just Ask Users
  built_by_url: "https://justaskusers.com/"
  featured: false
- title: Tensiq
  main_url: "https://tensiq.com"
  url: "https://tensiq.com"
  source_url: "https://github.com/Tensiq/tensiq-site"
  description: >
    Tensiq is an e-Residency startup, that provides development in cutting-edge
    technology while delivering secure, resilient, performant solutions.
  categories:
    - Game Development
    - Web Development
    - Mobile Development
    - Agency
    - Open Source
  built_by: Jens
  built_by_url: "https://github.com/arrkiin"
  featured: false
- title: Mintfort
  main_url: "https://mintfort.com/"
  url: "https://mintfort.com/"
  source_url: "https://github.com/MintFort/mintfort.com"
  description: >
    Mintfort, the first crypto-friendly bank account. Store and manage assets on
    the blockchain.
  categories:
    - Technology
    - Bank
  built_by: Axel Fuhrmann
  built_by_url: "https://axelfuhrmann.com/"
  featured: false
- title: React Native Explorer
  main_url: "https://react-native-explorer.firebaseapp.com"
  url: "https://react-native-explorer.firebaseapp.com"
  description: |
    Explorer React Native packages and examples effortlessly.
  categories:
    - React Native
  featured: false
- title: 500Tech
  main_url: "https://500tech.com/"
  url: "https://500tech.com/"
  featured: false
  categories:
    - Web Development
    - Agency
    - Open Source
- title: eworld
  main_url: "http://eworld.herokuapp.com/"
  url: "http://eworld.herokuapp.com/"
  featured: false
  categories:
    - eCommerce
    - Technology
- title: It's a Date
  description: >
    It's a Date is a dating app that actually involves dating.
  main_url: "https://www.itsadate.app/"
  url: "https://www.itsadate.app/"
  featured: false
  categories:
    - App
    - Blog
- title: Node.js HBase
  description: >
    Asynchronous HBase client for NodeJs using REST.
  main_url: https://hbase.js.org/
  url: https://hbase.js.org/
  source_url: "https://github.com/adaltas/node-hbase"
  categories:
    - Documentation
    - Open Source
    - Technology
  built_by: David Worms
  built_by_url: http://www.adaltas.com
  featured: false
- title: Peter Kroyer - Web Design / Web Development
  main_url: https://www.peterkroyer.at/en/
  url: https://www.peterkroyer.at/en/
  description: >
    Freelance web designer / web developer based in Vienna, Austria.
  categories:
    - Agency
    - Web Development
    - Design
    - Portfolio
  built_by: Peter Kroyer
  built_by_url: https://www.peterkroyer.at/
  featured: false
- title: Geddski
  main_url: https://gedd.ski
  url: https://gedd.ski
  description: >
    frontend mastery blog - level up your UI game.
  categories:
    - Web Development
    - Education
    - Productivity
    - User Experience
  built_by: Dave Geddes
  built_by_url: https://twitter.com/geddski
  featured: false
- title: Rung
  main_url: "https://rung.com.br/"
  url: "https://rung.com.br/"
  description: >
    Rung alerts you about the exceptionalities of your personal and professional life.
  categories:
    - API
    - Technology
    - Travel
    - Bot
  featured: false
- title: Mokkapps
  main_url: "https://www.mokkapps.de/"
  url: "https://www.mokkapps.de/"
  source_url: "https://github.com/mokkapps/website"
  description: >
    Portfolio website from Michael Hoffmann. Passionate software developer with focus on web-based technologies.
  categories:
    - Blog
    - Portfolio
    - Web Development
    - Mobile Development
  featured: false
- title: Premier Octet
  main_url: "https://www.premieroctet.com/"
  url: "https://www.premieroctet.com/"
  description: >
    Premier Octet is a React-based agency
  categories:
    - Agency
    - Web Development
    - Mobile Development
    - React Native
  featured: false
- title: Thorium
  main_url: "https://www.thoriumsim.com/"
  url: "https://www.thoriumsim.com/"
  source_url: "https://github.com/thorium-sim/thoriumsim.com"
  description: >
    Thorium - Open-source Starship Simulator Controls for Live Action Role Play
  built_by: Alex Anderson
  built_by_url: https://twitter.com/ralex1993
  categories:
    - Blog
    - Portfolio
    - Documentation
    - Marketing
    - Education
    - Entertainment
    - Open Source
    - Web Development
  featured: false
- title: Cameron Maske
  main_url: "https://www.cameronmaske.com/"
  url: "https://www.cameronmaske.com/courses/introduction-to-pytest/"
  source_url: "https://github.com/cameronmaske/cameronmaske.com-v2"
  description: >
    The homepage of Cameron Maske, a freelance full-stack developer, who is currently working on a free pytest video course
  categories:
    - Education
    - Video
    - Portfolio
    - Freelance
  featured: false
- title: Studenten bilden Schüler
  description: >
    Studenten bilden Schüler e.V. is a German student-run nonprofit initiative that aims to
    contribute to more equal educational opportunities by providing free tutoring to refugees
    and children from underprivileged families. The site is built on Gatsby v2, styled-components
    and Contentful. It supports Google Analytics, fluid typography and Algolia search.
  main_url: "https://studenten-bilden-schueler.de"
  url: "https://studenten-bilden-schueler.de"
  source_url: "https://github.com/StudentenBildenSchueler/homepage"
  categories:
    - Education
    - Nonprofit
    - Blog
  built_by: Janosh Riebesell
  built_by_url: "https://janosh.io"
  featured: false
- title: Joseph Chambers
  main_url: "https://joseph.michael-chambers.com/"
  url: "https://joseph.michael-chambers.com/"
  description: >
    The homepage of Joseph Chambers, a freelance full-stack developer, who is currently looking for work.
  categories:
    - Portfolio
    - Freelance
    - Web Development
  built_by: Joseph Chambers
  built_by_url: https://twitter.com/imcodingideas
  featured: false
- title: Mike's Remote List
  main_url: "https://www.mikesremotelist.com"
  url: "https://www.mikesremotelist.com"
  description: >
    A list of remote jobs, updated throughout the day. Built on Gatsby v1 and powered by Contentful, Google Sheets, string and sticky tape.
  categories:
    - Job Board
  featured: false
- title: Madvoid
  main_url: "https://madvoid.com/"
  url: "https://madvoid.com/screenshot/"
  featured: false
  description: >
    Madvoid is a team of expert developers dedicated to creating simple, clear, usable and blazing fast web and mobile apps.
    We are coders that help companies and agencies to create social & interactive experiences.
    This includes full-stack development using React, WebGL, Static Site Generators, Ruby On Rails, Phoenix, GraphQL, Chatbots, CI / CD, Docker and more!
  categories:
    - Portfolio
    - Technology
    - Web Development
    - Agency
    - Marketing
  built_by: Jean-Paul Bonnetouche
  built_by_url: https://twitter.com/_jpb
- title: MOMNOTEBOOK.COM
  description: >
    Sharing knowledge and experiences that make childhood and motherhood rich, vibrant and healthy.
  main_url: "https://momnotebook.com/"
  url: "https://momnotebook.com/"
  featured: false
  built_by: Aleksander Hansson
  built_by_url: https://www.linkedin.com/in/aleksanderhansson/
  categories:
    - Blog
- title: Pirate Studios
  description: >
    Reinventing music studios with 24/7 self service rehearsal, DJ & production rooms available around the world.
  main_url: "https://www.piratestudios.co"
  url: "https://www.piratestudios.co"
  featured: false
  built_by: The Pirate Studios team
  built_by_url: https://github.com/piratestudios/
  categories:
    - Music
- title: Aurora EOS
  main_url: "https://www.auroraeos.com/"
  url: "https://www.auroraeos.com/"
  featured: false
  categories:
    - Blockchain
    - Marketing
    - Blog
  built_by: Corey Ward
  built_by_url: "http://www.coreyward.me/"
- title: MadeComfy
  main_url: "https://madecomfy.com.au/"
  url: "https://madecomfy.com.au/"
  description: >
    Short term rental management startup, using Contentful + Gatsby + CicleCI
  featured: false
  categories:
    - Travel
  built_by: Lucas Vilela
  built_by_url: "https://madecomfy.com.au/"
- title: How To Book Cheap Flights
  description: >
    A travel blog built with Gatsby and adopting the AMP technology.
  main_url: "https://howtobookcheapflights.com"
  url: "https://howtobookcheapflights.com"
  source_url: "https://github.com/flaviolivolsi/howtobookcheapflights"
  featured: false
  categories:
    - Travel
    - Blog
  built_by: Flavio Li Volsi
  built_by_url: "http://github.com/flaviolivolsi"
- title: Tiger Facility Services
  description: >
    Tiger Facility Services combines facility management expertise with state of the art software to offer a sustainable and customer oriented cleaning and facility service.
  main_url: https://www.tigerfacilityservices.com/de-en/
  url: https://www.tigerfacilityservices.com/de-en/
  featured: false
  categories:
    - B2B Services
- title: "Luciano Mammino's blog"
  description: >
    Tech & programming blog of Luciano Mammino a.k.a. "loige", Full-Stack Web Developer and International Speaker
  main_url: https://loige.co
  url: https://loige.co
  featured: false
  categories:
    - Blog
    - Web Development
  built_by: Luciano Mammino
  built_by_url: https://loige.co
- title: Wire • Secure collaboration platform
  description: >
    Corporate website of Wire, an open source, end-to-end encrypted collaboration platform
  main_url: "https://wire.com"
  url: "https://wire.com"
  featured: false
  categories:
    - Open Source
    - Productivity
    - Technology
    - Blog
    - App
  built_by: Wire team
  built_by_url: "https://github.com/orgs/wireapp/people"
- title: J. Patrick Raftery
  main_url: "https://www.jpatrickraftery.com"
  url: "https://www.jpatrickraftery.com"
  description: J. Patrick Raftery is an opera singer and voice teacher based in Vancouver, BC.
  categories:
    - Portfolio
    - Music
  built_by: Michael Uloth
  built_by_url: "https://www.michaeluloth.com"
  featured: false
- title: Aria Umezawa
  main_url: "https://www.ariaumezawa.com"
  url: "https://www.ariaumezawa.com"
  description: Aria Umezawa is a director, producer, and writer currently based in San Francisco.
  categories:
    - Portfolio
    - Music
    - Entertainment
  built_by: Michael Uloth
  built_by_url: "https://www.michaeluloth.com"
  featured: false
- title: Pomegranate Opera
  main_url: "https://www.pomegranateopera.com"
  url: "https://www.pomegranateopera.com"
  description: Pomegranate Opera is a lesbian opera written by Amanda Hale & Kye Marshall.
  categories:
    - Gallery
    - Music
  built_by: Michael Uloth
  built_by_url: "https://www.michaeluloth.com"
  featured: false
- title: Daniel Cabena
  main_url: "https://www.danielcabena.com"
  url: "https://www.danielcabena.com"
  description: Daniel Cabena is a Canadian countertenor highly regarded in both Canada and Europe for prize-winning performances ranging from baroque to contemporary repertoire.
  categories:
    - Portfolio
    - Music
  built_by: Michael Uloth
  built_by_url: "https://www.michaeluloth.com"
  featured: false
- title: Artist.Center
  main_url: "https://artistcenter.netlify.com"
  url: "https://artistcenter.netlify.com"
  description: The marketing page for Artist.Center, a soon-to-launch platform designed to connect opera singers to opera companies.
  categories:
    - Music
  built_by: Michael Uloth
  built_by_url: "https://www.michaeluloth.com"
  featured: false
- title: DG Volo & Company
  main_url: "https://www.dgvolo.com"
  url: "https://www.dgvolo.com"
  description: DG Volo & Company is a Toronto-based investment consultancy.
  categories:
    - Finance
  built_by: Michael Uloth
  built_by_url: "https://www.michaeluloth.com"
  featured: false
- title: Shawna Lucey
  main_url: "https://www.shawnalucey.com"
  url: "https://www.shawnalucey.com"
  description: Shawna Lucey is an American theater and opera director based in New York City.
  categories:
    - Portfolio
    - Music
    - Entertainment
  built_by: Michael Uloth
  built_by_url: "https://www.michaeluloth.com"
  featured: false
- title: Leyan Lo
  main_url: https://www.leyanlo.com
  url: https://www.leyanlo.com
  description: >
    Leyan Lo’s personal website
  categories:
    - Portfolio
  built_by: Leyan Lo
  built_by_url: https://www.leyanlo.com
  featured: false
- title: Hawaii National Bank
  url: https://hawaiinational.bank
  main_url: https://hawaiinational.bank
  description: Hawaii National Bank's highly personalized service has helped loyal customers & locally owned businesses achieve their financial dreams for over 50 years.
  categories:
    - Bank
  built_by: Wall-to-Wall Studios
  built_by_url: https://walltowall.com
  featured: false
- title: Coletiv
  url: https://coletiv.com
  main_url: https://coletiv.com
  description: Coletiv teams up with companies of all sizes to design, develop & launch digital products for iOS, Android & the Web.
  categories:
    - Technology
    - Agency
    - Web Development
  built_by: Coletiv
  built_by_url: https://coletiv.com
  featured: false
- title: janosh.io
  description: >
    Personal blog and portfolio of Janosh Riebesell. The site is built with Gatsby v2 and designed
    entirely with styled-components v4. Much of the layout was achieved with CSS grid. It supports
    Google Analytics, fluid typography and Algolia search.
  main_url: "https://janosh.io"
  url: "https://janosh.io"
  source_url: "https://github.com/janosh/janosh.io"
  categories:
    - Portfolio
    - Blog
    - Science
    - Photography
    - Travel
  built_by: Janosh Riebesell
  built_by_url: "https://janosh.io"
  featured: false
- title: Gatsby Manor
  description: >
    We build themes for gatsby. We have themes for all projects including personal,
    portfolio, ecommerce, landing pages and more. We also run an in-house
    web dev and design studio. If you cannot find what you want, we can build it for you!
    Email us at gatsbymanor@gmail.com with questions.
  main_url: "https://www.gatsbymanor.com"
  url: "https://www.gatsbymanor.com"
  source_url: "https://github.com/gatsbymanor"
  categories:
    - Web Development
    - Themes
    - Agency
    - Technology
    - Freelance
  built_by: Steven Natera
  built_by_url: "https://stevennatera.com"
- title: Ema Suriano's Portfolio
  main_url: https://emasuriano.com/
  url: https://emasuriano.com/
  source_url: https://github.com/EmaSuriano/emasuriano.github.io
  description: >
    Ema Suriano's portfolio to display information about him, his projects and what he's writing about.
  categories:
    - Portfolio
    - Technology
    - Web Development
  built_by: Ema Suriano
  built_by_url: https://emasuriano.com/
  featured: false
- title: Luan Orlandi
  main_url: https://luanorlandi.github.io
  url: https://luanorlandi.github.io
  source_url: https://github.com/luanorlandi/luanorlandi.github.io
  description: >
    Luan Orlandi's personal website. Brazilian web developer, enthusiast in React and Gatsby.
  categories:
    - Blog
    - Portfolio
    - Web Development
  built_by: Luan Orlandi
  built_by_url: https://github.com/luanorlandi
- title: Mobius Labs
  main_url: https://mobius.ml
  url: https://mobius.ml
  description: >
    Mobius Labs landing page, a Start-up working on Computer Vision
  categories:
    - Landing page
    - Marketing
    - Technology
    - AI
  built_by: sktt
  built_by_url: https://github.com/sktt
- title: EZAgrar
  main_url: https://www.ezagrar.at/en/
  url: https://www.ezagrar.at/en/
  description: >
    EZAgrar.at is the homepage of the biggest agricultural machinery dealership in Austria. In total 8 pages will be built for this client reusing a lot of components between them.
  categories:
    - eCommerce
    - Marketing
    - Multilingual
  built_by: MangoART
  built_by_url: https://www.mangoart.at
  featured: false
- title: OAsome blog
  main_url: https://oasome.blog/
  url: https://oasome.blog/
  source_url: https://github.com/oorestisime/oasome
  description: >
    Paris-based Cypriot adventurers. A and O. Lovers of life and travel. Want to get a glimpse of the OAsome world?
  categories:
    - Blog
    - Photography
    - Travel
  built_by: Orestis Ioannou
  featured: false
- title: Brittany Chiang
  main_url: https://brittanychiang.com/
  url: https://brittanychiang.com/
  source_url: https://github.com/bchiang7/v4
  description: >
    Personal website and portfolio of Brittany Chiang built with Gatsby v2
  categories:
    - Portfolio
  built_by: Brittany Chiang
  built_by_url: https://github.com/bchiang7
  featured: false
- title: Fitekran
  description: >
    One of the most visited Turkish blog about health, sports and healthy lifestyle, that has been rebuilt with Gatsby v2 using Wordpress.
  main_url: "https://www.fitekran.com"
  url: "https://www.fitekran.com"
  categories:
    - Science
    - Healthcare
    - Blog
  built_by: Burak Tokak
  built_by_url: "https://www.buraktokak.com"
- title: Serverless
  main_url: https://serverless.com
  url: https://serverless.com
  source_url: https://github.com/serverless/site
  description: >
    Serverless.com – Build web, mobile and IoT applications with serverless architectures using AWS Lambda, Azure Functions, Google CloudFunctions & more!
  categories:
    - Technology
    - Web Development
  built_by: Codebrahma
  built_by_url: https://codebrahma.com
  featured: false
- title: Dive Bell
  main_url: https://divebell.band/
  url: https://divebell.band/
  description: >
    Simple site for a band to list shows dates and videos (499 on lighthouse)
  categories:
    - Music
  built_by: Matt Bagni
  built_by_url: https://mattbag.github.io
  featured: false
- title: Mayer Media Co.
  main_url: https://mayermediaco.com/
  url: https://mayermediaco.com/
  description: >
    Freelance Web Development and Digital Marketing
  categories:
    - Web Development
    - Marketing
    - Blog
  source_url: https://github.com/MayerMediaCo/MayerMediaCo2.0
  built_by: Danny Mayer
  built_by_url: https://twitter.com/mayermediaco
  featured: false
- title: Jan Czizikow Portfolio
  main_url: https://www.janczizikow.com/
  url: https://www.janczizikow.com/
  source_url: https://github.com/janczizikow/janczizikow-portfolio
  description: >
    Simple personal portfolio site built with Gatsby
  categories:
    - Portfolio
    - Freelance
    - Web Development
  built_by: Jan Czizikow
  built_by_url: https://github.com/janczizikow
- title: Carbon Design Systems
  main_url: http://www.carbondesignsystem.com/
  url: http://www.carbondesignsystem.com/
  description: >
    The Carbon Design System is integrating the new IBM Design Ethos and Language. It represents a completely fresh approach to the design of all things at IBM.
  categories:
    - Design System
    - Documentation
  built_by: IBM
  built_by_url: https://www.ibm.com/
  featured: false
- title: Retirement Community
  main_url: https://retirementcommunity.fastcompany.com/
  url: https://retirementcommunity.fastcompany.com/
  description: >
    Bye Bye Funny Business, Pete Holmes and Jamie Lee enter retirement
  categories:
    - Entertainment
    - Retirement
    - Education
  built_by: FastCompany
  built_by_url: https://www.fastcompany.com/
  featured: false
- title: McDonald's Design System
  main_url: https://design.mcdonalds.com/
  url: https://design.mcdonalds.com/
  description: >
    McDonald's Design System
  categories:
    - Design
    - Design System
  built_by: McDonald's
  built_by_url: https://www.mcdonalds.com/us/en-us.html
  featured: false
- title: Mozilla Mixed Reality
  main_url: https://mixedreality.mozilla.org/
  url: https://mixedreality.mozilla.org/
  description: >
    Virtual Reality for the free and open Web.
  categories:
    - Virtual Reality
    - Open Source
  built_by: Mozilla
  built_by_url: https://www.mozilla.org/
  featured: false
- title: Uniform Hudl Design System
  main_url: http://uniform.hudl.com/
  url: http://uniform.hudl.com/
  description: >
    A single design system to ensure every interface feels like Hudl. From the colors we use to the size of our buttons and what those buttons say, Uniform has you covered. Check the guidelines, copy the code and get to building.
  categories:
    - Design System
    - Open Source
    - Design
  built_by: Hudl
  built_by_url: https://www.hudl.com/
- title: Subtle UI
  main_url: "https://subtle-ui.netlify.com/"
  url: "https://subtle-ui.netlify.com/"
  source_url: "https://github.com/ryanwiemer/subtle-ui"
  description: >
    A collection of clever yet understated user interactions found on the web.
  categories:
    - Web Development
    - Open Source
    - User Experience
  built_by: Ryan Wiemer
  built_by_url: "https://www.ryanwiemer.com/"
  featured: false
- title: developer.bitcoin.com
  main_url: "https://www.bitcoin.com/"
  url: "https://developer.bitcoin.com/"
  description: >
    Bitbox based bitcoin.com developer platform and resources.
  categories:
    - Blockchain
  featured: false
- title: Barmej
  main_url: "https://app.barmej.com/"
  url: "https://app.barmej.com/"
  description: >
    An interactive platform to learn different programming languages in Arabic for FREE
  categories:
    - Education
    - Programming
    - Learning
  built_by: Obytes
  built_by_url: "https://www.obytes.com/"
  featured: false
- title: Vote Save America
  main_url: "https://votesaveamerica.com"
  url: "https://votesaveamerica.com"
  description: >
    Be a voter. Save America.
  categories:
    - Education
    - Government
  featured: false
  built_by: Jeremy E. Miller
  built_by_url: "https://jeremyemiller.com/"
- title: Emergence
  main_url: https://emcap.com/
  url: https://emcap.com/
  description: >
    Emergence is a top enterprise cloud venture capital firm. We fund early stage ventures focusing on enterprise & SaaS applications. Emergence is one of the top VC firms in Silicon Valley.
  categories:
    - Marketing
    - Blog
  built_by: Upstatement
  built_by_url: https://www.upstatement.com/
  featured: false
- title: FPVtips
  main_url: https://fpvtips.com
  url: https://fpvtips.com
  source_url: https://github.com/jumpalottahigh/fpvtips
  description: >
    FPVtips is all about bringing racing drone pilots closer together, and getting more people into the hobby!
  categories:
    - Community
    - Education
    - Drones
  built_by: Georgi Yanev
  built_by_url: https://twitter.com/jumpalottahigh
  featured: false
- title: Georgi Yanev
  main_url: https://blog.georgi-yanev.com/
  url: https://blog.georgi-yanev.com/
  source_url: https://github.com/jumpalottahigh/blog.georgi-yanev.com
  description: >
    I write articles about FPV quads (building and flying), web development, smart home automation, life-long learning and other topics from my personal experience.
  categories:
    - Blog
    - Electronics
    - Drones
  built_by: Georgi Yanev
  built_by_url: https://twitter.com/jumpalottahigh
  featured: false
- title: Bear Archery
  main_url: "https://beararchery.com/"
  url: "https://beararchery.com/"
  categories:
    - eCommerce
    - Sports
  built_by: Escalade Sports
  built_by_url: "https://www.escaladesports.com/"
  featured: false
- title: "attn:"
  main_url: "https://www.attn.com/"
  url: "https://www.attn.com/"
  categories:
    - Media
    - Entertainment
  built_by: "attn:"
  built_by_url: "https://www.attn.com/"
  featured: false
- title: Mirror Conf
  description: >
    Mirror Conf is a conference designed to empower designers and frontend developers who have a thirst for knowledge and want to broaden their horizons.
  main_url: "https://www.mirrorconf.com/"
  url: "https://www.mirrorconf.com/"
  categories:
    - Conference
    - Design
    - Frontend
  featured: false
- title: Startarium
  main_url: https://www.startarium.ro
  url: https://www.startarium.ro
  description: >
    Free entrepreneurship educational portal with more than 20000 users, hundreds of resources, crowdfunding, mentoring and investor pitching events facilitated.
  categories:
    - Education
    - Crowdfunding
    - Nonprofit
    - Entrepreneurship
  built_by: Cezar Neaga
  built_by_url: https://twitter.com/cezarneaga
  featured: false
- title: Microlink
  main_url: https://microlink.io/
  url: https://microlink.io/
  description: >
    Extract structured data from any website.
  categories:
    - Web Development
    - API
    - SDK
  built_by: Kiko Beats
  built_by_url: https://kikobeats.com/
  featured: false
- title: Markets.com
  main_url: "https://www.markets.com/"
  url: "https://www.markets.com/"
  featured: false
  categories:
    - Finance
- title: Kevin Legrand
  url: "https://k-legrand.com"
  main_url: "https://k-legrand.com"
  source_url: "https://github.com/Manoz/k-legrand.com"
  description: >
    Personal website and blog built with love with Gatsby v2
  categories:
    - Blog
    - Portfolio
    - Web Development
  built_by: Kevin Legrand
  built_by_url: https://k-legrand.com
  featured: false
- title: David James Portfolio
  main_url: https://dfjames.com/
  url: https://dfjames.com/
  source_url: https://github.com/daviddeejjames/dfjames-gatsby
  description: >
    Portfolio Site using GatsbyJS and headless WordPress
  categories:
    - WordPress
    - Portfolio
    - Blog
  built_by: David James
  built_by_url: https://twitter.com/daviddeejjames
- title: Hypertext Candy
  url: https://www.hypertextcandy.com/
  main_url: https://www.hypertextcandy.com/
  description: >
    Blog about web development. Laravel, Vue.js, etc.
  categories:
    - Blog
    - Web Development
  built_by: Masahiro Harada
  built_by_url: https://twitter.com/_Masahiro_H_
  featured: false
- title: "Maxence Poutord's blog"
  description: >
    Tech & programming blog of Maxence Poutord, Software Engineer, Serial Traveler and Public Speaker
  main_url: https://www.maxpou.fr
  url: https://www.maxpou.fr
  featured: false
  categories:
    - Blog
    - Web Development
  built_by: Maxence Poutord
  built_by_url: https://www.maxpou.fr
- title: "Dante Calderón"
  description: >
    Personal Website and Blog of Dante Calderón
  main_url: https://dantecalderon.com/
  url: https://dantecalderon.com/
  source_url: https://github.com/dantehemerson/dantecalderon.com
  featured: false
  categories:
    - Blog
    - Portfolio
    - Web Development
    - Open Source
    - Technology
    - Education
  built_by: Dante Calderón
  built_by_url: https://github.com/dantehemerson
- title: "The Noted Project"
  url: https://thenotedproject.org
  main_url: https://thenotedproject.org
  source_url: https://github.com/ianbusko/the-noted-project
  description: >
    Website to showcase the ethnomusicology research for The Noted Project.
  categories:
    - Portfolio
    - Education
    - Gallery
  built_by: Ian Busko
  built_by_url: https://github.com/ianbusko
  featured: false
- title: Got Milk
  main_url: "https://www.gotmilk.com/"
  url: "https://www.gotmilk.com/"
  featured: false
  categories:
    - Food
    - Miscellaneous
- title: People For Bikes
  url: "https://2017.peopleforbikes.org/"
  main_url: "https://2017.peopleforbikes.org/"
  categories:
    - Community
    - Sport
    - Gallery
    - Nonprofit
  built_by: PeopleForBikes
  built_by_url: "https://peopleforbikes.org/about-us/who-we-are/staff/"
  featured: false
- title: Wide Eye
  description: >
    Creative agency specializing in interactive design, web development, and digital communications.
  url: https://wideeye.co/
  main_url: https://wideeye.co/
  categories:
    - Design
    - Web Development
  built_by: Wide Eye
  built_by_url: https://wideeye.co/about-us/
  featured: false
- title: Guster
  description: >
    American alternative rock band from Boston, Massachusetts.
  url: http://guster.com/
  main_url: http://guster.com/
  categories:
    - Music
  featured: false
- title: CodeSandbox
  description: >
    CodeSandbox is an online editor that helps you create web applications, from prototype to deployment.
  url: https://codesandbox.io/
  main_url: https://codesandbox.io/
  categories:
    - Web Development
  featured: false
- title: Marvel
  description: >
    The all-in-one platform powering design.
  url: https://marvelapp.com/
  main_url: https://marvelapp.com/
  categories:
    - Design
  featured: false
- title: Designcode.io
  description: >
    Learn to design and code React apps.
  url: https://designcode.io
  main_url: https://designcode.io
  categories:
    - Learning
  featured: false
- title: Happy Design
  description: >
    The Brand and Product Team Behind Happy Money
  url: https://design.happymoney.com/
  main_url: https://design.happymoney.com/
  categories:
    - Design
    - Finance
- title: Weihnachtsmarkt.ms
  description: >
    Explore the christmas market in Münster (Westf).
  url: https://weihnachtsmarkt.ms/
  main_url: https://weihnachtsmarkt.ms/
  source_url: https://github.com/codeformuenster/weihnachtsmarkt
  categories:
    - Gallery
    - Food
  built_by: "Code for Münster during #MSHACK18"
  featured: false
- title: Code Championship
  description: >
    Competitive coding competitions for students from 3rd to 8th grade. Code is Sport.
  url: https://www.codechampionship.com
  main_url: https://www.codechampionship.com
  categories:
    - Learning
    - Education
    - Sport
  built_by: Abamath LLC
  built_by_url: https://www.abamath.com
  featured: false
- title: Wieden+Kennedy
  description: >
    Wieden+Kennedy is an independent, global creative company.
  categories:
    - Technology
    - Web Development
    - Agency
    - Marketing
  url: https://www.wk.com
  main_url: https://www.wk.com
  built_by: Wieden Kennedy
  built_by_url: https://www.wk.com/about/
  featured: false
- title: Testing JavaScript
  description: >
    This course will teach you the fundamentals of testing your JavaScript applications using eslint, Flow, Jest, and Cypress.
  url: https://testingjavascript.com/
  main_url: https://testingjavascript.com/
  categories:
    - Learning
    - Education
    - Testing
    - JavaScript
  built_by: Kent C. Dodds
  built_by_url: https://kentcdodds.com/
  featured: false
- title: Use Hooks
  description: >
    One new React Hook recipe every day.
  url: https://usehooks.com/
  main_url: https://usehooks.com/
  categories:
    - Learning
    - Tips
    - React
  built_by: Gabe Ragland
  built_by_url: https://twitter.com/gabe_ragland
  featured: false
- title: Disrupting Nate
  description: >
    Ketogenic Diet, Podcasts, and Blockchain.
  url: https://www.disruptingnate.com/
  main_url: https://disruptingnate.com/
  categories:
    - Technology
    - Podcasts
  built_by: Nathan Olmstead
  built_by_url: https://twitter.com/disruptingnate
  featured: false
- title: Ambassador
  url: https://www.getambassador.io
  main_url: https://www.getambassador.io
  description: >
    Open source, Kubernetes-native API Gateway for microservices built on Envoy.
  categories:
    - Open Source
    - Documentation
    - Technology
  built_by: Datawire
  built_by_url: https://www.datawire.io
  featured: false
- title: Clubhouse
  main_url: https://clubhouse.io
  url: https://clubhouse.io
  description: >
    The intuitive and powerful project management platform loved by software teams of all sizes. Built with Gatsby v2 and Prismic
  categories:
    - Technology
    - Project Management
    - Blog
    - Productivity
    - B2B Services
    - Community
    - Design
    - Open Source
  built_by: Ueno.
  built_by_url: https://ueno.co
  featured: false
- title: Asian Art Collection
  url: http://artmuseum.princeton.edu/asian-art/
  main_url: http://artmuseum.princeton.edu/asian-art/
  description: >
    Princeton University has a branch dealing with state of art.They have showcased ore than 6,000 works of Asian art are presented alongside ongoing curatorial and scholarly research
  categories:
    - Art
    - History
    - Models
  featured: false
- title: QHacks
  url: https://qhacks.io
  main_url: https://qhacks.io
  source_url: https://github.com/qhacks/qhacks-website
  description: >
    QHacks is Queen’s University’s annual hackathon! QHacks was founded in 2016 with a mission to advocate and incubate the tech community at Queen’s University and throughout Canada.
  categories:
    - Hackathon
    - Education
    - Technology
    - Podcast
  featured: false
- title: Tyler McGinnis
  url: https://tylermcginnis.com/
  main_url: https://tylermcginnis.com/
  description: >
    The linear, course based approach to learning web technologies.
  categories:
    - Education
    - Technology
    - Podcast
    - Web Development
  featured: false
- title: a11y with Lindsey
  url: https://www.a11ywithlindsey.com/
  main_url: https://www.a11ywithlindsey.com/
  source_url: https://github.com/lkopacz/a11y-with-lindsey
  description: >
    To help developers navigate accessibility jargon, write better code, and to empower them to make their Internet, Everyone's Internet.
  categories:
    - Education
    - Blog
    - Technology
  built_by: Lindsey Kopacz
  built_by_url: https://twitter.com/littlekope0903
  featured: false
- title: DEKEMA
  url: https://www.dekema.com/
  main_url: https://www.dekema.com/
  description: >
    Worldclass crafting: Furnace, fervor, fullfilment. Delivering highest demand for future craftsmanship. Built using Gatsby v2 and Prismic.
  categories:
    - Healthcare
    - Science
    - Technology
  built_by: Crisp Studio
  built_by_url: https://crisp.studio
  featured: false
- title: FOX Circus
  main_url: "https://www.foxcircus.it/"
  url: "https://www.foxcircus.it/"
  categories:
    - Event
    - Conference
    - Entertainment
  built_by: Kframe Interactive SA
  built_by_url: http://kframeinteractive.com
  featured: false
- title: Ramón Chancay
  description: >-
    Frontend / Backend Developer in Guayaquil Ecuador.
    Currently at Everymundo, previously at El Universo.
    I enjoy teaching and sharing what I know.
    I give professional advice to developers and companies.
    My wife and my children are everything in my life.
  main_url: "https://ramonchancay.me/"
  url: "https://ramonchancay.me/"
  source_url: "https://github.com/devrchancay/personal-site"
  featured: false
  categories:
    - Blog
    - Technology
    - Web Development
  built_by: Codedebug
  built_by_url: "https://codedebug.co/"
- title: Ghost Documentation
  main_url: https://docs.ghost.org/
  url: https://docs.ghost.org/
  description: >-
    Ghost is an open source, professional publishing platform built on a modern Node.js technology stack — designed for teams who need power, flexibility and performance.
  categories:
    - Publishing
    - Documentation
  built_by: Ghost Foundation
  built_by_url: https://ghost.org/
  featured: false
- title: BELLHOPS
  main_url: https://www.getbellhops.com/
  url: https://www.getbellhops.com/
  description: >-
    Whether you’re moving someplace new or just want to complete a few projects around your current home, BellHops can arrange the moving services you need—at simple, straightforward rates.
  categories:
    - Business
  built_by: Bellhops, Inc.
  built_by_url: https://www.getbellhops.com/
  featured: false
- title: Acclimate Consulting
  main_url: https://www.acclimate.io/
  url: https://www.acclimate.io/
  description: >-
    Acclimate is a consulting firm that puts organizations back in control with data-driven strategies and full-stack applications.
  categories:
    - AI
    - Technology
    - Consulting
  built_by: Andrew Wilson
  built_by_url: https://github.com/andwilson
  featured: false
- title: Flyright
  url: https://flyright.co/
  main_url: https://flyright.co/
  description: >-
    Flyright curates everything you need for international travel in one tidy place 💜
  categories:
    - Technology
    - App
  built_by: Ty Hopp
  built_by_url: https://github.com/tyhopp
  featured: false
- title: Vets Who Code
  url: https://vetswhocode.io/
  main_url: https://vetswhocode.io/
  description: >-
    VetsWhoCode is a non-profit organization dedicated to training military veterans & giving them the skills they need transition into tech careers.
  categories:
    - Technology
    - Nonprofit
  featured: false
- title: Patreon Blog
  url: https://blog.patreon.com/
  main_url: https://blog.patreon.com/
  description: >-
    Official blog of Patreon.com
  categories:
    - Blog
  featured: false
- title: Full Beaker
  url: https://fullbeaker.com/
  main_url: https://fullbeaker.com/
  description: >-
    Full Beaker provides independent advice online about careers and home ownership, and connect anyone who asks with companies that can help them.
  categories:
    - Consulting
  featured: false
- title: Citywide Holdup
  url: https://citywideholdup.org/
  main_url: https://citywideholdup.org/
  source_url: https://github.com/killakam3084/citywide-site
  description: >-
    Citywide Holdup is an annual fundraising event held around early November in the city of Austin, TX hosted by the Texas Wranglers benefitting Easter Seals of Central Texas, a non-profit organization that provides exceptional services, education, outreach and advocacy so that people with disabilities can live, learn, work and play in our communities.
  categories:
    - Fundraising
    - Nonprofit
    - Event
  built_by: Cameron Rison
  built_by_url: https://github.com/killakam3084
  featured: false
- title: Dawn Labs
  url: https://dawnlabs.io
  main_url: https://dawnlabs.io
  description: >-
    Thoughtful products for inspired teams. With a holistic approach to engineering and design, we partner with startups and enterprises to build for the digital era.
  categories:
    - Technology
    - Agency
    - Web Development
  featured: false
- title: COOP by Ryder
  url: https://coop.com/
  main_url: https://coop.com/
  description: >
    COOP is a platform that connects fleet managers that have idle vehicles to businesses that are looking to rent vehicles. COOP simplifies the process and paperwork required to safely share vehicles between business owners.
  categories:
    - Marketing
    - Asset Sharing
  built_by: Crispin Porter Bogusky
  built_by_url: http://www.cpbgroup.com/
  featured: false
- title: Domino's Paving for Pizza
  url: https://www.pavingforpizza.com/
  main_url: https://www.pavingforpizza.com/
  description: >
    Nominate your town for a chance to have your rough drive home from Domino's fixed to pizza perfection.
  categories:
    - Marketing
  built_by: Crispin Porter Bogusky
  built_by_url: http://www.cpbgroup.com/
  featured: false
- title: Propapanda
  url: https://propapanda.eu/
  main_url: https://propapanda.eu/
  description: >
    Is a creative production house based in Tallinn, Estonia. We produce music videos, commercials, films and campaigns – from scratch to finish.
  categories:
    - Cinema
    - Video
    - Portfolio
    - Agency
    - Media
  built_by: Henry Kehlmann
  built_by_url: https://github.com/madhenry/
  featured: false
- title: JAMstack.paris
  url: https://jamstack.paris/
  main_url: https://jamstack.paris/
  source_url: https://github.com/JAMstack-paris/jamstack.paris
  description: >
    JAMstack-focused, bi-monthly meetup in Paris
  categories:
    - Web Development
  built_by: Matthieu Auger & Nicolas Goutay
  built_by_url: https://github.com/JAMstack-paris
  featured: false
- title: DexWallet - The only Wallet you need by Dexlab
  main_url: "https://www.dexwallet.io/"
  url: "https://www.dexwallet.io/"
  source_url: "https://github.com/dexlab-io/DexWallet-website"
  featured: false
  description: >-
    DexWallet is a secure, multi-chain, mobile wallet with an upcoming one-click exchange for mobile.
  categories:
    - Blockchain
    - App
    - Open Source
    - React Native
  built_by: DexLab
  built_by_url: "https://github.com/dexlab-io"
- title: Kings Valley Paving
  url: https://kingsvalleypaving.com
  main_url: https://kingsvalleypaving.com
  description: >
    Kings Valley Paving is an asphalt, paving and concrete company serving the commercial, residential and industrial sectors in the Greater Toronto Area.
  categories:
    - Marketing
    - Construction
  built_by: Michael Uloth
  built_by_url: https://www.michaeluloth.com
  featured: false
- title: Peter Barrett
  url: https://www.peterbarrett.ca
  main_url: https://www.peterbarrett.ca
  description: >
    Peter Barrett is a Canadian baritone from Newfoundland and Labrador who performs opera and concert repertoire in Canada, the U.S. and around the world.
  categories:
    - Portfolio
    - Music
  built_by: Michael Uloth
  built_by_url: https://www.michaeluloth.com
  featured: false
- title: NARCAN
  main_url: https://www.narcan.com
  url: https://www.narcan.com
  description: >
    NARCAN Nasal Spray is the first and only FDA-approved nasal form of naloxone for the emergency treatment of a known or suspected opioid overdose.
  categories:
    - Healthcare
  built_by: NARCAN
  built_by_url: https://www.narcan.com
  featured: false
- title: Ritual
  main_url: https://ritual.com
  url: https://ritual.com
  description: >
    Ritual started with a simple question, what exactly is in women's multivitamins? This is the story of what happened when our founder Kat started searching for answers — the story of Ritual.
  categories:
    - Healthcare
  built_by: Ritual
  built_by_url: https://ritual.com
  featured: false
- title: Truebill
  main_url: https://www.truebill.com
  url: https://www.truebill.com
  description: >
    Truebill empowers you to take control of your money.
  categories:
    - Finance
  built_by: Truebill
  built_by_url: https://www.truebill.com
  featured: false
- title: Smartling
  main_url: https://www.smartling.com
  url: https://www.smartling.com
  description: >
    Smartling enables you to automate, manage, and professionally translate content so that you can do more with less.
  categories:
    - Marketing
  built_by: Smartling
  built_by_url: https://www.smartling.com
  featured: false
- title: Clear
  main_url: https://www.clearme.com
  url: https://www.clearme.com
  description: >
    At clear, we’re working toward a future where you are your ID, enabling you to lead an unstoppable life.
  categories:
    - Security
  built_by: Clear
  built_by_url: https://www.clearme.com
  featured: false
- title: VS Code Rocks
  main_url: "https://vscode.rocks"
  url: "https://vscode.rocks"
  source_url: "https://github.com/lannonbr/vscode-rocks"
  featured: false
  description: >
    VS Code Rocks is a place for weekly news on the newest features and updates to Visual Studio Code as well as trending extensions and neat tricks to continually improve your VS Code skills.
  categories:
    - Open Source
    - Blog
    - Web Development
  built_by: Benjamin Lannon
  built_by_url: "https://github.com/lannonbr"
- title: Particle
  main_url: "https://www.particle.io"
  url: "https://www.particle.io"
  featured: false
  description: Particle is a fully-integrated IoT platform that offers everything you need to deploy an IoT product.
  categories:
    - Marketing
    - IOT
- title: freeCodeCamp curriculum
  main_url: "https://learn.freecodecamp.org"
  url: "https://learn.freecodecamp.org"
  featured: false
  description: Learn to code with free online courses, programming projects, and interview preparation for developer jobs.
  categories:
    - Web Development
    - Learning
- title: Tandem
  main_url: "https://tandem.co.uk"
  url: "https://tandem.co.uk/the-app"
  description: >
    We're on a mission to free you of money misery. Our app, card and savings account are designed to help you spend less time worrying about money and more time enjoying life.
  categories:
    - Finance
    - App
  built_by: Tandem
  built_by_url: https://github.com/tandembank
  featured: false
- title: Monbanquet.fr
  main_url: "https://monbanquet.fr"
  url: "https://monbanquet.fr"
  description: >
    Give your corporate events the food and quality it deserves, thanks to the know-how of the best local artisans.
  categories:
    - eCommerce
    - Food
    - Event
  built_by: Monbanquet.fr
  built_by_url: https://github.com/monbanquet
  featured: false
- title: The Leaky Cauldron Blog
  url: https://theleakycauldronblog.com
  main_url: https://theleakycauldronblog.com
  source_url: https://github.com/v4iv/theleakycauldronblog
  description: >
    A Brew of Awesomeness with a Pinch of Magic...
  categories:
    - Blog
  built_by: Vaibhav Sharma
  built_by_url: https://github.com/v4iv
  featured: false
- title: Wild Drop Surf Camp
  main_url: "https://wilddropsurfcamp.com"
  url: "https://wilddropsurfcamp.com"
  description: >
    Welcome to Portugal's best kept secret and be amazed with our nature. Here you can explore, surf, taste the world's best gastronomy and wine, feel the North Canyon's power with the biggest waves in the world and so many other amazing things. Find us, discover yourself!
  categories:
    - Tourism
    - Travel
  built_by: Samuel Fialho
  built_by_url: https://samuelfialho.com
  featured: false
- title: JoinUp HR chatbot
  url: https://www.joinup.io
  main_url: https://www.joinup.io
  description: Custom HR chatbot for better candidate experience
  categories:
    - App
    - Chatbot
    - HR
    - Technology
  featured: false
- title: JDCastro Web Design & Development
  main_url: https://jacobdcastro.com
  url: https://jacobdcastro.com
  source_url: https://github.com/jacobdcastro/personal-site
  featured: false
  description: >
    A small business site for freelance web designer and developer Jacob D. Castro. Includes professional blog, contact forms, and soon-to-come portfolio of sites for clients. Need a new website or an extra developer to share the workload? Feel free to check out the website!
  categories:
    - Blog
    - Portfolio
    - Business
    - Freelance
  built_by: Jacob D. Castro
  built_by_url: https://twitter.com/jacobdcastro
- title: Gatsby Tutorials
  main_url: https://www.gatsbytutorials.com
  url: https://www.gatsbytutorials.com
  source_url: https://github.com/ooloth/gatsby-tutorials
  featured: false
  description: >
    Gatsby Tutorials is a community-updated list of video, audio and written tutorials to help you learn GatsbyJS.
  categories:
    - Web Development
    - Education
    - Open Source
  built_by: Michael Uloth
  built_by_url: "https://www.michaeluloth.com"
- title: Up & Running Tutorials
  main_url: https://www.upandrunningtutorials.com
  url: https://www.upandrunningtutorials.com
  featured: false
  description: >
    Free coding tutorials for web developers. Get your web development career up and running by learning to build better, faster websites.
  categories:
    - Web Development
    - Education
  built_by: Michael Uloth
  built_by_url: "https://www.michaeluloth.com"
- title: Grooovinger
  url: https://www.grooovinger.com
  main_url: https://www.grooovinger.com
  description: >
    Martin Grubinger, a web developer from Austria
  categories:
    - Portfolio
    - Web Development
  built_by: Martin Grubinger
  built_by_url: https://www.grooovinger.com
  featured: false
- title: LXDX - the Crypto Derivatives Exchange
  main_url: https://www.lxdx.co/
  url: https://www.lxdx.co/
  description: >
    LXDX is the world's fastest crypto exchange. Our mission is to bring innovative financial products to retail crypto investors, providing access to the same speed and scalability that institutional investors already depend on us to deliver each and every day.
  categories:
    - Marketing
    - Blockchain
    - Finance
  built_by: Corey Ward
  built_by_url: http://www.coreyward.me/
  featured: false
- title: Kyle McDonald
  url: https://kylemcd.com
  main_url: https://kylemcd.com
  source_url: https://github.com/kylemcd/personal-site-react
  description: >
    Personal site + blog for Kyle McDonald
  categories:
    - Blog
  built_by: Kyle McDonald
  built_by_url: https://kylemcd.com
  featured: false
- title: VSCode Power User Course
  main_url: https://VSCode.pro
  url: https://VSCode.pro
  description: >
    After 10 years with Sublime, I switched to VSCode. Love it. Spent 1000+ hours building a premium video course to help you switch today. 200+ power user tips & tricks turn you into a VSCode.pro
  categories:
    - Education
    - Learning
    - eCommerce
    - Marketing
    - VSCode
    - Technology
    - Web Development
  built_by: Ahmad Awais
  built_by_url: https://twitter.com/MrAhmadAwais/
  featured: false
- title: Thijs Koerselman Portfolio
  main_url: https://www.vauxlab.com
  url: https://www.vauxlab.com
  featured: false
  description: >
    Portfolio of Thijs Koerselman. A freelance software engineer, full-stack web developer and sound designer.
  categories:
    - Portfolio
    - Business
    - Freelance
    - Technology
    - Web Development
    - React Native
    - Music
- title: Ad Hoc Homework
  main_url: https://homework.adhoc.team
  url: https://homework.adhoc.team
  description: >
    Ad Hoc builds government digital services that are fast, efficient, and usable by everyone. Ad Hoc Homework is a collection of coding and design challenges for candidates applying to our open positions.
  categories:
    - Web Development
    - Government
    - Healthcare
    - Programming
  built_by_url: https://adhoc.team
  featured: false
- title: BetterDocs | Discord Themes & Plugins
  main_url: https://betterdocs.us
  url: https://betterdocs.us
  description: >
    All Discord enhancement projects in 1! Free quality Themes and Plugins for Discord and easy installation instructions for BetterDiscord and more!
  categories:
    - Web Development
    - Programming
    - Open Source
  built_by: Christopher R. | Owner
  built_by_url: https://github.com/MrRobotjs/
  featured: false
- title: Birra Napoli
  main_url: http://www.birranapoli.it
  url: http://www.birranapoli.it
  built_by: Ribrain
  built_by_url: https://www.ribrainstudio.com
  featured: false
  description: >
    Birra Napoli official site
  categories:
    - Landing page
    - Business
    - Food
    - Beverage
- title: Satispay
  url: https://www.satispay.com
  main_url: https://www.satispay.com
  categories:
    - Business
    - Finance
    - Technology
  built_by: Satispay
  built_by_url: https://www.satispay.com
  featured: false
- title: The Movie Database - Gatsby
  url: https://tmdb.lekoarts.de
  main_url: https://tmdb.lekoarts.de
  source_url: https://github.com/LekoArts/gatsby-source-tmdb-example
  categories:
    - Open Source
    - Entertainment
    - Gallery
  featured: false
  built_by: LekoArts
  built_by_url: "https://github.com/LekoArts"
  description: >
    Source from The Movie Database (TMDb) API (v3) in Gatsby. This example is built with react-spring, React hooks and react-tabs and showcases the gatsby-source-tmdb plugin. It also has some client-only paths and uses gatsby-image.
- title: LANDR - Creative Tools for Musicians
  url: https://www.landr.com/
  main_url: https://www.landr.com/en/
  categories:
    - Music
    - Technology
    - AI
    - Business
    - Entrepreneurship
    - Freelance
    - Marketing
    - Media
  featured: false
  built_by: LANDR
  built_by_url: https://twitter.com/landr_music
  description: >
    Marketing website built for LANDR. LANDR is a web application that provides tools for musicians to master their music (using artificial intelligence), collaborate with other musicians, and distribute their music to multiple platforms.
- title: ClinicJS
  url: https://clinicjs.org/
  main_url: https://clinicjs.org/
  categories:
    - Performance
    - Technology
    - Documentation
  featured: false
  built_by: NearForm
  built_by_url: "https://www.nearform.com/"
  description: >
    Tools to help diagnose and pinpoint Node.js performance issues.
- title: KOBIT
  main_url: "https://kobit.in"
  url: "https://kobit.in"
  description: Automated Google Analytics Report with everything you need and more
  featured: false
  categories:
    - Marketing
    - Blog
  built_by: mottox2
  built_by_url: "https://mottox2.com"
- title: Aleksander Hansson
  main_url: https://ahansson.com
  url: https://ahansson.com
  featured: false
  description: >
    Portfolio website for Aleksander Hansson
  categories:
    - Portfolio
    - Business
    - Freelance
    - Technology
    - Web Development
    - Consulting
  built_by: Aleksander Hansson
  built_by_url: https://www.linkedin.com/in/aleksanderhansson/
- title: Surfing Nosara
  main_url: "https://www.surfingnosara.com"
  url: "https://www.surfingnosara.com"
  description: Real estate, vacation, and surf report hub for Nosara, Costa Rica
  featured: false
  categories:
    - Business
    - Blog
    - Gallery
    - Marketing
  built_by: Desarol
  built_by_url: "https://www.desarol.com"
- title: Crispin Porter Bogusky
  url: https://cpbgroup.com/
  main_url: https://cpbgroup.com/
  description: >
    We solve the world’s toughest communications problems with the most quantifiably potent creative assets.
  categories:
    - Agency
    - Advertising
    - Design
    - Marketing
  built_by: Crispin Porter Bogusky
  built_by_url: https://cpbgroup.com/
  featured: false
- title: graphene-python
  url: https://graphene-python.org
  main_url: https://graphene-python.org
  description: Graphene is a collaboratively funded project.Graphene-Python is a library for building GraphQL APIs in Python easily.
  categories:
    - Library
    - API
    - Documentation
  featured: false
<<<<<<< HEAD
- title: Sabbiu Shah
  main_url: https://sabbiushah.com.np
  url: https://sabbiushah.com.np
  source_url: https://github.com/sabbiu/sabbiushah.com.np
  description: >
    Sabbiu Shah is a personal blog written by me. Blogs are written on Artificial Intelligence, Mathematics, Economics. Visual explanation and codes are also in the blog.
  categories:
    - Blog
    - Education
    - Open Source
  featured: false
  built_by: Sabbiu Shah
  built_by_url: https://twitter.com/sabbiushah
  
=======
- title: klarna
  url: https://developers.klarna.com/en/gb/kco-v3
  main_url: https://developers.klarna.com/en/gb/kco-v3
  description: Here you will find the integration guides, API documentation, and more to easily integrate with Klarna.
  categories:
    - API
    - Documentation
  featured: false
>>>>>>> 82736850
<|MERGE_RESOLUTION|>--- conflicted
+++ resolved
@@ -3817,7 +3817,6 @@
     - API
     - Documentation
   featured: false
-<<<<<<< HEAD
 - title: Sabbiu Shah
   main_url: https://sabbiushah.com.np
   url: https://sabbiushah.com.np
@@ -3831,8 +3830,6 @@
   featured: false
   built_by: Sabbiu Shah
   built_by_url: https://twitter.com/sabbiushah
-  
-=======
 - title: klarna
   url: https://developers.klarna.com/en/gb/kco-v3
   main_url: https://developers.klarna.com/en/gb/kco-v3
@@ -3840,5 +3837,4 @@
   categories:
     - API
     - Documentation
-  featured: false
->>>>>>> 82736850
+  featured: false