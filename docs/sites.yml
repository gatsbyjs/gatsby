- title: ReactJS
  main_url: "https://reactjs.org/"
  url: "https://reactjs.org/"
  source_url: "https://github.com/reactjs/reactjs.org"
  featured: true
  categories:
    - Web Development
    - Featured
- title: Flamingo
  main_url: https://www.shopflamingo.com/
  url: https://www.shopflamingo.com/
  description: >
    Online shop for women's body care and hair removal products.
  categories:
    - eCommerce
    - Featured
  featured: true
- title: IDEO
  url: https://www.ideo.com
  main_url: https://www.ideo.com/
  description: >
    A Global design company committed to creating positive impact.
  categories:
    - Agency
    - Technology
    - Featured
    - Consulting
    - User Experience
  featured: true
- title: Airbnb Engineering & Data Science
  description: >
    Creative engineers and data scientists building a world where you can belong
    anywhere
  main_url: "https://airbnb.io/"
  url: "https://airbnb.io/"
  categories:
    - Blog
    - Gallery
    - Featured
  featured: true
- title: Impossible Foods
  main_url: "https://impossiblefoods.com/"
  url: "https://impossiblefoods.com/"
  categories:
    - Food
    - Featured
  featured: true
- title: Braun
  description: >
    Braun offers high performance hair removal and hair care products, including dryers, straighteners, shavers, and more.
  main_url: "https://ca.braun.com/en-ca"
  url: "https://ca.braun.com/en-ca"
  categories:
    - eCommerce
    - Featured
  featured: true
- title: NYC Pride 2019 | WorldPride NYC | Stonewall50
  main_url: "https://2019-worldpride-stonewall50.nycpride.org/"
  url: "https://2019-worldpride-stonewall50.nycpride.org/"
  featured: true
  description: >-
    Join us in 2019 for NYC Pride, as we welcome WorldPride and mark the 50th
    Anniversary of the Stonewall Uprising and a half-century of LGBTQ+
    liberation.
  categories:
    - Education
    - Marketing
    - Nonprofit
    - Featured
  built_by: Canvas United
  built_by_url: "https://www.canvasunited.com/"
- title: The State of European Tech
  main_url: "https://2017.stateofeuropeantech.com/"
  url: "https://2017.stateofeuropeantech.com/"
  featured: true
  categories:
    - Technology
    - Featured
  built_by: Studio Lovelock
  built_by_url: "http://www.studiolovelock.com/"
- title: Hopper
  main_url: "https://www.hopper.com/"
  url: "https://www.hopper.com/"
  built_by: Narative
  built_by_url: "https://www.narative.co/"
  featured: true
  categories:
    - Technology
    - App
    - Featured
- title: GM Capital One
  description: |
    Introducing the new online experience for your GM Rewards Credit Card
  main_url: "https://gm.capitalone.com/"
  url: "https://gm.capitalone.com/"
  categories:
    - Featured
  featured: true
- title: Theodora Warre
  main_url: "https://theodorawarre.eu"
  url: "https://theodorawarre.eu"
  description: >-
    E-commerce site for jewellery designer Theodora Warre, built using Gatsby + Shopify + Prismic + Matter.js
  categories:
    - eCommerce
    - Marketing
  built_by: Pierre Nel
  built_by_url: "https://pierre.io"
  featured: false
- title: Life Without Barriers | Foster Care
  main_url: "https://www.lwb.org.au/foster-care"
  url: "https://www.lwb.org.au/foster-care"
  featured: true
  description: >-
    We are urgently seeking foster carers all across Australia. Can you open
    your heart and your home to a child in need? There are different types of
    foster care that can suit you. We offer training and 24/7 support.
  categories:
    - Nonprofit
    - Education
    - Documentation
    - Marketing
    - Featured
  built_by: LWB Digital Team
  built_by_url: "https://twitter.com/LWBAustralia"
- title: Figma
  main_url: "https://www.figma.com/"
  url: "https://www.figma.com/"
  featured: true
  categories:
    - Marketing
    - Design
    - Featured
  built_by: Corey Ward
  built_by_url: "http://www.coreyward.me/"
- title: Bejamas - JAM Experts for hire
  main_url: "https://bejamas.io/"
  url: "https://bejamas.io/"
  featured: true
  description: >-
    We help agencies and companies with JAMStack tools. This includes web
    development using Static Site Generators, Headless CMS, CI / CD and CDN
    setup.
  categories:
    - Technology
    - Web Development
    - Agency
    - Marketing
    - Featured
  built_by: Bejamas
  built_by_url: "https://bejamas.io/"
- title: The State of JavaScript
  description: >
    Data from over 20,000 developers, asking them questions on topics ranging
    from frontend frameworks and state management, to build tools and testing
    libraries.
  main_url: "https://stateofjs.com/"
  url: "https://stateofjs.com/"
  source_url: "https://github.com/StateOfJS/StateOfJS"
  categories:
    - Data
    - JavaScript
    - Featured
  built_by: StateOfJS
  built_by_url: "https://github.com/StateOfJS/StateOfJS/graphs/contributors"
  featured: true
- title: DesignSystems.com
  main_url: "https://www.designsystems.com/"
  url: "https://www.designsystems.com/"
  description: |
    A resource for learning, creating and evangelizing design systems.
  categories:
    - Design
    - Blog
    - Technology
    - Featured
  built_by: Corey Ward
  built_by_url: "http://www.coreyward.me/"
  featured: true
- title: Timely
  main_url: "https://timelyapp.com/"
  url: "https://timelyapp.com/"
  description: |
    Fully automatic time tracking. For those who trade in time.
  categories:
    - Productivity
    - Featured
  built_by: Timm Stokke
  built_by_url: "https://timm.stokke.me"
  featured: true
- title: Snap Kit
  main_url: "https://kit.snapchat.com/"
  url: "https://kit.snapchat.com/"
  description: >
    Snap Kit lets developers integrate some of Snapchat’s best features across
    platforms.
  categories:
    - Technology
    - Documentation
    - Featured
  featured: true
- title: SendGrid
  main_url: "https://sendgrid.com/docs/"
  url: "https://sendgrid.com/docs/"
  description: >
    SendGrid delivers your transactional and marketing emails through the
    world's largest cloud-based email delivery platform.
  categories:
    - API
    - Technology
    - Documentation
    - Featured
  featured: true
- title: Kirsten Noelle
  main_url: "https://www.kirstennoelle.com/"
  url: "https://www.kirstennoelle.com/"
  featured: true
  description: >
    Digital portfolio for San Francisco Bay Area photographer Kirsten Noelle Wiemer.
  categories:
    - Photography
    - Portfolio
    - Featured
  built_by: Ryan Wiemer
  built_by_url: "https://www.ryanwiemer.com/"
- title: Cajun Bowfishing
  main_url: "https://cajunbowfishing.com/"
  url: "https://cajunbowfishing.com/"
  featured: false
  categories:
    - eCommerce
    - Sports
  built_by: Escalade Sports
  built_by_url: "https://www.escaladesports.com/"
- title: NEON
  main_url: "http://neonrated.com/"
  url: "http://neonrated.com/"
  featured: false
  categories:
    - Gallery
- title: GraphCMS
  main_url: "https://graphcms.com/"
  url: "https://graphcms.com/"
  featured: false
  categories:
    - Marketing
    - Technology
- title: Bottender Docs
  main_url: "https://bottender.js.org/"
  url: "https://bottender.js.org/"
  source_url: "https://github.com/bottenderjs/bottenderjs.github.io"
  featured: false
  categories:
    - Documentation
    - Web Development
    - Open Source
- title: Ghost Documentation
  main_url: https://docs.ghost.org/
  url: https://docs.ghost.org/
  source_url: "https://github.com/tryghost/docs"
  featured: false
  description: >-
    Ghost is an open source, professional publishing platform built on a modern Node.js technology stack — designed for teams who need power, flexibility and performance.
  categories:
    - Technology
    - Documentation
    - Open Source
  built_by: Ghost Foundation
  built_by_url: https://ghost.org/
- title: Nike - Just Do It
  main_url: "https://justdoit.nike.com/"
  url: "https://justdoit.nike.com/"
  featured: true
  categories:
    - eCommerce
    - Featured
- title: AirBnB Cereal
  main_url: "https://airbnb.design/cereal"
  url: "https://airbnb.design/cereal"
  featured: false
  categories:
    - Marketing
    - Design
- title: Cardiogram
  main_url: "https://cardiogr.am/"
  url: "https://cardiogr.am/"
  featured: false
  categories:
    - Marketing
    - Technology
- title: Hack Club
  main_url: "https://hackclub.com/"
  url: "https://hackclub.com/"
  source_url: "https://github.com/hackclub/site"
  featured: false
  categories:
    - Education
    - Web Development
- title: Matthias Jordan Portfolio
  main_url: "https://iammatthias.com/"
  url: "https://iammatthias.com/"
  source_url: "https://github.com/iammatthias/net"
  description: >-
    Photography portfolio and blog built using Contentful + Netlify + Gatsby V2.
  built_by: Matthias Jordan
  built_by_url: https://github.com/iammatthias
  featured: false
  categories:
    - Photography
    - Portfolio
- title: Investment Calculator
  main_url: "https://investmentcalculator.io/"
  url: "https://investmentcalculator.io/"
  featured: false
  categories:
    - Education
    - Finance
- title: CSS Grid Playground by MozillaDev
  main_url: "https://mozilladevelopers.github.io/playground/"
  url: "https://mozilladevelopers.github.io/playground/"
  source_url: "https://github.com/MozillaDevelopers/playground"
  featured: false
  categories:
    - Education
    - Web Development
- title: Piotr Fedorczyk Portfolio
  built_by: Piotr Fedorczyk
  built_by_url: "https://piotrf.pl"
  categories:
    - Portfolio
    - Web Development
  description: >-
    Portfolio of Piotr Fedorczyk, a digital product designer and full-stack developer specializing in shaping, designing and building news and tools for news.
  featured: false
  main_url: "https://piotrf.pl/"
  url: "https://piotrf.pl/"
- title: unrealcpp
  main_url: "https://unrealcpp.com/"
  url: "https://unrealcpp.com/"
  source_url: "https://github.com/Harrison1/unrealcpp-com"
  featured: false
  categories:
    - Blog
    - Web Development
- title: Andy Slezak
  main_url: "https://www.aslezak.com/"
  url: "https://www.aslezak.com/"
  source_url: "https://github.com/amslezak"
  featured: false
  categories:
    - Web Development
    - Portfolio
- title: Deliveroo.Design
  main_url: "https://www.deliveroo.design/"
  url: "https://www.deliveroo.design/"
  featured: false
  categories:
    - Food
    - Marketing
- title: Dona Rita
  main_url: "https://www.donarita.co.uk/"
  url: "https://www.donarita.co.uk/"
  source_url: "https://github.com/peduarte/dona-rita-website"
  featured: false
  categories:
    - Food
    - Marketing
- title: Fröhlich ∧ Frei
  main_url: "https://www.froehlichundfrei.de/"
  url: "https://www.froehlichundfrei.de/"
  featured: false
  categories:
    - Web Development
    - Blog
    - Open Source
- title: How to GraphQL
  main_url: "https://www.howtographql.com/"
  url: "https://www.howtographql.com/"
  source_url: "https://github.com/howtographql/howtographql"
  featured: false
  categories:
    - Documentation
    - Web Development
    - Open Source
- title: OnCallogy
  main_url: "https://www.oncallogy.com/"
  url: "https://www.oncallogy.com/"
  featured: false
  categories:
    - Marketing
    - Healthcare
- title: Ryan Wiemer's Portfolio
  main_url: "https://www.ryanwiemer.com/"
  url: "https://www.ryanwiemer.com/knw-photography/"
  source_url: "https://github.com/ryanwiemer/rw"
  featured: false
  description: >
    Digital portfolio for Oakland, CA based account manager Ryan Wiemer.
  categories:
    - Portfolio
    - Web Development
    - Design
  built_by: Ryan Wiemer
  built_by_url: "https://www.ryanwiemer.com/"
- title: Ventura Digitalagentur Köln
  main_url: "https://www.ventura-digital.de/"
  url: "https://www.ventura-digital.de/"
  featured: false
  built_by: Ventura Digitalagentur
  categories:
    - Agency
    - Marketing
    - Featured
- title: Azer Koçulu
  main_url: "https://kodfabrik.com/"
  url: "https://kodfabrik.com/photography/"
  featured: false
  categories:
    - Portfolio
    - Photography
    - Web Development
- title: Damir.io
  main_url: "http://damir.io/"
  url: "http://damir.io/"
  source_url: "https://github.com/dvzrd/gatsby-sfiction"
  featured: false
  categories:
    - Blog
- title: Digital Psychology
  main_url: "http://digitalpsychology.io/"
  url: "http://digitalpsychology.io/"
  source_url: "https://github.com/danistefanovic/digitalpsychology.io"
  featured: false
  categories:
    - Education
    - Library
- title: Théâtres Parisiens
  main_url: "http://theatres-parisiens.fr/"
  url: "http://theatres-parisiens.fr/"
  source_url: "https://github.com/phacks/theatres-parisiens"
  featured: false
  categories:
    - Education
    - Entertainment
# - title: William Owen UK Portfolio / Blog
#   main_url: "http://william-owen.co.uk/"
#   url: "http://william-owen.co.uk/"
#   featured: false
#   description: >-
#     Over 20 years experience delivering customer-facing websites, internet-based
#     solutions and creative visual design for a wide range of companies and
#     organisations.
#   categories:
#     - Portfolio
#     - Blog
#   built_by: William Owen
#   built_by_url: "https://twitter.com/twilowen"
- title: A4 纸网
  main_url: "http://www.a4z.cn/"
  url: "http://www.a4z.cn/price"
  source_url: "https://github.com/hiooyUI/hiooyui.github.io"
  featured: false
  categories:
    - eCommerce
- title: Steve Meredith's Portfolio
  main_url: "http://www.stevemeredith.com/"
  url: "http://www.stevemeredith.com/"
  featured: false
  categories:
    - Portfolio
- title: API Platform
  main_url: "https://api-platform.com/"
  url: "https://api-platform.com/"
  source_url: "https://github.com/api-platform/website"
  featured: false
  categories:
    - Documentation
    - Web Development
    - Open Source
    - Library
- title: Artivest
  main_url: "https://artivest.co/"
  url: "https://artivest.co/what-we-do/for-advisors-and-investors/"
  featured: false
  categories:
    - Marketing
    - Blog
    - Documentation
    - Finance
- title: The Audacious Project
  main_url: "https://audaciousproject.org/"
  url: "https://audaciousproject.org/"
  featured: false
  categories:
    - Nonprofit
- title: Dustin Schau's Blog
  main_url: "https://blog.dustinschau.com/"
  url: "https://blog.dustinschau.com/"
  source_url: "https://github.com/dschau/blog"
  featured: false
  categories:
    - Blog
    - Web Development
- title: iContract Blog
  main_url: "https://blog.icontract.co.uk/"
  url: "http://blog.icontract.co.uk/"
  featured: false
  categories:
    - Blog
- title: BRIIM
  main_url: "https://bri.im/"
  url: "https://bri.im/"
  featured: false
  description: >-
    BRIIM is a movement to enable JavaScript enthusiasts and web developers in
    machine learning. Learn about artificial intelligence and data science, two
    fields which are governed by machine learning, in JavaScript. Take it right
    to your browser with WebGL.
  categories:
    - Education
    - Web Development
    - Technology
- title: Calpa's Blog
  main_url: "https://calpa.me/"
  url: "https://calpa.me/"
  source_url: "https://github.com/calpa/blog"
  featured: false
  categories:
    - Blog
    - Web Development
- title: Code Bushi
  main_url: "https://codebushi.com/"
  url: "https://codebushi.com/"
  featured: false
  description: >-
    Web development resources, trends, & techniques to elevate your coding
    journey.
  categories:
    - Web Development
    - Open Source
    - Blog
  built_by: Hunter Chang
  built_by_url: "https://hunterchang.com/"
- title: Daniel Hollcraft
  main_url: "https://danielhollcraft.com/"
  url: "https://danielhollcraft.com/"
  source_url: "https://github.com/danielbh/danielhollcraft.com"
  featured: false
  categories:
    - Web Development
    - Blog
    - Portfolio
- title: Darren Britton's Portfolio
  main_url: "https://darrenbritton.com/"
  url: "https://darrenbritton.com/"
  source_url: "https://github.com/darrenbritton/darrenbritton.github.io"
  featured: false
  categories:
    - Web Development
    - Portfolio
- title: Dave Lindberg Marketing & Design
  url: "https://davelindberg.com/"
  main_url: "https://davelindberg.com/"
  source_url: "https://github.com/Dave-Lindberg/dl-gatsby"
  featured: false
  description: >-
    My work revolves around solving problems for people in business, using
    integrated design and marketing strategies to improve sales, increase brand
    engagement, generate leads and achieve goals.
  categories:
    - Design
    - Marketing
    - Portfolio
- title: Dalbinaco's Website
  main_url: "https://dlbn.co/en/"
  url: "https://dlbn.co/en/"
  source_url: "https://github.com/dalbinaco/dlbn.co"
  featured: false
  categories:
    - Portfolio
    - Web Development
- title: mParticle's Documentation
  main_url: "https://docs.mparticle.com/"
  url: "https://docs.mparticle.com/"
  featured: false
  categories:
    - Web Development
    - Documentation
- title: Doopoll
  main_url: "https://doopoll.co/"
  url: "https://doopoll.co/"
  featured: false
  categories:
    - Marketing
    - Technology
- title: ERC dEX
  main_url: "https://ercdex.com/"
  url: "https://ercdex.com/aqueduct"
  featured: false
  categories:
    - Marketing
- title: Fabian Schultz' Portfolio
  main_url: "https://fabianschultz.com/"
  url: "https://fabianschultz.com/"
  source_url: "https://github.com/fabe/site"
  featured: false
  description: >-
    Hello, I’m Fabian — a product designer and developer based in Potsdam,
    Germany. I’ve been working both as a product designer and frontend developer
    for over 5 years now. I particularly enjoy working with companies that try
    to meet broad and unique user needs.
  categories:
    - Portfolio
    - Web Development
  built_by: Fabian Schultz
  built_by_url: "https://fabianschultz.com/"
- title: CalState House Manager
  description: >
    Home service membership that offers proactive and on-demand maintenance for
    homeowners
  main_url: "https://housemanager.calstate.aaa.com/"
  url: "https://housemanager.calstate.aaa.com/"
  categories:
    - Marketing
- title: The freeCodeCamp Guide
  main_url: "https://guide.freecodecamp.org/"
  url: "https://guide.freecodecamp.org/"
  source_url: "https://github.com/freeCodeCamp/guide"
  featured: false
  categories:
    - Web Development
    - Documentation
- title: High School Hackathons
  main_url: "https://hackathons.hackclub.com/"
  url: "https://hackathons.hackclub.com/"
  source_url: "https://github.com/hackclub/hackathons"
  featured: false
  categories:
    - Education
    - Web Development
- title: Hapticmedia
  main_url: "https://hapticmedia.fr/en/"
  url: "https://hapticmedia.fr/en/"
  featured: false
  categories:
    - Agency
- title: heml.io
  main_url: "https://heml.io/"
  url: "https://heml.io/"
  source_url: "https://github.com/SparkPost/heml.io"
  featured: false
  categories:
    - Documentation
    - Web Development
    - Open Source
- title: Juliette Pretot's Portfolio
  main_url: "https://juliette.sh/"
  url: "https://juliette.sh/"
  featured: false
  categories:
    - Web Development
    - Portfolio
    - Blog
- title: Kris Hedstrom's Portfolio
  main_url: "https://k-create.com/"
  url: "https://k-create.com/portfolio/"
  source_url: "https://github.com/kristofferh/kristoffer"
  featured: false
  description: >-
    Hey. I’m Kris. I’m an interactive designer / developer. I grew up in Umeå,
    in northern Sweden, but I now live in Brooklyn, NY. I am currently enjoying
    a hybrid Art Director + Lead Product Engineer role at a small startup called
    Nomad Health. Before that, I was a Product (Engineering) Manager at Tumblr.
    Before that, I worked at agencies. Before that, I was a baby. I like to
    design things, and then I like to build those things. I occasionally take on
    freelance projects. Feel free to get in touch if you have an interesting
    project that you want to collaborate on. Or if you just want to say hello,
    that’s cool too.
  categories:
    - Portfolio
  built_by: Kris Hedstrom
  built_by_url: "https://k-create.com/"
- title: knpw.rs
  main_url: "https://knpw.rs/"
  url: "https://knpw.rs/"
  source_url: "https://github.com/knpwrs/knpw.rs"
  featured: false
  categories:
    - Blog
    - Web Development
- title: Kostas Bariotis' Blog
  main_url: "https://kostasbariotis.com/"
  url: "https://kostasbariotis.com/"
  source_url: "https://github.com/kbariotis/kostasbariotis.com"
  featured: false
  categories:
    - Blog
    - Portfolio
    - Web Development
- title: LaserTime Clinic
  main_url: "https://lasertime.ru/"
  url: "https://lasertime.ru/"
  source_url: "https://github.com/oleglegun/lasertime"
  featured: false
  categories:
    - Marketing
- title: Jason Lengstorf
  main_url: "https://lengstorf.com"
  url: "https://lengstorf.com"
  source_url: "https://github.com/jlengstorf/lengstorf.com"
  featured: false
  categories:
    - Blog
  built_by: Jason Lengstorf
  built_by_url: "https://github.com/jlengstorf"
- title: Mannequin.io
  main_url: "https://mannequin.io/"
  url: "https://mannequin.io/"
  source_url: "https://github.com/LastCallMedia/Mannequin/tree/master/site"
  featured: false
  categories:
    - Open Source
    - Web Development
    - Documentation
- title: manu.ninja
  main_url: "https://manu.ninja/"
  url: "https://manu.ninja/"
  source_url: "https://github.com/Lorti/manu.ninja"
  featured: false
  description: >-
    manu.ninja is the personal blog of Manuel Wieser, where he talks about
    frontend development, games and digital art
  categories:
    - Blog
    - Technology
    - Web Development
- title: Fabric
  main_url: "https://meetfabric.com/"
  url: "https://meetfabric.com/"
  featured: false
  categories:
    - Marketing
- title: Nexit
  main_url: "https://nexit.sk/"
  url: "https://nexit.sk/references"
  featured: false
  categories:
    - Web Development
- title: Open FDA
  description: >
    Provides APIs and raw download access to a number of high-value, high
    priority and scalable structured datasets, including adverse events, drug
    product labeling, and recall enforcement reports.
  main_url: "https://open.fda.gov/"
  url: "https://open.fda.gov/"
  source_url: "https://github.com/FDA/open.fda.gov"
  featured: false
  categories:
    - Government
    - Open Source
    - Web Development
    - API
    - Data
- title: NYC Planning Labs (New York City Department of City Planning)
  main_url: "https://planninglabs.nyc/"
  url: "https://planninglabs.nyc/about/"
  source_url: "https://github.com/NYCPlanning/"
  featured: false
  description: >-
    We work with New York City's Urban Planners to deliver impactful, modern
    technology tools.
  categories:
    - Open Source
    - Government
- title: Pravdomil
  main_url: "https://pravdomil.com/"
  url: "https://pravdomil.com/"
  source_url: "https://github.com/pravdomil/pravdomil.com"
  featured: false
  description: >-
    I’ve been working both as a product designer and frontend developer for over
    5 years now. I particularly enjoy working with companies that try to meet
    broad and unique user needs.
  categories:
    - Portfolio
- title: Preston Richey Portfolio / Blog
  main_url: "https://prestonrichey.com/"
  url: "https://prestonrichey.com/"
  source_url: "https://github.com/prichey/prestonrichey.com"
  featured: false
  categories:
    - Web Development
    - Portfolio
    - Blog
- title: Landing page of Put.io
  main_url: "https://put.io/"
  url: "https://put.io/"
  featured: false
  categories:
    - eCommerce
    - Technology
- title: The Rick and Morty API
  main_url: "https://rickandmortyapi.com/"
  url: "https://rickandmortyapi.com/"
  built_by: Axel Fuhrmann
  built_by_url: "https://axelfuhrmann.com/"
  featured: false
  categories:
    - Web Development
    - Entertainment
    - Documentation
    - Open Source
    - API
- title: Santa Compañía Creativa
  main_url: "https://santacc.es/"
  url: "https://santacc.es/"
  source_url: "https://github.com/DesarrolloWebSantaCC/santacc-web"
  featured: false
  categories:
    - Agency
- title: Sean Coker's Blog
  main_url: "https://sean.is/"
  url: "https://sean.is/"
  featured: false
  categories:
    - Blog
    - Portfolio
    - Web Development
- title: Several Levels
  main_url: "https://severallevels.io/"
  url: "https://severallevels.io/"
  source_url: "https://github.com/Harrison1/several-levels"
  featured: false
  categories:
    - Agency
    - Web Development
- title: Simply
  main_url: "https://simply.co.za/"
  url: "https://simply.co.za/"
  featured: false
  categories:
    - Marketing
- title: Storybook
  main_url: "https://storybook.js.org/"
  url: "https://storybook.js.org/"
  source_url: "https://github.com/storybooks/storybook"
  featured: false
  categories:
    - Web Development
    - Open Source
- title: Vibert Thio's Portfolio
  main_url: "https://vibertthio.com/portfolio/"
  url: "https://vibertthio.com/portfolio/projects/"
  source_url: "https://github.com/vibertthio/portfolio"
  featured: false
  categories:
    - Portfolio
    - Web Development
- title: VisitGemer
  main_url: "https://visitgemer.sk/"
  url: "https://visitgemer.sk/"
  featured: false
  categories:
    - Marketing
- title: Bricolage.io
  main_url: "https://www.bricolage.io/"
  url: "https://www.bricolage.io/"
  source_url: "https://github.com/KyleAMathews/blog"
  featured: false
  categories:
    - Blog
- title: Charles Pinnix Website
  main_url: "https://www.charlespinnix.com/"
  url: "https://www.charlespinnix.com/"
  featured: false
  description: >-
    I’m a senior frontend engineer with 8 years of experience building websites
    and web applications. I’m interested in leading creative, multidisciplinary
    engineering teams. I’m a creative technologist, merging photography, art,
    and design into engineering and visa versa. I take a pragmatic,
    product-oriented approach to development, allowing me to see the big picture
    and ensuring quality products are completed on time. I have a passion for
    modern frontend JavaScript frameworks such as React and Vue, and I have
    substantial experience on the backend with an interest in Node and
    container based deployment with Docker and AWS.
  categories:
    - Portfolio
    - Web Development
- title: Charlie Harrington's Blog
  main_url: "https://www.charlieharrington.com/"
  url: "https://www.charlieharrington.com/"
  source_url: "https://github.com/whatrocks/blog"
  featured: false
  categories:
    - Blog
    - Web Development
    - Music
- title: Gabriel Adorf's Portfolio
  main_url: "https://www.gabrieladorf.com/"
  url: "https://www.gabrieladorf.com/"
  source_url: "https://github.com/gabdorf/gabriel-adorf-portfolio"
  featured: false
  categories:
    - Portfolio
    - Web Development
- title: greglobinski.com
  main_url: "https://www.greglobinski.com/"
  url: "https://www.greglobinski.com/"
  source_url: "https://github.com/greglobinski/www.greglobinski.com"
  featured: false
  categories:
    - Portfolio
    - Web Development
- title: I am Putra
  main_url: "https://www.iamputra.com/"
  url: "https://www.iamputra.com/"
  featured: false
  categories:
    - Portfolio
    - Web Development
    - Blog
- title: In Sowerby Bridge
  main_url: "https://www.insowerbybridge.co.uk/"
  url: "https://www.insowerbybridge.co.uk/"
  featured: false
  categories:
    - Marketing
    - Government
- title: JavaScript Stuff
  main_url: "https://www.javascriptstuff.com/"
  url: "https://www.javascriptstuff.com/"
  featured: false
  categories:
    - Education
    - Web Development
    - Library
- title: Ledgy
  main_url: "https://www.ledgy.com/"
  url: "https://github.com/morloy/ledgy.com"
  featured: false
  categories:
    - Marketing
    - Finance
- title: Alec Lomas's Portfolio / Blog
  main_url: "https://www.lowmess.com/"
  url: "https://www.lowmess.com/"
  source_url: "https://github.com/lowmess/lowmess"
  featured: false
  categories:
    - Web Development
    - Blog
    - Portfolio
- title: Michele Mazzucco's Portfolio
  main_url: "https://www.michelemazzucco.it/"
  url: "https://www.michelemazzucco.it/"
  source_url: "https://github.com/michelemazzucco/michelemazzucco.it"
  featured: false
  categories:
    - Portfolio
- title: Orbit FM Podcasts
  main_url: "https://www.orbit.fm/"
  url: "https://www.orbit.fm/"
  source_url: "https://github.com/agarrharr/orbit.fm"
  featured: false
  categories:
    - Podcast
- title: Prosecco Springs
  main_url: "https://www.proseccosprings.com/"
  url: "https://www.proseccosprings.com/"
  featured: false
  categories:
    - Food
    - Blog
    - Marketing
- title: Verious
  main_url: "https://www.verious.io/"
  url: "https://www.verious.io/"
  source_url: "https://github.com/cpinnix/verious"
  featured: false
  categories:
    - Web Development
- title: Yisela
  main_url: "https://www.yisela.com/"
  url: "https://www.yisela.com/tetris-against-trauma-gaming-as-therapy/"
  featured: false
  categories:
    - Blog
- title: YouFoundRon.com
  main_url: "https://www.youfoundron.com/"
  url: "https://www.youfoundron.com/"
  source_url: "https://github.com/rongierlach/yfr-dot-com"
  featured: false
  categories:
    - Portfolio
    - Web Development
    - Blog
- title: yerevancoder
  main_url: "https://yerevancoder.com/"
  url: "https://forum.yerevancoder.com/categories"
  source_url: "https://github.com/yerevancoder/yerevancoder.github.io"
  featured: false
  categories:
    - Blog
    - Web Development
- title: Ease
  main_url: "https://www.ease.com/"
  url: "https://www.ease.com/"
  featured: false
  categories:
    - Marketing
    - Healthcare
- title: Policygenius
  main_url: "https://www.policygenius.com/"
  url: "https://www.policygenius.com/"
  featured: false
  categories:
    - Marketing
    - Healthcare
- title: Moteefe
  main_url: "http://www.moteefe.com/"
  url: "http://www.moteefe.com/"
  featured: false
  categories:
    - Marketing
    - Agency
    - Technology
- title: Athelas
  main_url: "http://www.athelas.com/"
  url: "http://www.athelas.com/"
  featured: false
  categories:
    - Marketing
    - Healthcare
- title: Pathwright
  main_url: "http://www.pathwright.com/"
  url: "http://www.pathwright.com/"
  featured: false
  categories:
    - Marketing
    - Education
- title: Lucid
  main_url: "https://www.golucid.co/"
  url: "https://www.golucid.co/"
  featured: false
  categories:
    - Marketing
    - Technology
- title: Bench
  main_url: "http://www.bench.co/"
  url: "http://www.bench.co/"
  featured: false
  categories:
    - Marketing
- title: Union Plus Credit Card
  main_url: "http://www.unionpluscard.com"
  url: "https://unionplus.capitalone.com/"
  featured: false
  categories:
    - Marketing
    - Finance
- title: Gin Lane
  main_url: "http://www.ginlane.com/"
  url: "https://www.ginlane.com/"
  featured: false
  categories:
    - Web Development
    - Agency
- title: Marmelab
  main_url: "https://marmelab.com/en/"
  url: "https://marmelab.com/en/"
  featured: false
  categories:
    - Web Development
    - Agency
- title: Dovetail
  main_url: "https://dovetailapp.com/"
  url: "https://dovetailapp.com/"
  featured: false
  categories:
    - Marketing
    - Technology
- title: Yuuniworks Portfolio / Blog
  main_url: "https://www.yuuniworks.com/"
  url: "https://www.yuuniworks.com/"
  source_url: "https://github.com/junkboy0315/yuuni-web"
  featured: false
  categories:
    - Portfolio
    - Web Development
    - Blog
- title: The Bastion Bot
  main_url: "https://bastionbot.org/"
  url: "https://bastionbot.org/"
  source_url: "https://github.com/TheBastionBot/Bastion-Website"
  description: Give awesome perks to your Discord server!
  featured: false
  categories:
    - Open Source
    - Technology
    - Documentation
    - Community
  built_by: Sankarsan Kampa
  built_by_url: "https://traction.one"
- title: Smakosh
  main_url: "https://smakosh.com/"
  url: "https://smakosh.com/"
  source_url: "https://github.com/smakosh/smakosh.com"
  featured: false
  categories:
    - Portfolio
    - Web Development
# - title: Philipp Czernitzki - Blog/Website
#   main_url: "http://philippczernitzki.me/"
#   url: "http://philippczernitzki.me/"
#   featured: false
#   categories:
#     - Portfolio
#     - Web Development
#     - Blog
- title: WebGazer
  main_url: "https://www.webgazer.io/"
  url: "https://www.webgazer.io/"
  featured: false
  categories:
    - Marketing
    - Web Development
    - Technology
- title: Joe Seifi's Blog
  main_url: "http://seifi.org/"
  url: "http://seifi.org/"
  featured: false
  categories:
    - Portfolio
    - Web Development
    - Blog
- title: LekoArts — Graphic Designer & Front-End Developer
  main_url: "https://www.lekoarts.de"
  url: "https://www.lekoarts.de"
  source_url: "https://github.com/LekoArts/portfolio"
  featured: false
  built_by: LekoArts
  built_by_url: "https://github.com/LekoArts"
  description: >-
    Hi, I'm Lennart — a self-taught and passionate graphic/web designer &
    frontend developer based in Darmstadt, Germany. I love it to realize complex
    projects in a creative manner and face new challenges. Since 6 years I do
    graphic design, my love for frontend development came up 3 years ago. I
    enjoy acquiring new skills and cementing this knowledge by writing blogposts
    and creating tutorials.
  categories:
    - Portfolio
    - Blog
    - Design
    - Web Development
    - Freelance
    - Open Source
- title: 杨二小的博客
  main_url: "https://blog.yangerxiao.com/"
  url: "https://blog.yangerxiao.com/"
  source_url: "https://github.com/zerosoul/blog.yangerxiao.com"
  featured: false
  categories:
    - Blog
    - Portfolio
- title: MOTTO x MOTTO
  main_url: "https://mottox2.com"
  url: "https://mottox2.com"
  source_url: "https://github.com/mottox2/website"
  description: Web developer / UI Designer in Tokyo Japan.
  featured: false
  categories:
    - Blog
    - Portfolio
  built_by: mottox2
  built_by_url: "https://mottox2.com"
- title: Pride of the Meadows
  main_url: "https://www.prideofthemeadows.com/"
  url: "https://www.prideofthemeadows.com/"
  featured: false
  categories:
    - eCommerce
    - Food
    - Blog
- title: Michael Uloth
  main_url: "https://www.michaeluloth.com"
  url: "https://www.michaeluloth.com"
  featured: false
  description: Michael Uloth is a web developer, opera singer, and the creator of Up and Running Tutorials.
  categories:
    - Portfolio
    - Web Development
    - Music
  built_by: Michael Uloth
  built_by_url: "https://www.michaeluloth.com"
- title: Spacetime
  main_url: "https://www.heyspacetime.com/"
  url: "https://www.heyspacetime.com/"
  featured: false
  description: >-
    Spacetime is a Dallas-based digital experience agency specializing in web,
    app, startup, and digital experience creation.
  categories:
    - Marketing
    - Portfolio
    - Agency
  built_by: Spacetime
  built_by_url: "https://www.heyspacetime.com/"
- title: Eric Jinks
  main_url: "https://ericjinks.com/"
  url: "https://ericjinks.com/"
  featured: false
  description: "Software engineer / web developer from the Gold Coast, Australia."
  categories:
    - Portfolio
    - Blog
    - Web Development
    - Technology
  built_by: Eric Jinks
  built_by_url: "https://ericjinks.com/"
- title: GaiAma - We are wildlife
  main_url: "https://www.gaiama.org/"
  url: "https://www.gaiama.org/"
  featured: false
  description: >-
    We founded the GaiAma conservation organization to protect wildlife in Perú
    and to create an example of a permaculture neighborhood, living
    symbiotically with the forest - because reforestation is just the beginning
  categories:
    - Nonprofit
    - Marketing
    - Blog
  source_url: "https://github.com/GaiAma/gaiama.org"
  built_by: GaiAma
  built_by_url: "https://www.gaiama.org/"
- title: Healthcare Logic
  main_url: "https://www.healthcarelogic.com/"
  url: "https://www.healthcarelogic.com/"
  featured: false
  description: >-
    Revolutionary technology that empowers clinical and managerial leaders to
    collaborate with clarity.
  categories:
    - Marketing
    - Healthcare
    - Technology
  built_by: Thrive
  built_by_url: "https://thriveweb.com.au/"
- title: Evergov
  main_url: "https://evergov.com/"
  url: "https://evergov.com/"
  featured: false
  description: Finding local government services made easier.
  categories:
    - Directory
    - Government
    - Technology
  source_url: "https://github.com/WeOpenly/localgov.fyi"
  built_by: Evergov
  built_by_url: "https://evergov.com/about/"
- title: Kata.ai Documentation
  main_url: "https://docs.kata.ai/"
  url: "https://docs.kata.ai/"
  source_url: "https://github.com/kata-ai/kata-platform-docs"
  featured: false
  description: >-
    Documentation website for the Kata Platform, an all-in-one platform for
    building chatbots using AI technologies.
  categories:
    - Documentation
    - Technology
- title: goalgetters
  main_url: "https://goalgetters.space/"
  url: "https://goalgetters.space/"
  featured: false
  description: >-
    goalgetters is a source of inspiration for people who want to change their
    career. We offer articles, success stories and expert interviews on how to
    find a new passion and how to implement change.
  categories:
    - Blog
    - Education
  built_by: "Stephanie Langers (content), Adrian Wenke (development)"
  built_by_url: "https://twitter.com/AdrianWenke"
- title: Zensum
  main_url: "https://zensum.se/"
  url: "https://zensum.se/"
  featured: false
  description: >-
    Borrow money quickly and safely through Zensum. We compare Sweden's leading
    banks and credit institutions. Choose from multiple offers and lower your
    monthly cost. [Translated from Swedish]
  categories:
    - Technology
    - Finance
    - Marketing
  built_by: Bejamas
  built_by_url: "https://bejamas.io/"
- title: StatusHub - Easy to use Hosted Status Page Service
  main_url: "https://statushub.com/"
  url: "https://statushub.com/"
  featured: false
  description: >-
    Set up your very own service status page in minutes with StatusHub. Allow
    customers to subscribe to be updated automatically.
  categories:
    - Technology
    - Marketing
  built_by: Bejamas
  built_by_url: "https://bejamas.io/"
- title: Matthias Kretschmann Portfolio
  main_url: "https://matthiaskretschmann.com/"
  url: "https://matthiaskretschmann.com/"
  source_url: "https://github.com/kremalicious/portfolio"
  featured: false
  description: Portfolio of designer & developer Matthias Kretschmann.
  categories:
    - Portfolio
    - Web Development
  built_by: Matthias Kretschmann
  built_by_url: "https://matthiaskretschmann.com/"
- title: Iron Cove Solutions
  main_url: "https://ironcovesolutions.com/"
  url: "https://ironcovesolutions.com/"
  description: >-
    Iron Cove Solutions is a cloud based consulting firm. We help companies
    deliver a return on cloud usage by applying best practices
  categories:
    - Technology
    - Web Development
  built_by: Iron Cove Solutions
  built_by_url: "https://ironcovesolutions.com/"
  featured: false
- title: Moetez Chaabene Portfolio / Blog
  main_url: "https://moetez.me/"
  url: "https://moetez.me/"
  source_url: "https://github.com/moetezch/moetez.me"
  featured: false
  description: Portfolio of Moetez Chaabene
  categories:
    - Portfolio
    - Web Development
    - Blog
  built_by: Moetez Chaabene
  built_by_url: "https://twitter.com/moetezch"
- title: Nikita
  description: >-
    Automation of system deployments in Node.js for applications and
    infrastructures.
  main_url: "https://nikita.js.org/"
  url: "https://nikita.js.org/"
  source_url: "https://github.com/adaltas/node-nikita"
  categories:
    - Documentation
    - Open Source
    - Technology
  built_by: Adaltas
  built_by_url: "https://www.adaltas.com"
  featured: false
- title: Gourav Sood Blog & Portfolio
  main_url: "https://www.gouravsood.com/"
  url: "https://www.gouravsood.com/"
  featured: false
  categories:
    - Blog
    - Portfolio
  built_by: Gourav Sood
  built_by_url: "https://www.gouravsood.com/"
- title: Jonas Tebbe Portfolio
  description: |
    Hey, I’m Jonas and I create digital products.
  main_url: "https://jonastebbe.com"
  url: "https://jonastebbe.com"
  categories:
    - Portfolio
  built_by: Jonas Tebbe
  built_by_url: "http://twitter.com/jonastebbe"
  featured: false
- title: Parker Sarsfield Portfolio
  description: |
    I'm Parker, a software engineer and sneakerhead.
  main_url: "https://parkersarsfield.com"
  url: "https://parkersarsfield.com"
  categories:
    - Blog
    - Portfolio
  built_by: Parker Sarsfield
  built_by_url: "https://parkersarsfield.com"
- title: Frontend web development with Greg
  description: |
    JavaScript, GatsbyJS, ReactJS, CSS in JS... Let's learn some stuff together.
  main_url: "https://dev.greglobinski.com"
  url: "https://dev.greglobinski.com"
  categories:
    - Blog
    - Web Development
  built_by: Greg Lobinski
  built_by_url: "https://github.com/greglobinski"
- title: Insomnia
  description: |
    Desktop HTTP and GraphQL client for developers
  main_url: "https://insomnia.rest/"
  url: "https://insomnia.rest/"
  categories:
    - Blog
  built_by: Gregory Schier
  built_by_url: "https://schier.co"
  featured: false
- title: Timeline Theme Portfolio
  description: |
    I'm Aman Mittal, a software developer.
  main_url: "https://amanhimself.dev/"
  url: "https://amanhimself.dev/"
  categories:
    - Web Development
    - Portfolio
  built_by: Aman Mittal
  built_by_url: "https://amanhimself.dev/"
- title: Ocean artUp
  description: >
    Science outreach site built using styled-components and Contentful. It
    presents the research project "Ocean artUp" funded by an Advanced Grant of
    the European Research Council to explore the possible benefits of artificial
    uplift of nutrient-rich deep water to the ocean’s sunlit surface layer.
  main_url: "https://ocean-artup.eu"
  url: "https://ocean-artup.eu"
  source_url: "https://github.com/janosh/ocean-artup"
  categories:
    - Science
    - Education
    - Blog
  built_by: Janosh Riebesell
  built_by_url: "https://janosh.io"
  featured: false
- title: Ryan Fitzgerald
  description: |
    Personal portfolio and blog for Ryan Fitzgerald
  main_url: "https://ryanfitzgerald.ca/"
  url: "https://ryanfitzgerald.ca/"
  categories:
    - Web Development
    - Portfolio
  built_by: Ryan Fitzgerald
  built_by_url: "https://github.com/RyanFitzgerald"
  featured: false
- title: Kaizen
  description: |
    Content Marketing, PR & SEO Agency in London
  main_url: "https://www.kaizen.co.uk/"
  url: "https://www.kaizen.co.uk/"
  categories:
    - Agency
    - Blog
    - Design
    - Web Development
    - SEO
  built_by: Bogdan Stanciu
  built_by_url: "https://github.com/b0gd4n"
  featured: false
- title: HackerOne Platform Documentation
  description: |
    HackerOne's Product Documentation Center!
  url: "https://docs.hackerone.com/"
  main_url: "https://docs.hackerone.com/"
  categories:
    - Documentation
    - Security
  featured: false
- title: Mux Video
  description: |
    API to video hosting and streaming
  main_url: "https://mux.com/"
  url: "https://mux.com/"
  categories:
    - Video
    - API
  featured: false
- title: Swapcard
  description: >
    The easiest way for event organizers to instantly connect people, build a
    community of attendees and exhibitors, and increase revenue over time
  main_url: "https://www.swapcard.com/"
  url: "https://www.swapcard.com/"
  categories:
    - Event
    - Community
    - Marketing
  built_by: Swapcard
  built_by_url: "https://www.swapcard.com/"
  featured: false
- title: Kalix
  description: >
    Kalix is perfect for healthcare professionals starting out in private
    practice, to those with an established clinic.
  main_url: "https://www.kalixhealth.com/"
  url: "https://www.kalixhealth.com/"
  categories:
    - Healthcare
  featured: false
- title: Hubba
  description: |
    Buy wholesale products from thousands of independent, verified Brands.
  main_url: "https://join.hubba.com/"
  url: "https://join.hubba.com/"
  categories:
    - eCommerce
  featured: false
- title: HyperPlay
  description: |
    In Asean's 1st Ever LOL Esports X Music Festival
  main_url: "https://hyperplay.leagueoflegends.com/"
  url: "https://hyperplay.leagueoflegends.com/"
  categories:
    - Music
  featured: false
- title: Bad Credit Loans
  description: |
    Get the funds you need, from $250-$5,000
  main_url: "https://www.creditloan.com/"
  url: "https://www.creditloan.com/"
  categories:
    - Finance
  featured: false
- title: Financial Center
  description: >
    Member-owned, not-for-profit, co-operative whose members receive financial
    benefits in the form of lower loan rates, higher savings rates, and lower
    fees than banks.
  main_url: "https://fcfcu.com/"
  url: "https://fcfcu.com/"
  categories:
    - Finance
    - Nonprofit
    - Business
    - Education
  built_by: "https://fcfcu.com/"
  built_by_url: "https://fcfcu.com/"
  featured: false
- title: Office of Institutional Research and Assessment
  description: |
    Good Data, Good Decisions
  main_url: "http://oira.ua.edu/"
  url: "http://oira.ua.edu/"
  categories:
    - Data
  featured: false
- title: The Telegraph Premium
  description: |
    Exclusive stories from award-winning journalists
  main_url: "https://premium.telegraph.co.uk/"
  url: "https://premium.telegraph.co.uk/"
  categories:
    - Media
  featured: false
- title: html2canvas
  description: |
    Screenshots with JavaScript
  main_url: "http://html2canvas.hertzen.com/"
  url: "http://html2canvas.hertzen.com/"
  source_url: "https://github.com/niklasvh/html2canvas/tree/master/www"
  categories:
    - JavaScript
    - Documentation
  built_by: Niklas von Hertzen
  built_by_url: "http://hertzen.com/"
  featured: false
- title: Dato CMS
  description: |
    The API-based CMS your editors will love
  main_url: "https://www.datocms.com/"
  url: "https://www.datocms.com/"
  categories:
    - API
  featured: false
- title: Half Electronics
  description: |
    Personal website
  main_url: "https://www.halfelectronic.com/"
  url: "https://www.halfelectronic.com/"
  categories:
    - Blog
  built_by: Fernando Poumian
  built_by_url: "https://github.com/fpoumian/halfelectronic.com"
  featured: false
- title: Frithir Software Development
  main_url: "https://frithir.com/"
  url: "https://frithir.com/"
  featured: false
  description: "I DRINK COFFEE, WRITE CODE AND IMPROVE MY DEVELOPMENT SKILLS EVERY DAY."
  categories:
    - Design
    - Web Development
  built_by: Frithir
  built_by_url: "https://Frithir.com/"
- title: Unow
  main_url: "https://www.unow.fr/"
  url: "https://www.unow.fr/"
  categories:
    - Education
    - Marketing
  featured: false
- title: Peter Hironaka
  description: |
    Freelance Web Developer based in Los Angeles.
  main_url: "https://peterhironaka.com/"
  url: "https://peterhironaka.com/"
  categories:
    - Portfolio
    - Web Development
  built_by: Peter Hironaka
  built_by_url: "https://github.com/PHironaka"
  featured: false
- title: Michael McQuade
  description: |
    Personal website and blog for Michael McQuade
  main_url: "https://giraffesyo.io"
  url: "https://giraffesyo.io"
  categories:
    - Blog
  built_by: Michael McQuade
  built_by_url: "https://github.com/giraffesyo"
  featured: false
- title: Haacht Brewery
  description: |
    Corporate website for Haacht Brewery. Designed and Developed by Gafas.
  main_url: "https://haacht.com/en/"
  url: "https://haacht.com"
  categories:
    - Marketing
  built_by: Gafas
  built_by_url: "https://gafas.be"
  featured: false
- title: StoutLabs
  description: |
    Portfolio of Daniel Stout, freelance developer in East Tennessee.
  main_url: "https://www.stoutlabs.com/"
  url: "https://www.stoutlabs.com/"
  categories:
    - Web Development
    - Portfolio
  built_by: Daniel Stout
  built_by_url: "https://github.com/stoutlabs"
  featured: false
- title: Chicago Ticket Outcomes By Neighborhood
  description: |
    ProPublica data visualization of traffic ticket court outcomes
  categories:
    - Media
    - Nonprofit
  url: >-
    https://projects.propublica.org/graphics/il/il-city-sticker-tickets-maps/ticket-status/?initialWidth=782
  main_url: >-
    https://projects.propublica.org/graphics/il/il-city-sticker-tickets-maps/ticket-status/?initialWidth=782
  built_by: David Eads
  built_by_url: "https://github.com/eads"
  featured: false
- title: Chicago South Side Traffic Ticketing rates
  description: |
    ProPublica data visualization of traffic ticket rates by community
  main_url: >-
    https://projects.propublica.org/graphics/il/il-city-sticker-tickets-maps/ticket-rate/?initialWidth=782
  url: >-
    https://projects.propublica.org/graphics/il/il-city-sticker-tickets-maps/ticket-rate/?initialWidth=782
  categories:
    - Media
    - Nonprofit
  built_by: David Eads
  built_by_url: "https://github.com/eads"
  featured: false
- title: Otsimo
  description: >
    Otsimo is a special education application for children with autism, down
    syndrome and other developmental disabilities.
  main_url: "https://otsimo.com/en/"
  url: "https://otsimo.com/en/"
  categories:
    - Blog
    - Education
  featured: false
- title: Matt Bagni Portfolio 2018
  description: >
    Mostly the result of playing with Gatsby and learning about react and
    graphql. Using the screenshot plugin to showcase the work done for my
    company in the last 2 years, and a good amount of other experiments.
  main_url: "https://mattbag.github.io"
  url: "https://mattbag.github.io"
  categories:
    - Portfolio
  featured: false
- title: Lisa Ye's Blog
  description: |
    Simple blog/portofolio for a fashion designer. Gatsby_v2 + Netlify cms
  main_url: "https://lisaye.netlify.com/"
  url: "https://lisaye.netlify.com/"
  categories:
    - Blog
    - Portfolio
  featured: false
- title: Artem Sapegin
  description: >
    Little homepage of Artem Sapegin, a frontend developer, passionate
    photographer, coffee drinker and crazy dogs’ owner.
  main_url: "https://sapegin.me/"
  url: "https://sapegin.me/"
  categories:
    - Portfolio
    - Open Source
    - Web Development
  built_by: Artem Sapegin
  built_by_url: "https://github.com/sapegin"
  featured: false
- title: SparkPost Developers
  main_url: "https://developers.sparkpost.com/"
  url: "https://developers.sparkpost.com/"
  source_url: "https://github.com/SparkPost/developers.sparkpost.com"
  categories:
    - Documentation
    - API
  featured: false
- title: Malik Browne Portfolio 2018
  description: >
    The portfolio blog of Malik Browne, a full-stack engineer, foodie, and avid
    blogger/YouTuber.
  main_url: "https://www.malikbrowne.com/about"
  url: "https://www.malikbrowne.com"
  categories:
    - Blog
    - Portfolio
  built_by: Malik Browne
  built_by_url: "https://twitter.com/milkstarz"
  featured: false
- title: Novatics
  description: |
    Digital products that inspire and make a difference
  main_url: "https://www.novatics.com.br"
  url: "https://www.novatics.com.br"
  categories:
    - Portfolio
    - Technology
    - Web Development
  built_by: Novatics
  built_by_url: "https://github.com/Novatics"
  featured: false
- title: Max McKinney
  description: >
    I’m a developer and designer with a focus in web technologies. I build cars
    on the side.
  main_url: "https://maxmckinney.com/"
  url: "https://maxmckinney.com/"
  categories:
    - Portfolio
    - Web Development
    - Design
  built_by: Max McKinney
  featured: false
- title: Stickyard
  description: |
    Make your React component sticky the easy way
  main_url: "https://nihgwu.github.io/stickyard/"
  url: "https://nihgwu.github.io/stickyard/"
  source_url: "https://github.com/nihgwu/stickyard/tree/master/website"
  categories:
    - Web Development
  built_by: Neo Nie
  featured: false
- title: Agata Milik
  description: |
    Website of a Polish psychologist/psychotherapist based in Gdańsk, Poland.
  main_url: "https://agatamilik.pl"
  url: "https://agatamilik.pl"
  categories:
    - Marketing
    - Healthcare
  built_by: Piotr Fedorczyk
  built_by_url: "https://piotrf.pl"
  featured: false
- title: WebPurple
  main_url: "https://www.webpurple.net/"
  url: "https://www.webpurple.net/"
  source_url: "https://github.com/WebPurple/site"
  description: >-
    Site of local (Russia, Ryazan) frontend community. Main purpose is to show
    info about meetups and keep blog.
  categories:
    - Nonprofit
    - Web Development
    - Community
    - Blog
    - Open Source
  built_by: Nikita Kirsanov
  built_by_url: "https://twitter.com/kitos_kirsanov"
  featured: false
- title: Papertrail.io
  description: |
    Inspection Management for the 21st Century
  main_url: "https://www.papertrail.io/"
  url: "https://www.papertrail.io/"
  categories:
    - Marketing
    - Technology
  built_by: Papertrail.io
  built_by_url: "https://www.papertrail.io"
  featured: false
- title: Matt Ferderer
  main_url: "https://mattferderer.com"
  url: "https://mattferderer.com"
  source_url: "https://github.com/mattferderer/gatsbyblog"
  description: >
    {titleofthesite} is a blog built with Gatsby that discusses web related tech
    such as JavaScript, .NET, Blazor & security.
  categories:
    - Blog
    - Web Development
  built_by: Matt Ferderer
  built_by_url: "https://twitter.com/mattferderer"
  featured: false
- title: Sahyadri Open Source Community
  main_url: "https://sosc.org.in"
  url: "https://sosc.org.in"
  source_url: "https://github.com/haxzie/sosc-website"
  description: >
    Official website of Sahyadri Open Source Community for community blog, event
    details and members info.
  categories:
    - Blog
    - Community
    - Open Source
  built_by: Musthaq Ahamad
  built_by_url: "https://github.com/haxzie"
  featured: false
- title: Tech Confessions
  main_url: "https://confessions.tech"
  url: "https://confessions.tech"
  source_url: "https://github.com/JonathanSpeek/tech-confessions"
  description: "A guilt-free place for us to confess our tech sins \U0001F64F\n"
  categories:
    - Community
    - Open Source
  built_by: Jonathan Speek
  built_by_url: "https://speek.design"
  featured: false
- title: Thibault Maekelbergh
  main_url: "https://thibmaek.com"
  url: "https://thibmaek.com"
  source_url: "https://github.com/thibmaek/thibmaek.github.io"
  description: |
    A nice blog about development, Raspberry Pi, plants and probably records.
  categories:
    - Blog
    - Open Source
  built_by: Thibault Maekelbergh
  built_by_url: "https://twitter.com/thibmaek"
  featured: false
- title: LearnReact.design
  main_url: "https://learnreact.design"
  url: "https://learnreact.design"
  description: >
    React Essentials For Designers: A React course tailored for product
    designers, ux designers, ui designers.
  categories:
    - Blog
  built_by: Linton Ye
  built_by_url: "https://twitter.com/lintonye"
- title: Mega House Creative
  main_url: "https://www.megahousecreative.com/"
  url: "https://www.megahousecreative.com/"
  description: >
    Mega House Creative is a digital agency that provides unique goal-oriented
    web marketing solutions.
  categories:
    - Marketing
    - Agency
  built_by: Daniel Robinson
  featured: false
- title: Tobie Marier Robitaille - csc
  main_url: "https://tobiemarierrobitaille.com/"
  url: "https://tobiemarierrobitaille.com/en/"
  description: |
    Portfolio site for director of photography Tobie Marier Robitaille
  categories:
    - Portfolio
    - Gallery
  built_by: Mill3 Studio
  built_by_url: "https://mill3.studio/en/"
  featured: false
- title: Bestvideogame.deals
  main_url: "https://bestvideogame.deals/"
  url: "https://bestvideogame.deals/"
  description: |
    Video game comparison website for the UK, build with GatsbyJS.
  categories:
    - eCommerce
  built_by: Koen Kamphuis
  built_by_url: "https://koenkamphuis.com/"
  featured: false
- title: Mahipat's Portfolio
  main_url: "https://mojaave.com/"
  url: "https://mojaave.com"
  source_url: "https://github.com/mhjadav/mojaave"
  description: >
    mojaave.com is Mahipat's portfolio, I have developed it using Gatsby v2 and
    Bootstrap, To get in touch with people looking for full-stack developer.
  categories:
    - Portfolio
    - Web Development
  built_by: Mahipat Jadav
  built_by_url: "https://mojaave.com/"
  featured: false
- title: Insights
  main_url: "https://justaskusers.com/"
  url: "https://justaskusers.com/"
  description: >
    Insights helps user experience (UX) researchers conduct their research and
    make sense of the findings.
  categories:
    - User Experience
    - Design
  built_by: Just Ask Users
  built_by_url: "https://justaskusers.com/"
  featured: false
- title: Tensiq
  main_url: "https://tensiq.com"
  url: "https://tensiq.com"
  source_url: "https://github.com/Tensiq/tensiq-site"
  description: >
    Tensiq is an e-Residency startup, that provides development in cutting-edge
    technology while delivering secure, resilient, performant solutions.
  categories:
    - Web Development
    - Mobile Development
    - Agency
    - Open Source
  built_by: Jens
  built_by_url: "https://github.com/arrkiin"
  featured: false
- title: Mintfort
  main_url: "https://mintfort.com/"
  url: "https://mintfort.com/"
  source_url: "https://github.com/MintFort/mintfort.com"
  description: >
    Mintfort, the first crypto-friendly bank account. Store and manage assets on
    the blockchain.
  categories:
    - Technology
    - Finance
  built_by: Axel Fuhrmann
  built_by_url: "https://axelfuhrmann.com/"
  featured: false
- title: React Native Explorer
  main_url: "https://react-native-explorer.firebaseapp.com"
  url: "https://react-native-explorer.firebaseapp.com"
  description: |
    Explorer React Native packages and examples effortlessly.
  categories:
    - Education
  featured: false
- title: 500Tech
  main_url: "https://500tech.com/"
  url: "https://500tech.com/"
  featured: false
  categories:
    - Web Development
    - Agency
    - Open Source
- title: eworld
  main_url: "http://eworld.herokuapp.com/"
  url: "http://eworld.herokuapp.com/"
  featured: false
  categories:
    - eCommerce
    - Technology
- title: It's a Date
  description: >
    It's a Date is a dating app that actually involves dating.
  main_url: "https://www.itsadate.app/"
  url: "https://www.itsadate.app/"
  featured: false
  categories:
    - App
    - Blog
- title: Node.js HBase
  description: >
    Asynchronous HBase client for NodeJs using REST.
  main_url: https://hbase.js.org/
  url: https://hbase.js.org/
  source_url: "https://github.com/adaltas/node-hbase"
  categories:
    - Documentation
    - Open Source
    - Technology
  built_by: David Worms
  built_by_url: http://www.adaltas.com
  featured: false
- title: Peter Kroyer - Web Design / Web Development
  main_url: https://www.peterkroyer.at/en/
  url: https://www.peterkroyer.at/en/
  description: >
    Freelance web designer / web developer based in Vienna, Austria (Wien, Österreich).
  categories:
    - Agency
    - Web Development
    - Design
    - Portfolio
    - Freelance
  built_by: Peter Kroyer
  built_by_url: https://www.peterkroyer.at/
  featured: false
- title: Geddski
  main_url: https://gedd.ski
  url: https://gedd.ski
  description: >
    frontend mastery blog - level up your UI game.
  categories:
    - Web Development
    - Education
    - Productivity
    - User Experience
  built_by: Dave Geddes
  built_by_url: https://twitter.com/geddski
  featured: false
- title: Rung
  main_url: "https://rung.com.br/"
  url: "https://rung.com.br/"
  description: >
    Rung alerts you about the exceptionalities of your personal and professional life.
  categories:
    - API
    - Technology
    - Travel
  featured: false
- title: Mokkapps
  main_url: "https://www.mokkapps.de/"
  url: "https://www.mokkapps.de/"
  source_url: "https://github.com/mokkapps/website"
  description: >
    Portfolio website from Michael Hoffmann. Passionate software developer with focus on web-based technologies.
  categories:
    - Blog
    - Portfolio
    - Web Development
    - Mobile Development
  featured: false
- title: Premier Octet
  main_url: "https://www.premieroctet.com/"
  url: "https://www.premieroctet.com/"
  description: >
    Premier Octet is a React-based agency
  categories:
    - Agency
    - Web Development
    - Mobile Development
  featured: false
- title: Thorium
  main_url: "https://www.thoriumsim.com/"
  url: "https://www.thoriumsim.com/"
  source_url: "https://github.com/thorium-sim/thoriumsim.com"
  description: >
    Thorium - Open-source Starship Simulator Controls for Live Action Role Play
  built_by: Alex Anderson
  built_by_url: https://twitter.com/ralex1993
  categories:
    - Blog
    - Portfolio
    - Documentation
    - Marketing
    - Education
    - Entertainment
    - Open Source
    - Web Development
  featured: false
- title: Cameron Maske
  main_url: "https://www.cameronmaske.com/"
  url: "https://www.cameronmaske.com/courses/introduction-to-pytest/"
  source_url: "https://github.com/cameronmaske/cameronmaske.com-v2"
  description: >
    The homepage of Cameron Maske, a freelance full-stack developer, who is currently working on a free pytest video course
  categories:
    - Education
    - Video
    - Portfolio
    - Freelance
  featured: false
- title: Studenten bilden Schüler
  description: >
    Studenten bilden Schüler e.V. is a German student-run nonprofit initiative that aims to
    contribute to more equal educational opportunities by providing free tutoring to refugees
    and children from underprivileged families. The site is built on Gatsby v2, styled-components
    and Contentful. It supports Google Analytics, fluid typography and Algolia search.
  main_url: "https://studenten-bilden-schueler.de"
  url: "https://studenten-bilden-schueler.de"
  source_url: "https://github.com/StudentenBildenSchueler/homepage"
  categories:
    - Education
    - Nonprofit
    - Blog
  built_by: Janosh Riebesell
  built_by_url: "https://janosh.io"
  featured: false
- title: Mike's Remote List
  main_url: "https://www.mikesremotelist.com"
  url: "https://www.mikesremotelist.com"
  description: >
    A list of remote jobs, updated throughout the day. Built on Gatsby v1 and powered by Contentful, Google Sheets, string and sticky tape.
  categories:
    - Marketing
  featured: false
- title: Madvoid
  main_url: "https://madvoid.com/"
  url: "https://madvoid.com/screenshot/"
  featured: false
  description: >
    Madvoid is a team of expert developers dedicated to creating simple, clear, usable and blazing fast web and mobile apps.
    We are coders that help companies and agencies to create social & interactive experiences.
    This includes full-stack development using React, WebGL, Static Site Generators, Ruby On Rails, Phoenix, GraphQL, Chatbots, CI / CD, Docker and more!
  categories:
    - Portfolio
    - Technology
    - Web Development
    - Agency
    - Marketing
  built_by: Jean-Paul Bonnetouche
  built_by_url: https://twitter.com/_jpb
- title: MOMNOTEBOOK.COM
  description: >
    Sharing knowledge and experiences that make childhood and motherhood rich, vibrant and healthy.
  main_url: "https://momnotebook.com/"
  url: "https://momnotebook.com/"
  featured: false
  built_by: Aleksander Hansson
  built_by_url: https://www.linkedin.com/in/aleksanderhansson/
  categories:
    - Blog
- title: Pirate Studios
  description: >
    Reinventing music studios with 24/7 self service rehearsal, DJ & production rooms available around the world.
  main_url: "https://www.piratestudios.co"
  url: "https://www.piratestudios.co"
  featured: false
  built_by: The Pirate Studios team
  built_by_url: https://github.com/piratestudios/
  categories:
    - Music
- title: Aurora EOS
  main_url: "https://www.auroraeos.com/"
  url: "https://www.auroraeos.com/"
  featured: false
  categories:
    - Finance
    - Marketing
    - Blog
  built_by: Corey Ward
  built_by_url: "http://www.coreyward.me/"
- title: MadeComfy
  main_url: "https://madecomfy.com.au/"
  url: "https://madecomfy.com.au/"
  description: >
    Short term rental management startup, using Contentful + Gatsby + CicleCI
  featured: false
  categories:
    - Travel
  built_by: Lucas Vilela
  built_by_url: "https://madecomfy.com.au/"
- title: Tiger Facility Services
  description: >
    Tiger Facility Services combines facility management expertise with state of the art software to offer a sustainable and customer oriented cleaning and facility service.
  main_url: https://www.tigerfacilityservices.com/de-en/
  url: https://www.tigerfacilityservices.com/de-en/
  featured: false
  categories:
    - Marketing
- title: "Luciano Mammino's blog"
  description: >
    Tech & programming blog of Luciano Mammino a.k.a. "loige", Full-Stack Web Developer and International Speaker
  main_url: https://loige.co
  url: https://loige.co
  featured: false
  categories:
    - Blog
    - Web Development
  built_by: Luciano Mammino
  built_by_url: https://loige.co
- title: Wire • Secure collaboration platform
  description: >
    Corporate website of Wire, an open source, end-to-end encrypted collaboration platform
  main_url: "https://wire.com"
  url: "https://wire.com"
  featured: false
  categories:
    - Open Source
    - Productivity
    - Technology
    - Blog
    - App
  built_by: Wire team
  built_by_url: "https://github.com/orgs/wireapp/people"
- title: J. Patrick Raftery
  main_url: "https://www.jpatrickraftery.com"
  url: "https://www.jpatrickraftery.com"
  description: J. Patrick Raftery is an opera singer and voice teacher based in Vancouver, BC.
  categories:
    - Portfolio
    - Music
  built_by: Michael Uloth
  built_by_url: "https://www.michaeluloth.com"
  featured: false
- title: Aria Umezawa
  main_url: "https://www.ariaumezawa.com"
  url: "https://www.ariaumezawa.com"
  description: Aria Umezawa is a director, producer, and writer currently based in San Francisco. Site designed by Stephen Bell.
  categories:
    - Portfolio
    - Music
    - Entertainment
  built_by: Michael Uloth
  built_by_url: "https://www.michaeluloth.com"
  featured: false
- title: Pomegranate Opera
  main_url: "https://www.pomegranateopera.com"
  url: "https://www.pomegranateopera.com"
  description: Pomegranate Opera is a lesbian opera written by Amanda Hale & Kye Marshall. Site designed by Stephen Bell.
  categories:
    - Gallery
    - Music
  built_by: Michael Uloth
  built_by_url: "https://www.michaeluloth.com"
  featured: false
- title: Daniel Cabena
  main_url: "https://www.danielcabena.com"
  url: "https://www.danielcabena.com"
  description: Daniel Cabena is a Canadian countertenor highly regarded in both Canada and Europe for prize-winning performances ranging from baroque to contemporary repertoire. Site designed by Stephen Bell.
  categories:
    - Portfolio
    - Music
  built_by: Michael Uloth
  built_by_url: "https://www.michaeluloth.com"
  featured: false
- title: Artist.Center
  main_url: "https://artistcenter.netlify.com"
  url: "https://artistcenter.netlify.com"
  description: The marketing page for Artist.Center, a soon-to-launch platform designed to connect opera singers to opera companies. Site designed by Stephen Bell.
  categories:
    - Music
  built_by: Michael Uloth
  built_by_url: "https://www.michaeluloth.com"
  featured: false
- title: DG Volo & Company
  main_url: "https://www.dgvolo.com"
  url: "https://www.dgvolo.com"
  description: DG Volo & Company is a Toronto-based investment consultancy. Site designed by Stephen Bell.
  categories:
    - Finance
  built_by: Michael Uloth
  built_by_url: "https://www.michaeluloth.com"
  featured: false
- title: Shawna Lucey
  main_url: "https://www.shawnalucey.com"
  url: "https://www.shawnalucey.com"
  description: Shawna Lucey is an American theater and opera director based in New York City. Site designed by Stephen Bell.
  categories:
    - Portfolio
    - Music
    - Entertainment
  built_by: Michael Uloth
  built_by_url: "https://www.michaeluloth.com"
  featured: false
- title: Leyan Lo
  main_url: https://www.leyanlo.com
  url: https://www.leyanlo.com
  description: >
    Leyan Lo’s personal website
  categories:
    - Portfolio
  built_by: Leyan Lo
  built_by_url: https://www.leyanlo.com
  featured: false
- title: Hawaii National Bank
  url: https://hawaiinational.bank
  main_url: https://hawaiinational.bank
  description: Hawaii National Bank's highly personalized service has helped loyal customers & locally owned businesses achieve their financial dreams for over 50 years.
  categories:
    - Finance
  built_by: Wall-to-Wall Studios
  built_by_url: https://walltowall.com
  featured: false
- title: Coletiv
  url: https://coletiv.com
  main_url: https://coletiv.com
  description: Coletiv teams up with companies of all sizes to design, develop & launch digital products for iOS, Android & the Web.
  categories:
    - Technology
    - Agency
    - Web Development
  built_by: Coletiv
  built_by_url: https://coletiv.com
  featured: false
- title: janosh.io
  description: >
    Personal blog and portfolio of Janosh Riebesell. The site is built with Gatsby v2 and designed
    entirely with styled-components v4. Much of the layout was achieved with CSS grid. It supports
    Google Analytics, fluid typography and Algolia search.
  main_url: "https://janosh.io"
  url: "https://janosh.io"
  source_url: "https://github.com/janosh/janosh.io"
  categories:
    - Portfolio
    - Blog
    - Science
    - Photography
    - Travel
  built_by: Janosh Riebesell
  built_by_url: "https://janosh.io"
  featured: false
- title: Gatsby Manor
  description: >
    We build themes for gatsby. We have themes for all projects including personal,
    portfolio, ecommerce, landing pages and more. We also run an in-house
    web dev and design studio. If you cannot find what you want, we can build it for you!
    Email us at gatsbymanor@gmail.com with questions.
  main_url: "https://www.gatsbymanor.com"
  url: "https://www.gatsbymanor.com"
  source_url: "https://github.com/gatsbymanor"
  categories:
    - Web Development
    - Agency
    - Technology
    - Freelance
  built_by: Steven Natera
  built_by_url: "https://stevennatera.com"
- title: Ema Suriano's Portfolio
  main_url: https://emasuriano.com/
  url: https://emasuriano.com/
  source_url: https://github.com/EmaSuriano/emasuriano.github.io
  description: >
    Ema Suriano's portfolio to display information about him, his projects and what he's writing about.
  categories:
    - Portfolio
    - Technology
    - Web Development
  built_by: Ema Suriano
  built_by_url: https://emasuriano.com/
  featured: false
- title: Luan Orlandi
  main_url: https://luanorlandi.github.io
  url: https://luanorlandi.github.io
  source_url: https://github.com/luanorlandi/luanorlandi.github.io
  description: >
    Luan Orlandi's personal website. Brazilian web developer, enthusiast in React and Gatsby.
  categories:
    - Blog
    - Portfolio
    - Web Development
  built_by: Luan Orlandi
  built_by_url: https://github.com/luanorlandi
- title: Mobius Labs
  main_url: https://mobius.ml
  url: https://mobius.ml
  description: >
    Mobius Labs landing page, a Start-up working on Computer Vision
  categories:
    - Landing Page
    - Marketing
    - Technology
  built_by: sktt
  built_by_url: https://github.com/sktt
- title: EZAgrar
  main_url: https://www.ezagrar.at/en/
  url: https://www.ezagrar.at/en/
  description: >
    EZAgrar.at is the homepage of the biggest agricultural machinery dealership in Austria. In total 8 pages will be built for this client reusing a lot of components between them.
  categories:
    - eCommerce
    - Marketing
  built_by: MangoART
  built_by_url: https://www.mangoart.at
  featured: false
- title: OAsome blog
  main_url: https://oasome.blog/
  url: https://oasome.blog/
  source_url: https://github.com/oorestisime/oasome
  description: >
    Paris-based Cypriot adventurers. A and O. Lovers of life and travel. Want to get a glimpse of the OAsome world?
  categories:
    - Blog
    - Photography
    - Travel
  built_by: Orestis Ioannou
  featured: false
- title: Brittany Chiang
  main_url: https://brittanychiang.com/
  url: https://brittanychiang.com/
  source_url: https://github.com/bchiang7/v4
  description: >
    Personal website and portfolio of Brittany Chiang built with Gatsby v2
  categories:
    - Portfolio
  built_by: Brittany Chiang
  built_by_url: https://github.com/bchiang7
  featured: false
- title: Fitekran
  description: >
    One of the most visited Turkish blogs about health, sports and healthy lifestyle, that has been rebuilt with Gatsby v2 using WordPress.
  main_url: "https://www.fitekran.com"
  url: "https://www.fitekran.com"
  categories:
    - Science
    - Healthcare
    - Blog
  built_by: Burak Tokak
  built_by_url: "https://www.buraktokak.com"
- title: Serverless
  main_url: https://serverless.com
  url: https://serverless.com
  source_url: https://github.com/serverless/site
  description: >
    Serverless.com – Build web, mobile and IoT applications with serverless architectures using AWS Lambda, Azure Functions, Google CloudFunctions & more!
  categories:
    - Technology
    - Web Development
  built_by: Codebrahma
  built_by_url: https://codebrahma.com
  featured: false
- title: Dive Bell
  main_url: https://divebell.band/
  url: https://divebell.band/
  description: >
    Simple site for a band to list shows dates and videos (499 on lighthouse)
  categories:
    - Music
  built_by: Matt Bagni
  built_by_url: https://mattbag.github.io
  featured: false
- title: Mayer Media Co.
  main_url: https://mayermediaco.com/
  url: https://mayermediaco.com/
  description: >
    Freelance Web Development and Digital Marketing
  categories:
    - Web Development
    - Marketing
    - Blog
  source_url: https://github.com/MayerMediaCo/MayerMediaCo2.0
  built_by: Danny Mayer
  built_by_url: https://twitter.com/mayermediaco
  featured: false
- title: Jan Czizikow Portfolio
  main_url: https://www.janczizikow.com/
  url: https://www.janczizikow.com/
  source_url: https://github.com/janczizikow/janczizikow-portfolio
  description: >
    Simple personal portfolio site built with Gatsby
  categories:
    - Portfolio
    - Freelance
    - Web Development
  built_by: Jan Czizikow
  built_by_url: https://github.com/janczizikow
- title: Carbon Design Systems
  main_url: http://www.carbondesignsystem.com/
  url: http://www.carbondesignsystem.com/
  description: >
    The Carbon Design System is integrating the new IBM Design Ethos and Language. It represents a completely fresh approach to the design of all things at IBM.
  categories:
    - Design System
    - Documentation
  built_by: IBM
  built_by_url: https://www.ibm.com/
  featured: false
- title: Mozilla Mixed Reality
  main_url: https://mixedreality.mozilla.org/
  url: https://mixedreality.mozilla.org/
  description: >
    Virtual Reality for the free and open Web.
  categories:
    - Open Source
  built_by: Mozilla
  built_by_url: https://www.mozilla.org/
  featured: false
- title: Uniform Hudl Design System
  main_url: http://uniform.hudl.com/
  url: http://uniform.hudl.com/
  description: >
    A single design system to ensure every interface feels like Hudl. From the colors we use to the size of our buttons and what those buttons say, Uniform has you covered. Check the guidelines, copy the code and get to building.
  categories:
    - Design System
    - Open Source
    - Design
  built_by: Hudl
  built_by_url: https://www.hudl.com/
- title: Subtle UI
  main_url: "https://subtle-ui.netlify.com/"
  url: "https://subtle-ui.netlify.com/"
  source_url: "https://github.com/ryanwiemer/subtle-ui"
  description: >
    A collection of clever yet understated user interactions found on the web.
  categories:
    - Web Development
    - Open Source
    - User Experience
  built_by: Ryan Wiemer
  built_by_url: "https://www.ryanwiemer.com/"
  featured: false
- title: developer.bitcoin.com
  main_url: "https://developer.bitcoin.com/"
  url: "https://developer.bitcoin.com/"
  description: >
    Bitbox based bitcoin.com developer platform and resources.
  categories:
    - Finance
  featured: false
- title: Barmej
  main_url: "https://app.barmej.com/"
  url: "https://app.barmej.com/"
  description: >
    An interactive platform to learn different programming languages in Arabic for FREE
  categories:
    - Education
    - Programming
    - Learning
  built_by: Obytes
  built_by_url: "https://www.obytes.com/"
  featured: false
- title: Vote Save America
  main_url: "https://votesaveamerica.com"
  url: "https://votesaveamerica.com"
  description: >
    Be a voter. Save America.
  categories:
    - Education
    - Government
  featured: false
  built_by: Jeremy E. Miller
  built_by_url: "https://jeremyemiller.com/"
- title: Emergence
  main_url: https://emcap.com/
  url: https://emcap.com/
  description: >
    Emergence is a top enterprise cloud venture capital firm. We fund early stage ventures focusing on enterprise & SaaS applications. Emergence is one of the top VC firms in Silicon Valley.
  categories:
    - Marketing
    - Blog
  built_by: Upstatement
  built_by_url: https://www.upstatement.com/
  featured: false
- title: FPVtips
  main_url: https://fpvtips.com
  url: https://fpvtips.com
  source_url: https://github.com/jumpalottahigh/fpvtips
  description: >
    FPVtips is all about bringing racing drone pilots closer together, and getting more people into the hobby!
  categories:
    - Community
    - Education
  built_by: Georgi Yanev
  built_by_url: https://twitter.com/jumpalottahigh
  featured: false
- title: Georgi Yanev
  main_url: https://blog.georgi-yanev.com/
  url: https://blog.georgi-yanev.com/
  source_url: https://github.com/jumpalottahigh/blog.georgi-yanev.com
  description: >
    I write articles about FPV quads (building and flying), web development, smart home automation, life-long learning and other topics from my personal experience.
  categories:
    - Blog
  built_by: Georgi Yanev
  built_by_url: https://twitter.com/jumpalottahigh
  featured: false
- title: Bear Archery
  main_url: "https://beararchery.com/"
  url: "https://beararchery.com/"
  categories:
    - eCommerce
    - Sports
  built_by: Escalade Sports
  built_by_url: "https://www.escaladesports.com/"
  featured: false
- title: "attn:"
  main_url: "https://www.attn.com/"
  url: "https://www.attn.com/"
  categories:
    - Media
    - Entertainment
  built_by: "attn:"
  built_by_url: "https://www.attn.com/"
  featured: false
- title: Mirror Conf
  description: >
    Mirror Conf is a conference designed to empower designers and frontend developers who have a thirst for knowledge and want to broaden their horizons.
  main_url: "https://www.mirrorconf.com/"
  url: "https://www.mirrorconf.com/"
  categories:
    - Conference
    - Design
    - Web Development
  featured: false
- title: Startarium
  main_url: https://www.startarium.ro
  url: https://www.startarium.ro
  description: >
    Free entrepreneurship educational portal with more than 20000 users, hundreds of resources, crowdfunding, mentoring and investor pitching events facilitated.
  categories:
    - Education
    - Nonprofit
    - Entrepreneurship
  built_by: Cezar Neaga
  built_by_url: https://twitter.com/cezarneaga
  featured: false
- title: Microlink
  main_url: https://microlink.io/
  url: https://microlink.io/
  description: >
    Extract structured data from any website.
  categories:
    - Web Development
    - API
  built_by: Kiko Beats
  built_by_url: https://kikobeats.com/
  featured: false
- title: Markets.com
  main_url: "https://www.markets.com/"
  url: "https://www.markets.com/"
  featured: false
  categories:
    - Finance
- title: Kevin Legrand
  url: "https://k-legrand.com"
  main_url: "https://k-legrand.com"
  source_url: "https://github.com/Manoz/k-legrand.com"
  description: >
    Personal website and blog built with love with Gatsby v2
  categories:
    - Blog
    - Portfolio
    - Web Development
  built_by: Kevin Legrand
  built_by_url: https://k-legrand.com
  featured: false
- title: David James Portfolio
  main_url: https://dfjames.com/
  url: https://dfjames.com/
  source_url: https://github.com/daviddeejjames/dfjames-gatsby
  description: >
    Portfolio Site using GatsbyJS and headless WordPress
  categories:
    - WordPress
    - Portfolio
    - Blog
  built_by: David James
  built_by_url: https://twitter.com/daviddeejjames
- title: Hypertext Candy
  url: https://www.hypertextcandy.com/
  main_url: https://www.hypertextcandy.com/
  description: >
    Blog about web development. Laravel, Vue.js, etc.
  categories:
    - Blog
    - Web Development
  built_by: Masahiro Harada
  built_by_url: https://twitter.com/_Masahiro_H_
  featured: false
- title: "Maxence Poutord's blog"
  description: >
    Tech & programming blog of Maxence Poutord, Software Engineer, Serial Traveler and Public Speaker
  main_url: https://www.maxpou.fr
  url: https://www.maxpou.fr
  featured: false
  categories:
    - Blog
    - Web Development
  built_by: Maxence Poutord
  built_by_url: https://www.maxpou.fr
- title: "The Noted Project"
  url: https://thenotedproject.org
  main_url: https://thenotedproject.org
  source_url: https://github.com/ianbusko/the-noted-project
  description: >
    Website to showcase the ethnomusicology research for The Noted Project.
  categories:
    - Portfolio
    - Education
    - Gallery
  built_by: Ian Busko
  built_by_url: https://github.com/ianbusko
  featured: false
- title: Got Milk
  main_url: "https://www.gotmilk.com/"
  url: "https://www.gotmilk.com/"
  featured: false
  categories:
    - Food
- title: People For Bikes
  url: "https://2017.peopleforbikes.org/"
  main_url: "https://2017.peopleforbikes.org/"
  categories:
    - Community
    - Sports
    - Gallery
    - Nonprofit
  built_by: PeopleForBikes
  built_by_url: "https://peopleforbikes.org/about-us/who-we-are/staff/"
  featured: false
- title: Wide Eye
  description: >
    Creative agency specializing in interactive design, web development, and digital communications.
  url: https://wideeye.co/
  main_url: https://wideeye.co/
  categories:
    - Design
    - Web Development
  built_by: Wide Eye
  built_by_url: https://wideeye.co/about-us/
  featured: false
- title: CodeSandbox
  description: >
    CodeSandbox is an online editor that helps you create web applications, from prototype to deployment.
  url: https://codesandbox.io/
  main_url: https://codesandbox.io/
  categories:
    - Web Development
  featured: false
- title: Marvel
  description: >
    The all-in-one platform powering design.
  url: https://marvelapp.com/
  main_url: https://marvelapp.com/
  categories:
    - Design
  featured: false
- title: Designcode.io
  description: >
    Learn to design and code React apps.
  url: https://designcode.io
  main_url: https://designcode.io
  categories:
    - Learning
  featured: false
- title: Happy Design
  description: >
    The Brand and Product Team Behind Happy Money
  url: https://design.happymoney.com/
  main_url: https://design.happymoney.com/
  categories:
    - Design
    - Finance
- title: Weihnachtsmarkt.ms
  description: >
    Explore the christmas market in Münster (Westf).
  url: https://weihnachtsmarkt.ms/
  main_url: https://weihnachtsmarkt.ms/
  source_url: https://github.com/codeformuenster/weihnachtsmarkt
  categories:
    - Gallery
    - Food
  built_by: "Code for Münster during #MSHACK18"
  featured: false
- title: Code Championship
  description: >
    Competitive coding competitions for students from 3rd to 8th grade. Code is Sport.
  url: https://www.codechampionship.com
  main_url: https://www.codechampionship.com
  categories:
    - Learning
    - Education
    - Sports
  built_by: Abamath LLC
  built_by_url: https://www.abamath.com
  featured: false
- title: Wieden+Kennedy
  description: >
    Wieden+Kennedy is an independent, global creative company.
  categories:
    - Technology
    - Web Development
    - Agency
    - Marketing
  url: https://www.wk.com
  main_url: https://www.wk.com
  built_by: Wieden Kennedy
  built_by_url: https://www.wk.com/about/
  featured: false
- title: Testing JavaScript
  description: >
    This course will teach you the fundamentals of testing your JavaScript applications using eslint, Flow, Jest, and Cypress.
  url: https://testingjavascript.com/
  main_url: https://testingjavascript.com/
  categories:
    - Learning
    - Education
    - JavaScript
  built_by: Kent C. Dodds
  built_by_url: https://kentcdodds.com/
  featured: false
- title: Use Hooks
  description: >
    One new React Hook recipe every day.
  url: https://usehooks.com/
  main_url: https://usehooks.com/
  categories:
    - Learning
  built_by: Gabe Ragland
  built_by_url: https://twitter.com/gabe_ragland
  featured: false
- title: Ambassador
  url: https://www.getambassador.io
  main_url: https://www.getambassador.io
  description: >
    Open source, Kubernetes-native API Gateway for microservices built on Envoy.
  categories:
    - Open Source
    - Documentation
    - Technology
  built_by: Datawire
  built_by_url: https://www.datawire.io
  featured: false
- title: Clubhouse
  main_url: https://clubhouse.io
  url: https://clubhouse.io
  description: >
    The intuitive and powerful project management platform loved by software teams of all sizes. Built with Gatsby v2 and Prismic
  categories:
    - Technology
    - Blog
    - Productivity
    - Community
    - Design
    - Open Source
  built_by: Ueno.
  built_by_url: https://ueno.co
  featured: false
- title: Asian Art Collection
  url: http://artmuseum.princeton.edu/asian-art/
  main_url: http://artmuseum.princeton.edu/asian-art/
  description: >
    Princeton University has a branch dealing with state of art.They have showcased ore than 6,000 works of Asian art are presented alongside ongoing curatorial and scholarly research
  categories:
    - Marketing
  featured: false
- title: QHacks
  url: https://qhacks.io
  main_url: https://qhacks.io
  source_url: https://github.com/qhacks/qhacks-website
  description: >
    QHacks is Queen’s University’s annual hackathon! QHacks was founded in 2016 with a mission to advocate and incubate the tech community at Queen’s University and throughout Canada.
  categories:
    - Education
    - Technology
    - Podcast
  featured: false
- title: Tyler McGinnis
  url: https://tylermcginnis.com/
  main_url: https://tylermcginnis.com/
  description: >
    The linear, course based approach to learning web technologies.
  categories:
    - Education
    - Technology
    - Podcast
    - Web Development
  featured: false
- title: a11y with Lindsey
  url: https://www.a11ywithlindsey.com/
  main_url: https://www.a11ywithlindsey.com/
  source_url: https://github.com/lkopacz/a11y-with-lindsey
  description: >
    To help developers navigate accessibility jargon, write better code, and to empower them to make their Internet, Everyone's Internet.
  categories:
    - Education
    - Blog
    - Technology
  built_by: Lindsey Kopacz
  built_by_url: https://twitter.com/littlekope0903
  featured: false
- title: DEKEMA
  url: https://www.dekema.com/
  main_url: https://www.dekema.com/
  description: >
    Worldclass crafting: Furnace, fervor, fulfillment. Delivering highest demand for future craftsmanship. Built using Gatsby v2 and Prismic.
  categories:
    - Healthcare
    - Science
    - Technology
  built_by: Crisp Studio
  built_by_url: https://crisp.studio
  featured: false
- title: Ramón Chancay
  description: >-
    Front-end / Back-end Developer in Guayaquil Ecuador.
    Currently at Everymundo, previously at El Universo.
    I enjoy teaching and sharing what I know.
    I give professional advice to developers and companies.
    My wife and my children are everything in my life.
  main_url: "https://ramonchancay.me/"
  url: "https://ramonchancay.me/"
  source_url: "https://github.com/devrchancay/personal-site"
  featured: false
  categories:
    - Blog
    - Technology
    - Web Development
  built_by: Ramón Chancay
  built_by_url: "https://ramonchancay.me/"
- title: BELLHOPS
  main_url: https://www.getbellhops.com/
  url: https://www.getbellhops.com/
  description: >-
    Whether you’re moving someplace new or just want to complete a few projects around your current home, BellHops can arrange the moving services you need—at simple, straightforward rates.
  categories:
    - Business
  built_by: Bellhops, Inc.
  built_by_url: https://www.getbellhops.com/
  featured: false
- title: Acclimate Consulting
  main_url: https://www.acclimate.io/
  url: https://www.acclimate.io/
  description: >-
    Acclimate is a consulting firm that puts organizations back in control with data-driven strategies and full-stack applications.
  categories:
    - Technology
    - Consulting
  built_by: Andrew Wilson
  built_by_url: https://github.com/andwilson
  featured: false
- title: Flyright
  url: https://flyright.co/
  main_url: https://flyright.co/
  description: >-
    Flyright curates everything you need for international travel in one tidy place 💜
  categories:
    - Technology
    - App
  built_by: Ty Hopp
  built_by_url: https://github.com/tyhopp
  featured: false
- title: Vets Who Code
  url: https://vetswhocode.io/
  main_url: https://vetswhocode.io/
  description: >-
    VetsWhoCode is a non-profit organization dedicated to training military veterans & giving them the skills they need transition into tech careers.
  categories:
    - Technology
    - Nonprofit
  featured: false
- title: Patreon Blog
  url: https://blog.patreon.com/
  main_url: https://blog.patreon.com/
  description: >-
    Official blog of Patreon.com
  categories:
    - Blog
  featured: false
- title: Full Beaker
  url: https://fullbeaker.com/
  main_url: https://fullbeaker.com/
  description: >-
    Full Beaker provides independent advice online about careers and home ownership, and connect anyone who asks with companies that can help them.
  categories:
    - Consulting
  featured: false
- title: Citywide Holdup
  url: https://citywideholdup.org/
  main_url: https://citywideholdup.org/
  source_url: https://github.com/killakam3084/citywide-site
  description: >-
    Citywide Holdup is an annual fundraising event held around early November in the city of Austin, TX hosted by the Texas Wranglers benefitting Easter Seals of Central Texas, a non-profit organization that provides exceptional services, education, outreach and advocacy so that people with disabilities can live, learn, work and play in our communities.
  categories:
    - Nonprofit
    - Event
  built_by: Cameron Rison
  built_by_url: https://github.com/killakam3084
  featured: false
- title: Dawn Labs
  url: https://dawnlabs.io
  main_url: https://dawnlabs.io
  description: >-
    Thoughtful products for inspired teams. With a holistic approach to engineering and design, we partner with startups and enterprises to build for the digital era.
  categories:
    - Technology
    - Agency
    - Web Development
  featured: false
- title: COOP by Ryder
  url: https://coop.com/
  main_url: https://coop.com/
  description: >
    COOP is a platform that connects fleet managers that have idle vehicles to businesses that are looking to rent vehicles. COOP simplifies the process and paperwork required to safely share vehicles between business owners.
  categories:
    - Marketing
  built_by: Crispin Porter Bogusky
  built_by_url: http://www.cpbgroup.com/
  featured: false
- title: Domino's Paving for Pizza
  url: https://www.pavingforpizza.com/
  main_url: https://www.pavingforpizza.com/
  description: >
    Nominate your town for a chance to have your rough drive home from Domino's fixed to pizza perfection.
  categories:
    - Marketing
  built_by: Crispin Porter Bogusky
  built_by_url: http://www.cpbgroup.com/
  featured: false
- title: Propapanda
  url: https://propapanda.eu/
  main_url: https://propapanda.eu/
  description: >
    Is a creative production house based in Tallinn, Estonia. We produce music videos, commercials, films and campaigns – from scratch to finish.
  categories:
    - Video
    - Portfolio
    - Agency
    - Media
  built_by: Henry Kehlmann
  built_by_url: https://github.com/madhenry/
  featured: false
- title: JAMstack.paris
  url: https://jamstack.paris/
  main_url: https://jamstack.paris/
  source_url: https://github.com/JAMstack-paris/jamstack.paris
  description: >
    JAMstack-focused, bi-monthly meetup in Paris
  categories:
    - Web Development
  built_by: Matthieu Auger & Nicolas Goutay
  built_by_url: https://github.com/JAMstack-paris
  featured: false
- title: DexWallet - The only Wallet you need by Dexlab
  main_url: "https://www.dexwallet.io/"
  url: "https://www.dexwallet.io/"
  source_url: "https://github.com/dexlab-io/DexWallet-website"
  featured: false
  description: >-
    DexWallet is a secure, multi-chain, mobile wallet with an upcoming one-click exchange for mobile.
  categories:
    - App
    - Open Source
  built_by: DexLab
  built_by_url: "https://github.com/dexlab-io"
- title: Kings Valley Paving
  url: https://kingsvalleypaving.com
  main_url: https://kingsvalleypaving.com
  description: >
    Kings Valley Paving is an asphalt, paving and concrete company serving the commercial, residential and industrial sectors in the Greater Toronto Area. Site designed by Stephen Bell.
  categories:
    - Marketing
  built_by: Michael Uloth
  built_by_url: https://www.michaeluloth.com
  featured: false
- title: Peter Barrett
  url: https://www.peterbarrett.ca
  main_url: https://www.peterbarrett.ca
  description: >
    Peter Barrett is a Canadian baritone from Newfoundland and Labrador who performs opera and concert repertoire in Canada, the U.S. and around the world. Site designed by Stephen Bell.
  categories:
    - Portfolio
    - Music
  built_by: Michael Uloth
  built_by_url: https://www.michaeluloth.com
  featured: false
- title: NARCAN
  main_url: https://www.narcan.com
  url: https://www.narcan.com
  description: >
    NARCAN Nasal Spray is the first and only FDA-approved nasal form of naloxone for the emergency treatment of a known or suspected opioid overdose.
  categories:
    - Healthcare
  built_by: NARCAN
  built_by_url: https://www.narcan.com
  featured: false
- title: Ritual
  main_url: https://ritual.com
  url: https://ritual.com
  description: >
    Ritual started with a simple question, what exactly is in women's multivitamins? This is the story of what happened when our founder Kat started searching for answers — the story of Ritual.
  categories:
    - Healthcare
  built_by: Ritual
  built_by_url: https://ritual.com
  featured: false
- title: Truebill
  main_url: https://www.truebill.com
  url: https://www.truebill.com
  description: >
    Truebill empowers you to take control of your money.
  categories:
    - Finance
  built_by: Truebill
  built_by_url: https://www.truebill.com
  featured: false
- title: Smartling
  main_url: https://www.smartling.com
  url: https://www.smartling.com
  description: >
    Smartling enables you to automate, manage, and professionally translate content so that you can do more with less.
  categories:
    - Marketing
  built_by: Smartling
  built_by_url: https://www.smartling.com
  featured: false
- title: Clear
  main_url: https://www.clearme.com
  url: https://www.clearme.com
  description: >
    At clear, we’re working toward a future where you are your ID, enabling you to lead an unstoppable life.
  categories:
    - Security
  built_by: Clear
  built_by_url: https://www.clearme.com
  featured: false
- title: VS Code Rocks
  main_url: "https://vscode.rocks"
  url: "https://vscode.rocks"
  source_url: "https://github.com/lannonbr/vscode-rocks"
  featured: false
  description: >
    VS Code Rocks is a place for weekly news on the newest features and updates to Visual Studio Code as well as trending extensions and neat tricks to continually improve your VS Code skills.
  categories:
    - Open Source
    - Blog
    - Web Development
  built_by: Benjamin Lannon
  built_by_url: "https://github.com/lannonbr"
- title: Particle
  main_url: "https://www.particle.io"
  url: "https://www.particle.io"
  featured: false
  description: Particle is a fully-integrated IoT platform that offers everything you need to deploy an IoT product.
  categories:
    - Marketing
- title: freeCodeCamp curriculum
  main_url: "https://learn.freecodecamp.org"
  url: "https://learn.freecodecamp.org"
  featured: false
  description: Learn to code with free online courses, programming projects, and interview preparation for developer jobs.
  categories:
    - Web Development
    - Learning
- title: Tandem
  main_url: "https://www.tandem.co.uk"
  url: "https://www.tandem.co.uk"
  description: >
    We're on a mission to free you of money misery. Our app, card and savings account are designed to help you spend less time worrying about money and more time enjoying life.
  categories:
    - Finance
    - App
  built_by: Tandem
  built_by_url: https://github.com/tandembank
  featured: false
- title: Monbanquet.fr
  main_url: "https://monbanquet.fr"
  url: "https://monbanquet.fr"
  description: >
    Give your corporate events the food and quality it deserves, thanks to the know-how of the best local artisans.
  categories:
    - eCommerce
    - Food
    - Event
  built_by: Monbanquet.fr
  built_by_url: https://github.com/monbanquet
  featured: false
- title: The Leaky Cauldron Blog
  url: https://theleakycauldronblog.com
  main_url: https://theleakycauldronblog.com
  source_url: https://github.com/v4iv/theleakycauldronblog
  description: >
    A Brew of Awesomeness with a Pinch of Magic...
  categories:
    - Blog
  built_by: Vaibhav Sharma
  built_by_url: https://github.com/v4iv
  featured: false
- title: Wild Drop Surf Camp
  main_url: "https://wilddropsurfcamp.com"
  url: "https://wilddropsurfcamp.com"
  description: >
    Welcome to Portugal's best kept secret and be amazed with our nature. Here you can explore, surf, taste the world's best gastronomy and wine, feel the North Canyon's power with the biggest waves in the world and so many other amazing things. Find us, discover yourself!
  categories:
    - Travel
  built_by: Samuel Fialho
  built_by_url: https://samuelfialho.com
  featured: false
- title: JoinUp HR chatbot
  url: https://www.joinup.io
  main_url: https://www.joinup.io
  description: Custom HR chatbot for better candidate experience
  categories:
    - App
    - Technology
  featured: false
- title: JDCastro Web Design & Development
  main_url: https://jacobdcastro.com
  url: https://jacobdcastro.com
  source_url: https://github.com/jacobdcastro/personal-site
  featured: false
  description: >
    A small business site for freelance web designer and developer Jacob D. Castro. Includes professional blog, contact forms, and soon-to-come portfolio of sites for clients. Need a new website or an extra developer to share the workload? Feel free to check out the website!
  categories:
    - Blog
    - Portfolio
    - Business
    - Freelance
  built_by: Jacob D. Castro
  built_by_url: https://twitter.com/jacobdcastro
- title: Gatsby Tutorials
  main_url: https://www.gatsbytutorials.com
  url: https://www.gatsbytutorials.com
  source_url: https://github.com/ooloth/gatsby-tutorials
  featured: false
  description: >
    Gatsby Tutorials is a community-updated list of video, audio and written tutorials to help you learn GatsbyJS.
  categories:
    - Web Development
    - Education
    - Open Source
  built_by: Michael Uloth
  built_by_url: "https://www.michaeluloth.com"
- title: Up & Running Tutorials
  main_url: https://www.upandrunningtutorials.com
  url: https://www.upandrunningtutorials.com
  featured: false
  description: >
    Free coding tutorials for web developers. Get your web development career up and running by learning to build better, faster websites.
  categories:
    - Web Development
    - Education
  built_by: Michael Uloth
  built_by_url: "https://www.michaeluloth.com"
- title: Grooovinger
  url: https://www.grooovinger.com
  main_url: https://www.grooovinger.com
  description: >
    Martin Grubinger, a web developer from Austria
  categories:
    - Portfolio
    - Web Development
  built_by: Martin Grubinger
  built_by_url: https://www.grooovinger.com
  featured: false
- title: LXDX - the Crypto Derivatives Exchange
  main_url: https://www.lxdx.co/
  url: https://www.lxdx.co/
  description: >
    LXDX is the world's fastest crypto exchange. Our mission is to bring innovative financial products to retail crypto investors, providing access to the same speed and scalability that institutional investors already depend on us to deliver each and every day.
  categories:
    - Marketing
    - Finance
  built_by: Corey Ward
  built_by_url: http://www.coreyward.me/
  featured: false
- title: Kyle McDonald
  url: https://kylemcd.com
  main_url: https://kylemcd.com
  source_url: https://github.com/kylemcd/personal-site-react
  description: >
    Personal site + blog for Kyle McDonald
  categories:
    - Blog
  built_by: Kyle McDonald
  built_by_url: https://kylemcd.com
  featured: false
- title: VSCode Power User Course
  main_url: https://VSCode.pro
  url: https://VSCode.pro
  description: >
    After 10 years with Sublime, I switched to VSCode. Love it. Spent 1000+ hours building a premium video course to help you switch today. 200+ power user tips & tricks turn you into a VSCode.pro
  categories:
    - Education
    - Learning
    - eCommerce
    - Marketing
    - Technology
    - Web Development
  built_by: Ahmad Awais
  built_by_url: https://twitter.com/MrAhmadAwais/
  featured: false
- title: Thijs Koerselman Portfolio
  main_url: https://www.vauxlab.com
  url: https://www.vauxlab.com
  featured: false
  description: >
    Portfolio of Thijs Koerselman. A freelance software engineer, full-stack web developer and sound designer.
  categories:
    - Portfolio
    - Business
    - Freelance
    - Technology
    - Web Development
    - Music
- title: Ad Hoc Homework
  main_url: https://homework.adhoc.team
  url: https://homework.adhoc.team
  description: >
    Ad Hoc builds government digital services that are fast, efficient, and usable by everyone. Ad Hoc Homework is a collection of coding and design challenges for candidates applying to our open positions.
  categories:
    - Web Development
    - Government
    - Healthcare
    - Programming
  built_by_url: https://adhoc.team
  featured: false
- title: Birra Napoli
  main_url: http://www.birranapoli.it
  url: http://www.birranapoli.it
  built_by: Ribrain
  built_by_url: https://www.ribrainstudio.com
  featured: false
  description: >
    Birra Napoli official site
  categories:
    - Landing Page
    - Business
    - Food
- title: Satispay
  url: https://www.satispay.com
  main_url: https://www.satispay.com
  categories:
    - Business
    - Finance
    - Technology
  built_by: Satispay
  built_by_url: https://www.satispay.com
  featured: false
- title: The Movie Database - Gatsby
  url: https://tmdb.lekoarts.de
  main_url: https://tmdb.lekoarts.de
  source_url: https://github.com/LekoArts/gatsby-source-tmdb-example
  categories:
    - Open Source
    - Entertainment
    - Gallery
  featured: false
  built_by: LekoArts
  built_by_url: "https://github.com/LekoArts"
  description: >
    Source from The Movie Database (TMDb) API (v3) in Gatsby. This example is built with react-spring, React hooks and react-tabs and showcases the gatsby-source-tmdb plugin. It also has some client-only paths and uses gatsby-image.
- title: LANDR - Creative Tools for Musicians
  url: https://www.landr.com/
  main_url: https://www.landr.com/en/
  categories:
    - Music
    - Technology
    - Business
    - Entrepreneurship
    - Freelance
    - Marketing
    - Media
  featured: false
  built_by: LANDR
  built_by_url: https://twitter.com/landr_music
  description: >
    Marketing website built for LANDR. LANDR is a web application that provides tools for musicians to master their music (using artificial intelligence), collaborate with other musicians, and distribute their music to multiple platforms.
- title: ClinicJS
  url: https://clinicjs.org/
  main_url: https://clinicjs.org/
  categories:
    - Technology
    - Documentation
  featured: false
  built_by: NearForm
  built_by_url: "https://www.nearform.com/"
  description: >
    Tools to help diagnose and pinpoint Node.js performance issues.
- title: KOBIT
  main_url: "https://kobit.in"
  url: "https://kobit.in"
  description: Automated Google Analytics Report with everything you need and more
  featured: false
  categories:
    - Marketing
    - Blog
  built_by: mottox2
  built_by_url: "https://mottox2.com"
- title: Aleksander Hansson
  main_url: https://ahansson.com
  url: https://ahansson.com
  featured: false
  description: >
    Portfolio website for Aleksander Hansson
  categories:
    - Portfolio
    - Business
    - Freelance
    - Technology
    - Web Development
    - Consulting
  built_by: Aleksander Hansson
  built_by_url: https://www.linkedin.com/in/aleksanderhansson/
- title: Surfing Nosara
  main_url: "https://www.surfingnosara.com"
  url: "https://www.surfingnosara.com"
  description: Real estate, vacation, and surf report hub for Nosara, Costa Rica
  featured: false
  categories:
    - Business
    - Blog
    - Gallery
    - Marketing
  built_by: Desarol
  built_by_url: "https://www.desarol.com"
- title: Crispin Porter Bogusky
  url: https://cpbgroup.com/
  main_url: https://cpbgroup.com/
  description: >
    We solve the world’s toughest communications problems with the most quantifiably potent creative assets.
  categories:
    - Agency
    - Design
    - Marketing
  built_by: Crispin Porter Bogusky
  built_by_url: https://cpbgroup.com/
  featured: false
- title: graphene-python
  url: https://graphene-python.org
  main_url: https://graphene-python.org
  description: Graphene is a collaboratively funded project.Graphene-Python is a library for building GraphQL APIs in Python easily.
  categories:
    - Library
    - API
    - Documentation
  featured: false
- title: Engel & Völkers Ibiza Holiday Rentals
  main_url: "https://www.ev-ibiza.com/"
  url: "https://www.ev-ibiza.com/"
  featured: false
  built_by: Ventura Digitalagentur
  description: >
    Engel & Völkers, one of the most successful real estate agencies in the world, offers luxury holiday villas to rent in Ibiza.
  categories:
    - Travel
- title: Sylvain Hamann's personal website
  url: "https://shamann.fr"
  main_url: "https://shamann.fr"
  source_url: "https://github.com/sylvhama/shamann-gatsby/"
  description: >
    Sylvain Hamann, web developer from France
  categories:
    - Portfolio
    - Web Development
  built_by: Sylvain Hamann
  built_by_url: "https://twitter.com/sylvhama"
  featured: false
- title: Luca Crea's portfolio
  main_url: https://lcrea.github.io
  url: https://lcrea.github.io
  description: >
    Portfolio and personal website of Luca Crea, an Italian software engineer.
  categories:
    - Portfolio
  built_by: Luca Crea
  built_by_url: https://github.com/lcrea
  featured: false
- title: Escalade Sports
  main_url: "https://www.escaladesports.com/"
  url: "https://www.escaladesports.com/"
  categories:
    - eCommerce
    - Sports
  built_by: Escalade Sports
  built_by_url: "https://www.escaladesports.com/"
  featured: false
- title: Exposify
  main_url: "https://www.exposify.de/"
  url: "https://www.exposify.de/"
  description: >
    This is our German website built with Gatsby 2.0, Emotion and styled-system.
    Exposify is a proptech startup and builds technology for real estate businesses.
    We provide our customers with an elegant agent software in combination
    with beautifully designed and fast websites.
  categories:
    - Web Development
    - Real Estate
    - Agency
    - Marketing
  built_by: Exposify
  built_by_url: "https://www.exposify.de/"
  featured: false
- title: Steak Point
  main_url: https://www.steakpoint.at/
  url: https://www.steakpoint.at/
  description: >
    Steak Restaurant in Vienna, Austria (Wien, Österreich).
  categories:
    - Food
  built_by: Peter Kroyer
  built_by_url: https://www.peterkroyer.at/
  featured: false
- title: Takumon blog
  main_url: "https://takumon.com"
  url: "https://takumon.com"
  source_url: "https://github.com/Takumon/blog"
  description: Java Engineer's tech blog.
  featured: false
  categories:
    - Blog
  built_by: Takumon
  built_by_url: "https://twitter.com/inouetakumon"
- title: DayThirty
  main_url: "https://daythirty.com"
  url: "https://daythirty.com"
  description: DayThirty - ideas for the new year.
  featured: false
  categories:
    - Marketing
  built_by: Jack Oliver
  built_by_url: "https://twitter.com/mrjackolai"
- title: TheAgencyProject
  main_url: "https://theagencyproject.co"
  url: "https://theagencyproject.co"
  description: Agency model, without agency overhead.
  categories:
    - Agency
  built_by: JV-LA
  built_by_url: https://jv-la.com
- title: Karen Hou's portfolio
  main_url: https://www.karenhou.com/
  url: https://www.karenhou.com/
  categories:
    - Portfolio
  built_by: Karen H. Developer
  built_by_url: https://github.com/karenhou
  featured: false
- title: Jean Luc Ponty
  main_url: "https://ponty.com"
  url: "https://ponty.com"
  description: Official site for Jean Luc Ponty, French virtuoso violinist and jazz composer.
  featured: false
  categories:
    - Music
    - Entertainment
  built_by: Othermachines
  built_by_url: "https://othermachines.com"
- title: Rosewood Family Advisors
  main_url: "https://www.rfallp.com/"
  url: "https://www.rfallp.com/"
  description: Rosewood Family Advisors LLP (Palo Alto) provides a diverse range of family office services customized for ultra high net worth individuals.
  featured: false
  categories:
    - Finance
    - Business
  built_by: Othermachines
  built_by_url: "https://othermachines.com"
- title: Cole Walker's Portfolio
  main_url: "https://www.walkermakes.com"
  url: "https://www.walkermakes.com"
  source_url: "https://github.com/ColeWalker/portfolio"
  description: The portfolio of web developer Cole Walker, built with the help of Gatsby v2, React-Spring, and SASS.
  featured: false
  categories:
    - Portfolio
    - Web Development
  built_by: Cole Walker
  built_by_url: "https://www.walkermakes.com"
- title: Standing By Company
  main_url: "https://standingby.company"
  url: "https://standingby.company"
  description: A brand experience design company led by Scott Mackenzie and Trent Barton.
  featured: false
  categories:
    - Design
    - Web Development
  built_by: Standing By Company
  built_by_url: "https://standingby.company"
- title: Ashley Thouret
  main_url: "https://www.ashleythouret.com"
  url: "https://www.ashleythouret.com"
  description: Official website of Canadian soprano Ashley Thouret. Site designed by Stephen Bell.
  categories:
    - Portfolio
    - Music
  built_by: Michael Uloth
  built_by_url: "https://www.michaeluloth.com"
  featured: false
- title: The AZOOR Society
  main_url: "https://www.theazoorsociety.org"
  url: "https://www.theazoorsociety.org"
  description: The AZOOR Society is a UK-based charity committed to promoting awareness of Acute Zonal Occult Outer Retinopathy and assisting further research. Site designed by Stephen Bell.
  categories:
    - Community
    - Nonprofit
  built_by: Michael Uloth
  built_by_url: "https://www.michaeluloth.com"
  featured: false
- title: Gábor Fűzy pianist
  main_url: "https://pianobar.hu"
  url: "https://pianobar.hu"
  description: Gábor Fűzy pianist's official website built with Gatsby v2.
  categories:
    - Music
  built_by: Zoltán Bedi
  built_by_url: "https://github.com/B3zo0"
  featured: false
- title: Logicwind
  main_url: "https://logicwind.com"
  url: "https://logicwind.com"
  description: Website of Logicwind - JavaScript experts, Technology development agency & consulting.
  featured: false
  categories:
    - Portfolio
    - Agency
    - Web Development
    - Consulting
  built_by: Logicwind
  built_by_url: "https://www.logicwind.com"
- title: ContactBook.app
  main_url: "https://contactbook.app"
  url: "https://contactbook.app"
  description: Seamlessly share Contacts with G Suite team members
  featured: false
  categories:
    - Landing Page
    - Blog
  built_by: Logicwind
  built_by_url: "https://www.logicwind.com"
- title: Waterscapes
  main_url: "https://waterscap.es"
  url: "https://waterscap.es/lake-monteynard/"
  source_url: "https://github.com/gaelbillon/Waterscapes-Gatsby-site"
  description: Waterscap.es is a directory of bodies of water (creeks, ponds, waterfalls, lakes, etc) with information about each place such as how to get there, hike time, activities and photos and a map displayed with the Mapbox GL SJ npm package. It was developed with the goal of learning Gatsby. This website is based on the gatsby-contentful-starter and uses Contentful as CMS. It is hosted on Netlify. Hooks are setup with Bitbucket and Contentful to trigger a new build upon code or content changes. The data on Waterscap.es is a mix of original content and informations from the internets gathered and put together.
  categories:
    - Directory
    - Photography
    - Travel
  built_by: Gaël Billon
  built_by_url: "https://gaelbillon.com"
  featured: false
- title: Packrs
  url: "https://www.packrs.co/"
  main_url: "https://www.packrs.co/"
  description: >
    Packrs is a local delivery platform, one spot for all your daily requirements. On a single tap get everything you need at your doorstep.
  categories:
    - Marketing
    - Landing Page
    - Entrepreneurship
  built_by: Vipin Kumar Rawat
  built_by_url: "https://github.com/aesthytik"
  featured: false
- title: HyakuninIsshu
  main_url: "https://hyakuninanki.net"
  url: "https://hyakuninanki.net"
  source_url: "https://github.com/rei-m/web_hyakuninisshu"
  description: >
    HyakuninIsshu is a traditional Japanese card game.
  categories:
    - Education
    - Gallery
    - Entertainment
  built_by: Rei Matsushita
  built_by_url: "https://github.com/rei-m/"
  featured: false
- title: WQU Partners
  main_url: "https://partners.wqu.org/"
  url: "https://partners.wqu.org/"
  featured: false
  categories:
    - Marketing
    - Education
    - Landing Page
  built_by: Corey Ward
  built_by_url: "http://www.coreyward.me/"
- title: Federico Giacone
  url: "https://federico.giac.one/"
  main_url: "https://federico.giac.one"
  source_url: "https://github.com/leopuleo/federico.giac.one"
  description: >
    Digital portfolio for Italian Architect Federico Giacone.
  categories:
    - Portfolio
    - Gallery
  built_by: Leonardo Giacone
  built_by_url: "https://github.com/leopuleo"
  featured: false
- title: Station
  url: "https://getstation.com/"
  main_url: "https://getstation.com/"
  description: Station is the first smart browser for busy people. A single place for all of your web applications.
  categories:
    - Technology
    - Web Development
    - Productivity
  featured: false
- title: Vyron Vasileiadis
  url: "https://fedonman.com/"
  main_url: "https://fedonman.com"
  source_url: "https://github.com/fedonman/fedonman-website"
  description: Personal space of Vyron Vasileiadis aka fedonman, a Web & IoT Developer, Educator and Entrepreneur based in Athens, Greece.
  categories:
    - Portfolio
    - Technology
    - Web Development
    - Education
  built_by: Vyron Vasileiadis
  built_by_url: "https://github.com/fedonman"
- title: Fabien Champigny
  url: "https://www.champigny.name/"
  main_url: "https://www.champigny.name/"
  built_by_url: "https://www.champigny.name/"
  description: Fabien Champigny's personal blog. Entrepreneur, hacker and loves street photo.
  categories:
    - Blog
    - Gallery
    - Photography
    - Productivity
    - Entrepreneurship
  featured: false
- title: Alex Xie - Portfolio
  url: https://alexieyizhe.me/
  main_url: https://alexieyizhe.me/
  source_url: https://github.com/alexieyizhe/alexieyizhe.github.io
  description: >
    Personal website of Alex Yizhe Xie, a University of Waterloo Computer Science student and coding enthusiast.
  categories:
    - Blog
    - Portfolio
    - Web Development
  featured: false
- title: Equithon
  url: https://equithon.org/
  main_url: https://equithon.org/
  source_url: https://github.com/equithon/site-main/
  built_by: Alex Xie
  built_by_url: https://alexieyizhe.me/
  description: >
    Equithon is the largest social innovation hackathon in Waterloo, Canada. It was founded in 2016 to tackle social equity issues and create change.
  categories:
    - Education
    - Event
    - Learning
    - Open Source
    - Nonprofit
    - Technology
  featured: false
- title: Dale Blackburn - Portfolio
  url: https://dakebl.co.uk/
  main_url: https://dakebl.co.uk/
  source_url: https://github.com/dakebl/dakebl.co.uk
  description: >
    Dale Blackburn's personal website and blog.
  categories:
    - Blog
    - Portfolio
    - Web Development
  featured: false
- title: Portfolio of Anthony Wiktor
  url: https://www.anthonydesigner.com/
  main_url: https://www.anthonydesigner.com/
  description: >
    Anthony Wiktor is a Webby Award-Winning Creative Director and Digital Designer twice named Hot 100 by WebDesigner Magazine. Anthony has over a decade of award-winning experience in design and has worked on projects across a diverse set of industries — from entertainment to consumer products to hospitality to technology. Anthony is a frequent lecturer at USC’s Annenberg School for Communication & Journalism and serves on the board of AIGA Los Angeles.
  categories:
    - Portfolio
    - Marketing
  built_by: Maciej Leszczyński
  built_by_url: http://twitter.com/_maciej
  featured: false
- title: Frame.io Workflow Guide
  main_url: https://workflow.frame.io
  url: https://workflow.frame.io
  description: >
    The web’s most comprehensive post-production resource, written by pro filmmakers, for pro filmmakers. Always expanding, always free.
  categories:
    - Education
  built_by: Frame.io
  built_by_url: https://frame.io
  featured: false
- title: MarcySutton.com
  main_url: https://marcysutton.com
  url: https://marcysutton.com
  description: >
    The personal website of web developer and accessibility advocate Marcy Sutton.
  categories:
    - Blog
    - Accessibility
    - Video
    - Photography
  built_by: Marcy Sutton
  built_by_url: https://marcysutton.com
  featured: true
- title: Kepinski.me
  main_url: https://kepinski.me
  url: https://kepinski.me
  description: >
    The personal site of Antoni Kepinski, Node.js Developer.
  categories:
    - Portfolio
    - Open Source
  built_by: Antoni Kepinski
  built_by_url: https://kepinski.me
  featured: false
- title: WPGraphQL Docs
  main_url: https://docs.wpgraphql.com
  url: https://docs.wpgraphql.com
  description: >
    Documentation for WPGraphQL, a free open-source WordPress plugin that provides an extendable GraphQL schema and API for any WordPress site.
  categories:
    - API
    - Documentation
    - Technology
    - Web Development
    - WordPress
  built_by: WPGraphQL
  built_by_url: https://wpgraphql.com
  featured: false
- title: Shine Lawyers
  main_url: https://www.shine.com.au
  url: https://www.shine.com.au
  description: >
    Shine Lawyers is an Australian legal services website built with Gatsby v2, Elasticsearch, Isso, and Geolocation services.
  categories:
    - Business
    - Blog
- title: Parallel Polis Kosice
  url: https://www.paralelnapoliskosice.sk/
  main_url: https://www.paralelnapoliskosice.sk/
  source_url: https://github.com/ParalelnaPolisKE/paralelnapoliskosice.sk
  description: >
    Parallel Polis is a collective of people who want to live in a more opened world. We look for possibilities and technologies (Bitcoin, the blockchain, reputation systems and decentralized technologies in general) that open new ways, make processes easier and remove unnecessary barriers. We want to create an environment that aims at education, discovering and creating better systems for everybody who is interested in freedom and independence.
  categories:
    - Blog
    - Education
    - Technology
  built_by: Roman Vesely
  built_by_url: https://romanvesely.
  featured: false
- title: Unda Solutions
  url: https://unda.com.au
  main_url: https://unda.com.au
  description: >
    A custom web application development company in Perth, WA
  categories:
    - Business
    - Freelance
    - Web Development
    - Technology
  featured: false
- title: BIGBrave
  main_url: https://bigbrave.digital
  url: https://bigbrave.digital
  description: >
    BIGBrave is a strategic design firm. We partner with our clients, big and small, to design & create human-centered brands, products, services and systems that are simple, beautiful and easy to use.
  categories:
    - Agency
    - Web Development
    - Marketing
    - Technology
    - WordPress
  built_by: Francois Brill
  built_by_url: https://bigbrave.digital
  featured: false
- title: KegTracker
  main_url: https://www.kegtracker.co.za
  url: https://www.kegtracker.co.za
  description: >
    Keg Tracker is part of the Beverage Insights family and its sole aim is to provide you with the right data about your kegs to make better decisions. In today’s business landscape having the right information at your finger tips is crucial to the agility of your business.
  categories:
    - Food
    - Business
    - Technology
  built_by: Francois Brill
  built_by_url: https://bigbrave.digital
  featured: false
- title: Mike Nichols
  url: https://www.mikenichols.me
  main_url: https://www.mikenichols.me
  description: >
    Portfolio site of Mike Nichols, a UX designer and product development lead.
  categories:
    - Portfolio
    - Technology
    - Web Development
  built_by: Mike Nichols
  featured: false
- title: Steve Haid
  url: https://www.stevehaid.com
  main_url: https://www.stevehaid.com
  description: >
    Steve Haid is a real estate agent and Professional Financial Planner (PFP) who has been helping clients achieve their investment goals since 2006. Site designed by Stephen Bell.
  categories:
    - Marketing
    - Real Estate
  built_by: Michael Uloth
  built_by_url: "https://www.michaeluloth.com"
- title: Incremental - Loyalty, Rewards and Incentive Programs
  main_url: https://www.incremental.com.au
  url: https://www.incremental.com.au
  description: >
    Sydney-based digital agency specialising in loyalty, rewards and incentive programs. WordPress backend; Cloudinary, YouTube and Hubspot form integration; query data displayed as animated SVG graphs; video background in the header.
  categories:
    - Agency
    - Portfolio
    - WordPress
  built_by: Incremental
  built_by_url: https://www.incremental.com.au
  featured: false
- title: Technica11y
  main_url: https://www.technica11y.org
  url: https://www.technica11y.org
  description: >
    Discussing challenges in technical accessibility.
  categories:
    - Accessibility
    - Education
    - Video
  built_by: Tenon.io
  built_by_url: https://tenon.io
  featured: false
- title: Tenon-UI Documentation
  main_url: https://www.tenon-ui.info
  url: https://www.tenon-ui.info
  description: >
    Documentation site for Tenon-UI: Tenon.io's accessible components library.
  categories:
    - Accessibility
    - Documentation
    - Library
    - Web Development
  built_by: Tenon.io
  built_by_url: https://tenon.io
  featured: false
- title: Matthew Secrist
  main_url: https://www.matthewsecrist.net
  url: https://www.matthewsecrist.net
  source_url: https://github.com/matthewsecrist/v3
  description: >
    Matthew Secrist's personal portfolio using Gatsby, Prismic and Styled-Components.
  categories:
    - Portfolio
    - Technology
    - Web Development
  built_by: Matthew Secrist
  built_by_url: https://www.matthewsecrist.net
  featured: false
- title: Node.js Dev
  main_url: https://nodejs.dev
  url: https://nodejs.dev
  source_url: https://github.com/nodejs/nodejs.dev
  description: >
    Node.js Foundation Website.
  categories:
    - Documentation
    - Web Development
  built_by: Node.js Website Redesign Working Group
  built_by_url: https://github.com/nodejs/website-redesign
  featured: false
- title: Sheffielders
  main_url: https://sheffielders.org
  url: https://sheffielders.org
  source_url: https://github.com/davemullenjnr/sheffielders
  description: >
    A collective of businesses, creatives, and projects based in Sheffield, UK.
  categories:
    - Directory
  built_by: Dave Mullen Jnr
  built_by_url: https://davemullenjnr.co.uk
  featured: false
- title: Stealth Labs
  url: https://stealthlabs.io
  main_url: https://stealthlabs.io
  description: >
    We design and develop for the web, mobile and desktop
  categories:
    - Portfolio
    - Web Development
  built_by: Edvins Antonovs
  built_by_url: https://edvins.io
  featured: false
- title: Constanzia Yurashko
  main_url: https://www.constanziayurashko.com
  url: https://www.constanziayurashko.com
  description: >
    Exclusive women's ready-to-wear fashion by designer Constanzia Yurashko.
  categories:
    - Portfolio
  built_by: Maxim Andries
  featured: false
- title: Algolia
  url: https://algolia.com
  main_url: https://algolia.com
  description: >
    Algolia helps businesses across industries quickly create relevant, scalable, and lightning fast search and discovery experiences.
  categories:
    - Web Development
    - Technology
    - Open Source
    - Featured
  built_by: Algolia
  featured: true
- title: GVD Renovations
  url: https://www.gvdrenovationsinc.com/
  main_url: https://www.gvdrenovationsinc.com/
  description: >
    GVD Renovations is a home improvement contractor with a well known reputation as a professional, quality contractor in California.
  categories:
    - Business
  built_by: David Krasniy
  built_by_url: http://dkrasniy.com
  featured: false
- title: Styled System
  url: https://styled-system.com/
  main_url: https://styled-system.com/
  source_url: https://github.com/styled-system/styled-system/tree/master/docs
  description: >
    Style props for rapid UI development.
  categories:
    - Design System
  built_by: Brent Jackson
  built_by_url: https://jxnblk.com/
- title: Timehacker
  url: https://timehacker.app
  main_url: https://timehacker.app
  description: >
    Procrastination killer, automatic time tracking app to skyrocket your productivity
  categories:
    - Productivity
    - App
    - Technology
    - Marketing
    - Landing Page
  built_by: timehackers
  featured: false
- title: Little & Big
  main_url: "https://www.littleandbig.com.au/"
  url: "https://www.littleandbig.com.au/"
  description: >
    Little & Big exists with the aim to create Websites, Apps, E-commerce stores
    that are consistently unique and thoughtfully crafted, every time.
  categories:
    - Agency
    - Design
    - Web Development
    - Portfolio
  built_by: Little & Big
  built_by_url: "https://www.littleandbig.com.au/"
  featured: false
- title: Cat Knows
  main_url: "https://catnose99.com/"
  url: "https://catnose99.com/"
  description: >
    Personal blog built with Gatsby v2.
  categories:
    - Blog
    - Web Development
  built_by: CatNose
  built_by_url: "https://twitter.com/catnose99"
  featured: false
- title: just some dev
  url: https://www.iamdeveloper.com
  main_url: https://www.iamdeveloper.com
  source_url: https://github.com/nickytonline/www.iamdeveloper.com
  description: >
    Just some software developer writing things ✏️
  categories:
    - Blog
  built_by: Nick Taylor
  built_by_url: https://www.iamdeveloper.com
  featured: false
- title: Keziah Moselle Blog
  url: https://blog.keziahmoselle.fr/
  main_url: https://blog.keziahmoselle.fr/
  source_url: https://github.com/KeziahMoselle/blog.keziahmoselle.fr
  description: >
    ✍️ A place to share my thoughts.
  categories:
    - Blog
  built_by: Keziah Moselle
  built_by_url: https://keziahmoselle.fr/
- title: xfuture's blog
  url: https://www.xfuture-blog.com/
  main_url: https://www.xfuture-blog.com/
  source_url: https://github.com/xFuture603/xfuture-blog
  description: >
    A blog about Devops, Web development, and my insights as a systems engineer.
  categories:
    - Blog
  built_by: Daniel Uhlmann
  built_by_url: https://www.xfuture-blog.com/
- title: Mayne's Blog
  main_url: "https://gine.me/"
  url: "https://gine.me/page/1"
  source_url: "https://github.com/mayneyao/gine-blog"
  featured: false
  categories:
    - Blog
    - Web Development
- title: Bakedbird
  url: https://bakedbird.com
  main_url: https://bakedbird.com
  description: >
    Eleftherios Psitopoulos - A frontend developer from Greece ☕
  categories:
    - Portfolio
    - Blog
  built_by: Eleftherios Psitopoulos
  built_by_url: https://bakedbird.com
- title: Benjamin Lannon
  url: https://lannonbr.com
  main_url: https://lannonbr.com
  source_url: https://github.com/lannonbr/Portfolio-gatsby
  description: >
    Personal portfolio of Benjamin Lannon
  categories:
    - Portfolio
    - Web Development
  built_by: Benjamin Lannon
  built_by_url: https://lannonbr.com
  featured: false
- title: Aravind Balla
  url: https://aravindballa.com
  main_url: https://aravindballa.com
  source_url: https://github.com/aravindballa/website2017
  description: >
    Personal portfolio of Aravind Balla
  categories:
    - Portfolio
    - Blog
    - Web Development
  built_by: Aravind Balla
  built_by_url: https://aravindballa.com
- title: Kaleb McKelvey
  url: https://kalebmckelvey.com
  main_url: https://kalebmckelvey.com
  source_url: https://github.com/avatar-kaleb/kalebmckelvey-site
  description: >
    Personal portfolio of Kaleb McKelvey!
  categories:
    - Blog
    - Portfolio
  built_by: Kaleb McKelvey
  built_by_url: https://kalebmckelvey.com
  featured: false
- title: Michal Czaplinski
  url: https://czaplinski.io
  main_url: https://czaplinski.io
  source_url: https://github.com/michalczaplinski/michalczaplinski.github.io
  description: >
    Michal Czaplinski is a full-stack developer 🚀
  categories:
    - Portfolio
    - Web Development
  built_by: Michal Czaplinski mmczaplinski@gmail.com
  built_by_url: https://czaplinski.io
  featured: false
- title: Interactive Investor (ii)
  url: https://www.ii.co.uk
  main_url: https://www.ii.co.uk
  description: >
    Hybrid (static/dynamic) Gatsby web app for ii's free research, news and analysis, discussion and product marketing site.
  categories:
    - Business
    - Finance
    - Technology
  built_by: Interactive Investor (ii)
  built_by_url: https://www.ii.co.uk
  featured: false
- title: Weingut Goeschl
  url: https://www.weingut-goeschl.at/
  main_url: https://www.weingut-goeschl.at/
  description: >
    Weingut Goeschl is a family winery located in Gols, Burgenland in Austria (Österreich)
  categories:
    - eCommerce
    - Business
  built_by: Peter Kroyer
  built_by_url: https://www.peterkroyer.at/
  featured: false
- title: Hash Tech Guru
  url: https://hashtech.guru
  main_url: https://hashtech.guru
  description: >
    Software Development Training School and Tech Blog
  categories:
    - Blog
    - Education
  built_by: Htet Wai Yan Soe
  built_by_url: https://github.com/johnreginald
- title: AquaGruppen Vattenfilter
  url: https://aquagruppen.se
  main_url: https://aquagruppen.se/
  description: >
    Water filter and water treatment products in Sweden
  categories:
    - Business
    - Technology
  built_by: Johan Eliasson
  built_by_url: https://github.com/elitan
  featured: false
- title: Josef Aidt
  url: https://josefaidt.dev
  main_url: https://josefaidt.dev
  source_url: https://github.com/josefaidt/josefaidt.github.io
  description: >
    Personal website, blog, portfolio for Josef Aidt
  categories:
    - Portfolio
    - Blog
    - Web Development
  built_by: Josef Aidt
  built_by_url: https://twitter.com/garlicbred
- title: How To egghead
  main_url: https://howtoegghead.com/
  url: https://howtoegghead.com/
  source_url: https://github.com/eggheadio/how-to-egghead
  featured: false
  built_by: egghead.io
  built_by_url: https://egghead.io
  description: >
    How to become an egghead instructor or reviewer
  categories:
    - Documentation
    - Education
- title: Sherpalo Ventures
  main_url: "https://www.sherpalo.com/"
  url: "https://www.sherpalo.com/"
  featured: false
  categories:
    - Finance
    - Business
    - Technology
  built_by: Othermachines
  built_by_url: "https://othermachines.com"
- title: WrapCode
  url: https://www.wrapcode.com
  main_url: https://www.wrapcode.com
  description: >
    A full stack blog on Microsoft Azure, JavaScript, DevOps, AI and Bots.
  categories:
    - Blog
    - Technology
    - Web Development
  built_by: Rahul P
  built_by_url: https://twitter.com/_rahulpp
  featured: false
- title: Kirankumar Ambati's Portfolio
  url: https://www.kirankumarambati.me
  main_url: https://www.kirankumarambati.me
  description: >
    Personal website, blog, portfolio of Kirankumar Ambati
  categories:
    - Blog
    - Portfolio
    - Web Development
  built_by: Kirankumar Ambati
  built_by_url: https://github.com/kirankumarambati
  featured: false
- title: Mixkit by Envato
  url: https://mixkit.co
  main_url: https://mixkit.co
  description: >
    Extraordinary free HD videos
  categories:
    - Video
    - Design
    - Gallery
    - Video
  built_by: Envato
  built_by_url: https://github.com/envato
  featured: false
- title: Rou Hun Fan's portfolio
  main_url: https://flowen.me
  url: https://flowen.me
  source_url: https://github.com/flowen/flowen.me/tree/master/2019/v3
  description: >
    Portfolio of creative developer Rou Hun Fan. Built with Gatsby v2 &amp; Greensock drawSVG.
  categories:
    - Portfolio
  built_by: Rou Hun Fan Developer
  built_by_url: https://flowen.me
  featured: false
- title: chadly.net
  url: https://www.chadly.net
  main_url: https://www.chadly.net
  source_url: https://github.com/chadly/chadly.net
  description: >
    Personal tech blog by Chad Lee.
  categories:
    - Blog
    - Technology
    - Web Development
  built_by: Chad Lee
  built_by_url: https://github.com/chadly
  featured: false
- title: CivicSource
  url: https://www.civicsource.com
  main_url: https://www.civicsource.com
  description: >
    Online auction site to purchase tax-distressed properties from local taxing authorities.
  categories:
    - Real Estate
    - Government
  featured: false
- title: SpotYou
  main_url: "https://spotyou.joshglazer.com"
  url: "https://spotyou.joshglazer.com"
  source_url: "https://github.com/joshglazer/spotyou"
  description: >
    SpotYou allows you to watch your favorite music videos on Youtube based on your Spotify Preferences
  categories:
    - Entertainment
    - Music
  built_by: Josh Glazer
  built_by_url: https://linkedin.com/in/joshglazer/
  featured: false
- title: Hesam Kaveh's blog
  description: >
    A blog with great seo that using gatsby-source-wordpress to fetch posts from backend
  main_url: "https://hesamkaveh.com/"
  url: "https://hesamkaveh.com/"
  source_url: "https://github.com/hesamkaveh/sansi"
  featured: false
  categories:
    - Blog
    - WordPress
- title: Oliver Gomes Portfolio
  main_url: https://oliver-gomes.github.io/v4/
  url: https://oliver-gomes.github.io/v4/
  description: >
    As an artist and a web designer/developer, I wanted to find a way to present these two portfolios in a way that made sense.  I felt with new found power of speed, Gatsby helped keep my creativity intact with amazing response and versatility. I felt my butter smooth transition felt much better in user perspective and super happy with the power of Gatsby.
  categories:
    - Portfolio
    - Web Development
    - Blog
  built_by: Oliver Gomes
  built_by_url: https://github.com/oliver-gomes
  featured: false
- title: Patrik Szewczyk
  url: https://www.szewczyk.cz/
  main_url: https://www.szewczyk.cz/
  description: >
    Patrik Szewczyk – JavaScript, TypeScript, React, Node.js developer, Redux, Reason
  categories:
    - Portfolio
  built_by: Patrik Szewczyk
  built_by_url: https://linkedin.com/in/thepatriczek/
  featured: false
- title: Patrik Arvidsson's portfolio
  url: https://www.patrikarvidsson.com
  main_url: https://www.patrikarvidsson.com
  source_url: https://github.com/patrikarvidsson/portfolio-gatsby-contentful
  description: >
    Personal portfolio site of Swedish interaction designer Patrik Arvidsson. Built with Gatsby, Tailwind CSS, Emotion JS and Contentful.
  categories:
    - Blog
    - Design
    - Portfolio
    - Web Development
    - Technology
  built_by: Patrik Arvidsson
  built_by_url: https://www.patrikarvidsson.com
  featured: false
- title: Jacob Cofman's Blog
  description: >
    Personal blog / portfolio about Jacob Cofman.
  main_url: "https://jcofman.de/"
  url: "https://jcofman.de/"
  source_url: "https://github.com/JCofman/jc-website"
  featured: false
  categories:
    - Blog
    - Portfolio
- title: re-geo
  description: >
    re-geo is react based geo cities style component.
  main_url: "https://re-geo.netlify.com/"
  url: "https://re-geo.netlify.com/"
  source_url: "https://github.com/sadnessOjisan/re-geo-lp"
  categories:
    - Open Source
  built_by: sadnessOjisan
  built_by_url: https://twitter.com/sadnessOjisan
  featured: false
- title: Luis Cestou Portfolio
  description: >
    Portfolio of graphic + interactive designer Luis Cestou.
  main_url: "https://luiscestou.com"
  url: "https://luiscestou.com"
  source_url: "https://github.com/lcestou/luiscestou.com"
  built_by: Luis Cestou contact@luiscestou.com
  built_by_url: https://luiscestou.com
  featured: false
  categories:
    - Portfolio
    - Web Development
- title: Data Hackers
  url: https://datahackers.com.br/
  main_url: https://datahackers.com.br/
  description: >
    Official website for the biggest portuguese-speaking data science community. Makes use of several data sources such as podcasts from Anchor, messages from Slack, newsletters from MailChimp and blog posts from Medium. The unique visual design also had its hurdles and was quite fun to develop!
  categories:
    - Blog
    - Education
    - Podcast
    - Technology
  built_by: Kaordica
  built_by_url: https://kaordica.design
  featured: false
- title: TROMAQ
  url: https://www.tromaq.com/
  main_url: https://www.tromaq.com/
  description: >
    TROMAQ executes earthmoving services and rents heavy machinery for construction work. Even with the lack of good photography, their new site managed to pass a solid and trustworthy feeling to visitors during testing and they're already seeing the improvement in brand awareness, being the sole player with a modern website in their industry.
  categories:
    - Marketing
  built_by: Kaordica
  built_by_url: https://kaordica.design
  featured: false
- title: Novida Consulting
  url: https://www.novidaconsultoria.com.br
  main_url: https://www.novidaconsultoria.com.br
  description: >
    Novida’s goal was to position itself as a solid, exclusive and trustworthy brand for families looking for a safe financial future… We created a narrative and visual design that highlight their exclusivity.
  categories:
    - Marketing
  built_by: Kaordica
  built_by_url: https://kaordica.design
  featured: false
- title: We Are Clarks
  url: "https://www.weareclarks.com"
  main_url: "https://www.weareclarks.com"
  source_url: "https://github.com/abeaclark/weareclarks"
  description: >
    A family travel blog.
  categories:
    - Blog
    - Travel
  built_by: Abe Clark
  built_by_url: https://www.linkedin.com/in/abrahamclark/
  featured: false
- title: Guillaume Briday's Blog
  main_url: "https://guillaumebriday.fr/"
  url: "https://guillaumebriday.fr/"
  source_url: "https://github.com/guillaumebriday/guillaumebriday.fr"
  description: >
    My personal blog built with Gatsby and Tailwind CSS.
  categories:
    - Blog
    - Web Development
    - Technology
  built_by: Guillaume Briday
  built_by_url: https://guillaumebriday.fr/
  featured: false
- title: SEOmonitor
  main_url: "https://www.seomonitor.com"
  url: "https://www.seomonitor.com"
  description: >
    SEOmonitor is a suite of SEO tools dedicated to agencies.
  categories:
    - Blog
    - Portfolio
    - Agency
  built_by: Bejamas
  built_by_url: https://bejamas.io/
  featured: false
- title: Jean Regisser's Portfolio
  main_url: "https://jeanregisser.com/"
  url: "https://jeanregisser.com/"
  source_url: "https://github.com/jeanregisser/jeanregisser.com"
  featured: false
  description: >
    Portfolio of software engineer Jean Regisser.
  categories:
    - Portfolio
    - Mobile Development
  built_by: Jean Regisser
  built_by_url: "https://jeanregisser.com/"
- title: Axcept - Visual Screenshot Testing
  url: https://axcept.io
  main_url: https://axcept.io
  description: >
    Visual Testing for everyone
  categories:
    - Documentation
    - Web Development
  built_by: d:code:it
  built_by_url: https://dcodeit.com
  featured: false
- title: Chase Ohlson
  url: https://chaseohlson.com
  main_url: https://chaseohlson.com
  description: >
    Portfolio of frontend engineer & web developer Chase Ohlson.
  categories:
    - Portfolio
    - Web Development
  built_by: Chase Ohlson
  built_by_url: https://chaseohlson.com
  featured: false
- title: Zach Schnackel
  url: https://zslabs.com
  main_url: https://zslabs.com
  source_url: "https://github.com/zslabs/zslabs.com"
  description: >
    Portfolio site for UI/Motion Developer, Zach Schnackel.
  categories:
    - Portfolio
    - Web Development
  built_by: Zach Schnackel
  built_by_url: "https://zslabs.com"
- title: Gremlin
  url: https://www.gremlin.com
  main_url: https://www.gremlin.com
  description: >
    Gremlin's Failure as a Service finds weaknesses in your system before they cause problems.
  categories:
    - Marketing
- title: Headless.page
  main_url: https://headless.page/
  url: https://headless.page/
  description: >
    Headless.page is a directory of eCommerce sites featuring headless architecture, PWA features and / or the latest JavaScript technology.
  categories:
    - Directory
    - eCommerce
  built_by: Pilon
  built_by_url: https://pilon.io/
  featured: false
- title: Ouracademy
  main_url: https://our-academy.org/
  url: https://our-academy.org/
  source_url: "https://github.com/ouracademy/website"
  description: >
    Ouracademy is an organization that promoves the education in software development through blog posts & videos smiley.
  categories:
    - Open Source
    - Blog
    - Education
  built_by: Ouracademy
  built_by_url: https://github.com/ouracademy
  featured: false
- title: Tenon.io
  main_url: https://tenon.io
  url: https://tenon.io
  description: >
    Tenon.io is an accessibility tooling, services and consulting company.
  categories:
    - API
    - Accessibility
    - Business
    - Consulting
    - Technology
  built_by: Tenon.io
  built_by_url: https://tenon.io
  featured: false
- title: Projectival
  url: https://www.projectival.de/
  main_url: https://www.projectival.de/
  description: >
    Freelancer Online Marketing & Web Development in Cologne, Germany
  categories:
    - Freelance
    - Marketing
    - Web Development
    - Blog
    - Consulting
    - SEO
    - Business
  built_by: Sascha Klapetz
  built_by_url: https://www.projectival.de/
  featured: false
- title: Hetzner Online Community
  main_url: https://community.hetzner.com
  url: https://community.hetzner.com
  description: >
    Hetzner Online Community provides a free collection of high-quality tutorials, which are based on free and open source software, on a variety of topics such as development, system administration, and other web technology.
  categories:
    - Web Development
    - Technology
    - Programming
    - Open Source
    - Community
  built_by: Hetzner Online GmbH
  built_by_url: https://www.hetzner.com/
  featured: false
- title: AGYNAMIX
  url: https://www.agynamix.de/
  main_url: https://www.agynamix.de/
  source_url: https://github.com/tuhlmann/agynamix.de
  description: >
    Full Stack Java, Scala, Clojure, TypeScript, React Developer in Thalheim, Germany
  categories:
    - Freelance
    - Web Development
    - Programming
    - Blog
    - Consulting
    - Portfolio
    - Business
  built_by: Torsten Uhlmann
  built_by_url: https://www.agynamix.de/
  featured: false
- title: syracuse.io
  url: https://syracuse.io
  main_url: https://syracuse.io
  source_url: https://github.com/syracuseio/syracuseio/
  description: >
    Landing page for Syracuse NY Software Development Meetup Groups
  categories:
    - Community
  built_by: Benjamin Lannon
  built_by_url: https://lannonbr.com
- title: Render Documentation
  main_url: https://render.com/docs
  url: https://render.com/docs
  description: >
    Render is the easiest place to host your sites and apps. We use Gatsby for everything on https://render.com, including our documentation. The site is deployed on Render as well! We also have a guide to deploying Gatsby apps on Render: https://render.com/docs/deploy-gatsby.
  categories:
    - Web Development
    - Programming
    - Documentation
    - Technology
  built_by: Render Developers
  built_by_url: https://render.com
  featured: false
- title: prima
  url: https://www.prima.co
  main_url: https://www.prima.co
  description: >
    Discover industry-defining wellness content and trusted organic hemp CBD products safely supporting wellness, stress, mood, skin health, and balance.
  categories:
    - Blog
    - eCommerce
    - Education
  built_by: The Couch
  built_by_url: https://thecouch.nyc
- title: Gatsby Guides
  url: https://gatsbyguides.com/
  main_url: https://gatsbyguides.com/
  description: >
    Free tutorial course about using Gatsby with a CMS.
  categories:
    - Education
    - Documentation
    - Web Development
  built_by: Osio Labs
  built_by_url: https://osiolabs.com/
  featured: false
- title: Architude
  url: https://architudedesign.com
  main_url: https://architudedesign.com
  description: >
    筑冶 Architude International Design Consultants
  categories:
    - Design
    - Landing Page
    - Gallery
  built_by: Neo Nie
  built_by_url: https://github.com/nihgwu
  featured: false
- title: Arctica
  url: https://arctica.io
  main_url: https://arctica.io
  description: >
    Arctica specialises in purpose-built web sites and progressive web applications with user optimal experiences, tailored to meet the objectives of your business.
  categories:
    - Portfolio
    - Agency
    - Design
    - Web Development
  built_by: Arctica
  built_by_url: https://arctica.io
  featured: false
- title: Shard Ventures
  url: https://shard.vc
  main_url: https://shard.vc
  description: >
    Shard is building new online companies from scratch, partnering with other like-minded founders to start and invest in technology companies.
  categories:
    - Finance
    - Technology
    - Portfolio
  built_by: Arctica
  built_by_url: https://arctica.io
  featured: false
- title: David Brookes
  url: https://davidbrookes.me
  main_url: https://davidbrookes.me
  description: >
    Specialising in crafting stylish, high performance websites and applications that get results, using the latest cutting edge web development technologies.
  categories:
    - Portfolio
    - Freelance
    - Web Development
  built_by: Arctica
  built_by_url: https://arctica.io
  featured: false
- title: Dennis Morello
  url: https://morello.dev
  main_url: https://morello.dev
  source_url: https://gitlab.com/dennismorello/dev-blog
  description: >
    morello.dev is a development and techology blog written by Dennis Morello.
  categories:
    - Blog
    - Education
    - Web Development
    - Open Source
    - Technology
  built_by: Dennis Morello
  built_by_url: https://twitter.com/dennismorello
  featured: false
- title: BaseTable
  url: https://autodesk.github.io/react-base-table/
  main_url: https://autodesk.github.io/react-base-table/
  source_url: https://github.com/Autodesk/react-base-table
  description: >
    BaseTable is a react table component to display large data set with high performance and flexibility.
  categories:
    - Web Development
    - Documentation
    - Open Source
  built_by: Neo Nie
  built_by_url: https://github.com/nihgwu
  featured: false
- title: herper.io
  url: https://herper.io
  main_url: https://herper.io
  description: >
    Portfolio website for Jacob Herper - a Front End Web Developer with a passion for all things digital. I have more than 10 years experience working in web development.
  categories:
    - Portfolio
    - Web Development
    - Freelance
    - Design
    - SEO
  built_by: Jacob Herper
  built_by_url: https://github.com/jakeherp
  featured: false
- title: Artem Sapegin Photography
  description: >
    Photography portfolio and blog of Artem Sapegin, an award-losing photographer living in Berlin, Germany. Landscapes, cityscapes and dogs.
  main_url: "https://morning.photos/"
  url: "https://morning.photos/"
  source_url: "https://github.com/sapegin/morning.photos"
  categories:
    - Portfolio
    - Photography
  built_by: Artem Sapegin
  built_by_url: "https://github.com/sapegin"
- title: Pattyrn
  main_url: https://pattyrn.com
  url: https://pattyrn.com
  # optional: short paragraph describing the content and/or purpose of the site that will appear in the modal detail view and permalink views for your site
  description: >
    Pattyrn uses advanced machine learning AI to analyze the platform’s your teams use, making it easy to solve performance problems, reduce bottlenecks, and monitor culture health to optimize your ROI and help boost performance without causing burn out.
  categories:
    - Marketing
    - Technology
  built_by: Pattyrn
  built_by_url: https://twitter.com/Pattyrn4
  featured: false
- title: Intranet Italia Day
  main_url: https://www.intranetitaliaday.it/en
  url: https://www.intranetitaliaday.it/en
  description: >
    The Italian event dedicated to the digital workplace that focuses on planning, governance and company intranet management
  categories:
    - Event
    - Conference
  built_by: Ariadne Digital
  built_by_url: https://www.ariadnedigital.it
  featured: false
- title: Textually Stylo
  main_url: https://www.textually.net
  url: https://www.textually.net
  description: >
    Stylo Markdown writing App marketing/documentation website by Textually Inc.
  categories:
    - Marketing
    - Technology
    - Blog
    - Documentation
  built_by: Sébastien Hamel
  built_by_url: https://www.textually.net
  featured: false
- title: OneDeck
  main_url: https://www.onedeck.co
  url: https://www.onedeck.co
  description: >
    OneDeck is a simple yet powerful tool for creating and sharing your one-page investment summary in under 10 minutes.
  categories:
    - Finance
    - Technology
  built_by: William Neill
  built_by_url: https://twitter.com/williamneill
  featured: false
- title: Assortment
  main_url: https://assortment.io
  url: https://assortment.io
  description: >
    Assortment aims to provide detailed tutorials (and more) for developers of all skill levels within the Web Development Industry. Attempting to cut out the fluff and arm you with the facts.
  categories:
    - Blog
    - Web Development
  built_by: Luke Whitehouse
  built_by_url: https://twitter.com/_lukewh
  featured: false
- title: Mission42
  main_url: https://mission42.zauberware.com
  url: https://mission42.zauberware.com
  description: >
    A landing page for the mobile app Mission42. Mission42 wants to help you learn new skills.
  categories:
    - App
    - Learning
    - Education
    - Landing Page
  built_by: Philipp Siegmund, zauberware
  built_by_url: https://www.zauberware.com
- title: Altstadtdomizil Idstein
  main_url: http://www.altstadtdomizil-idstein.de/
  url: http://www.altstadtdomizil-idstein.de/
  description: >
    A landing page for a holiday apartment in Idstein, Germany.
  categories:
    - Landing Page
    - Travel
    - Real Estate
  built_by: Simon Franzen, zauberware
  built_by_url: https://www.zauberware.com
- title: Gerald Martinez Dev
  main_url: https://gmartinez.dev/
  url: https://gmartinez.dev/
  source_url: https://github.com/nephlin7/gmartinez.dev
  description: >
    Personal web site for show my skills and my works.
  categories:
    - Web Development
    - Portfolio
  built_by: Gerald Martinez
  built_by_url: https://twitter.com/GeraldM_92
  featured: false
- title: Becreatives
  main_url: "https://becreatives.com"
  url: "https://becreatives.com"
  featured: false
  description: >
    Digital software house. Enlights ideas. Think smart execute harder.
  categories:
    - Technology
    - Web Development
    - Agency
    - Marketing
  built_by: Becreatives
  built_by_url: "https://becreatives.com"
- title: Paul Clifton Photography
  main_url: https://paulcliftonphotography.com
  url: https://paulcliftonphotography.com
  featured: false
  description: >
    A full migration from WordPress to GatsbyJS and DatoCMS. Includes custom cropping on images as viewport changes size and also an infinity scroll that doesn't preload all of the results.
  categories:
    - Blog
    - Portfolio
    - Gallery
    - Photography
  built_by: Little Wolf Studio
  built_by_url: https://littlewolfstudio.co.uk
- title: Atte Juvonen - Blog
  url: https://www.attejuvonen.fi/
  main_url: https://www.attejuvonen.fi/
  source_url: https://github.com/baobabKoodaa/blog
  description: >
    Tech-oriented personal blog covering topics like AI, data, voting, game theory, infosec and software development.
  categories:
    - Blog
    - Data
    - JavaScript
    - Programming
    - Science
    - Security
    - Technology
    - Web Development
  featured: false
- title: Kibuk Construction
  url: https://kibukconstruction.com/
  main_url: https://kibukconstruction.com/
  description: >
    Kibuk Construction is a fully licensed and insured contractor specializing in Siding, Decks, Windows & Doors!
  categories:
    - Business
  built_by: David Krasniy
  built_by_url: http://dkrasniy.com
- title: RedCarpetUp
  main_url: https://www.redcarpetup.com
  url: https://www.redcarpetup.com/
  description: >
    RedCarpetUp's home page for a predominantly mobile-only customer base in India with major constraints on bandwidth availability
  categories:
    - Finance
  built_by: RedCarpet Dev Team
  built_by_url: https://www.redcarpetup.com
  featured: false
- title: talita traveler
  url: https://talitatraveler.com/
  main_url: https://talitatraveler.com/
  source_url: https://github.com/afuh/talitatraveler
  description: >
    Talita Traveler's personal blog.
  categories:
    - Blog
  built_by: Axel Fuhrmann
  built_by_url: https://axelfuhrmann.com/
  featured: false
- title: Pastelería el Progreso
  url: https://pasteleriaelprogreso.com/
  main_url: https://pasteleriaelprogreso.com/
  source_url: https://github.com/afuh/elprogreso
  description: >
    Famous bakery in Buenos Aires.
  categories:
    - Food
    - Gallery
  built_by: Axel Fuhrmann
  built_by_url: https://axelfuhrmann.com/
  featured: false
- title: Maitrik's Portfolio
  url: https://www.maitrikpatel.com/
  main_url: https://www.maitrikpatel.com/
  source_url: https://github.com/maitrikjpatel/portfolio
  description: >
    Portfolio of a Front-End Developer / UX Designer who designs and develops pixel perfect user interface, experiences and web applications.
  categories:
    - Portfolio
    - Blog
    - Design
    - Web Development
  built_by: Maitrik Patel
  built_by_url: https://www.maitrikpatel.com/
  featured: false
- title: PicPick
  url: https://picpick.app/
  main_url: https://picpick.app/
  description: >
    All-in-one Graphic Design Tool, Screen Capture Software, Image Editor, Color Picker, Pixel Ruler and More
  categories:
    - Productivity
    - App
    - Technology
  built_by: NGWIN
  built_by_url: https://picpick.app/
  featured: false
- title: Ste O'Neill
  main_url: https://www.steoneill.dev
  url: https://www.steoneill.dev
  description: >
    MVP of a portfolio site for a full stack UK based developer.
  categories:
    - Blog
    - Portfolio
  built_by: Ste O'Neill
  built_by_url: https://steoneill.dev
  featured: false
- title: Filipe Santos Correa's Portfolio
  description: >
    Filipe's Personal About Me / Portfolio.
  main_url: "https://filipesantoscorrea.com/"
  url: "https://filipesantoscorrea.com/"
  source_url: "https://github.com/Safi1012/filipesantoscorrea.com"
  featured: false
  categories:
    - Portfolio
- title: Progressive Massachusetts Legislator Scorecard
  main_url: https://scorecard.progressivemass.com
  url: https://scorecard.progressivemass.com
  featured: false
  source_url: https://github.com/progressivemass/legislator-scorecard
  description: >
    Learn about MA state legislators' voting records through a progressive lens
  categories:
    - Government
    - Education
  built_by: Alex Holachek
  built_by_url: "https://alex.holachek.com/"
- title: Jeff Wolff – Portfolio
  main_url: https://www.jeffwolff.net
  url: https://www.jeffwolff.net
  featured: false
  description: >
    A guy from San Diego who makes websites.
  categories:
    - Blog
    - Portfolio
    - Web Development
- title: Jp Valery – Portfolio
  main_url: https://jpvalery.photo
  url: https://jpvalery.photo
  featured: false
  description: >
    Self-taught photographer documenting spaces and people
  categories:
    - Portfolio
    - Photography
- title: Pantene
  main_url: https://pantene.com
  url: https://pantene.com
  featured: false
  description: >
    Pantene is a Swiss-created American brand of hair care products owned by Procter & Gamble
  categories:
    - Business
- title: Prevue
  main_url: https://www.prevue.io
  url: https://www.prevue.io
  featured: false
  description: >
    All in One Prototyping Tool For Vue Developers
  categories:
    - Open Source
    - Web Development
- title: Gold Medal Flour
  main_url: https://www.goldmedalflour.com
  url: https://www.goldmedalflour.com
  description: >
    Gold Medal Four is a brand of flour products owned by General Mills. The new site was built using Gatsby v2 with data sources from WordPress and an internal recipe API, and features multifaceted recipe filtering and a modified version of Gatsby Image to support art direction images.
  categories:
    - Food
  built_by: General Mills Branded Sites Dev Team
  built_by_url: https://www.generalmills.com
  featured: false
- title: Fifth Gait Technologies
  main_url: https://5thgait.com
  url: https://5thgait.com
  featured: false
  description: >
    Fifth Gait is a small business in the defense and space industry that is run and owned by physicists and engineers that have worked together for decades. The site was built using Gatsby V2.
  categories:
    - Government
    - Science
    - Technology
  built_by: Jonathan Z. Fisher
  built_by_url: "https://jonzfisher.com"
- title: Sal's Pals
  main_url: https://www.sals-pals.net
  url: https://www.sals-pals.net
  featured: false
  description: >
    Sal's Pals is a professional dog walking and pet sitting service based in Westfield, NJ. New site built with gatsby v2.
  categories:
    - Business
- title: Zuyet Awarmatrip
  main_url: https://www.zuyetawarmatrip.com
  url: https://www.zuyetawarmatrip.com
  featured: false
  description: >
    Zuyet Awarmatrip is a subsidiary identity within the personal ecosystem of Zuyet Awarmatik, focusing on travel and photography.
  categories:
    - Travel
    - Photography
  built_by: Zuyet Awarmatik
- title: manuvel.be
  url: https://www.manuvel.be
  main_url: https://www.manuvel.be
  source_url: https://github.com/riencoertjens/manuvelsite
  description: >
    Cycling themed café coming this april in Sint Niklaas, Belgium. One page with funky css-grid and gatsby-image trickery!
  categories:
    - Food
  built_by: WEBhart
  built_by_url: https://www.web-hart.com
  featured: false
- title: WEBhart
  url: https://www.web-hart.com
  main_url: https://www.web-hart.com
  description: >
    Hi, I'm Rien (pronounced Reen) from Belgium but based in Girona, Spain. I'm an autodidact, committed to learning until the end of time.
  categories:
    - Portfolio
    - Design
    - Web Development
    - Freelance
  built_by: WEBhart
  built_by_url: https://www.web-hart.com
  featured: false
- title: nicdougall.com
  url: https://nicdougall.netlify.com/
  main_url: https://nicdougall.netlify.com/
  source_url: https://github.com/riencoertjens/nicdougall.com
  description: >
    Athlete website with Netlify CMS for blog content.
  categories:
    - Blog
  built_by: WEBhart
  built_by_url: https://www.web-hart.com
  featured: false
- title: het Groeiatelier
  url: https://www.hetgroeiatelier.be/
  main_url: https://www.hetgroeiatelier.be/
  description: >
    Workspace for talent development and logopedics. One page site with basic info and small calendar CMS.
  categories:
    - Marketing
  built_by: WEBhart
  built_by_url: https://www.web-hart.com
  featured: false
- title: Lebuin D'Haese
  url: https://www.lebuindhaese.be/
  main_url: https://www.lebuindhaese.be/
  description: >
    Artist portfolio website. Powered by a super simple Netlify CMS to easily add blog posts or new art pieces.
  categories:
    - Portfolio
    - Blog
  built_by: WEBhart
  built_by_url: https://www.web-hart.com
  featured: false
- title: Iefke Molenstra
  url: https://www.iefke.be/
  main_url: https://www.iefke.be/
  description: >
    Artist portfolio website. Powered by a super simple Netlify CMS to easily add blog posts or new art pieces.
  categories:
    - Portfolio
    - Blog
  built_by: WEBhart
  built_by_url: https://www.web-hart.com
  featured: false
- title: The Broomwagon
  url: https://www.thebroomwagongirona.com/
  main_url: https://www.thebroomwagongirona.com/
  description: >
    foodtruck style coffee by pro cyclist Robert Gesink. The site has a webshop with merchandise and coffee beans.
  categories:
    - eCommerce
  built_by: WEBhart
  built_by_url: https://www.web-hart.com
- title: Pella Windows and Doors
  main_url: https://www.pella.com
  url: https://www.pella.com
  featured: false
  description: >
    The Pella Corporation is a privately held window and door manufacturing
  categories:
    - Business
- title: tinney.dev
  url: https://tinney.dev
  main_url: https://tinney.dev
  source_url: https://github.com/cdtinney/tinney.dev
  description: >
    Personal portfolio/blog of Colin Tinney
  categories:
    - Blog
    - Portfolio
    - Open Source
  built_by: Colin Tinney
  built_by_url: https://tinney.dev
  featured: false
- title: Monkeywrench Books
  main_url: https://monkeywrenchbooks.org
  url: https://monkeywrenchbooks.org
  description: >
    Monkeywrench Books is an all-volunteer, collectively-run bookstore and event space in Austin, TX
  categories:
    - Business
    - Community
    - Education
  built_by: Monkeywrench Books
  built_by_url: https://monkeywrenchbooks.org
- title: DeepMay.io
  main_url: https://deepmay.io
  url: https://deepmay.io
  description: >
    DeepMay is an experimental new tech bootcamp in the mountains of North Carolina.
  categories:
    - Event
    - Community
    - Technology
    - Marketing
  built_by: DeepMay
  built_by_url: https://twitter.com/deepmay_io
  featured: false
- title: Liferay.Design
  main_url: https://liferay.design
  url: https://liferay.design
  source_url: https://github.com/liferay-design/liferay.design
  description: >
    Liferay.Design is home to some of the freshest open-source designers who love to share articles and other resources for the Design Community.
  categories:
    - Blog
    - Community
    - Design
    - Marketing
    - Open Source
    - Technology
    - User Experience
  built_by: Liferay Designers
  built_by_url: https://twitter.com/liferaydesign
  featured: false
- title: Front End Remote Jobs
  main_url: https://frontendremotejobs.com
  url: https://frontendremotejobs.com
  source_url: https://github.com/benjamingrobertson/remotefrontend
  description: >
    Front End Remote Jobs features fully remote jobs for front end developers.
  categories:
    - WordPress
    - Web Development
  built_by: Ben Robertson
  built_by_url: https://benrobertson.io
  featured: false
- title: Penrose Grand Del Mar
  main_url: https://penroseatthegrand.com
  url: https://penroseatthegrand.com
  description: >
    Penrose Grand Del Mar is a luxury housing project coming soon.
  categories:
    - Real Estate
    - Design
  built_by: Chase Ohlson
  built_by_url: https://chaseohlson.com
- title: JustGraphQL
  url: https://www.justgraphql.com/
  main_url: https://www.justgraphql.com/
  source_url: https://github.com/Novvum/justgraphql
  description: >
    JustGraphQL helps developers quickly search and filter through GraphQL resources, tools, and articles.
  categories:
    - Open Source
    - Web Development
    - Technology
  built_by: Novvum
  built_by_url: https://www.novvum.io/
  featured: false
- title: Peter Macinkovic Personal Blog
  url: https://peter.macinkovic.id.au/
  main_url: https://peter.macinkovic.id.au/
  source_url: https://github.com/inkovic/peter-macinkovic-static-site
  description: >
    Personal Website and Blog of eCommerce SEO Specilaist and Digital Marketer Peter Macinkovic.
  categories:
    - SEO
    - Marketing
    - Blog
  featured: false
- title: NH Hydraulikzylinder
  main_url: https://nh-hydraulikzylinder.com
  url: https://nh-hydraulikzylinder.com
  description: >
    High quality & high performance hydraulic cylinders manufactured in Austria based on the clients requirements
  categories:
    - Business
  built_by: MangoART
  built_by_url: https://www.mangoart.at
  featured: false
- title: Frauennetzwerk Linz-Land
  main_url: https://frauennetzwerk-linzland.net
  url: https://frauennetzwerk-linzland.net
  description: >
    Homepage for the local women's association providing support to people in need offline and online (Livechat integration)
  categories:
    - Nonprofit
  built_by: MangoART
  built_by_url: https://www.mangoart.at
  featured: false
- title: Mein Traktor
  main_url: http://www.mein-traktor.at/
  url: http://www.mein-traktor.at/
  description: >
    Homepage of a the main importer of SAME and Lamborghini Tractors in Austria with customer support area
  categories:
    - Business
    - App
  built_by: MangoART
  built_by_url: https://www.mangoart.at
  featured: false
- title: Lamborghini Traktoren
  main_url: https://lamborghini-traktor.at
  url: https://lamborghini-traktor.at
  description: >
    Lamborghini Tractors - Landing page for the brand in Austria
  categories:
    - Business
  built_by: MangoART
  built_by_url: https://www.mangoart.at
  featured: false
- title: Holly Lodge Community Centre - Highgate, London
  main_url: https://www.hlcchl.org/
  url: https://www.hlcchl.org/
  source_url: https://github.com/eugelogic/hlcchl-gatsby
  description: >
    The Holly Lodge Community Centre - Highgate, London has a shiny new website built with Gatsby v2 that makes important contributions towards a faster, more secure and environmentally friendly web for everyone.
  categories:
    - Community
    - Event
    - Nonprofit
  built_by: Eugene Molari Developer
  built_by_url: https://twitter.com/EugeneMolari
  featured: false
- title: blackcater's blog
  url: https://www.blackcater.win
  main_url: https://www.blackcater.win
  source_url: https://github.com/blackcater/blog
  description: >
    Blog like Medium, for person and team.
  categories:
    - Blog
    - Web Development
  built_by: blackcater
  built_by_url: https://github.com/blackcater
  featured: false
- title: Kenneth Kwakye-Gyamfi Portfolio Site
  url: https://www.kwakye-gyamfi.com
  main_url: https://www.kwakye-gyamfi.com
  source_url: https://github.com/cr05s19xx/cross-site
  description: >
    Personal portfolio site for Kenneth Kwakye-Gyamfi, a mobile and web full stack applications developer currently based in Accra, Ghana.
  categories:
    - SEO
    - Web Development
    - Open Source
    - Portfolio
  featured: false
- title: Gareth Weaver
  url: https://www.garethweaver.com/
  main_url: https://www.garethweaver.com/
  source_url: https://github.com/garethweaver/public-site-react
  description: >
    A personal portofolio of a London based frontend developer built with Gatsby 2, Redux and Sass
  categories:
    - Portfolio
    - Web Development
  built_by: Gareth Weaver
  built_by_url: https://twitter.com/garethdweaver
  featured: false
- title: Mailjet
  url: https://dev.mailjet.com/
  main_url: https://dev.mailjet.com/
  description: >
    Mailjet is an easy-to-use all-in-one e-mail platform.
  categories:
    - API
    - Documentation
  featured: false
- title: Peintagone
  url: https://www.peintagone.be/
  main_url: https://www.peintagone.be/
  description: >
    Peintagone is a superior quality paint brand with Belgian tones.
  categories:
    - Portfolio
    - Gallery
  built_by: Sebastien Crepin
  built_by_url: https://github.com/opeah
  featured: false
- title: Let's Do Dish!
  url: https://letsdodish.com
  main_url: https://letsdodish.com
  description: >
    A new recipe site for people who enjoy cooking great food in their home kitchen. Find some great meal ideas! Let's do dish!
  categories:
    - Blog
    - Food
  built_by: Connerra
  featured: false
- title: AWS Amplify Community
  url: https://amplify.aws/community/
  main_url: https://amplify.aws/community/
  source_url: https://github.com/aws-amplify/community
  description: >
    Amplify Community is a hub for developers building fullstack serverless applications with Amplify to easily access content (such as events, blog posts, videos, sample projects, and tutorials) created by other members of the Amplify community.
  categories:
    - Blog
    - Directory
    - Education
    - Technology
  built_by: Nikhil Swaminathan
  built_by_url: https://github.com/swaminator
  featured: false
- title: Cal State Monterey Bay
  url: https://csumb.edu
  main_url: https://csumb.edu
  source_url: https://github.com/csumb/csumb-gatsby
  description: >
    A website for the entire campus of California State University, Monterey Bay.
  categories:
    - Education
    - Government
  built_by: CSUMB Web Team
  built_by_url: https://csumb.edu/web/team
  featured: false
- title: BestPricingPages.com
  url: https://bestpricingpages.com
  main_url: https://bestpricingpages.com
  source_url: https://github.com/jpvalery/pricingpages/
  description: >
    A repository of the best pricing pages by the best companies. Built in less than a week.
    Inspired by RGE and since pricingpages.xyz no longer exists, I felt such a resource was missing and could be helpful to many people.
  categories:
    - Business
    - Community
    - Entrepreneurship
    - Open Source
    - Technology
  built_by: Jp Valery
  built_by_url: https://jpvalery.me
  featured: false
- title: Lendo Austria
  url: https://lendo.at
  main_url: https://lendo.at
  description: >
    A Comparison site for best private loan offer from banks in Austria.
  categories:
    - Business
    - Finance
  built_by: Lendo developers
  featured: false
- title: Visual Cloud FX
  url: https://visualcloudfx.com
  main_url: https://visualcloudfx.com
  source_url: https://github.com/jjcav84/visualcloudfx
  description: >
    Basic static site built with MDBootstrap, React, and Gatsby
  categories:
    - Consulting
    - Portfolio
  built_by: Jacob Cavazos
  built_by_url: https://jacobcavazos.com
- title: Matthew Miller (Me4502)
  url: https://matthewmiller.dev
  main_url: https://matthewmiller.dev
  description: >
    The personal site, blog and portfolio of Matthew Miller (Me4502)
  categories:
    - Blog
    - Programming
    - Technology
    - Portfolio
  built_by: Matthew Miller
  featured: false
- title: Årets Kontor
  url: https://aretskontor.newst.se
  main_url: https://aretskontor.newst.se
  description: >
    A swedish competition for "office of the year" in sweden with a focus on design. Built with MDBootstrap and Gatsby.
  categories:
    - Real Estate
    - Marketing
  built_by: Victor Björklund
  built_by_url: https://victorbjorklund.com
  featured: false
- title: Kyma
  url: https://kyma-project.io
  main_url: https://kyma-project.io
  source_url: https://github.com/kyma-project/website
  description: >
    This website holds overview, blog and documentation for Kyma open source project that is a Kubernates based application extensibility framework.
  categories:
    - Documentation
    - Blog
    - Technology
    - Open Source
  built_by: Kyma developers
  built_by_url: https://twitter.com/kymaproject
  featured: false
- title: Verso
  main_url: https://verso.digital
  url: https://verso.digital
  description: >
    Verso is a creative technology studio based in Singapore. Site built with Gatsby and Netlify.
  categories:
    - Agency
    - Consulting
    - Design
    - Technology
  built_by: Verso
  built_by_url: https://verso.digital
  featured: false
- title: Camilo Holguin
  url: https://camiloholguin.me
  main_url: https://camiloholguin.me
  source_url: https://github.com/camiloholguin/gatsby-portfolio
  description: >
    Portfolio site using GatsbyJS and WordPress REST API.
  categories:
    - WordPress
    - Portfolio
    - Web Development
  built_by: Camilo Holguin
  built_by_url: https://camiloholguin.me
  featured: false
- title: Bennett Hardwick
  url: https://bennetthardwick.com
  main_url: https://bennetthardwick.com
  description: >
    The personal website and blog of Bennett Hardwick, an Australian software developer and human being.
  categories:
    - Blog
    - Programming
    - Technology
  source_url: https://github.com/bennetthardwick/website
  built_by: Bennett Hardwick
  built_by_url: https://bennetthardwick.com
  featured: false
- title: Sindhuka
  url: https://sindhuka.org/
  main_url: https://sindhuka.org/
  description: >
    Official website of the Sindhuka initiative, a sustainable farmers' network in Nepal.
  categories:
    - Business
    - Community
    - Government
    - Marketing
  source_url: https://github.com/Polcius/sindhuka-serif
  built_by: Pol Milian
  built_by_url: https://github.com/Polcius/
  featured: false
- title: ERS HCL Open Source Portal
  url: https://ers-hcl.github.io/
  main_url: https://ers-hcl.github.io/
  description: >
    Official site for ERS-HCL GitHub organizational site. This is a hybrid app with static and dynamic content, providing a details of the open source projects, initiatives, innovation ideas within ERS-HCL. It pulls data from various data sources including GitHub APIs, MDX based blog posts, excel files. It also hosts an ideas app that is based on Firebase.
  categories:
    - Open Source
    - Blog
    - Technology
    - Web Development
    - Community
    - Documentation
  source_url: https://github.com/ERS-HCL/gatsby-ershcl-app
  built_by: Tarun Kumar Sukhu
  built_by_url: https://github.com/tsukhu
- title: Sandbox
  url: https://www.sandboxneu.com/
  main_url: https://www.sandboxneu.com/
  source_url: https://github.com/sandboxneu/sandboxneu.com
  description: >
    Official website of Sandbox, a Northeastern University student group that builds software for researchers.
  categories:
    - Marketing
  built_by: Sandbox at Northeastern
  built_by_url: https://github.com/sandboxneu/
  featured: false
- title: Accessible App
  main_url: https://accessible-app.com
  url: https://accessible-app.com
  source_url: https://github.com/accessible-app/accessible-app_com
  description: >
    Learn how to build inclusive web applications and Single Page Apps in modern JavaScript frameworks. This project collects strategies, links, patterns and plugins for React, Vue and Angular.
  categories:
    - Accessibility
    - Web Development
    - JavaScript
  built_by: Marcus Herrmann
  built_by_url: https://marcus.io
  featured: false
- title: PygmalionPolymorph
  url: https://pygmalionpolymorph.com
  main_url: https://pygmalionpolymorph.com
  source_url: https://github.com/PygmalionPolymorph/portfolio
  description: >
    Portfolio of artist, musician and developer PygmalionPolymorph.
  categories:
    - Portfolio
    - Gallery
    - Music
    - Photography
    - Web Development
  built_by: PygmalionPolymorph
  built_by_url: https://pygmalionpolymorph.com
  featured: false
- title: Gonzalo Nuñez Photographer
  main_url: https://www.gonzalonunez.com
  url: https://www.gonzalonunez.com
  description: >
    Website for Cancun based destination wedding photographer Gonzalo Nuñez. Site built with GatsbyJS, WordPress API and Netlify.
  categories:
    - Photography
    - Portfolio
    - WordPress
  built_by: Miguel Mayo
  built_by_url: https://www.miguelmayo.com
  featured: false
- title: Element 84
  main_url: https://www.element84.com
  url: https://www.element84.com
  description: >
    Element 84 is software engineering and design firm that helps companies and government agencies solve problems using remote sensing, life sciences, and transportation data in the cloud.
  categories:
    - Agency
    - Blog
    - Business
    - Consulting
    - Data
    - Design
    - Government
    - Portfolio
    - Programming
    - Science
    - Technology
    - User Experience
    - Web Development
- title: Measures for Justice
  main_url: https://www.measuresforjustice.org
  url: https://www.measuresforjustice.org
  description: >
    Measures for Justice gathers criminal justice data at the county level and makes it available on a free public Data Portal. Site rebuilt from scratch with GatsbyJS.
  categories:
    - Nonprofit
    - Marketing
  featured: false
- title: Raconteur Agency
  main_url: https://www.raconteur.net/agency
  url: https://www.raconteur.net/agency
  description: >
    Raconteur Agency is a London-based content marketing agency for B2B brands. We have rebuilt their site with Gatsby v2 using their existing WordPress backend as the data source. By switching from WordPress to GatsbyJS we have achieved a 200%+ improvement in page load times and went from a Lighthouse performance score of 49 to 100.
  categories:
    - Agency
    - Marketing
    - WordPress
  built_by: Jacob Herper
  built_by_url: https://herper.io
  featured: false
- title: GreenOrbit
  main_url: https://greenorbit.com/
  url: https://greenorbit.com/
  description: >
    Cloud-based intranet software. Get your people going with everything you need, built in.
  categories:
    - Business
    - App
    - Productivity
    - Technology
  built_by: Effective Digital
  built_by_url: https://effective.digital/
- title: Purple11
  main_url: https://purple11.com/
  url: https://purple11.com/
  description: >
    Purple11 is a site for photography and photo retouching tips and tricks.
  categories:
    - Blog
    - Photography
  built_by: Sébastien Noël
  built_by_url: https://blkfuel.com/
  featured: false
- title: PerfReviews
  main_url: https://perf.reviews/
  url: https://perf.reviews/
  source_url: https://github.com/PerfReviews/PerfReviews
  description: >
    The best content about web performance in spanish language.
  categories:
    - Web Development
  built_by: Joan León & José M. Pérez
  built_by_url: https://perf.reviews/nosotros/
  featured: false
- title: Un Backend - Blog
  main_url: https://www.unbackend.pro/
  url: https://www.unbackend.pro/
  description: >
    The personal website and blog of Camilo Ramírez, a backend developer :).
  categories:
    - Blog
    - Programming
    - Technology
  source_url: https://github.com/camilortte/camilortte.github.com
  built_by: Camilo Ramírez
  built_by_url: https://www.unbackend.pro/about
  featured: false
- title: Hitesh Vaghasiya
  main_url: https://hiteshvaghasiya.com/
  url: https://hiteshvaghasiya.com/
  description: >
    This is Hitesh Vaghasiya's blog. This blog is help you an E-Commerce like Magento, Shopify, and BigCommece.
  categories:
    - Blog
    - Programming
    - Technology
    - Web Development
  built_by: Hitesh Vaghasiya
  built_by_url: https://hiteshvaghasiya.com/
  featured: false
- title: Aditus
  main_url: https://www.aditus.io
  url: https://www.aditus.io
  description: >
    Aditus is the accessibility tool for your team. We help teams build accessible websites and products.
  categories:
    - Accessibility
    - Education
  built_by: Aditus
  built_by_url: https://www.aditus.io
  featured: false
- title: Ultra Config
  main_url: https://ultraconfig.com.au/
  url: https://ultraconfig.com.au/ultra-config-generator/
  description: >
    Ultra Config Generator is a software application for Network Engineers to efficiently manage their network infrastructure.
  categories:
    - Blog
    - Technology
  built_by: Ultra Config
  built_by_url: https://ultraconfig.com.au/
  featured: false
- title: Malice
  main_url: https://malice.fr/
  url: https://malice.fr/
  description: >
    Malice is a cyber-training  platform for learning, validating and improving security related skills through simulated scenarios and challenges.
  categories:
    - Security
    - Technology
  built_by: Sysdream
  built_by_url: https://sysdream.com/
  featured: false
- title: Nash
  main_url: https://nash.io/
  url: https://nash.io/
  description: >
    Nash is a decentralized platform for trading, payment and other financial services. Our goal is to bring distributed finance to everyone by making blockchain technology fast and easy to use. We employ an off-chain engine to match trades rapidly, but never take control of customers’ assets. Our intuitive interface offers easy access to a range of trading, payment and investment functions.
  categories:
    - Portfolio
    - Security
    - Technology
  built_by: Andrej Gajdos
  built_by_url: https://andrejgajdos.com/
  featured: false
- title: Axel Fuhrmann
  url: https://axelfuhrmann.com
  main_url: https://axelfuhrmann.com
  source_url: https://github.com/afuh/axelfuhrmann.com
  description: >
    Personal portfolio.
  categories:
    - Portfolio
    - Freelance
    - Web Development
  featured: false
- title: Alaina Viau
  url: https://www.alainaviau.com
  main_url: https://www.alainaviau.com
  description: >
    Official website of Canadian opera director, creator, and producer Alaina Viau. Site designed by Stephen Bell.
  categories:
    - Portfolio
    - Music
  built_by: Michael Uloth
  built_by_url: "https://www.michaeluloth.com"
- title: Alison Moritz
  url: https://www.alisonmoritz.com
  main_url: https://www.alisonmoritz.com
  description: >
    Official website of American stage director Alison Moritz. Site designed by Stephen Bell.
  categories:
    - Portfolio
    - Music
  built_by: Michael Uloth
  built_by_url: "https://www.michaeluloth.com"
- title: Luke Secomb Digital
  url: https://lukesecomb.digital
  main_url: https://lukesecomb.digital
  source_url: https://github.com/lukethacoder/luke-secomb-simple
  description: >
    A simple portfolio site built using TypeScript, Markdown and React Spring.
  categories:
    - Portfolio
    - Web Development
  built_by: Luke Secomb
  built_by_url: https://lukesecomb.digital
  featured: false
- title: We are Brew
  url: https://www.wearebrew.co.uk
  main_url: https://www.wearebrew.co.uk
  description: >
    Official website for Brew, a Birmingham based Digital Marketing Agency.
  categories:
    - Portfolio
    - Web Development
    - Agency
    - Marketing
  built_by: Brew Digital
  built_by_url: https://www.wearebrew.co.uk
- title: Global City Data
  main_url: https://globalcitydata.com
  url: https://globalcitydata.com
  source_url: https://github.com/globalcitydata/globalcitydata
  description: >
    Global City Data is an open, easily browsable platform to showcase peer-reviewed urban datasets and models created by different research groups.
  categories:
    - Education
    - Open Source
  built_by: Rafi Barash
  built_by_url: https://rafibarash.com
  featured: false
- title: Submittable
  url: https://www.submittable.com
  main_url: https://www.submittable.com
  description: >
    Submissions made simple. Submittalbe is a cloud-based submissions manager that lets you accept, review, and make decisions on any kind of digital content.
  categories:
    - Technology
    - Marketing
  built_by: Genevieve Crow
  built_by_url: https://github.com/g-crow
- title: Appmantle
  main_url: https://appmantle.com
  url: https://appmantle.com
  description: >
    Appmantle is a new way of creating apps. A complete modern app that you build yourself quickly & easily, without programming knowledge.
  categories:
    - App
    - Marketing
    - Landing Page
    - Mobile Development
    - Technology
  built_by: Appmantle
  built_by_url: https://appmantle.com
  featured: false
- title: Acto
  main_url: https://www.acto.dk/
  url: https://www.acto.dk/
  description: >
    Tomorrows solutions - today. Acto is an innovative software engineering company, providing your business with high-quality, scalable and maintainable software solutions, to make your business shine.
  categories:
    - Agency
    - Technology
    - Web Development
    - Mobile Development
  built_by: Acto
  built_by_url: https://www.acto.dk/
- title: Gatsby GitHub Stats
  url: https://gatsby-github-stats.netlify.com
  main_url: https://gatsby-github-stats.netlify.com
  source_url: https://github.com/lannonbr/gatsby-github-stats/
  description: >
    Statistics Dashboard for Gatsby GitHub repository
  categories:
    - Data
  built_by: Benjamin Lannon
  built_by_url: https://lannonbr.com
  featured: false
- title: Graphic Intuitions
  url: https://www.graphicintuitions.com/
  main_url: https://www.graphicintuitions.com/
  description: >
    Digital marketing agency located in Morris, Manitoba.
  categories:
    - Agency
    - Web Development
    - Marketing
  featured: false
- title: Smooper
  url: https://www.smooper.com/
  main_url: https://www.smooper.com/
  description: >
    We connect you with digital marketing experts for 1 on 1 consultation sessions
  categories:
    - Marketing
    - Directory
  featured: false
- title: Lesley Barber
  url: https://www.lesleybarber.com/
  main_url: https://www.lesleybarber.com/
  description: >
    Official website of Canadian film composer Lesley Barber.
  categories:
    - Portfolio
    - Music
  built_by: Michael Uloth
  built_by_url: https://www.michaeluloth.com
- title: Timeline of Terror
  main_url: https://timelineofterror.org/
  url: https://timelineofterror.org/
  source_url: https://github.com/Symbitic/timeline-of-terror
  description: >
    Complete guide to the events of September 11, 2001.
  categories:
    - Directory
    - Government
  built_by: Alex Shaw
  built_by_url: https://github.com/Symbitic/
  featured: false
- title: Pill Club
  url: https://thepillclub.com
  main_url: https://thepillclub.com
  description: >
    Zero Copay With Insurance + Free Shipping + Bonus Gifts + Online Delivery – Birth Control Delivery and Prescription
  categories:
    - Marketing
    - Healthcare
  built_by: Pill Club
  built_by_url: https://thepillclub.com
- title: myweekinjs
  url: https://www.myweekinjs.com/
  main_url: https://www.myweekinjs.com/
  source_url: https://github.com/myweekinjs/public-website
  description: >
    Challenge to create and/or learn something new in JavaScript each week.
  categories:
    - Blog
  built_by: Adriaan Janse van Rensburg
  built_by_url: https://github.com/HurricaneInteractive/
  featured: false
- title: The Edit Suite
  main_url: https://www.theeditsuite.com.au/
  url: https://www.theeditsuite.com.au/
  source_url: https://thriveweb.com.au/portfolio/the-edit-suite/
  description: >-
    The Edit Suite is an award winning video production and photography company based out of our Mermaid Beach studio on the Gold Coast of Australia but we also have the ability to work mobile from any location.
  categories:
    - Photography
    - Marketing
  built_by: Thrive Team - Gold Coast
  built_by_url: https://thriveweb.com.au/
  featured: false
- title: CarineRoitfeld
  main_url: https://www.carineroitfeld.com/
  url: https://www.carineroitfeld.com/
  description: >
    Online shop for Carine Roitfeld parfume
  categories:
    - eCommerce
  built_by: Ask Phill
  built_by_url: https://askphill.com
- title: EngineHub.org
  url: https://enginehub.org
  main_url: https://enginehub.org
  source_url: https://github.com/EngineHub/enginehub-website
  description: >
    The landing pages for EngineHub, the organisation behind WorldEdit, WorldGuard, CraftBook, and more
  categories:
    - Landing Page
    - Technology
    - Open Source
  built_by: Matthew Miller
  built_by_url: https://matthewmiller.dev
- title: Goulburn Physiotherapy
  url: https://www.goulburnphysiotherapy.com.au/
  main_url: https://www.goulburnphysiotherapy.com.au/
  description: >
    Goulburn Physiotherapy is a leader in injury prevention, individual and community health, and workplace health solutions across Central Victoria.
  categories:
    - Blog
    - Healthcare
  built_by: KiwiSprout
  built_by_url: https://kiwisprout.nz/
  featured: false
- title: TomTom Traffic Index
  main_url: https://www.tomtom.com/en_gb/traffic-index/
  url: https://www.tomtom.com/en_gb/traffic-index/
  description: >
    The TomTom Traffic Index provides drivers, city planners, auto manufacturers and policy makers with unbiased statistics and information about congestion levels in 403 cities across 56 countries on 6 continents.
  categories:
    - Travel
    - Data
  built_by: TomTom
  built_by_url: https://tomtom.com
  featured: false
- title: PrintAWorld | A 3D Printing and Fabrication Company
  main_url: https://prtwd.com/
  url: https://prtwd.com/
  description: >
    PrintAWorld is a NYC based fabrication and manufacturing company that specializes in 3D printing, 3D scanning, CAD Design,
    laser cutting, and rapid prototyping. We help artists, agencies and engineers turn their ideas into its physical form.
  categories:
    - Business
  featured: false
- title: Asjas
  main_url: https://asjas.co.za
  url: https://asjas.co.za/blog
  source_url: https://github.com/Asjas/Personal-Webpage
  description: >
    This is a website built with Gatsby v2 that uses Netlify CMS and Gatsby-MDX as a blog (incl. portfolio page).
  categories:
    - Web Development
    - Blog
    - Portfolio
  built_by: A-J Roos
  built_by_url: https://twitter.com/_asjas
  featured: false
- title: Glug-Infinite
  main_url: https://gluginfinite.github.io
  url: https://gluginfinite.github.io
  source_url: https://github.com/crstnmac/glug
  description: >
    This is a website built with Gatsby v2 that is deployed on GitHub using GitHub Pages and Netlify.
  categories:
    - Web Development
    - Blog
    - Portfolio
    - Agency
  built_by: Criston Macarenhas
  built_by_url: https://github.com/crstnmac
  featured: false
- title: The State of CSS Survey
  main_url: https://stateofcss.com/
  url: https://stateofcss.com/
  source_url: https://github.com/StateOfJS/state-of-css-2019
  description: >
    Annual CSS survey, brother of The State of JS Survey.
  categories:
    - Web Development
  built_by: Sacha Greif & Contribs
  built_by_url: https://github.com/StateOfJS
  featured: false
- title: Bytom Blockchain
  url: https://bytom.io/
  main_url: https://bytom.io/
  source_url: https://github.com/bytomlabs/bytom.io
  description: >
    Embrace the New Era of Bytom Blockchain
  categories:
    - Finance
    - Open Source
    - Technology
  built_by: Bytom Foundation
  built_by_url: https://bytom.io/
  featured: false
- title: Oerol Festival
  url: https://www.oerol.nl/nl/
  main_url: https://www.oerol.nl/en/
  description: >
    Oerol is a cultural festival on the island of Terschelling in the Netherlands that is held annually in June.
    The ten-day festival is focused on live, public theatre as well as music and visual arts.
  categories:
    - Event
    - Entertainment
  built_by: Oberon
  built_by_url: https://oberon.nl/
  featured: false
- title: Libra
  main_url: "https://libra.org/"
  url: "https://libra.org/"
  description: Libra's mission is to enable a simple global currency and financial infrastructure that empowers billions of people.
  featured: false
  categories:
    - Open Source
    - Technology
    - Finance
- title: Riffy Blog
  main_url: https://blog.rayriffy.com/
  url: https://blog.rayriffy.com/
  source_url: https://github.com/rayriffy/rayriffy-blog
  description: >
    Riffy Blog is async based beautiful highly maintainable site built by using Gatsby v2 with SEO optimized.
  categories:
    - Web Development
    - Blog
    - Open Source
    - Technology
    - Music
    - SEO
  built_by: Phumrapee Limpianchop
  built_by_url: https://rayriffy.com/
  featured: false
- title: The Coffee Collective
  url: https://coffeecollective.dk
  main_url: https://coffeecollective.dk
  description: >
    The Coffee Collective website is a JAM-stack based, multilingual, multi currency website/shop selling coffee, related products and subscriptions.
  categories:
    - eCommerce
    - Food
  built_by: Remotely (Anders Hallundbæk)
  built_by_url: https://remotely.dk
  featured: false
- title: Leadership Development International
  url: https://ldi.global
  main_url: https://ldi.global
  description: >
    A DatoCMS-backed site for an education and training company based in the US, China and the UAE.
  categories:
    - Education
    - Nonprofit
  built_by: Grant Holle
  built_by_url: https://grantholle.com
  featured: false
- title: Canvas 1839
  main_url: "https://www.canvas1839.com/"
  url: "https://www.canvas1839.com/"
  description: >-
    Online store for Canvas 1839 products, including pharmacological-grade CBD oil and relief cream.
  categories:
    - eCommerce
    - Marketing
  built_by: Corey Ward
  built_by_url: "http://www.coreyward.me/"
- title: Sparkle Stories
  main_url: "https://app.sparklestories.com/"
  url: "https://app.sparklestories.com/"
  description: >-
    Sparkle Stories is a streaming audio platform for children with over 1,200 original audio stories.
  categories:
    - App
    - Education
  built_by: Corey Ward
  built_by_url: "http://www.coreyward.me/"
- title: nehalist.io
  main_url: https://nehalist.io
  url: https://nehalist.io
  source_url: https://github.com/nehalist/nehalist.io
  description: >
    nehalist.io is a blog about software development, technology and all that kind of geeky stuff.
  categories:
    - Blog
    - Web Development
    - Open Source
  built_by: Kevin Hirczy
  built_by_url: https://nehalist.io
  featured: false
- title: March and Ash
  main_url: https://marchandash.com/
  url: https://marchandash.com/
  description: >-
    March and Ash is a customer-focused, licensed cannabis dispensary located in Mission Valley.
  categories:
    - eCommerce
    - Business
    - Blog
  built_by: Blueyellow
  built_by_url: https://blueyellow.io/
  featured: false
- title: T Two Industries
  description: >
    T Two Industries is a manufacturing company specializing in building custom truck decks, truck bodies, and trailers.
  main_url: https://www.ttwo.ca
  url: https://www.ttwo.ca
  categories:
    - Business
  built_by: https://www.t2.ca
  built_by_url: https://www.t2.ca
  featured: false
- title: Cali's Finest Landscaping
  url: https://www.calisfinestlandscaping.com/
  main_url: https://www.calisfinestlandscaping.com/
  description: >
    A team of hard-working, quality-obsessed landscaping professionals looking to take dreams and transform them into reality.
  categories:
    - Business
  built_by: David Krasniy
  built_by_url: http://dkrasniy.com
  featured: false
- title: Vazco
  url: https://www.vazco.eu
  main_url: https://www.vazco.eu
  description: >
    Vazco works for clients from all around the world in future-proof technologies and help them build better products.
  categories:
    - Agency
    - Web Development
    - Blog
    - Business
    - Technology
  built_by: Vazco
  built_by_url: https://www.vazco.eu
  featured: false
- title: Major League Eating
  main_url: https://majorleagueeating.com
  url: https://majorleagueeating.com
  description: >
    Major League Eating is the professional competitive eating organization that runs the Nathan’s Famous Coney Island Hot Dog eating contest on July 4th, among other eating events.
  categories:
    - Entertainment
    - Sports
  built_by: Carmen Cincotti
  built_by_url: https://github.com/ccincotti3
  featured: false
- title: APIs You Won't Hate
  url: https://apisyouwonthate.com/blog
  main_url: https://apisyouwonthate.com
  source_url: http://github.com/apisyouwonthate/apisyouwonthate.com
  description: >
    API development is a topic very close to our hearts. APIs You Won't Hate is a team and community dedicated to learning, writing, sharing ideas and bettering understanding of API practices. Together we can erradicate APIs we hate.
  categories:
    - Blog
    - Education
    - eCommerce
    - API
    - Community
    - Learning
    - Open Source
    - Technology
    - Web Development
  built_by: Mike Bifulco
  built_by_url: https://github.com/mbifulco
  featured: false
- title: Sankarsan Kampa
  main_url: "https://traction.one"
  url: "https://traction.one"
  description: Full time programmer, part time gamer, exploring the details of programmable systems and how to stretch their capabilities.
  featured: false
  categories:
    - Portfolio
    - Freelance
- title: AwesomeDocs
  main_url: "https://awesomedocs.traction.one/"
  url: "https://awesomedocs.traction.one/install"
  source_url: "https://github.com/AwesomeDocs/website"
  description: An awesome documentation website generator!
  featured: false
  categories:
    - Open Source
    - Web Development
    - Technology
    - Documentation
  built_by: Sankarsan Kampa
  built_by_url: "https://traction.one"
- title: Prism Programming Language
  main_url: "https://prism.traction.one/"
  url: "https://prism.traction.one/"
  source_url: "https://github.com/PrismLang/website"
  description: Interpreted, high-level, programming language.
  featured: false
  categories:
    - Programming
    - Open Source
    - Technology
    - Documentation
  built_by: Sankarsan Kampa
  built_by_url: "https://traction.one"
- title: Arnondora
  main_url: "https://arnondora.in.th/"
  url: "https://arnondora.in.th/"
  source_url: "https://github.com/arnondora/arnondoraBlog"
  description: Arnondora is a personal blog by Arnon Puitrakul
  categories:
    - Blog
    - Programming
    - Technology
  built_by: Arnon Puitrakul
  built_by_url: "https://arnondora.in.th/"
  featured: false
- title: KingsDesign
  url: "https://www.kingsdesign.com.au/"
  main_url: "https://www.kingsdesign.com.au/"
  description: KingsDesign is a Hobart based web design and development company. KingsDesign creates, designs, measures and improves web based solutions for businesses and organisations across Australia.
  categories:
    - Agency
    - Technology
    - Portfolio
    - Consulting
    - User Experience
  built_by: KingsDesign
  built_by_url: "https://www.kingsdesign.com.au"
- title: EasyFloh | Easy Flows for all
  url: "https://www.easyfloh.com"
  main_url: "https://www.easyfloh.com"
  description: >
    EasyFloh is for creating simple flows for your organisation. An organisation
    can design own flows with own stages.
  categories:
    - Business
    - Landing Page
  built_by: Vikram Aroskar
  built_by_url: "https://medium.com/@vikramaroskar"
  featured: false
- title: Home Alarm Report
  url: https://homealarmreport.com/
  main_url: https://homealarmreport.com/
  description: >
    Home Alarm Report is dedicated to helping consumers make informed decisions
    about home security solutions. The site was easily migrated from a legacy WordPress
    installation and the dev team chose Gatsby for its site speed and SEO capabilities.
  categories:
    - Blog
    - Business
    - SEO
    - Technology
  built_by: Centerfield Media
  built_by_url: https://www.centerfield.com
- title: Just | FX for treasurers
  url: "https://www.gojust.com"
  main_url: "https://www.gojust.com"
  description: >
    Just provides a single centralized view of FX for corporate treasurers. See interbank market prices, and access transaction cost analysis.
  categories:
    - Finance
    - Technology
  built_by: Bejamas
  built_by_url: "https://bejamas.io/"
  featured: false
- title: Bureau for Good | Nonprofit branding, web and print communications
  url: "https://www.bureauforgood.com"
  main_url: "https://www.bureauforgood.com"
  description: >
    Bureau for Good helps nonprofits explain why they matter across digital & print media. Bureau for Good crafts purpose-driven identities, websites & print materials for changemakers.
  categories:
    - Nonprofit
    - Agency
    - Design
  built_by: Bejamas
  built_by_url: "https://bejamas.io/"
  featured: false
- title: Atelier Cartier Blumen
  url: "https://www.ateliercartier.ch"
  main_url: "https://www.ateliercartier.ch"
  description: >
    Im schönen Kreis 6 in Zürich kreiert Nicole Cartier Blumenkompositionen anhand Charaktereigenschaften oder Geschichten zur Person an. Für wen ist Dein Blumenstrauss gedacht? Einzigartige Floristik Blumensträusse, Blumenabos, Events, Shootings. Site designed by https://www.stolfo.co
  categories:
    - eCommerce
    - Design
  built_by: Bejamas
  built_by_url: "https://bejamas.io/"
  featured: false
- title: Veronym – Cloud Security Service Provider
  url: "https://www.veronym.com"
  main_url: "https://www.veronym.com"
  description: >
    Veronym is securing your digital transformation. A comprehensive Internet security solution for business. Stay safe no matter how, where and when you connect.
  categories:
    - Security
    - Technology
    - Business
  built_by: Bejamas
  built_by_url: "https://bejamas.io/"
  featured: false
- title: Devahoy
  url: "https://devahoy.com/"
  main_url: "https://devahoy.com/"
  description: >
    Devahoy is a personal blog written in Thai about software development.
  categories:
    - Blog
    - Programming
  built_by: Chai Phonbopit
  built_by_url: "https://github.com/phonbopit"
  featured: false
- title: Venus Lover
  url: https://venuslover.com
  main_url: https://venuslover.com
  description: >
    Venus Lover is a mobile app for iOS and Android so you can read your daily horoscope and have your natal chart, including the interpretation of the ascendant, planets, houses and aspects.
  categories:
    - App
    - Consulting
    - Education
    - Landing Page
- title: Write/Speak/Code
  url: https://www.writespeakcode.com/
  main_url: https://www.writespeakcode.com/
  description: >
    Write/Speak/Code is a non-profit on a mission to promote the visibility and leadership of technologists with marginalized genders through peer-led professional development.
  categories:
    - Community
    - Nonprofit
    - Open Source
    - Conference
  built_by: Nicola B.
  built_by_url: https://www.linkedin.com/in/nicola-b/
  featured: false
- title: Daniel Spajic
  url: https://danieljs.tech/
  main_url: https://danieljs.tech/
  source_url: https://github.com/dspacejs/portfolio
  description: >
    Passionate front-end developer with a deep, yet diverse skillset.
  categories:
    - Portfolio
    - Programming
    - Freelance
  built_by: Daniel Spajic
  featured: false
- title: Cosmotory
  url: https://cosmotory.netlify.com/
  main_url: https://cosmotory.netlify.com/
  description: >
    This is the educational blog containing various courses,learning materials from various authors from all over the world.
  categories:
    - Blog
    - Community
    - Nonprofit
    - Open Source
    - Education
  built_by: Hanishraj B Rao.
  built_by_url: https://hanishrao.netlify.com/
  featured: false
- title: Armorblox | Security Powered by Understanding
  url: https://www.armorblox.com
  main_url: https://www.armorblox.com
  description: >
    Armorblox is a venture-backed stealth cybersecurity startup, on a mission to build a game-changing enterprise security platform.
  categories:
    - Security
    - Technology
    - Business
  built_by: Bejamas
  built_by_url: https://bejamas.io
  featured: false
- title: Mojo
  url: https://www.mojo.is
  main_url: https://www.mojo.is/
  description: >
    We help companies create beautiful digital experiences
  categories:
    - Agency
    - Technology
    - Consulting
    - User Experience
    - Web Development
  featured: false
- title: Marcel Hauri
  url: https://marcelhauri.ch/
  main_url: https://marcelhauri.ch/
  description: >
    Marcel Hauri is an award-winning Magento developer and e-commerce specialist.
  categories:
    - Portfolio
    - Blog
    - Programming
    - Community
    - Open Source
    - eCommerce
  built_by: Marcel Hauri
  built_by_url: https://marcelhauri.ch
  featured: false
- title: Projektmanagementblog
  url: https://www.projektmanagementblog.de
  main_url: https://www.projektmanagementblog.de/
  source_url: https://github.com/StephanWeinhold/pmblog
  description: >
    Thoughts about modern project management. Built with Gatsby and Tachyons, based on Advanced Starter.
  categories:
    - Blog
  built_by: Stephan Weinhold
  built_by_url: https://stephanweinhold.com/
  featured: false
- title: Anthony Boyd Graphics
  url: https://www.anthonyboyd.graphics/
  main_url: https://www.anthonyboyd.graphics/
  description: >
    Free Graphic Design Resources by Anthony Boyd
  categories:
    - Portfolio
  built_by: Anthony Boyd
  built_by_url: https://www.anthonyboyd.com/
  featured: false
- title: Relocation Hero
  url: https://relocationhero.com
  main_url: https://relocationhero.com
  description: >
    Blog with FAQs related to Germany relocation. Built with Gatsby.
  categories:
    - Blog
    - Consulting
    - Community
  featured: false
- title: Zoe Rodriguez
  url: https://zoerodrgz.com
  main_url: https://zoerodrgz.com
  description: >
    Portfolio for Los Angeles-based designer Zoe Rodriguez. Built with Gatsby.
  categories:
    - Portfolio
    - Design
  built_by: Chase Ohlson
  built_by_url: https://chaseohlson.com
  featured: false
- title: TriActive USA
  url: https://triactiveusa.com
  main_url: https://triactiveusa.com
  description: >
    Website and blog for TriActive USA. Built with Gatsby.
  categories:
    - Landing Page
    - Business
  built_by: Chase Ohlson
  built_by_url: https://chaseohlson.com
- title: LaunchDarkly
  url: https://launchdarkly.com/
  main_url: https://launchdarkly.com/
  description: >
    LaunchDarkly is the feature management platform that software teams use to build better software, faster.
  categories:
    - Technology
    - Marketing
  built_by: LaunchDarkly
  built_by_url: https://launchdarkly.com/
  featured: false
- title: Arpit Goyal
  url: https://arpitgoyal.com
  main_url: https://arpitgoyal.com
  source_url: https://github.com/92arpitgoyal/ag-blog
  description: >
    Blog and portfolio website of a Front-end Developer turned Product Manager.
  categories:
    - Blog
    - Portfolio
    - Technology
    - User Experience
  built_by: Arpit Goyal
  built_by_url: https://twitter.com/_arpitgoyal
  featured: false
- title: Portfolio of Cole Townsend
  url: https://twnsnd.co
  main_url: https://twnsnd.co
  description: Portfolio of Cole Townsend, Product Designer
  categories:
    - Portfolio
    - User Experience
    - Web Development
    - Design
  built_by: Cole Townsend
  built_by_url: https://twitter.com/twnsndco
- title: Jana Desomer
  url: https://www.janadesomer.be/
  main_url: https://www.janadesomer.be/
  description: >
    I'm Jana, a digital product designer with coding skills, based in Belgium
  categories:
    - Portfolio
  built_by: Jana Desomer Designer/Developer
  built_by_url: https://www.janadesomer.be/
  featured: false
- title: Carbon8 Regenerative Agriculture
  url: https://www.carbon8.org.au/
  main_url: https://www.carbon8.org.au/
  description: >
    Carbon8 is a Not for Profit charity that supports Aussie farmers to transition to regenerative agriculture practices and rebuild the carbon (organic matter) in their soil from 1% to 8%.
  categories:
    - Nonprofit
    - eCommerce
  built_by: Little & Big
  built_by_url: "https://www.littleandbig.com.au/"
  featured: false
- title: Reactgo blog
  url: https://reactgo.com/
  main_url: https://reactgo.com/
  description: >
    It provides tutorials & articles about modern open source web technologies such as react,vuejs and gatsby.
  categories:
    - Blog
    - Education
    - Programming
    - Web Development
  built_by: Sai gowtham
  built_by_url: "https://twitter.com/saigowthamr"
  featured: false
- title: City Springs
  url: https://citysprings.com/
  main_url: https://citysprings.com/
  description: >
    Sandy Springs is a city built on creative thinking and determination. They captured a bold vision for a unified platform to bring together new and existing information systems. To get there, the Sandy Springs communications team partnered with Mediacurrent on a new Drupal 8 decoupled platform architecture with a Gatsbyjs front end to power both the City Springs website and its digital signage network. Now, the Sandy Springs team can create content once and publish it everywhere.
  categories:
    - Community
    - Government
  built_by: Mediacurrent
  built_by_url: https://www.mediacurrent.com
  featured: false
- title: Behalf
  url: https://www.behalf.no/
  main_url: https://www.behalf.no/
  description: >
    Behalf is Norwegian based digital design agency.
  categories:
    - Agency
    - Portfolio
    - Business
    - Consulting
    - Design
    - Design System
    - Marketing
    - Web Development
    - User Experience
  built_by: Behalf
  built_by_url: https://www.behalf.no/
  featured: false
- title: Saxenhammer & Co.
  url: https://saxenhammer-co.com/
  main_url: https://saxenhammer-co.com/
  description: >
    Saxenhammer & Co. is a leading boutique investment bank in Continental Europe. The firm’s strong track record is comprised of the execution of 200 successful transactions across all major industries.
  categories:
    - Consulting
    - Finance
    - Business
  built_by: Axel Fuhrmann
  built_by_url: https://axelfuhrmann.com/
  featured: false
- title: UltronEle
  url: http://ultronele.com
  main_url: https://runbytech.github.io/ueofcweb/
  source_url: https://github.com/runbytech/ueofcweb
  description: >
    UltronEle is a light, fast, simple yet interesting serverless e-learning CMS based on GatsbyJS. It aims to provide a easy-use product for tutors, teachers, instructors from all kinks of fields with near-zero efforts to setup their own authoring tool and content publish website.
  categories:
    - Education
    - Consulting
    - Landing Page
    - Web Development
    - Open Source
    - Learning
  built_by: RunbyTech
  built_by_url: http://runbytech.co
  featured: false
- title: Nick Selvaggio
  url: https://nickgs.com/
  main_url: https://nickgs.com/
  description: >
    The personal website of Nick Selvaggio. Long Island based web developer, teacher, and technologist.
  categories:
    - Consulting
    - Programming
    - Web Development
  featured: false
- title: Free & Open Source Gatsby Themes by LekoArts
  main_url: "https://themes.lekoarts.de"
  url: "https://themes.lekoarts.de"
  source_url: "https://github.com/LekoArts/gatsby-themes/tree/master/www"
  built_by: LekoArts
  built_by_url: "https://github.com/LekoArts"
  description: >-
    Get high-quality and customizable Gatsby themes to quickly bootstrap your website! Choose from many professionally created and impressive designs with a wide variety of features and customization options. Use Gatsby Themes to take your project to the next level and let you and your customers take advantage of the many benefits Gatsby has to offer.
  categories:
    - Open Source
    - Directory
    - Marketing
    - Landing Page
  featured: false
- title: Lars Roettig
  url: https://larsroettig.dev/
  main_url: https://larsroettig.dev/
  description: >
    Lars Roettig is a Magento Maintainer and e-commerce specialist. On his Blog, he writes Software Architecture and Magento Development.
  categories:
    - Portfolio
    - Blog
    - Programming
    - Community
    - Open Source
    - eCommerce
  built_by: Lars Roettig
  built_by_url: https://larsroettig.dev/
  featured: false
- title: Cade Kynaston
  url: https://cade.codes
  main_url: https://cade.codes
  source_url: https://github.com/cadekynaston/gatsby-portfolio
  description: >
    Cade Kynaston's Portfolio
  categories:
    - Portfolio
  built_by: Cade Kynaston
  built_by_url: https://github.com/cadekynaston
  featured: false
- title: Growable Meetups
  url: https://www.growable.io/
  main_url: https://www.growable.io/
  description: >
    Growable - Events to Accelerate your career in Tech. Made with <3 with Gatsby, React & Netlify by Talent Point in London.
  categories:
    - Event
    - Technology
    - Education
    - Community
    - Conference
  built_by: Talent Point
  built_by_url: https://github.com/talent-point/
  featured: false
- title: Fantastic Metropolis
  main_url: https://fantasticmetropolis.com
  url: https://fantasticmetropolis.com
  description: >
    Fantastic Metropolis ran between 2001 and 2006, highlighting the potential of literary science fiction and fantasy.
  categories:
    - Entertainment
  built_by: Luis Rodrigues
  built_by_url: https://goblindegook.com
  featured: false
- title: Simon Koelewijn
  main_url: https://simonkoelewijn.nl
  url: https://simonkoelewijn.nl
  description: >
    Personal blog of Simon Koelewijn, where he blogs about UX, analytics and web development (in Dutch). Made awesome and fast by using Gatsby 2.x (naturally) and gratefully using Netlify and Netlify CMS.
  categories:
    - Freelance
    - Blog
    - Web Development
    - User Experience
  built_by: Simon Koelewijn
  built_by_url: https://simonkoelewijn.nl
  featured: false
- title: Raconteur Careers
  main_url: https://careers.raconteur.net
  url: https://careers.raconteur.net
  description: >
    Raconteur is a London-based publishing house and content marketing agency. We have built this careers portal Gatsby v2 with TypeScript, Styled-Components, React-Spring and Contentful.
  categories:
    - Media
    - Marketing
    - Landing Page
  built_by: Jacob Herper
  built_by_url: https://herper.io
  featured: false
- title: Frankly Steve
  url: https://www.franklysteve.com/
  main_url: https://www.franklysteve.com/
  description: >
    Wedding photography with all the hugs, tears, kisses, smiles, laughter, banter, kids up trees, friends in hedges.
  categories:
    - Photography
    - Portfolio
  built_by: Little & Big
  built_by_url: "https://www.littleandbig.com.au/"
  featured: false
- title: Eventos orellana
  description: >-
    We are a company dedicated to providing personalized and professional advice
    for the elaboration and coordination of social and business events.
  main_url: "https://eventosorellana.com/"
  url: "https://eventosorellana.com/"
  featured: false
  categories:
    - Gallery
  built_by: Ramón Chancay
  built_by_url: "https://ramonchancay.me/"
- title: DIA Supermercados
  main_url: https://dia.com.br
  url: https://dia.com.br
  description: >-
    Brazilian retailer subsidiary, with more than 1,100 stores in Brazil, focusing on low prices and exclusive DIA Products.
  categories:
    - Business
  built_by: CloudDog
  built_by_url: https://clouddog.com.br
  featured: false
- title: AntdSite
  main_url: https://antdsite.yvescoding.org
  url: https://antdsite.yvescoding.org
  description: >-
    A static docs generator based on Ant Design and GatsbyJs.
  categories:
    - Documentation
  built_by: Yves Wang
  built_by_url: https://antdsite.yvescoding.org
- title: Fourpost
  url: https://www.fourpost.com
  main_url: https://www.fourpost.com
  description: >
    Fourpost is a shopping destination for today’s family that combines the best brands and experiences under one roof.
  categories:
    - Marketing
  built_by: Fourpost
  built_by_url: https://github.com/fourpost
  featured: false
- title: ReactStudy Blog
  url: https://elated-lewin-51cf0d.netlify.com
  main_url: https://elated-lewin-51cf0d.netlify.com
  description: >
    Belong to your own blog by gatsby
  categories:
    - Blog
  built_by: 97thjingba
  built_by_url: https://github.com/97thjingba
  featured: false
- title: George
  main_url: https://kind-mestorf-5a2bc0.netlify.com
  url: https://kind-mestorf-5a2bc0.netlify.com
  description: >
    shiny new web built with Gatsby
  categories:
    - Blog
    - Portfolio
    - Gallery
    - Landing Page
    - Design
    - Web Development
    - Open Source
    - Science
  built_by: George Davituri
  featured: false

- title: CEO amp
  main_url: https://www.ceoamp.com
  url: https://www.ceoamp.com
  description: >
    CEO amp is an executive training programme to amplify a CEO's voice in the media. This site was built with Gatsby v2, Styled-Components, TypeScript and React Spring.
  categories:
    - Consulting
    - Entrepreneurship
    - Marketing
    - Landing Page
  built_by: Jacob Herper
  built_by_url: https://herper.io
  featured: false
- title: QuantumBlack
  main_url: https://www.quantumblack.com/
  url: https://www.quantumblack.com/
  description: >
    We help companies use data to make distinctive, sustainable and significant improvements to their performance.
  categories:
    - Technology
    - Consulting
    - Data
    - Design
  built_by: Richard Westenra
  built_by_url: https://www.richardwestenra.com/
  featured: false
- title: Coffeeshop Creative
  url: https://www.coffeeshopcreative.ca
  main_url: https://www.coffeeshopcreative.ca
  description: >
    Marketing site for a Toronto web design and videography studio.
  categories:
    - Marketing
    - Agency
    - Design
    - Video
    - Web Development
  built_by: Michael Uloth
  built_by_url: https://www.michaeluloth.com
  featured: false
- title: Daily Hacker News
  url: https://dailyhn.com
  main_url: https://dailyhn.com
  description: >
    Daily Hacker News presents the top five stories from Hacker News daily.
  categories:
    - Entertainment
    - Design
    - Web Development
    - Technology
    - Science
  built_by: Joeri Smits
  built_by_url: https://joeri.dev
  featured: false
- title: Grüne Dresden
  main_url: https://ltw19dresden.de
  url: https://ltw19dresden.de
  description: >
    This site was built for the Green Party in Germany (Bündnis 90/Die Grünen) for their local election in Dresden, Saxony. The site was built with Gatsby v2 and Styled-Components.
  categories:
    - Government
    - Nonprofit
  built_by: Jacob Herper
  built_by_url: https://herper.io
- title: Gratsy
  url: https://gratsy.com/
  main_url: https://gratsy.com/
  description: >
    Gratsy: Feedback To Give Back
  categories:
    - Agency
    - Marketing
    - Landing Page
  built_by: Whalar
  built_by_url: https://whalar.com/
  featured: false
- title: deepThreads
  main_url: https://deepthreads.com
  url: https://deepthreads.com/
  description: >
    deepThreads is a shiny new website built with Gatsby v2.  We make art using deep learning along with print on demand providers to create some cool stuff!
  categories:
    - eCommerce
  built_by: Kyle Kitlinski
  built_by_url: http://github.com/k-kit
  featured: false
- title: Smoopit
  main_url: https://smoopit.com
  url: https://smoopit.com/
  description: >
    Smoopit helps you schedule meetings without the extra effort of checking your availability or back-and-forth emails.
  categories:
    - Business
    - Productivity
  built_by: Chandra Bhushan
  built_by_url: https://github.com/chandu2304
  featured: false
- title: Mill3 Studio
  main_url: https://mill3.studio/en/
  url: https://mill3.studio/en/
  description: >
    Our agency specializes in the analysis, strategy and development of digital products.
  categories:
    - Agency
    - Portfolio
  built_by: Mill3
  built_by_url: https://mill3.studio/en/
  featured: false
- title: Zellement
  main_url: https://www.zellement.com
  url: https://www.zellement.com
  description: >
    Online portfolio of Dan Farrow from Nottingham, UK.
  categories:
    - Portfolio
  built_by: Zellement
  built_by_url: https://www.zellement.com
  featured: false
- title: Fullstack HQ
  url: https://fullstackhq.com/
  main_url: https://fullstackhq.com/
  description: >
    Get immediate access to a battle-tested team of designers and developers on a pay-as-you-go monthly subscription.
  categories:
    - Agency
    - Consulting
    - Freelance
    - Marketing
    - Portfolio
    - Web Development
    - App
    - Business
    - Design
    - JavaScript
    - Technology
    - User Experience
    - Web Development
    - eCommerce
    - WordPress
  built_by: Fullstack HQ
  built_by_url: https://fullstackhq.com/
  featured: false
- title: Cantas
  main_url: https://www.cantas.co.jp
  url: https://www.cantas.co.jp
  description: >
    Cantas is digital marketing company in Japan.
  categories:
    - Business
    - Agency
  built_by: Cantas
  built_by_url: https://www.cantas.co.jp
  featured: false
- title: Sheringham Shantymen
  main_url: https://www.shantymen.com/
  url: https://www.shantymen.com/
  description: >
    The Sheringham Shantymen are a sea shanty singing group that raise money for the RNLI in the UK.
  categories:
    - Music
    - Community
    - Entertainment
    - Nonprofit
  built_by: Zellement
  built_by_url: https://www.zellement.com/
  featured: false
- title: WP Spark
  main_url: https://wpspark.io/
  url: https://wpspark.io/
  description: >
    Create blazing fast website with WordPress and our Gatsby themes.
  categories:
    - Agency
    - Community
    - Blog
    - WordPress
  built_by: wpspark
  built_by_url: https://wpspark.io/
- title: Ronald Langeveld
  description: >
    Ronald Langeveld's blog and Web Development portfolio website.
  main_url: "https://www.ronaldlangeveld.com"
  url: "https://www.ronaldlangeveld.com"
  categories:
    - Blog
    - Web Development
    - Freelance
    - Portfolio
    - Consulting
  featured: false
- title: Golfonaut
  description: >
    Golfonaut - Golf application for Apple Watch
  main_url: https://golfonaut.io
  url: https://golfonaut.io
  categories:
    - App
    - Sports
  featured: false
- title: Anton Sten - UX Lead/Design
  url: https://www.antonsten.com
  main_url: https://www.antonsten.com
  description: Anton Sten leads UX for design-driven companies.
  categories:
    - User Experience
    - Blog
    - Freelance
    - Portfolio
    - Consulting
    - Agency
    - Design
  featured: false
- title: Rashmi AP - Front-end Developer
  main_url: http://rashmiap.me
  url: http://rashmiap.me
  featured: false
  description: >
    Rashmi AP's Personal Portfolio Website
  source_url: https://github.com/rashmiap/personal-website-react
  categories:
    - Portfolio
    - Open Source
  built_by: Rashmi AP
  built_by_url: http://rashmiap.me
- title: OpenSourceRepos - Blogs for open source repositories
  main_url: https://opensourcerepos.com
  url: https://opensourcerepos.com
  featured: false
  description: >
    Open Source Repos is a blog site for explaining the architecture, code-walkthrough and key takeways for the GitHub repository. Out main aim to is to help more developers contribute to open source projects.
  source_url: https://github.com/opensourcerepos/blogs
  categories:
    - Open Source
    - Design
    - Design System
    - Blog
  built_by: OpenSourceRepos Team
  built_by_url: https://opensourcerepos.com
- title: Sheelah Brennan - Front-End/UX Engineer
  main_url: https://sheelahb.com
  url: https://sheelahb.com
  featured: false
  description: >
    Sheelah Brennan's web development blog
  categories:
    - Blog
    - Web Development
    - Design
    - Freelance
    - Portfolio
  built_by: Sheelah Brennan
- title: Delinx.Digital - Web and Mobile Development Agency based in Sofia, Bulgaria
  main_url: https://delinx.digital
  url: https://delinx.digital/solutions
  description: >
    Delinx.digital is a software development oriented digital agency based in Sofia, Bulgaria. We develop bespoke software solutions using  WordPress, WooCommerce, Shopify, eCommerce, React.js, Node.js, PHP, Laravel and many other technologies.
  categories:
    - Agency
    - Web Development
    - Design
    - eCommerce
    - WordPress
  featured: false
- title: Cameron Nuckols - Articles, Book Notes, and More
  main_url: https://nucks.co
  url: https://nucks.co
  description: >
    This site hosts all of Cameron Nuckols's writing on entrepreneurship, startups, money, fitness, self-education, and self-improvement.
  categories:
    - Blog
    - Entrepreneurship
    - Business
    - Productivity
    - Technology
    - Marketing
  featured: false
- title: Hayato KAJIYAMA - Portfolio
  main_url: "https://hyakt.dev"
  url: "https://hyakt.dev"
  source_url: "https://github.com/hyakt/hyakt.github.io"
  featured: false
  categories:
    - Portfolio
- title: Skirtcraft - Unisex Skirts with Large Pockets
  main_url: https://skirtcraft.com
  url: https://skirtcraft.com/products
  source_url: https://github.com/jqrn/skirtcraft-web
  description: >
    Skirtcraft sells unisex skirts with large pockets, made in the USA. Site built with TypeScript and styled-components, with Tumblr-sourced blog posts.
  categories:
    - eCommerce
    - Blog
  built_by: Joe Quarion
  built_by_url: https://github.com/jqrn
  featured: false
- title: Vermarc Sport
  main_url: https://www.vermarcsport.com/
  url: https://www.vermarcsport.com/
  description: >
    Vermarc Sport offers a wide range of cycle clothing, cycling jerseys, bib shorts, rain gear and accessories, as well for the summer, the mid-season (autumn / spring) and the winter.
  categories:
    - eCommerce
  built_by: BrikL
  built_by_url: https://github.com/Brikl
- title: Cole Ruche
  main_url: https://coleruche.com
  url: https://coleruche.com
  source_url: https://github.com/kingingcole/myblog
  description: >
    The personal website and blog for Emeruche "Cole" Ikenna, front-end web developer from Nigeria.
  categories:
    - Blog
    - Portfolio
  built_by: Emeruche "Cole" Ikenna
  built_by_url: https://twitter.com/cole_ruche
  featured: false
- title: Abhith Rajan - Coder, Blogger, Biker, Full Stack Developer
  main_url: https://www.abhith.net/
  url: https://www.abhith.net/
  source_url: https://github.com/Abhith/abhith.net
  description: >
    abhith.net is a portfolio website of Abhith Rajan, a full stack developer. Sharing blog posts, recommended videos, developer stories and services with the world through this site.
  categories:
    - Portfolio
    - Blog
    - Programming
    - Open Source
    - Technology
  built_by: Abhith Rajan
  built_by_url: https://github.com/Abhith
  featured: false
- title: Mr & Mrs Wilkinson
  url: https://thewilkinsons.netlify.com/
  main_url: https://thewilkinsons.netlify.com/
  source_url: https://github.com/davemullenjnr/the-wilkinsons
  description: >
    A one-page wedding photography showcase using Gatsby Image and featuring a lovely hero and intro section.
  categories:
    - Photography
  built_by: Dave Mullen Jnr
  built_by_url: https://davemullenjnr.co.uk
  featured: false
- title: Gopesh Gopinath - Full Stack JavaScript Developer
  url: https://www.gopeshgopinath.com
  main_url: https://www.gopeshgopinath.com
  source_url: https://github.com/GopeshMedayil/gopeshgopinath.com
  description: >
    Gopesh Gopinath's Personal Portfolio Website
  categories:
    - Portfolio
    - Open Source
  built_by: Gopesh Gopinath
  built_by_url: https://www.gopeshgopinath.com
  featured: false
- title: Misael Taveras - FrontEnd Developer
  url: https://taverasmisael.com
  main_url: https://taverasmisael.com
  source_url: https://github.com/taverasmisael/taverasmisael
  description: >
    Personal site and bloging about learning FrontEnd web development in spanish.
  categories:
    - Portfolio
    - Open Source
    - Blog
    - JavaScript
    - Web Development
  built_by: Misael Taveras
  built_by_url: https://taverasmisael.com
  featured: false
- title: Le Reacteur
  url: https://www.lereacteur.io/
  main_url: https://www.lereacteur.io/
  description: >
    Le Reacteur is the first coding bootcamp dedicated to web and mobile apps development (iOS/Android). We offer intensive sessions to train students in a short time (10 weeks). Our goal is to pass on to our students in less than 3 months what they would have learned in 2 years. To achieve this ambitious challenge, our training is based on learning JavaScript (Node.js, Express, ReactJS, React Native).
  categories:
    - JavaScript
    - Learning
    - Mobile Development
    - Web Development
  built_by: Farid Safi
  built_by_url: https://twitter.com/FaridSafi
  featured: false
- title: Cinch
  url: https://www.cinch.co.uk
  main_url: https://www.cinch.co.uk
  description: >
    Cinch is a hub for car supermarkets and dealers to show off their stock. The site only lists second-hand cars that are seven years old or younger, with less than 70,000 miles on the clock.
  categories:
    - Entrepreneurship
    - Business
  built_by: Somo
  built_by_url: https://www.somoglobal.com
  featured: false
- title: Recetas El Universo
  description: >-
    Recipes and videos with the best of Ecuadorian cuisine.
    Collectable recipes from Diario El Universo.
  main_url: "https://recetas-eu.netlify.com/"
  url: "https://recetas-eu.netlify.com/"
  featured: false
  categories:
    - Blog
    - WordPress
    - Food
  built_by: Ramón Chancay
  built_by_url: "https://ramonchancay.me/"
- title: NuBrakes
  url: https://nubrakes.com/
  main_url: https://nubrakes.com/
  description: >
    NuBrakes is the mobile brake repair company that comes to you! We perform brake pad, caliper, and rotor replacement at your office, apartment or home!
  categories:
    - Business
    - Entrepreneurship
  featured: false
- title: Third and Grove
  url: https://www.thirdandgrove.com
  main_url: https://www.thirdandgrove.com
  source_url: https://github.com/thirdandgrove/tagd8_gatsby
  description: >
    A digital agency slaying the mundane one pixel at a time.
  categories:
    - Agency
    - Marketing
    - Open Source
    - Technology
  built_by: Third and Grove
  built_by_url: https://www.thirdandgrove.com
  featured: false
- title: Le Bikini
  url: https://lebikini.com
  main_url: https://lebikini.com
  description: >
    New website for Toulouse's most iconic concert hall.
  categories:
    - Music
  built_by: Antoine Rousseau
  built_by_url: https://antoine.rousseau.im
  featured: false
- title: Jimmy Truong's Portfolio
  url: https://jimmytruong.ca
  main_url: https://jimmytruong.ca
  description: >
    This porfolio is a complication of all projects done during my time at BCIT D3 (Digital Design and Development) program and after graduation.
  categories:
    - Portfolio
    - Web Development
  built_by: Jimmy Truong
  built_by_url: https://jimmytruong.ca
  featured: false
- title: Quick Stop Nicaragua
  main_url: https://quickstopnicaragua.com
  url: https://quickstopnicaragua.com
  description: >
    Convenience Store Website
  categories:
    - Food
  built_by: Gerald Martinez
  built_by_url: https://twitter.com/GeraldM_92
  featured: false
- title: XIEL
  main_url: https://xiel.dev
  url: https://xiel.dev
  source_url: https://github.com/xiel/xiel
  description: >
    I'm a freelance front-end developer from Berlin who creates digital experiences that everyone likes to use.
  categories:
    - Portfolio
    - Blog
  built_by: Felix Leupold
  built_by_url: https://twitter.com/xiel
  featured: false
- title: Nicaragua Best Guides
  main_url: https://www.nicaraguasbestguides.com
  url: https://www.nicaraguasbestguides.com
  description: >
    Full-Service Tour Operator and Destination Management Company (DMC)
  categories:
    - Agency
    - Travel
  built_by: Gerald Martinez
  built_by_url: https://twitter.com/GeraldM_92
  featured: false
- title: Thoughts and Stuff
  main_url: http://thoughtsandstuff.com
  url: http://thoughtsandstuff.com
  source_url: https://github.com/robmarshall/gatsby-tns
  description: >
    A simple easy to read blog. Minimalistic, focusing on content over branding. Includes RSS feed.
  categories:
    - Accessibility
    - Blog
    - WordPress
  built_by: Robert Marshall
  built_by_url: https://robertmarshall.dev
  featured: false
- title: Tracli
  url: https://tracli.rootvan.com/
  main_url: https://tracli.rootvan.com/
  source_url: https://github.com/ridvankaradag/tracli-landing
  description: >
    A command line app that tracks your time
  categories:
    - Productivity
    - Technology
    - Landing Page
  built_by: Ridvan Karadag
  built_by_url: http://www.rootvan.com
  featured: false
- title: Fifteen Seconds Istanbul
  url: https://fifteenseconds.istanbul/
  main_url: https://fifteenseconds.istanbul/
  description: >
    Landing page of FifteenSeconds Istanbul Event
  categories:
    - Event
    - Conference
    - Business
    - Landing Page
  built_by: İbrahim Telman
  built_by_url: https://github.com/ibrahimtelman/
  featured: false
- title: spon.io
  url: https://www.spon.io
  main_url: https://www.spon.io
  source_url: https://github.com/magicspon/spon.io
  description: >
    Portfolio for frontend web developer, based in Bristol UK
  categories:
    - Portfolio
  built_by: Dave Stockley
  built_by_url: https://www.spon.io
  featured: false
- title: BBS
  url: https://big-boss-studio.com
  main_url: https://big-boss-studio.com
  description: >
    For 11 years, we help great brands in their digital transformation, offering all our expertise for their needs. Technical consulting, UX, design, technical integration and maintenance.
  categories:
    - Agency
    - JavaScript
    - Web Development
  built_by: BBS
  built_by_url: https://big-boss-studio.com
  featured: false
- title: Appes - Meant to evolve
  main_url: https://appes.co
  url: https://appes.co
  description: >
    Appes is all about apps and evolution. We help companies to build mobile and
    web products.
  categories:
    - Agency
    - Mobile Development
    - Web Development
    - Technology
  built_by: Appes
  built_by_url: https://appes.co
  featured: false
- title: Intern
  url: https://intern.imedadel.me
  main_url: https://intern.imedadel.me
  description: >
    Intern is a job board for getting internships in tech, design, marketing, and more. It's built entirely with Gatsby.
  categories:
    - Directory
    - Technology
  built_by: Imed Adel
  built_by_url: https://imedadel.me
  featured: false
- title: Global Citizen Foundation
  main_url: https://www.globalcitizenfoundation.org
  url: https://www.globalcitizenfoundation.org
  description: >
    In the digital economy, we are Global Citizens and the currency is Personal Data
  categories:
    - Nonprofit
  built_by: The Delta Studio
  built_by_url: https://www.thedelta.io
  featured: false
- title: GatsbyFinds
  main_url: https://gatsbyfinds.netlify.com
  url: https://gatsbyfinds.netlify.com
  source_url: https://github.com/bvlktech/GatsbyFinds
  description: >
    GatsbyFinds is a website built ontop of Gatsby v2 by providing developers with a showcase of all the lastest projects made with the beloved GatsbyJS.
  categories:
    - Portfolio
    - Gallery
  built_by: Bvlktech
  built_by_url: https://twitter.com/bvlktech
  featured: false
- title: AFEX Commodities Exchange
  main_url: https://afexnigeria.com
  url: https://afexnigeria.com
  description: >
    AFEX Nigeria strives to transform Nigerian agriculture by creating more bargaining power to smallholder farmers, access to information, and secure storage.
  categories:
    - Blog
    - Business
    - Finance
    - Food
    - WordPress
  built_by: Mayowa Falade
  built_by_url: http://mayowafalade.com
  featured: false
- title: VIA Data
  main_url: https://viadata.io
  url: https://viadata.io
  description: >
    The future of data management
  categories:
    - Data
  built_by: The Delta Studio
  built_by_url: https://www.thedelta.io
  featured: false
- title: Front End Day Event Website
  main_url: https://frontend-day.com/
  url: https://frontend-day.com/
  description: >
    Performant landing page for a front end workshops recurring event / conference.
  categories:
    - Event
    - Conference
    - Web Development
    - Technology
  built_by: Pagepro
  built_by_url: https://pagepro.co
  featured: false
- title: Mutual
  main_url: https://www.madebymutual.com
  url: https://www.madebymutual.com
  description: >
    Mutual is a web design and development agency. Our new website is powered by Gatsby and Craft CMS.
  categories:
    - Blog
    - Portfolio
    - Agency
    - Design
    - Web Development
  built_by: Mutual
  built_by_url: https://twitter.com/madebymutual
  featured: false
- title: Surge 3
  main_url: https://surge3.com
  url: https://surge3.com/
  description: >
    We’re Surge 3 - a premier web development agency. Our company centers around the principles of quality, speed, and service! We are founded using the latest in web technologies and are dedicated to using those exact tools to help our customers achieve their goals.
  categories:
    - Portfolio
    - Blog
    - Agency
    - Web Development
    - Marketing
  built_by: Dillon Browne
  built_by_url: https://dillonbrowne.com
- title: Adaltas
  main_url: https://www.adaltas.com
  url: https://www.adaltas.com
  description: >
    Adaltas is a team of consultants with a focus on Open Source, Big Data and Cloud Computing based in France, Canada and Morocco.
  categories:
    - Consulting
    - Data
    - Design System
    - Programming
    - Learning
  built_by: Adaltas
  built_by_url: https://www.adaltas.com
- title: Themis Attorneys
  main_url: https://themis-attorneys.com
  url: https://themis-attorneys.com
  description: >
    Themis Attorneys is Chennai based lawyers. Their new complete website is made using Gatsby.
  categories:
    - Agency
    - Consulting
    - Portfolio
    - Law
  built_by: Merbin J Anselm
  built_by_url: https://anselm.in
- title: Saint New York
  url: https://www.saintnewyork.com
  main_url: https://www.saintnewyork.com
  description: >
    A powerful fresh-scent formula made with clean ingredients.
  categories:
    - eCommerce
    - Business
  built_by: Peter Hironaka
  built_by_url: https://peterhironaka.com
- title: Runlet
  main_url: https://runlet.app
  url: https://runlet.app
  source_url: https://github.com/runletapp/runlet
  description: >
    Runlet is a cloud-based job manager that offers device synchronization and reliable message delivery in a network of connected devices even after connectivity issues. Available for ARM, Linux, Mac and Windows.
  categories:
    - App
    - Landing Page
    - Productivity
    - Technology
  built_by: Vandre Leal
  built_by_url: https://vandreleal.github.io
  featured: false
- title: tiaan.dev
  main_url: https://tiaan.dev
  url: https://tiaan.dev
  featured: false
  categories:
    - Blog
    - Portfolio
    - Web Development
- title: Praveen Bisht
  main_url: https://www.prvnbist.com/
  url: https://www.prvnbist.com/
  source_url: https://github.com/prvnbist/portfolio
  categories:
    - Portfolio
    - Blog
  built_by: Praveen Bisht
  built_by_url: https://www.prvnbist.com/
  featured: false
- title: Jeff Mills The Outer Limits x NTS Radio
  url: https://www.nts.live/projects/jeff-mills-the-outer-limits/
  main_url: https://www.nts.live/projects/jeff-mills-the-outer-limits/
  source_url: https://github.com/ntslive/the-outer-limits
  description: >
    NTS Radio created a minisite for Jeff Mills' 6 part radio series The Outer Limits, including original music production and imagery curated from the NASA online image archive.
  categories:
    - Music
    - Gallery
    - Science
    - Entertainment
  built_by: NTS Radio
  built_by_url: https://www.nts.live
  featured: false
- title: BALAJIRAO676
  main_url: https://thebalajiraoecommerce.netlify.com/
  url: https://thebalajiraoecommerce.netlify.com/
  featured: false
  categories:
    - Blog
    - eCommerce
    - Web Development
- title: Mentimeter
  url: https://www.mentimeter.com/
  main_url: https://www.mentimeter.com/
  categories:
    - Business
  featured: false
- title: HYFN
  url: https://hyfn.com/
  main_url: https://hyfn.com/
  categories:
    - Business
  featured: false
- title: Mozilla India
  main_url: https://mozillaindia.org/
  url: https://mozillaindia.org/
  categories:
    - Open Source
  featured: false
- title: Primer Labs
  main_url: https://www.primerlabs.io
  url: https://www.primerlabs.io
  featured: false
  categories:
    - Education
    - Learning
- title: AJ on Purr-fect Solutions
  url: https://ajonp.com
  main_url: https://ajonp.com
  description: >
    A Community of developers, creating resources for all to use!
  categories:
    - Education
    - Learning
    - Programming
    - Web Development
    - API
    - Blog
    - SEO
  built_by: AJonP
  built_by_url: http://ajonp.com/authors/alex-patterson
- title: blog.kwst.site
  main_url: https://blog.kwst.site
  url: https://blog.kwst.site
  description: A blog of frontend engineer working in Fukuoka
  source_url: https://github.com/SatoshiKawabata/blog
  featured: false
  categories:
    - Blog
    - Technology
    - Web Development
    - JavaScript
- title: Run Leeds
  main_url: http://www.runleeds.co.uk
  url: http://www.runleeds.co.uk
  description: >
    Community running site based in Leeds,UK. Aiming to support those going through a life crisis.
  categories:
    - Accessibility
    - Blog
    - Community
    - Nonprofit
    - Sports
    - WordPress
  built_by: Robert Marshall
  built_by_url: https://www.robertmarshall.dev
- title: Arvind Kumar
  main_url: https://arvind.io
  url: https://arvind.io
  source_url: https://github.com/EnKrypt/arvind.io
  built_by: Arvind Kumar
  built_by_url: "https://arvind.io/"
  description: >
    A blog about writing code, making music and studying the skies.
  featured: false
  categories:
    - Blog
    - Music
    - Technology
- title: GlobalMoney
  url: https://global24.ua
  main_url: https://global24.ua
  description: >
    Provide payment solution for SMB, eWallet GlobalMoney
  categories:
    - Business
    - Finance
    - Technology
  built_by: NodeArt
  built_by_url: https://NodeArt.io
- title: Women's and Girls' Emergency Centre
  url: https://www.wagec.org.au/
  main_url: https://www.wagec.org.au/
  description: >
    Specialist homelessness service for women and families escaping domestic violence. Based in Redfern, Sydney, Australia.
  categories:
    - Nonprofit
    - Community
  built_by: Little & Big
  built_by_url: "https://www.littleandbig.com.au/"
  featured: false
- title: Guus van de Wal | Drupal Front-end specialist
  url: https://guusvandewal.nl
  main_url: https://guusvandewal.nl
  description: >
    Decoupled portfolio site for guusvandewal.nl, a Drupal and ReactJS front-end developer and designer.
  categories:
    - Open Source
    - Web Development
    - Design
    - Blog
    - Freelance
  built_by: Guus van de Wal
  featured: false
- title: Pixelize Web Design Gold Coast | Web Design and SEO
  url: https://www.pixelize.com.au/
  main_url: https://www.pixelize.com.au/
  description: >
    Pixelize is a tight knit group of professional web developers, graphic designers, and content creators that work together to create high performing, blazing fast, beautiful websites with a strong focus on SEO.
  categories:
    - Agency
    - Web Development
    - Marketing
    - SEO
    - Design
    - Portfolio
    - Blog
  built_by: Pixelize
  built_by_url: https://www.pixelize.com.au
  featured: false
- title: VS Code GitHub Stats
  url: https://vscode-github-stats.netlify.com
  main_url: https://vscode-github-stats.netlify.com
  source_url: https://github.com/lannonbr/vscode-github-stats/
  description: >
    Statistics Dashboard for VS Code GitHub repository
  categories:
    - Data
  built_by: Benjamin Lannon
  built_by_url: https://lannonbr.com
  featured: false
- title: MetaProjection
  main_url: https://www.metaprojection.ca
  url: https://www.metaprojection.ca
  source_url: https://github.com/rosslh/metaprojection
  description: >
    MetaProjection is a website that aggregates multiple Canadian federal electoral projections in order to provide an overview of how the election is playing out, both federally and by district.
  categories:
    - Government
    - Data
    - Open Source
  built_by: Ross Hill
  built_by_url: https://rosshill.ca
  featured: false
- title: Tamarisc VC
  url: https://www.tamarisc.vc
  main_url: https://www.tamarisc.vc
  description: >
    Tamarisc invests in and helps build companies that improve the human habitat through innovating at the intersection of real estate, health, and technology.
  categories:
    - Business
    - Technology
  built_by: Peter Hironaka
  built_by_url: "https://peterhironaka.com"
  featured: false
- title: Roman Kravets
  description: >
    Portfolio of Roman Kravets. Web Developer, HTML & CSS Coder.
  main_url: "https://romkravets.netlify.com/"
  url: "https://romkravets.netlify.com/"
  categories:
    - Portfolio
    - Open Source
    - Web Development
    - Blog
  built_by: Roman Kravets
  built_by_url: "https://github.com/romkravets/dev-page"
  featured: false
- title: Phil Tietjen Portfolio
  url: https://www.philtietjen.dev/
  main_url: https://www.philtietjen.dev/
  source_url: https://github.com/Phizzard/phil-portfolio
  description: >
    Portfolio of Phil Tietjen using Gatsby, TailwindCSS, and Emotion/styled
  categories:
    - Portfolio
    - Open Source
    - Web Development
  built_by: Phil Tietjen
  built_by_url: https://github.com/Phizzard
  featured: false
- title: Gatsby Bomb
  description: >
    A fan made version of the website Giantbomb, fully static and powered by Gatsby JS and the GiantBomb API.
  main_url: "https://gatsbybomb.netlify.com"
  url: "https://gatsbybomb.netlify.com"
  categories:
    - App
    - Entertainment
    - Media
    - Video
  built_by: Phil Tietjen
  built_by_url: "https://github.com/Phizzard"
  featured: false
- title: Divyanshu Maithani
  main_url: https://divyanshu013.dev
  url: https://divyanshu013.dev
  source_url: https://github.com/divyanshu013/blog
  description: >
    Personal blog of Divyanshu Maithani. Life, music, code and things in between...
  categories:
    - Blog
    - JavaScript
    - Open Source
    - Music
    - Programming
    - Technology
    - Web Development
  built_by: Divyanshu Maithani
  built_by_url: https://twitter.com/divyanshu013
- title: TFE Energy
  main_url: https://tfe.energy
  url: https://tfe.energy
  source_url: https://gitlab.com/marcfehrmedia/2019-07-03-tfe-energy
  description: >
    TFE Energy believes in the future. Their new website is programmed with Gatsby, Scrollmagic, Contentful, Cloudify.
  categories:
    - Technology
    - Consulting
    - Video
    - Business
  built_by: Marc Fehr
  built_by_url: https:/www.marcfehr.media
- title: AtomBuild
  url: https://atombuild.github.io/
  main_url: https://atombuild.github.io/
  source_url: https://github.com/AtomBuild/atombuild.github.io
  description: >
    Landing page for the AtomBuild project, offering a curation of Atom packages associated with the project.
  categories:
    - Directory
    - Landing Page
    - Open Source
    - Programming
    - Technology
  built_by: Kepler Sticka-Jones
  built_by_url: https://keplersj.com/
  featured: false
- title: Josh Pensky
  main_url: https://joshpensky.com
  url: https://joshpensky.com
  description: >
    Josh Pensky is an interactive developer based in Boston. He designs and builds refreshing web experiences, packed to the punch with delightful interactions.
  categories:
    - Portfolio
    - Web Development
    - Design
    - SEO
  built_by: Josh Pensky
  built_by_url: https://github.com/joshpensky
  featured: false
- title: AtomLinter
  url: https://atomlinter.github.io/
  main_url: https://atomlinter.github.io/
  source_url: https://github.com/AtomLinter/atomlinter.github.io
  description: >
    Landing page for the AtomLinter project, offering a curation of Atom packages associated with the project.
  categories:
    - Directory
    - Landing Page
    - Open Source
    - Programming
    - Technology
  built_by: Kepler Sticka-Jones
  built_by_url: https://keplersj.com/
  featured: false
- title: Dashbouquet
  url: https://dashbouquet.com/
  main_url: https://dashbouquet.com/
  categories:
    - Agency
    - Blog
    - Business
    - Mobile Development
    - Portfolio
    - Web Development
  built_by: Dashbouquet team
  featured: false
- title: rathes.me
  url: https://rathes.me/
  main_url: https://rathes.me/
  source_url: https://github.com/rathesDot/rathes.me
  description: >
    The Portfolio Website of Rathes Sachchithananthan
  categories:
    - Blog
    - Portfolio
    - Web Development
  built_by: Rathes Sachchithananthan
  built_by_url: https://rathes.me/
- title: viviGuides - Your travel guides
  url: https://vivitravels.com/en/guides/
  main_url: https://vivitravels.com/en/guides/
  description: >
    viviGuides is viviTravels' blog: here you will find travel tips, useful information about the cities and the best guides for your next vacation.
  categories:
    - Travel
    - Blog
  built_by: Kframe Interactive SA
  built_by_url: https://kframeinteractive.com/
  featured: false
- title: KNC Blog
  main_url: https://nagakonada.com
  url: https://nagakonada.com/
  description: >
    Nagakonada is my blogging and portfolio site where I list my projects, experience, capabilities and the blog mostly talks about technical and personal writings.
  categories:
    - Blog
    - Web Development
    - Portfolio
  built_by: Konada, Naga Chaitanya
  built_by_url: https://github.com/ChaituKNag
  featured: false
- title: Vishal Nakum
  url: https://nakum.tech/
  main_url: https://nakum.tech/
  source_url: https://github.com/vishalnakum011/contentful
  description: >
    Portfolio of Vishal Nakum. Made with Gatsby, Contentful. Deployed on Netlify.
  categories:
    - Portfolio
    - Blog
  built_by: Amol Tangade
  built_by_url: https://amoltangade.me/
- title: Sagar Hani Portfolio
  url: http://sagarhani.in/
  main_url: http://sagarhani.in/
  source_url: https://github.com/sagarhani
  description: >
    Sagar Hani is a Software Developer & an Open Source Enthusiast. He blogs about JavaScript, Open Source and his Life experiences.
  categories:
    - Portfolio
    - Blog
    - Web Development
    - Open Source
    - Technology
    - Programming
    - JavaScript
  built_by: Sagar Hani
  built_by_url: http://sagarhani.in/about
- title: Arturo Alviar's Portfolio
  main_url: "https://arturoalviar.com"
  url: "https://arturoalviar.com"
  source_url: "https://github.com/arturoalviar/portfolio"
  categories:
    - Portfolio
    - Open Source
    - Web Development
  built_by: Arturo Alviar
  built_by_url: "https://github.com/arturoalviar"
  featured: false
- title: Pearly
  url: https://www.pearlyplan.com
  main_url: https://www.pearlyplan.com
  description: >
    Dental Membership Growth Platform
  categories:
    - Technology
    - Healthcare
    - App
  built_by: Sean Emmer and Jeff Cole
- title: MarceloNM
  url: https://marcelonm.com
  main_url: https://marcelonm.com
  description: >
    Personal landing page and blog for MarceloNM, a frontend developer based in Brazil.
  categories:
    - Blog
    - JavaScript
    - Landing Page
    - Programming
    - Web Development
  built_by: Marcelo Nascimento Menezes
  built_by_url: https://github.com/mrcelo
  featured: false
- title: Open Source Galaxy
  main_url: https://www.opensourcegalaxy.com
  url: https://www.opensourcegalaxy.com
  description: >
    Explore the Open Source Galaxy and help other earthlings by contributing to open source.
  categories:
    - Open Source
    - Programming
    - Web Development
  built_by: Justin Juno
  built_by_url: https://www.justinjuno.dev
  featured: false
- title: enBonnet Blog
  url: https://enbonnet.me/
  main_url: https://enbonnet.me/
  source_url: https://github.com/enbonnet
  description: >
    Hola, este es mi sitio personal, estare escribiendo sobre Javascript, Frontend y Tecnologia que utilice en mi dia a dia.
  categories:
    - Portfolio
    - Blog
    - Web Development
    - Technology
    - Programming
    - JavaScript
  built_by: Ender Bonnet
  built_by_url: https://enbonnet.me/
- title: Edenspiekermann
  url: "https://www.edenspiekermann.com/eu/"
  main_url: "https://www.edenspiekermann.com/eu/"
  description: >
    Hello. We are Edenspiekermann, an independent global creative agency.
  categories:
    - Featured
    - Agency
    - Design
    - Portfolio
  featured: true
- title: IBM Design
  url: "https://www.ibm.com/design/"
  main_url: "https://www.ibm.com/design/"
  description: >
    At IBM, our design philosophy is to help guide people so they can do their best work. Our human-centered design practices help us deliver on that goal.
  categories:
    - Featured
    - Design
    - Technology
    - Web Development
  built_by: IBM
  featured: true
- title: We Do Plugins
  url: https://wedoplugins.com
  main_url: https://wedoplugins.com
  description: >
    Free & premium WordPress plugins development studio from Wroclaw, Poland.
  categories:
    - Portfolio
    - Agency
    - Open Source
    - Web Development
  built_by: We Do Plugins
  built_by_url: https://wedoplugins.com
- title: Mevish Aslam, business coach
  url: "https://mevishaslam.com/"
  main_url: "https://mevishaslam.com/"
  description: >
    Mevish Aslam helps women build a life they love and coaches women to launch and grow businesses.
  categories:
    - Business
    - Consulting
    - Entrepreneurship
    - Freelance
    - Marketing
    - Portfolio
  built_by: Rou Hun Fan
  built_by_url: "https://flowen.me"
  featured: false
- title: Principles of wealth
  url: "https://principlesofwealth.net"
  main_url: "https://principlesofwealth.net"
  source_url: "https://github.com/flowen/principlesofwealth"
  description: >
    Principles of wealth. How to get rich without being lucky, a summary of Naval Ravikant's tweets and podcast.`
  categories:
    - Business
    - Consulting
    - Education
    - Entrepreneurship
    - Finance
    - Learning
    - Marketing
    - Media
    - Nonprofit
    - Productivity
    - Science
  built_by: Rou Hun Fan
  built_by_url: "https://flowen.me"
  featured: false
<<<<<<< HEAD
- title: North X South
  main_url: https://northxsouth.co
  url: https://northxsouth.co
  description: >
    We work with small businesses and non-profits to develop their brands, build an online identity, create stellar designs, and give a voice to their causes.
  categories:
    - Agency
    - Consulting
    - Business
    - Design
    - Web Development
  built_by: North X South
  built_by_url: https://northxsouth.co
=======
- title: Plenty of Fish
  main_url: https://www.pof.com/
  url: https://pof.com
  description: >
    Plenty of Fish is one of the world's largest dating platforms.
  categories:
    - Community
  featured: true
- title: Bitcoin
  main_url: https://www.bitcoin.com/
  url: https://bitcoin.com
  description: >
    One of the largest crypto-currency platforms in the world.
  categories:
    - Technology
    - Finance
  featured: true
- title: Frame.io
  main_url: https://www.frame.io/
  url: https://frame.io
  description: >
    Frame.io is a cloud-based video collaboration platform that allows its users to easily work on media projects together
  categories:
    - Technology
    - Entertainment
    - Media
  featured: true
- title: Sainsbury’s Homepage
  main_url: https://www.sainsburys.co.uk/
  url: https://www.sainsburys.co.uk
  description: >
    Sainsbury’s is an almost 150 year old supermarket chain in the United Kingdom.
  categories:
    - eCommerce
    - Food
  featured: true
- title: Haxzie, Portfolio and Blog
  url: "https://haxzie.com/"
  main_url: "https://haxzie.com/"
  source_url: "https://github.com/haxzie/haxzie.com"
  description: >
    Haxzie.com is the portfolio and personal blog of Musthaq Ahamad, UX Engineer and Visual Designer
  categories:
    - Blog
    - Portfolio
    - Documentation
  built_by: Musthaq Ahamad
  built_by_url: "https://haxzie.com"
>>>>>>> 2c2a75d9
  featured: false<|MERGE_RESOLUTION|>--- conflicted
+++ resolved
@@ -7980,7 +7980,6 @@
   built_by: Rou Hun Fan
   built_by_url: "https://flowen.me"
   featured: false
-<<<<<<< HEAD
 - title: North X South
   main_url: https://northxsouth.co
   url: https://northxsouth.co
@@ -7994,7 +7993,6 @@
     - Web Development
   built_by: North X South
   built_by_url: https://northxsouth.co
-=======
 - title: Plenty of Fish
   main_url: https://www.pof.com/
   url: https://pof.com
@@ -8043,5 +8041,4 @@
     - Documentation
   built_by: Musthaq Ahamad
   built_by_url: "https://haxzie.com"
->>>>>>> 2c2a75d9
   featured: false