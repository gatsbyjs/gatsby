- title: ReactJS
  main_url: "https://reactjs.org/"
  url: "https://reactjs.org/"
  source_url: "https://github.com/reactjs/reactjs.org"
  featured: true
  categories:
    - Web Development
    - Featured
- title: Flamingo
  main_url: https://www.shopflamingo.com/
  url: https://www.shopflamingo.com/
  description: >
    Online shop for women's body care and hair removal products.
  categories:
    - eCommerce
    - Featured
  featured: true
- title: IDEO
  url: https://www.ideo.com
  main_url: https://www.ideo.com/
  description: >
    A Global design company committed to creating positive impact.
  categories:
    - Agency
    - Technology
    - Featured
    - Consulting
    - User Experience
  featured: true
- title: Airbnb Engineering & Data Science
  description: >
    Creative engineers and data scientists building a world where you can belong
    anywhere
  main_url: "https://airbnb.io/"
  url: "https://airbnb.io/"
  categories:
    - Blog
    - Gallery
    - Featured
  featured: true
- title: Impossible Foods
  main_url: "https://impossiblefoods.com/"
  url: "https://impossiblefoods.com/"
  categories:
    - Food
    - Featured
  featured: true
- title: Braun
  description: >
    Braun offers high performance hair removal and hair care products, including dryers, straighteners, shavers, and more.
  main_url: "https://ca.braun.com/en-ca"
  url: "https://ca.braun.com/en-ca"
  categories:
    - eCommerce
    - Featured
  featured: true
- title: NYC Pride 2019 | WorldPride NYC | Stonewall50
  main_url: "https://2019-worldpride-stonewall50.nycpride.org/"
  url: "https://2019-worldpride-stonewall50.nycpride.org/"
  featured: true
  description: >-
    Join us in 2019 for NYC Pride, as we welcome WorldPride and mark the 50th
    Anniversary of the Stonewall Uprising and a half-century of LGBTQ+
    liberation.
  categories:
    - Education
    - Marketing
    - Nonprofit
    - Featured
  built_by: Canvas United
  built_by_url: "https://www.canvasunited.com/"
- title: The State of European Tech
  main_url: "https://2017.stateofeuropeantech.com/"
  url: "https://2017.stateofeuropeantech.com/"
  featured: true
  categories:
    - Technology
    - Featured
  built_by: Studio Lovelock
  built_by_url: "http://www.studiolovelock.com/"
- title: Hopper
  main_url: "https://www.hopper.com/"
  url: "https://www.hopper.com/"
  built_by: Narative
  built_by_url: "https://www.narative.co/"
  featured: true
  categories:
    - Technology
    - App
    - Featured
- title: GM Capital One
  description: |
    Introducing the new online experience for your GM Rewards Credit Card
  main_url: "https://gm.capitalone.com/"
  url: "https://gm.capitalone.com/"
  categories:
    - Featured
  featured: true
- title: Life Without Barriers | Foster Care
  main_url: "https://www.lwb.org.au/foster-care"
  url: "https://www.lwb.org.au/foster-care"
  featured: true
  description: >-
    We are urgently seeking foster carers all across Australia. Can you open
    your heart and your home to a child in need? There are different types of
    foster care that can suit you. We offer training and 24/7 support.
  categories:
    - Nonprofit
    - Education
    - Documentation
    - Marketing
    - Featured
  built_by: LWB Digital Team
  built_by_url: "https://twitter.com/LWBAustralia"
- title: Figma
  main_url: "https://www.figma.com/"
  url: "https://www.figma.com/"
  featured: true
  categories:
    - Marketing
    - Design
    - Featured
  built_by: Corey Ward
  built_by_url: "http://www.coreyward.me/"
- title: Bejamas - JAM Experts for hire
  main_url: "https://bejamas.io/"
  url: "https://bejamas.io/"
  featured: true
  description: >-
    We help agencies and companies with JAMStack tools. This includes web
    development using Static Site Generators, Headless CMS, CI / CD and CDN
    setup.
  categories:
    - Technology
    - Web Development
    - Agency
    - Marketing
    - Featured
  built_by: Bejamas
  built_by_url: "https://bejamas.io/"
- title: The State of JavaScript
  description: >
    Data from over 20,000 developers, asking them questions on topics ranging
    from frontend frameworks and state management, to build tools and testing
    libraries.
  main_url: "https://stateofjs.com/"
  url: "https://stateofjs.com/"
  source_url: "https://github.com/StateOfJS/StateOfJS"
  categories:
    - Data
    - JavaScript
    - Featured
  built_by: StateOfJS
  built_by_url: "https://github.com/StateOfJS/StateOfJS/graphs/contributors"
  featured: true
- title: DesignSystems.com
  main_url: "https://www.designsystems.com/"
  url: "https://www.designsystems.com/"
  description: |
    A resource for learning, creating and evangelizing design systems.
  categories:
    - Design
    - Blog
    - Technology
    - Featured
  built_by: Corey Ward
  built_by_url: "http://www.coreyward.me/"
  featured: true
- title: Timely
  main_url: "https://timelyapp.com/"
  url: "https://timelyapp.com/"
  description: |
    Fully automatic time tracking. For those who trade in time.
  categories:
    - Productivity
    - Featured
  built_by: Timm Stokke
  built_by_url: "https://timm.stokke.me"
  featured: true
- title: Snap Kit
  main_url: "https://kit.snapchat.com/"
  url: "https://kit.snapchat.com/"
  description: >
    Snap Kit lets developers integrate some of Snapchat’s best features across
    platforms.
  categories:
    - Technology
    - Documentation
    - Featured
  featured: true
- title: SendGrid
  main_url: "https://sendgrid.com/docs/"
  url: "https://sendgrid.com/docs/"
  description: >
    SendGrid delivers your transactional and marketing emails through the
    world's largest cloud-based email delivery platform.
  categories:
    - API
    - Technology
    - Documentation
    - Featured
  featured: true
- title: Kirsten Noelle
  main_url: "https://www.kirstennoelle.com/"
  url: "https://www.kirstennoelle.com/"
  featured: true
  description: >
    Digital portfolio for San Francisco Bay Area photographer Kirsten Noelle Wiemer.
  categories:
    - Photography
    - Portfolio
    - Featured
  built_by: Ryan Wiemer
  built_by_url: "https://www.ryanwiemer.com/"
- title: Cajun Bowfishing
  main_url: "https://cajunbowfishing.com/"
  url: "https://cajunbowfishing.com/"
  featured: false
  categories:
    - eCommerce
    - Sports
  built_by: Escalade Sports
  built_by_url: "https://www.escaladesports.com/"
- title: NEON
  main_url: "http://neonrated.com/"
  url: "http://neonrated.com/"
  featured: false
  categories:
    - Gallery
- title: GraphCMS
  main_url: "https://graphcms.com/"
  url: "https://graphcms.com/"
  featured: false
  categories:
    - Marketing
    - Technology
- title: Bottender Docs
  main_url: "https://bottender.js.org/"
  url: "https://bottender.js.org/"
  source_url: "https://github.com/bottenderjs/bottenderjs.github.io"
  featured: false
  categories:
    - Documentation
    - Web Development
    - Open Source
- title: Ghost Documentation
  main_url: https://docs.ghost.org/
  url: https://docs.ghost.org/
  source_url: "https://github.com/tryghost/docs"
  featured: false
  description: >-
    Ghost is an open source, professional publishing platform built on a modern Node.js technology stack — designed for teams who need power, flexibility and performance.
  categories:
    - Technology
    - Documentation
    - Open Source
  built_by: Ghost Foundation
  built_by_url: https://ghost.org/
- title: Nike - Just Do It
  main_url: "https://justdoit.nike.com/"
  url: "https://justdoit.nike.com/"
  featured: true
  categories:
    - eCommerce
    - Featured
- title: AirBnB Cereal
  main_url: "https://airbnb.design/cereal"
  url: "https://airbnb.design/cereal"
  featured: false
  categories:
    - Marketing
    - Design
- title: Cardiogram
  main_url: "https://cardiogr.am/"
  url: "https://cardiogr.am/"
  featured: false
  categories:
    - Marketing
    - Technology
- title: Hack Club
  main_url: "https://hackclub.com/"
  url: "https://hackclub.com/"
  source_url: "https://github.com/hackclub/site"
  featured: false
  categories:
    - Education
    - Web Development
- title: Matthias Jordan Portfolio
  main_url: "https://iammatthias.com/"
  url: "https://iammatthias.com/"
  source_url: "https://github.com/iammatthias/net"
  description: >-
    Photography portfolio and blog built using Contentful + Netlify + Gatsby V2.
  built_by: Matthias Jordan
  built_by_url: https://github.com/iammatthias
  featured: false
  categories:
    - Photography
    - Portfolio
- title: Investment Calculator
  main_url: "https://investmentcalculator.io/"
  url: "https://investmentcalculator.io/"
  featured: false
  categories:
    - Education
    - Finance
- title: CSS Grid Playground by MozillaDev
  main_url: "https://mozilladevelopers.github.io/playground/"
  url: "https://mozilladevelopers.github.io/playground/"
  source_url: "https://github.com/MozillaDevelopers/playground"
  featured: false
  categories:
    - Education
    - Web Development
- title: Piotr Fedorczyk Portfolio
  built_by: Piotr Fedorczyk
  built_by_url: "https://piotrf.pl"
  categories:
    - Portfolio
    - Web Development
  description: >-
    Portfolio of Piotr Fedorczyk, a digital product designer and full-stack developer specializing in shaping, designing and building news and tools for news.
  featured: false
  main_url: "https://piotrf.pl/"
  url: "https://piotrf.pl/"
- title: unrealcpp
  main_url: "https://unrealcpp.com/"
  url: "https://unrealcpp.com/"
  source_url: "https://github.com/Harrison1/unrealcpp-com"
  featured: false
  categories:
    - Blog
    - Web Development
- title: Andy Slezak
  main_url: "https://www.aslezak.com/"
  url: "https://www.aslezak.com/"
  source_url: "https://github.com/amslezak"
  featured: false
  categories:
    - Web Development
    - Portfolio
- title: Deliveroo.Design
  main_url: "https://www.deliveroo.design/"
  url: "https://www.deliveroo.design/"
  featured: false
  categories:
    - Food
    - Marketing
- title: Dona Rita
  main_url: "https://www.donarita.co.uk/"
  url: "https://www.donarita.co.uk/"
  source_url: "https://github.com/peduarte/dona-rita-website"
  featured: false
  categories:
    - Food
    - Marketing
- title: Fröhlich ∧ Frei
  main_url: "https://www.froehlichundfrei.de/"
  url: "https://www.froehlichundfrei.de/"
  featured: false
  categories:
    - Web Development
    - Blog
    - Open Source
- title: How to GraphQL
  main_url: "https://www.howtographql.com/"
  url: "https://www.howtographql.com/"
  source_url: "https://github.com/howtographql/howtographql"
  featured: false
  categories:
    - Documentation
    - Web Development
    - Open Source
- title: OnCallogy
  main_url: "https://www.oncallogy.com/"
  url: "https://www.oncallogy.com/"
  featured: false
  categories:
    - Marketing
    - Healthcare
- title: Ryan Wiemer's Portfolio
  main_url: "https://www.ryanwiemer.com/"
  url: "https://www.ryanwiemer.com/knw-photography/"
  source_url: "https://github.com/ryanwiemer/rw"
  featured: false
  description: >
    Digital portfolio for Oakland, CA based account manager Ryan Wiemer.
  categories:
    - Portfolio
    - Web Development
    - Design
  built_by: Ryan Wiemer
  built_by_url: "https://www.ryanwiemer.com/"
- title: Ventura Digitalagentur Köln
  main_url: "https://www.ventura-digital.de/"
  url: "https://www.ventura-digital.de/"
  featured: false
  built_by: Ventura Digitalagentur
  categories:
    - Agency
    - Marketing
    - Featured
- title: Azer Koçulu
  main_url: "https://kodfabrik.com/"
  url: "https://kodfabrik.com/photography/"
  featured: false
  categories:
    - Portfolio
    - Photography
    - Web Development
- title: Damir.io
  main_url: "http://damir.io/"
  url: "http://damir.io/"
  source_url: "https://github.com/dvzrd/gatsby-sfiction"
  featured: false
  categories:
    - Blog
- title: Digital Psychology
  main_url: "http://digitalpsychology.io/"
  url: "http://digitalpsychology.io/"
  source_url: "https://github.com/danistefanovic/digitalpsychology.io"
  featured: false
  categories:
    - Education
    - Library
- title: Théâtres Parisiens
  main_url: "http://theatres-parisiens.fr/"
  url: "http://theatres-parisiens.fr/"
  source_url: "https://github.com/phacks/theatres-parisiens"
  featured: false
  categories:
    - Education
    - Entertainment
# - title: William Owen UK Portfolio / Blog
#   main_url: "http://william-owen.co.uk/"
#   url: "http://william-owen.co.uk/"
#   featured: false
#   description: >-
#     Over 20 years experience delivering customer-facing websites, internet-based
#     solutions and creative visual design for a wide range of companies and
#     organisations.
#   categories:
#     - Portfolio
#     - Blog
#   built_by: William Owen
#   built_by_url: "https://twitter.com/twilowen"
- title: A4 纸网
  main_url: "http://www.a4z.cn/"
  url: "http://www.a4z.cn/price"
  source_url: "https://github.com/hiooyUI/hiooyui.github.io"
  featured: false
  categories:
    - eCommerce
- title: Steve Meredith's Portfolio
  main_url: "http://www.stevemeredith.com/"
  url: "http://www.stevemeredith.com/"
  featured: false
  categories:
    - Portfolio
- title: API Platform
  main_url: "https://api-platform.com/"
  url: "https://api-platform.com/"
  source_url: "https://github.com/api-platform/website"
  featured: false
  categories:
    - Documentation
    - Web Development
    - Open Source
    - Library
- title: Artivest
  main_url: "https://artivest.co/"
  url: "https://artivest.co/what-we-do/for-advisors-and-investors/"
  featured: false
  categories:
    - Marketing
    - Blog
    - Documentation
    - Finance
- title: The Audacious Project
  main_url: "https://audaciousproject.org/"
  url: "https://audaciousproject.org/"
  featured: false
  categories:
    - Nonprofit
- title: Dustin Schau's Blog
  main_url: "https://blog.dustinschau.com/"
  url: "https://blog.dustinschau.com/"
  source_url: "https://github.com/dschau/blog"
  featured: false
  categories:
    - Blog
    - Web Development
- title: iContract Blog
  main_url: "https://blog.icontract.co.uk/"
  url: "http://blog.icontract.co.uk/"
  featured: false
  categories:
    - Blog
- title: BRIIM
  main_url: "https://bri.im/"
  url: "https://bri.im/"
  featured: false
  description: >-
    BRIIM is a movement to enable JavaScript enthusiasts and web developers in
    machine learning. Learn about artificial intelligence and data science, two
    fields which are governed by machine learning, in JavaScript. Take it right
    to your browser with WebGL.
  categories:
    - Education
    - Web Development
    - Technology
- title: Calpa's Blog
  main_url: "https://calpa.me/"
  url: "https://calpa.me/"
  source_url: "https://github.com/calpa/blog"
  featured: false
  categories:
    - Blog
    - Web Development
- title: Chocolate Free
  main_url: "https://chocolate-free.com/"
  url: "https://chocolate-free.com/"
  source_url: "https://github.com/Khaledgarbaya/chocolate-free-website"
  featured: false
  description: "A full time foodie \U0001F60D a forever Parisian \"patisserie\" lover and \U0001F382 \U0001F369 \U0001F370 \U0001F36A explorer and finally an under construction #foodblogger #foodblog"
  categories:
    - Blog
    - Food
- title: Code Bushi
  main_url: "https://codebushi.com/"
  url: "https://codebushi.com/"
  featured: false
  description: >-
    Web development resources, trends, & techniques to elevate your coding
    journey.
  categories:
    - Web Development
    - Open Source
    - Blog
  built_by: Hunter Chang
  built_by_url: "https://hunterchang.com/"
- title: Daniel Hollcraft
  main_url: "https://danielhollcraft.com/"
  url: "https://danielhollcraft.com/"
  source_url: "https://github.com/danielbh/danielhollcraft.com"
  featured: false
  categories:
    - Web Development
    - Blog
    - Portfolio
- title: Darren Britton's Portfolio
  main_url: "https://darrenbritton.com/"
  url: "https://darrenbritton.com/"
  source_url: "https://github.com/darrenbritton/darrenbritton.github.io"
  featured: false
  categories:
    - Web Development
    - Portfolio
- title: Dave Lindberg Marketing & Design
  url: "https://davelindberg.com/"
  main_url: "https://davelindberg.com/"
  source_url: "https://github.com/Dave-Lindberg/dl-gatsby"
  featured: false
  description: >-
    My work revolves around solving problems for people in business, using
    integrated design and marketing strategies to improve sales, increase brand
    engagement, generate leads and achieve goals.
  categories:
    - Design
    - Marketing
    - Portfolio
- title: Design Systems Weekly
  main_url: "https://designsystems.email/"
  url: "https://designsystems.email/"
  featured: false
  categories:
    - Education
    - Web Development
- title: Dalbinaco's Website
  main_url: "https://dlbn.co/en/"
  url: "https://dlbn.co/en/"
  source_url: "https://github.com/dalbinaco/dlbn.co"
  featured: false
  categories:
    - Portfolio
    - Web Development
- title: mParticle's Documentation
  main_url: "https://docs.mparticle.com/"
  url: "https://docs.mparticle.com/"
  featured: false
  categories:
    - Web Development
    - Documentation
- title: Doopoll
  main_url: "https://doopoll.co/"
  url: "https://doopoll.co/"
  featured: false
  categories:
    - Marketing
    - Technology
- title: ERC dEX
  main_url: "https://ercdex.com/"
  url: "https://ercdex.com/aqueduct"
  featured: false
  categories:
    - Marketing
- title: Fabian Schultz' Portfolio
  main_url: "https://fabianschultz.com/"
  url: "https://fabianschultz.com/"
  source_url: "https://github.com/fabe/site"
  featured: false
  description: >-
    Hello, I’m Fabian — a product designer and developer based in Potsdam,
    Germany. I’ve been working both as a product designer and frontend developer
    for over 5 years now. I particularly enjoy working with companies that try
    to meet broad and unique user needs.
  categories:
    - Portfolio
    - Web Development
  built_by: Fabian Schultz
  built_by_url: "https://fabianschultz.com/"
- title: CalState House Manager
  description: >
    Home service membership that offers proactive and on-demand maintenance for
    homeowners
  main_url: "https://housemanager.calstate.aaa.com/"
  url: "https://housemanager.calstate.aaa.com/"
  categories:
    - Marketing
- title: The freeCodeCamp Guide
  main_url: "https://guide.freecodecamp.org/"
  url: "https://guide.freecodecamp.org/"
  source_url: "https://github.com/freeCodeCamp/guide"
  featured: false
  categories:
    - Web Development
    - Documentation
- title: High School Hackathons
  main_url: "https://hackathons.hackclub.com/"
  url: "https://hackathons.hackclub.com/"
  source_url: "https://github.com/hackclub/hackathons"
  featured: false
  categories:
    - Education
    - Web Development
- title: Hapticmedia
  main_url: "https://hapticmedia.fr/en/"
  url: "https://hapticmedia.fr/en/"
  featured: false
  categories:
    - Agency
- title: heml.io
  main_url: "https://heml.io/"
  url: "https://heml.io/"
  source_url: "https://github.com/SparkPost/heml.io"
  featured: false
  categories:
    - Documentation
    - Web Development
    - Open Source
- title: Juliette Pretot's Portfolio
  main_url: "https://juliette.sh/"
  url: "https://juliette.sh/"
  featured: false
  categories:
    - Web Development
    - Portfolio
    - Blog
- title: Kris Hedstrom's Portfolio
  main_url: "https://k-create.com/"
  url: "https://k-create.com/portfolio/"
  source_url: "https://github.com/kristofferh/kristoffer"
  featured: false
  description: >-
    Hey. I’m Kris. I’m an interactive designer / developer. I grew up in Umeå,
    in northern Sweden, but I now live in Brooklyn, NY. I am currently enjoying
    a hybrid Art Director + Lead Product Engineer role at a small startup called
    Nomad Health. Before that, I was a Product (Engineering) Manager at Tumblr.
    Before that, I worked at agencies. Before that, I was a baby. I like to
    design things, and then I like to build those things. I occasionally take on
    freelance projects. Feel free to get in touch if you have an interesting
    project that you want to collaborate on. Or if you just want to say hello,
    that’s cool too.
  categories:
    - Portfolio
  built_by: Kris Hedstrom
  built_by_url: "https://k-create.com/"
- title: knpw.rs
  main_url: "https://knpw.rs/"
  url: "https://knpw.rs/"
  source_url: "https://github.com/knpwrs/knpw.rs"
  featured: false
  categories:
    - Blog
    - Web Development
- title: Kostas Bariotis' Blog
  main_url: "https://kostasbariotis.com/"
  url: "https://kostasbariotis.com/"
  source_url: "https://github.com/kbariotis/kostasbariotis.com"
  featured: false
  categories:
    - Blog
    - Portfolio
    - Web Development
- title: LaserTime Clinic
  main_url: "https://lasertime.ru/"
  url: "https://lasertime.ru/"
  source_url: "https://github.com/oleglegun/lasertime"
  featured: false
  categories:
    - Marketing
- title: Jason Lengstorf
  main_url: "https://lengstorf.com"
  url: "https://lengstorf.com"
  source_url: "https://github.com/jlengstorf/lengstorf.com"
  featured: false
  categories:
    - Blog
  built_by: Jason Lengstorf
  built_by_url: "https://github.com/jlengstorf"
- title: Mannequin.io
  main_url: "https://mannequin.io/"
  url: "https://mannequin.io/"
  source_url: "https://github.com/LastCallMedia/Mannequin/tree/master/site"
  featured: false
  categories:
    - Open Source
    - Web Development
    - Documentation
- title: manu.ninja
  main_url: "https://manu.ninja/"
  url: "https://manu.ninja/"
  source_url: "https://github.com/Lorti/manu.ninja"
  featured: false
  description: >-
    manu.ninja is the personal blog of Manuel Wieser, where he talks about
    frontend development, games and digital art
  categories:
    - Blog
    - Technology
    - Web Development
- title: Fabric
  main_url: "https://meetfabric.com/"
  url: "https://meetfabric.com/"
  featured: false
  categories:
    - Marketing
- title: Nexit
  main_url: "https://nexit.sk/"
  url: "https://nexit.sk/references"
  featured: false
  categories:
    - Web Development
- title: Open FDA
  description: >
    Provides APIs and raw download access to a number of high-value, high
    priority and scalable structured datasets, including adverse events, drug
    product labeling, and recall enforcement reports.
  main_url: "https://open.fda.gov/"
  url: "https://open.fda.gov/"
  source_url: "https://github.com/FDA/open.fda.gov"
  featured: false
  categories:
    - Government
    - Open Source
    - Web Development
    - API
    - Data
- title: NYC Planning Labs (New York City Department of City Planning)
  main_url: "https://planninglabs.nyc/"
  url: "https://planninglabs.nyc/about/"
  source_url: "https://github.com/NYCPlanning/"
  featured: false
  description: >-
    We work with New York City's Urban Planners to deliver impactful, modern
    technology tools.
  categories:
    - Open Source
    - Government
- title: Pravdomil
  main_url: "https://pravdomil.com/"
  url: "https://pravdomil.com/"
  source_url: "https://github.com/pravdomil/pravdomil.com"
  featured: false
  description: >-
    I’ve been working both as a product designer and frontend developer for over
    5 years now. I particularly enjoy working with companies that try to meet
    broad and unique user needs.
  categories:
    - Portfolio
- title: Preston Richey Portfolio / Blog
  main_url: "https://prestonrichey.com/"
  url: "https://prestonrichey.com/"
  source_url: "https://github.com/prichey/prestonrichey.com"
  featured: false
  categories:
    - Web Development
    - Portfolio
    - Blog
- title: Landing page of Put.io
  main_url: "https://put.io/"
  url: "https://put.io/"
  featured: false
  categories:
    - eCommerce
    - Technology
- title: The Rick and Morty API
  main_url: "https://rickandmortyapi.com/"
  url: "https://rickandmortyapi.com/"
  built_by: Axel Fuhrmann
  built_by_url: "https://axelfuhrmann.com/"
  featured: false
  categories:
    - Web Development
    - Entertainment
    - Documentation
    - Open Source
    - API
- title: Santa Compañía Creativa
  main_url: "https://santacc.es/"
  url: "https://santacc.es/"
  source_url: "https://github.com/DesarrolloWebSantaCC/santacc-web"
  featured: false
  categories:
    - Agency
- title: Sean Coker's Blog
  main_url: "https://sean.is/"
  url: "https://sean.is/"
  featured: false
  categories:
    - Blog
    - Portfolio
    - Web Development
- title: Several Levels
  main_url: "https://severallevels.io/"
  url: "https://severallevels.io/"
  source_url: "https://github.com/Harrison1/several-levels"
  featured: false
  categories:
    - Agency
    - Web Development
- title: Simply
  main_url: "https://simply.co.za/"
  url: "https://simply.co.za/"
  featured: false
  categories:
    - Marketing
- title: Storybook
  main_url: "https://storybook.js.org/"
  url: "https://storybook.js.org/"
  source_url: "https://github.com/storybooks/storybook"
  featured: false
  categories:
    - Web Development
    - Open Source
- title: Vibert Thio's Portfolio
  main_url: "https://vibertthio.com/portfolio/"
  url: "https://vibertthio.com/portfolio/projects/"
  source_url: "https://github.com/vibertthio/portfolio"
  featured: false
  categories:
    - Portfolio
    - Web Development
- title: VisitGemer
  main_url: "https://visitgemer.sk/"
  url: "https://visitgemer.sk/"
  featured: false
  categories:
    - Marketing
- title: Bricolage.io
  main_url: "https://www.bricolage.io/"
  url: "https://www.bricolage.io/"
  source_url: "https://github.com/KyleAMathews/blog"
  featured: false
  categories:
    - Blog
- title: Charles Pinnix Website
  main_url: "https://www.charlespinnix.com/"
  url: "https://www.charlespinnix.com/"
  featured: false
  description: >-
    I’m a senior frontend engineer with 8 years of experience building websites
    and web applications. I’m interested in leading creative, multidisciplinary
    engineering teams. I’m a creative technologist, merging photography, art,
    and design into engineering and visa versa. I take a pragmatic,
    product-oriented approach to development, allowing me to see the big picture
    and ensuring quality products are completed on time. I have a passion for
    modern frontend JavaScript frameworks such as React and Vue, and I have
    substantial experience on the backend with an interest in Node and
    container based deployment with Docker and AWS.
  categories:
    - Portfolio
    - Web Development
- title: Charlie Harrington's Blog
  main_url: "https://www.charlieharrington.com/"
  url: "https://www.charlieharrington.com/"
  source_url: "https://github.com/whatrocks/blog"
  featured: false
  categories:
    - Blog
    - Web Development
    - Music
- title: Gabriel Adorf's Portfolio
  main_url: "https://www.gabrieladorf.com/"
  url: "https://www.gabrieladorf.com/"
  source_url: "https://github.com/gabdorf/gabriel-adorf-portfolio"
  featured: false
  categories:
    - Portfolio
    - Web Development
- title: greglobinski.com
  main_url: "https://www.greglobinski.com/"
  url: "https://www.greglobinski.com/"
  source_url: "https://github.com/greglobinski/www.greglobinski.com"
  featured: false
  categories:
    - Portfolio
    - Web Development
- title: I am Putra
  main_url: "https://www.iamputra.com/"
  url: "https://www.iamputra.com/"
  featured: false
  categories:
    - Portfolio
    - Web Development
    - Blog
- title: In Sowerby Bridge
  main_url: "https://www.insowerbybridge.co.uk/"
  url: "https://www.insowerbybridge.co.uk/"
  featured: false
  categories:
    - Marketing
    - Government
- title: JavaScript Stuff
  main_url: "https://www.javascriptstuff.com/"
  url: "https://www.javascriptstuff.com/"
  featured: false
  categories:
    - Education
    - Web Development
    - Library
- title: Ledgy
  main_url: "https://www.ledgy.com/"
  url: "https://github.com/morloy/ledgy.com"
  featured: false
  categories:
    - Marketing
    - Finance
- title: Alec Lomas's Portfolio / Blog
  main_url: "https://www.lowmess.com/"
  url: "https://www.lowmess.com/"
  source_url: "https://github.com/lowmess/lowmess"
  featured: false
  categories:
    - Web Development
    - Blog
    - Portfolio
- title: Michele Mazzucco's Portfolio
  main_url: "https://www.michelemazzucco.it/"
  url: "https://www.michelemazzucco.it/"
  source_url: "https://github.com/michelemazzucco/michelemazzucco.it"
  featured: false
  categories:
    - Portfolio
- title: Orbit FM Podcasts
  main_url: "https://www.orbit.fm/"
  url: "https://www.orbit.fm/"
  source_url: "https://github.com/agarrharr/orbit.fm"
  featured: false
  categories:
    - Podcast
- title: Prosecco Springs
  main_url: "https://www.proseccosprings.com/"
  url: "https://www.proseccosprings.com/"
  featured: false
  categories:
    - Food
    - Blog
    - Marketing
- title: Verious
  main_url: "https://www.verious.io/"
  url: "https://www.verious.io/"
  source_url: "https://github.com/cpinnix/verious"
  featured: false
  categories:
    - Web Development
- title: Yisela
  main_url: "https://www.yisela.com/"
  url: "https://www.yisela.com/tetris-against-trauma-gaming-as-therapy/"
  featured: false
  categories:
    - Blog
- title: YouFoundRon.com
  main_url: "https://www.youfoundron.com/"
  url: "https://www.youfoundron.com/"
  source_url: "https://github.com/rongierlach/yfr-dot-com"
  featured: false
  categories:
    - Portfolio
    - Web Development
    - Blog
- title: yerevancoder
  main_url: "https://yerevancoder.com/"
  url: "https://forum.yerevancoder.com/categories"
  source_url: "https://github.com/yerevancoder/yerevancoder.github.io"
  featured: false
  categories:
    - Blog
    - Web Development
- title: Ease
  main_url: "https://www.ease.com/"
  url: "https://www.ease.com/"
  featured: false
  categories:
    - Marketing
    - Healthcare
- title: Policygenius
  main_url: "https://www.policygenius.com/"
  url: "https://www.policygenius.com/"
  featured: false
  categories:
    - Marketing
    - Healthcare
- title: Moteefe
  main_url: "http://www.moteefe.com/"
  url: "http://www.moteefe.com/"
  featured: false
  categories:
    - Marketing
    - Agency
    - Technology
- title: Athelas
  main_url: "http://www.athelas.com/"
  url: "http://www.athelas.com/"
  featured: false
  categories:
    - Marketing
    - Healthcare
- title: Pathwright
  main_url: "http://www.pathwright.com/"
  url: "http://www.pathwright.com/"
  featured: false
  categories:
    - Marketing
    - Education
- title: Lucid
  main_url: "https://www.golucid.co/"
  url: "https://www.golucid.co/"
  featured: false
  categories:
    - Marketing
    - Technology
- title: Bench
  main_url: "http://www.bench.co/"
  url: "http://www.bench.co/"
  featured: false
  categories:
    - Marketing
- title: Union Plus Credit Card
  main_url: "http://www.unionpluscard.com"
  url: "https://unionplus.capitalone.com/"
  featured: false
  categories:
    - Marketing
    - Finance
- title: Gin Lane
  main_url: "http://www.ginlane.com/"
  url: "https://www.ginlane.com/"
  featured: false
  categories:
    - Web Development
    - Agency
- title: Marmelab
  main_url: "https://marmelab.com/en/"
  url: "https://marmelab.com/en/"
  featured: false
  categories:
    - Web Development
    - Agency
- title: Fusion Media Group
  main_url: "http://thefmg.com/"
  url: "http://thefmg.com/"
  featured: false
  categories:
    - Entertainment
- title: Dovetail
  main_url: "https://dovetailapp.com/"
  url: "https://dovetailapp.com/"
  featured: false
  categories:
    - Marketing
    - Technology
- title: Yuuniworks Portfolio / Blog
  main_url: "https://www.yuuniworks.com/"
  url: "https://www.yuuniworks.com/"
  source_url: "https://github.com/junkboy0315/yuuni-web"
  featured: false
  categories:
    - Portfolio
    - Web Development
    - Blog
- title: The Bastion Bot
  main_url: "https://bastionbot.org/"
  url: "https://bastionbot.org/"
  source_url: "https://github.com/TheBastionBot/Bastion-Website"
  description: Give awesome perks to your Discord server!
  featured: false
  categories:
    - Open Source
    - Technology
    - Documentation
    - Community
  built_by: Sankarsan Kampa
  built_by_url: "https://sankarsankampa.com"
- title: Smakosh
  main_url: "https://smakosh.com/"
  url: "https://smakosh.com/"
  source_url: "https://github.com/smakosh/smakosh.com"
  featured: false
  categories:
    - Portfolio
    - Web Development
# - title: Philipp Czernitzki - Blog/Website
#   main_url: "http://philippczernitzki.me/"
#   url: "http://philippczernitzki.me/"
#   featured: false
#   categories:
#     - Portfolio
#     - Web Development
#     - Blog
- title: WebGazer
  main_url: "https://www.webgazer.io/"
  url: "https://www.webgazer.io/"
  featured: false
  categories:
    - Marketing
    - Web Development
    - Technology
- title: Joe Seifi's Blog
  main_url: "http://seifi.org/"
  url: "http://seifi.org/"
  featured: false
  categories:
    - Portfolio
    - Web Development
    - Blog
- title: LekoArts
  main_url: "https://www.lekoarts.de"
  url: "https://www.lekoarts.de"
  source_url: "https://github.com/LekoArts/portfolio"
  featured: false
  built_by: LekoArts
  built_by_url: "https://github.com/LekoArts"
  description: >-
    Hi, I'm Lennart — a self-taught and passionate graphic/web designer &
    frontend developer based in Darmstadt, Germany. I love it to realize complex
    projects in a creative manner and face new challenges. Since 6 years I do
    graphic design, my love for frontend development came up 3 years ago. I
    enjoy acquiring new skills and cementing this knowledge by writing blogposts
    and creating tutorials.
  categories:
    - Portfolio
    - Blog
    - Design
    - Web Development
    - Freelance
- title: 杨二小的博客
  main_url: "https://blog.yangerxiao.com/"
  url: "https://blog.yangerxiao.com/"
  source_url: "https://github.com/zerosoul/blog.yangerxiao.com"
  featured: false
  categories:
    - Blog
    - Portfolio
- title: MOTTO x MOTTO
  main_url: "https://mottox2.com"
  url: "https://mottox2.com"
  source_url: "https://github.com/mottox2/website"
  description: Web developer / UI Desinger in Tokyo Japan.
  featured: false
  categories:
    - Blog
    - Portfolio
  built_by: mottox2
  built_by_url: "https://mottox2.com"
- title: Pride of the Meadows
  main_url: "https://www.prideofthemeadows.com/"
  url: "https://www.prideofthemeadows.com/"
  featured: false
  categories:
    - eCommerce
    - Food
    - Blog
- title: Michael Uloth
  main_url: "https://www.michaeluloth.com"
  url: "https://www.michaeluloth.com"
  featured: false
  description: Michael Uloth is a web developer, opera singer, and the creator of Up and Running Tutorials.
  categories:
    - Portfolio
    - Web Development
    - Music
  built_by: Michael Uloth
  built_by_url: "https://www.michaeluloth.com"
- title: Spacetime
  main_url: "https://www.heyspacetime.com/"
  url: "https://www.heyspacetime.com/"
  featured: false
  description: >-
    Spacetime is a Dallas-based digital experience agency specializing in web,
    app, startup, and digital experience creation.
  categories:
    - Marketing
    - Portfolio
    - Agency
  built_by: Spacetime
  built_by_url: "https://www.heyspacetime.com/"
- title: Eric Jinks
  main_url: "https://ericjinks.com/"
  url: "https://ericjinks.com/"
  featured: false
  description: "Software engineer / web developer from the Gold Coast, Australia."
  categories:
    - Portfolio
    - Blog
    - Web Development
    - Technology
  built_by: Eric Jinks
  built_by_url: "https://ericjinks.com/"
- title: GaiAma - We are wildlife
  main_url: "https://www.gaiama.org/"
  url: "https://www.gaiama.org/"
  featured: false
  description: >-
    We founded the GaiAma conservation organization to protect wildlife in Perú
    and to create an example of a permaculture neighborhood, living
    symbiotically with the forest - because reforestation is just the beginning
  categories:
    - Nonprofit
    - Marketing
    - Blog
  source_url: "https://github.com/GaiAma/gaiama.org"
  built_by: GaiAma
  built_by_url: "https://www.gaiama.org/"
- title: Healthcare Logic
  main_url: "https://www.healthcarelogic.com/"
  url: "https://www.healthcarelogic.com/"
  featured: false
  description: >-
    Revolutionary technology that empowers clinical and managerial leaders to
    collaborate with clarity.
  categories:
    - Marketing
    - Healthcare
    - Technology
  built_by: Thrive
  built_by_url: "https://thriveweb.com.au/"
- title: Evergov
  main_url: "https://evergov.com/"
  url: "https://evergov.com/"
  featured: false
  description: Finding local government services made easier.
  categories:
    - Directory
    - Government
    - Technology
  source_url: "https://github.com/WeOpenly/localgov.fyi"
  built_by: Evergov
  built_by_url: "https://evergov.com/about/"
- title: Kata.ai Documentation
  main_url: "https://docs.kata.ai/"
  url: "https://docs.kata.ai/"
  source_url: "https://github.com/kata-ai/kata-platform-docs"
  featured: false
  description: >-
    Documentation website for the Kata Platform, an all-in-one platform for
    building chatbots using AI technologies.
  categories:
    - Documentation
    - Technology
- title: goalgetters
  main_url: "https://goalgetters.space/"
  url: "https://goalgetters.space/"
  featured: false
  description: >-
    goalgetters is a source of inspiration for people who want to change their
    career. We offer articles, success stories and expert interviews on how to
    find a new passion and how to implement change.
  categories:
    - Blog
    - Education
  built_by: "Stephanie Langers (content), Adrian Wenke (development)"
  built_by_url: "https://twitter.com/AdrianWenke"
- title: Zensum
  main_url: "https://zensum.se/"
  url: "https://zensum.se/"
  featured: false
  description: >-
    Borrow money quickly and safely through Zensum. We compare Sweden's leading
    banks and credit institutions. Choose from multiple offers and lower your
    monthly cost. [Translated from Swedish]
  categories:
    - Technology
    - Finance
    - Marketing
  built_by: Bejamas
  built_by_url: "https://bejamas.io/"
- title: StatusHub - Easy to use Hosted Status Page Service
  main_url: "https://statushub.com/"
  url: "https://statushub.com/"
  featured: false
  description: >-
    Set up your very own service status page in minutes with StatusHub. Allow
    customers to subscribe to be updated automatically.
  categories:
    - Technology
    - Marketing
  built_by: Bejamas
  built_by_url: "https://bejamas.io/"
- title: Matthias Kretschmann Portfolio
  main_url: "https://matthiaskretschmann.com/"
  url: "https://matthiaskretschmann.com/"
  source_url: "https://github.com/kremalicious/portfolio"
  featured: false
  description: Portfolio of designer & developer Matthias Kretschmann.
  categories:
    - Portfolio
    - Web Development
  built_by: Matthias Kretschmann
  built_by_url: "https://matthiaskretschmann.com/"
- title: Iron Cove Solutions
  main_url: "https://ironcovesolutions.com/"
  url: "https://ironcovesolutions.com/"
  description: >-
    Iron Cove Solutions is a cloud based consulting firm. We help companies
    deliver a return on cloud usage by applying best practices
  categories:
    - Technology
    - Web Development
  built_by: Iron Cove Solutions
  built_by_url: "https://ironcovesolutions.com/"
  featured: false
- title: Moetez Chaabene Portfolio / Blog
  main_url: "https://moetez.me/"
  url: "https://moetez.me/"
  source_url: "https://github.com/moetezch/moetez.me"
  featured: false
  description: Portfolio of Moetez Chaabene
  categories:
    - Portfolio
    - Web Development
    - Blog
  built_by: Moetez Chaabene
  built_by_url: "https://twitter.com/moetezch"
- title: Nikita
  description: >-
    Automation of system deployments in Node.js for applications and
    infrastructures.
  main_url: "https://nikita.js.org/"
  url: "https://nikita.js.org/"
  source_url: "https://github.com/adaltas/node-nikita"
  categories:
    - Documentation
    - Open Source
    - Technology
  built_by: David Worms
  built_by_url: "http://www.adaltas.com"
  featured: false
- title: Gourav Sood Blog & Portfolio
  main_url: "https://www.gouravsood.com/"
  url: "https://www.gouravsood.com/"
  featured: false
  categories:
    - Blog
    - Portfolio
  built_by: Gourav Sood
  built_by_url: "https://www.gouravsood.com/"
- title: Jonas Tebbe Portfolio
  description: |
    Hey, I’m Jonas and I create digital products.
  main_url: "https://jonastebbe.com"
  url: "https://jonastebbe.com"
  categories:
    - Portfolio
  built_by: Jonas Tebbe
  built_by_url: "http://twitter.com/jonastebbe"
  featured: false
- title: Parker Sarsfield Portfolio
  description: |
    I'm Parker, a software engineer and sneakerhead.
  main_url: "https://parkersarsfield.com"
  url: "https://parkersarsfield.com"
  categories:
    - Blog
    - Portfolio
  built_by: Parker Sarsfield
  built_by_url: "https://parkersarsfield.com"
- title: Frontend web development with Greg
  description: |
    JavaScript, GatsbyJS, ReactJS, CSS in JS... Let's learn some stuff together.
  main_url: "https://dev.greglobinski.com"
  url: "https://dev.greglobinski.com"
  categories:
    - Blog
    - Web Development
  built_by: Greg Lobinski
  built_by_url: "https://github.com/greglobinski"
- title: Insomnia
  description: |
    Desktop HTTP and GraphQL client for developers
  main_url: "https://insomnia.rest/"
  url: "https://insomnia.rest/"
  categories:
    - Blog
  built_by: Gregory Schier
  built_by_url: "https://schier.co"
  featured: false
- title: Timeline Theme Portfolio
  description: |
    I'm Aman Mittal, a software developer.
  main_url: "https://amanhimself.dev/"
  url: "https://amanhimself.dev/"
  categories:
    - Web Development
    - Portfolio
  built_by: Aman Mittal
  built_by_url: "https://amanhimself.dev/"
- title: Ocean artUp
  description: >
    Science outreach site built using styled-components and Contentful. It
    presents the research project "Ocean artUp" funded by an Advanced Grant of
    the European Research Council to explore the possible benefits of artificial
    uplift of nutrient-rich deep water to the ocean’s sunlit surface layer.
  main_url: "https://ocean-artup.eu"
  url: "https://ocean-artup.eu"
  source_url: "https://github.com/janosh/ocean-artup"
  categories:
    - Science
    - Education
    - Blog
  built_by: Janosh Riebesell
  built_by_url: "https://janosh.io"
  featured: false
- title: Ryan Fitzgerald
  description: |
    Personal portfolio and blog for Ryan Fitzgerald
  main_url: "https://ryanfitzgerald.ca/"
  url: "https://ryanfitzgerald.ca/"
  categories:
    - Web Development
    - Portfolio
  built_by: Ryan Fitzgerald
  built_by_url: "https://github.com/RyanFitzgerald"
  featured: false
- title: Kaizen
  description: |
    Content Marketing, PR & SEO Agency in London
  main_url: "https://www.kaizen.co.uk/"
  url: "https://www.kaizen.co.uk/"
  categories:
    - Agency
    - Blog
    - Design
    - Web Development
    - SEO
  built_by: Bogdan Stanciu
  built_by_url: "https://github.com/b0gd4n"
  featured: false
- title: HackerOne Platform Documentation
  description: |
    HackerOne's Product Documentation Center!
  url: "https://docs.hackerone.com/"
  main_url: "https://docs.hackerone.com/"
  categories:
    - Documentation
    - Security
  featured: false
- title: Mux Video
  description: |
    API to video hosting and streaming
  main_url: "https://mux.com/"
  url: "https://mux.com/"
  categories:
    - Video
    - API
  featured: false
- title: Swapcard
  description: >
    The easiest way for event organizers to instantly connect people, build a
    community of attendees and exhibitors, and increase revenue over time
  main_url: "https://www.swapcard.com/"
  url: "https://www.swapcard.com/"
  categories:
    - Event
    - Community
    - Marketing
  built_by: Swapcard
  built_by_url: "https://www.swapcard.com/"
  featured: false
- title: Kalix
  description: >
    Kalix is perfect for healthcare professionals starting out in private
    practice, to those with an established clinic.
  main_url: "https://www.kalixhealth.com/"
  url: "https://www.kalixhealth.com/"
  categories:
    - Healthcare
  featured: false
- title: Hubba
  description: |
    Buy wholesale products from thousands of independent, verified Brands.
  main_url: "https://join.hubba.com/"
  url: "https://join.hubba.com/"
  categories:
    - eCommerce
  featured: false
- title: HyperPlay
  description: |
    In Asean's 1st Ever LOL Esports X Music Festival
  main_url: "https://hyperplay.leagueoflegends.com/"
  url: "https://hyperplay.leagueoflegends.com/"
  categories:
    - Music
  featured: false
- title: Bad Credit Loans
  description: |
    Get the funds you need, from $250-$5,000
  main_url: "https://www.creditloan.com/"
  url: "https://www.creditloan.com/"
  categories:
    - Finance
  featured: false
- title: Financial Center
  description: >
    Member-owned, not-for-profit, co-operative whose members receive financial
    benefits in the form of lower loan rates, higher savings rates, and lower
    fees than banks.
  main_url: "https://fcfcu.com/"
  url: "https://fcfcu.com/"
  categories:
    - Finance
    - Nonprofit
    - Business
    - Education
  built_by: "https://fcfcu.com/"
  built_by_url: "https://fcfcu.com/"
  featured: false
- title: Office of Institutional Research and Assessment
  description: |
    Good Data, Good Decisions
  main_url: "http://oira.ua.edu/"
  url: "http://oira.ua.edu/"
  categories:
    - Data
  featured: false
- title: The Telegraph Premium
  description: |
    Exclusive stories from award-winning journalists
  main_url: "https://premium.telegraph.co.uk/"
  url: "https://premium.telegraph.co.uk/"
  categories:
    - Media
  featured: false
- title: html2canvas
  description: |
    Screenshots with JavaScript
  main_url: "http://html2canvas.hertzen.com/"
  url: "http://html2canvas.hertzen.com/"
  source_url: "https://github.com/niklasvh/html2canvas/tree/master/www"
  categories:
    - JavaScript
    - Documentation
  built_by: Niklas von Hertzen
  built_by_url: "http://hertzen.com/"
  featured: false
- title: Dato CMS
  description: |
    The API-based CMS your editors will love
  main_url: "https://www.datocms.com/"
  url: "https://www.datocms.com/"
  categories:
    - API
  featured: false
- title: Half Electronics
  description: |
    Personal website
  main_url: "https://www.halfelectronic.com/"
  url: "https://www.halfelectronic.com/"
  categories:
    - Blog
  built_by: Fernando Poumian
  built_by_url: "https://github.com/fpoumian/halfelectronic.com"
  featured: false
- title: Frithir Software Development
  main_url: "https://frithir.com/"
  url: "https://frithir.com/"
  featured: false
  description: "I DRINK COFFEE, WRITE CODE AND IMPROVE MY DEVELOPMENT SKILLS EVERY DAY."
  categories:
    - Design
    - Web Development
  built_by: Frithir
  built_by_url: "https://Frithir.com/"
- title: Unow
  main_url: "https://www.unow.fr/"
  url: "https://www.unow.fr/"
  categories:
    - Education
    - Marketing
  featured: false
- title: Peter Hironaka
  description: |
    Freelance Web Developer based in Los Angeles.
  main_url: "https://peterhironaka.com/"
  url: "https://peterhironaka.com/"
  categories:
    - Portfolio
    - Web Development
  built_by: Peter Hironaka
  built_by_url: "https://github.com/PHironaka"
  featured: false
- title: Michael McQuade
  description: |
    Personal website and blog for Michael McQuade
  main_url: "https://giraffesyo.io"
  url: "https://giraffesyo.io"
  categories:
    - Blog
  built_by: Michael McQuade
  built_by_url: "https://github.com/giraffesyo"
  featured: false
- title: Haacht Brewery
  description: |
    Corporate website for Haacht Brewery. Designed and Developed by Gafas.
  main_url: "https://haacht.com/en/"
  url: "https://haacht.com"
  categories:
    - Marketing
  built_by: Gafas
  built_by_url: "https://gafas.be"
  featured: false
- title: StoutLabs
  description: |
    Portfolio of Daniel Stout, freelance developer in East Tennessee.
  main_url: "https://www.stoutlabs.com/"
  url: "https://www.stoutlabs.com/"
  categories:
    - Web Development
    - Portfolio
  built_by: Daniel Stout
  built_by_url: "https://github.com/stoutlabs"
  featured: false
- title: Chicago Ticket Outcomes By Neighborhood
  description: |
    ProPublica data visualization of traffic ticket court outcomes
  categories:
    - Media
    - Nonprofit
  url: >-
    https://projects.propublica.org/graphics/il/il-city-sticker-tickets-maps/ticket-status/?initialWidth=782
  main_url: >-
    https://projects.propublica.org/graphics/il/il-city-sticker-tickets-maps/ticket-status/?initialWidth=782
  built_by: David Eads
  built_by_url: "https://github.com/eads"
  featured: false
- title: Chicago South Side Traffic Ticketing rates
  description: |
    ProPublica data visualization of traffic ticket rates by community
  main_url: >-
    https://projects.propublica.org/graphics/il/il-city-sticker-tickets-maps/ticket-rate/?initialWidth=782
  url: >-
    https://projects.propublica.org/graphics/il/il-city-sticker-tickets-maps/ticket-rate/?initialWidth=782
  categories:
    - Media
    - Nonprofit
  built_by: David Eads
  built_by_url: "https://github.com/eads"
  featured: false
- title: Otsimo
  description: >
    Otsimo is a special education application for children with autism, down
    syndrome and other developmental disabilities.
  main_url: "https://otsimo.com/en/"
  url: "https://otsimo.com/en/"
  categories:
    - Blog
    - Education
  featured: false
- title: Matt Bagni Portfolio 2018
  description: >
    Mostly the result of playing with Gatsby and learning about react and
    graphql. Using the screenshot plugin to showcase the work done for my
    company in the last 2 years, and a good amount of other experiments.
  main_url: "https://mattbag.github.io"
  url: "https://mattbag.github.io"
  categories:
    - Portfolio
  featured: false
- title: Lisa Ye's Blog
  description: |
    Simple blog/portofolio for a fashion designer. Gatsby_v2 + Netlify cms
  main_url: "https://lisaye.netlify.com/"
  url: "https://lisaye.netlify.com/"
  categories:
    - Blog
    - Portfolio
  featured: false
- title: Artem Sapegin
  description: >
    Little homepage of Artem Sapegin, a frontend developer, passionate
    photographer, coffee drinker and crazy dogs’ owner.
  main_url: "https://sapegin.me/"
  url: "https://sapegin.me/"
  categories:
    - Portfolio
    - Open Source
    - Web Development
  built_by: Artem Sapegin
  built_by_url: "https://github.com/sapegin"
  featured: false
- title: SparkPost Developers
  main_url: "https://developers.sparkpost.com/"
  url: "https://developers.sparkpost.com/"
  source_url: "https://github.com/SparkPost/developers.sparkpost.com"
  categories:
    - Documentation
    - API
  featured: false
- title: Malik Browne Portfolio 2018
  description: >
    The portfolio blog of Malik Browne, a full-stack engineer, foodie, and avid
    blogger/YouTuber.
  main_url: "https://www.malikbrowne.com/about"
  url: "https://www.malikbrowne.com"
  categories:
    - Blog
    - Portfolio
  built_by: Malik Browne
  built_by_url: "https://twitter.com/milkstarz"
  featured: false
- title: Novatics
  description: |
    Digital products that inspire and make a difference
  main_url: "https://www.novatics.com.br"
  url: "https://www.novatics.com.br"
  categories:
    - Portfolio
    - Technology
    - Web Development
  built_by: Novatics
  built_by_url: "https://github.com/Novatics"
  featured: false
- title: Max McKinney
  description: >
    I’m a developer and designer with a focus in web technologies. I build cars
    on the side.
  main_url: "https://maxmckinney.com/"
  url: "https://maxmckinney.com/"
  categories:
    - Portfolio
    - Web Development
    - Design
  built_by: Max McKinney
  featured: false
- title: Stickyard
  description: |
    Make your React component sticky the easy way
  main_url: "https://nihgwu.github.io/stickyard/"
  url: "https://nihgwu.github.io/stickyard/"
  source_url: "https://github.com/nihgwu/stickyard/tree/master/website"
  categories:
    - Web Development
  built_by: Neo Nie
  featured: false
- title: Agata Milik
  description: |
    Website of a Polish psychologist/psychotherapist based in Gdańsk, Poland.
  main_url: "https://agatamilik.pl"
  url: "https://agatamilik.pl"
  categories:
    - Marketing
    - Healthcare
  built_by: Piotr Fedorczyk
  built_by_url: "https://piotrf.pl"
  featured: false
- title: WebPurple
  main_url: "https://www.webpurple.net/"
  url: "https://www.webpurple.net/"
  source_url: "https://github.com/WebPurple/site"
  description: >-
    Site of local (Russia, Ryazan) frontend community. Main purpose is to show
    info about meetups and keep blog.
  categories:
    - Nonprofit
    - Web Development
    - Community
    - Blog
    - Open Source
  built_by: Nikita Kirsanov
  built_by_url: "https://twitter.com/kitos_kirsanov"
  featured: false
- title: Papertrail.io
  description: |
    Inspection Management for the 21st Century
  main_url: "https://www.papertrail.io/"
  url: "https://www.papertrail.io/"
  categories:
    - Marketing
    - Technology
  built_by: Papertrail.io
  built_by_url: "https://www.papertrail.io"
  featured: false
- title: Matt Ferderer
  main_url: "https://mattferderer.com"
  url: "https://mattferderer.com"
  source_url: "https://github.com/mattferderer/gatsbyblog"
  description: >
    {titleofthesite} is a blog built with Gatsby that discusses web related tech
    such as JavaScript, .NET, Blazor & security.
  categories:
    - Blog
    - Web Development
  built_by: Matt Ferderer
  built_by_url: "https://twitter.com/mattferderer"
  featured: false
- title: Sahyadri Open Source Community
  main_url: "https://sosc.org.in"
  url: "https://sosc.org.in"
  source_url: "https://github.com/haxzie/sosc-website"
  description: >
    Official website of Sahyadri Open Source Community for community blog, event
    details and members info.
  categories:
    - Blog
    - Community
    - Open Source
  built_by: Musthaq Ahamad
  built_by_url: "https://github.com/haxzie"
  featured: false
- title: Tech Confessions
  main_url: "https://confessions.tech"
  url: "https://confessions.tech"
  source_url: "https://github.com/JonathanSpeek/tech-confessions"
  description: "A guilt-free place for us to confess our tech sins \U0001F64F\n"
  categories:
    - Community
    - Open Source
  built_by: Jonathan Speek
  built_by_url: "https://speek.design"
  featured: false
- title: Thibault Maekelbergh
  main_url: "https://thibmaek.com"
  url: "https://thibmaek.com"
  source_url: "https://github.com/thibmaek/thibmaek.github.io"
  description: |
    A nice blog about development, Raspberry Pi, plants and probably records.
  categories:
    - Blog
    - Open Source
  built_by: Thibault Maekelbergh
  built_by_url: "https://twitter.com/thibmaek"
  featured: false
- title: LearnReact.design
  main_url: "https://learnreact.design"
  url: "https://learnreact.design"
  description: >
    React Essentials For Designers: A React course tailored for product
    designers, ux designers, ui designers.
  categories:
    - Blog
  built_by: Linton Ye
  built_by_url: "https://twitter.com/lintonye"
- title: Devol’s Dance
  main_url: "https://www.devolsdance.com/"
  url: "https://www.devolsdance.com/"
  description: >
    Devol’s Dance is an invite-only, one-day event celebrating industrial
    robotics, AI, and automation.
  categories:
    - Marketing
    - Technology
  built_by: Corey Ward
  built_by_url: "http://www.coreyward.me/"
  featured: false
- title: Mega House Creative
  main_url: "https://www.megahousecreative.com/"
  url: "https://www.megahousecreative.com/"
  description: >
    Mega House Creative is a digital agency that provides unique goal-oriented
    web marketing solutions.
  categories:
    - Marketing
    - Agency
  built_by: Daniel Robinson
  featured: false
- title: Tobie Marier Robitaille - csc
  main_url: "https://tobiemarierrobitaille.com/"
  url: "https://tobiemarierrobitaille.com/en/"
  description: |
    Portfolio site for director of photography Tobie Marier Robitaille
  categories:
    - Portfolio
    - Gallery
  built_by: Mill3 Studio
  built_by_url: "https://mill3.studio/en/"
  featured: false
- title: Bestvideogame.deals
  main_url: "https://bestvideogame.deals/"
  url: "https://bestvideogame.deals/"
  description: |
    Video game comparison website for the UK, build with GatsbyJS.
  categories:
    - eCommerce
  built_by: Koen Kamphuis
  built_by_url: "https://koenkamphuis.com/"
  featured: false
- title: Mahipat's Portfolio
  main_url: "https://mojaave.com/"
  url: "https://mojaave.com"
  source_url: "https://github.com/mhjadav/mojaave"
  description: >
    mojaave.com is Mahipat's portfolio, I have developed it using Gatsby v2 and
    Bootstrap, To get in touch with people looking for full-stack developer.
  categories:
    - Portfolio
    - Web Development
  built_by: Mahipat Jadav
  built_by_url: "https://mojaave.com/"
  featured: false
- title: Insights
  main_url: "https://justaskusers.com/"
  url: "https://justaskusers.com/"
  description: >
    Insights helps user experience (UX) researchers conduct their research and
    make sense of the findings.
  categories:
    - User Experience
    - Design
  built_by: Just Ask Users
  built_by_url: "https://justaskusers.com/"
  featured: false
- title: Tensiq
  main_url: "https://tensiq.com"
  url: "https://tensiq.com"
  source_url: "https://github.com/Tensiq/tensiq-site"
  description: >
    Tensiq is an e-Residency startup, that provides development in cutting-edge
    technology while delivering secure, resilient, performant solutions.
  categories:
    - Web Development
    - Mobile Development
    - Agency
    - Open Source
  built_by: Jens
  built_by_url: "https://github.com/arrkiin"
  featured: false
- title: Mintfort
  main_url: "https://mintfort.com/"
  url: "https://mintfort.com/"
  source_url: "https://github.com/MintFort/mintfort.com"
  description: >
    Mintfort, the first crypto-friendly bank account. Store and manage assets on
    the blockchain.
  categories:
    - Technology
    - Finance
  built_by: Axel Fuhrmann
  built_by_url: "https://axelfuhrmann.com/"
  featured: false
- title: React Native Explorer
  main_url: "https://react-native-explorer.firebaseapp.com"
  url: "https://react-native-explorer.firebaseapp.com"
  description: |
    Explorer React Native packages and examples effortlessly.
  categories:
    - Education
  featured: false
- title: 500Tech
  main_url: "https://500tech.com/"
  url: "https://500tech.com/"
  featured: false
  categories:
    - Web Development
    - Agency
    - Open Source
- title: eworld
  main_url: "http://eworld.herokuapp.com/"
  url: "http://eworld.herokuapp.com/"
  featured: false
  categories:
    - eCommerce
    - Technology
- title: It's a Date
  description: >
    It's a Date is a dating app that actually involves dating.
  main_url: "https://www.itsadate.app/"
  url: "https://www.itsadate.app/"
  featured: false
  categories:
    - App
    - Blog
- title: Node.js HBase
  description: >
    Asynchronous HBase client for NodeJs using REST.
  main_url: https://hbase.js.org/
  url: https://hbase.js.org/
  source_url: "https://github.com/adaltas/node-hbase"
  categories:
    - Documentation
    - Open Source
    - Technology
  built_by: David Worms
  built_by_url: http://www.adaltas.com
  featured: false
- title: Peter Kroyer - Web Design / Web Development
  main_url: https://www.peterkroyer.at/en/
  url: https://www.peterkroyer.at/en/
  description: >
    Freelance web designer / web developer based in Vienna, Austria (Wien, Österreich).
  categories:
    - Agency
    - Web Development
    - Design
    - Portfolio
    - Freelance
  built_by: Peter Kroyer
  built_by_url: https://www.peterkroyer.at/
  featured: false
- title: Geddski
  main_url: https://gedd.ski
  url: https://gedd.ski
  description: >
    frontend mastery blog - level up your UI game.
  categories:
    - Web Development
    - Education
    - Productivity
    - User Experience
  built_by: Dave Geddes
  built_by_url: https://twitter.com/geddski
  featured: false
- title: Rung
  main_url: "https://rung.com.br/"
  url: "https://rung.com.br/"
  description: >
    Rung alerts you about the exceptionalities of your personal and professional life.
  categories:
    - API
    - Technology
    - Travel
  featured: false
- title: Mokkapps
  main_url: "https://www.mokkapps.de/"
  url: "https://www.mokkapps.de/"
  source_url: "https://github.com/mokkapps/website"
  description: >
    Portfolio website from Michael Hoffmann. Passionate software developer with focus on web-based technologies.
  categories:
    - Blog
    - Portfolio
    - Web Development
    - Mobile Development
  featured: false
- title: Premier Octet
  main_url: "https://www.premieroctet.com/"
  url: "https://www.premieroctet.com/"
  description: >
    Premier Octet is a React-based agency
  categories:
    - Agency
    - Web Development
    - Mobile Development
  featured: false
- title: Thorium
  main_url: "https://www.thoriumsim.com/"
  url: "https://www.thoriumsim.com/"
  source_url: "https://github.com/thorium-sim/thoriumsim.com"
  description: >
    Thorium - Open-source Starship Simulator Controls for Live Action Role Play
  built_by: Alex Anderson
  built_by_url: https://twitter.com/ralex1993
  categories:
    - Blog
    - Portfolio
    - Documentation
    - Marketing
    - Education
    - Entertainment
    - Open Source
    - Web Development
  featured: false
- title: Cameron Maske
  main_url: "https://www.cameronmaske.com/"
  url: "https://www.cameronmaske.com/courses/introduction-to-pytest/"
  source_url: "https://github.com/cameronmaske/cameronmaske.com-v2"
  description: >
    The homepage of Cameron Maske, a freelance full-stack developer, who is currently working on a free pytest video course
  categories:
    - Education
    - Video
    - Portfolio
    - Freelance
  featured: false
- title: Studenten bilden Schüler
  description: >
    Studenten bilden Schüler e.V. is a German student-run nonprofit initiative that aims to
    contribute to more equal educational opportunities by providing free tutoring to refugees
    and children from underprivileged families. The site is built on Gatsby v2, styled-components
    and Contentful. It supports Google Analytics, fluid typography and Algolia search.
  main_url: "https://studenten-bilden-schueler.de"
  url: "https://studenten-bilden-schueler.de"
  source_url: "https://github.com/StudentenBildenSchueler/homepage"
  categories:
    - Education
    - Nonprofit
    - Blog
  built_by: Janosh Riebesell
  built_by_url: "https://janosh.io"
  featured: false
- title: Mike's Remote List
  main_url: "https://www.mikesremotelist.com"
  url: "https://www.mikesremotelist.com"
  description: >
    A list of remote jobs, updated throughout the day. Built on Gatsby v1 and powered by Contentful, Google Sheets, string and sticky tape.
  categories:
    - Marketing
  featured: false
- title: Madvoid
  main_url: "https://madvoid.com/"
  url: "https://madvoid.com/screenshot/"
  featured: false
  description: >
    Madvoid is a team of expert developers dedicated to creating simple, clear, usable and blazing fast web and mobile apps.
    We are coders that help companies and agencies to create social & interactive experiences.
    This includes full-stack development using React, WebGL, Static Site Generators, Ruby On Rails, Phoenix, GraphQL, Chatbots, CI / CD, Docker and more!
  categories:
    - Portfolio
    - Technology
    - Web Development
    - Agency
    - Marketing
  built_by: Jean-Paul Bonnetouche
  built_by_url: https://twitter.com/_jpb
- title: MOMNOTEBOOK.COM
  description: >
    Sharing knowledge and experiences that make childhood and motherhood rich, vibrant and healthy.
  main_url: "https://momnotebook.com/"
  url: "https://momnotebook.com/"
  featured: false
  built_by: Aleksander Hansson
  built_by_url: https://www.linkedin.com/in/aleksanderhansson/
  categories:
    - Blog
- title: Pirate Studios
  description: >
    Reinventing music studios with 24/7 self service rehearsal, DJ & production rooms available around the world.
  main_url: "https://www.piratestudios.co"
  url: "https://www.piratestudios.co"
  featured: false
  built_by: The Pirate Studios team
  built_by_url: https://github.com/piratestudios/
  categories:
    - Music
- title: Aurora EOS
  main_url: "https://www.auroraeos.com/"
  url: "https://www.auroraeos.com/"
  featured: false
  categories:
    - Finance
    - Marketing
    - Blog
  built_by: Corey Ward
  built_by_url: "http://www.coreyward.me/"
- title: MadeComfy
  main_url: "https://madecomfy.com.au/"
  url: "https://madecomfy.com.au/"
  description: >
    Short term rental management startup, using Contentful + Gatsby + CicleCI
  featured: false
  categories:
    - Travel
  built_by: Lucas Vilela
  built_by_url: "https://madecomfy.com.au/"
- title: How To Book Cheap Flights
  description: >
    A travel blog built with Gatsby and adopting the AMP technology.
  main_url: "https://howtobookcheapflights.com"
  url: "https://howtobookcheapflights.com"
  source_url: "https://github.com/flaviolivolsi/howtobookcheapflights"
  featured: false
  categories:
    - Travel
    - Blog
  built_by: Flavio Li Volsi
  built_by_url: "http://github.com/flaviolivolsi"
- title: Tiger Facility Services
  description: >
    Tiger Facility Services combines facility management expertise with state of the art software to offer a sustainable and customer oriented cleaning and facility service.
  main_url: https://www.tigerfacilityservices.com/de-en/
  url: https://www.tigerfacilityservices.com/de-en/
  featured: false
  categories:
    - Marketing
- title: "Luciano Mammino's blog"
  description: >
    Tech & programming blog of Luciano Mammino a.k.a. "loige", Full-Stack Web Developer and International Speaker
  main_url: https://loige.co
  url: https://loige.co
  featured: false
  categories:
    - Blog
    - Web Development
  built_by: Luciano Mammino
  built_by_url: https://loige.co
- title: Wire • Secure collaboration platform
  description: >
    Corporate website of Wire, an open source, end-to-end encrypted collaboration platform
  main_url: "https://wire.com"
  url: "https://wire.com"
  featured: false
  categories:
    - Open Source
    - Productivity
    - Technology
    - Blog
    - App
  built_by: Wire team
  built_by_url: "https://github.com/orgs/wireapp/people"
- title: J. Patrick Raftery
  main_url: "https://www.jpatrickraftery.com"
  url: "https://www.jpatrickraftery.com"
  description: J. Patrick Raftery is an opera singer and voice teacher based in Vancouver, BC.
  categories:
    - Portfolio
    - Music
  built_by: Michael Uloth
  built_by_url: "https://www.michaeluloth.com"
  featured: false
- title: Aria Umezawa
  main_url: "https://www.ariaumezawa.com"
  url: "https://www.ariaumezawa.com"
  description: Aria Umezawa is a director, producer, and writer currently based in San Francisco. Site designed by Stephen Bell.
  categories:
    - Portfolio
    - Music
    - Entertainment
  built_by: Michael Uloth
  built_by_url: "https://www.michaeluloth.com"
  featured: false
- title: Pomegranate Opera
  main_url: "https://www.pomegranateopera.com"
  url: "https://www.pomegranateopera.com"
  description: Pomegranate Opera is a lesbian opera written by Amanda Hale & Kye Marshall. Site designed by Stephen Bell.
  categories:
    - Gallery
    - Music
  built_by: Michael Uloth
  built_by_url: "https://www.michaeluloth.com"
  featured: false
- title: Daniel Cabena
  main_url: "https://www.danielcabena.com"
  url: "https://www.danielcabena.com"
  description: Daniel Cabena is a Canadian countertenor highly regarded in both Canada and Europe for prize-winning performances ranging from baroque to contemporary repertoire. Site designed by Stephen Bell.
  categories:
    - Portfolio
    - Music
  built_by: Michael Uloth
  built_by_url: "https://www.michaeluloth.com"
  featured: false
- title: Artist.Center
  main_url: "https://artistcenter.netlify.com"
  url: "https://artistcenter.netlify.com"
  description: The marketing page for Artist.Center, a soon-to-launch platform designed to connect opera singers to opera companies. Site designed by Stephen Bell.
  categories:
    - Music
  built_by: Michael Uloth
  built_by_url: "https://www.michaeluloth.com"
  featured: false
- title: DG Volo & Company
  main_url: "https://www.dgvolo.com"
  url: "https://www.dgvolo.com"
  description: DG Volo & Company is a Toronto-based investment consultancy. Site designed by Stephen Bell.
  categories:
    - Finance
  built_by: Michael Uloth
  built_by_url: "https://www.michaeluloth.com"
  featured: false
- title: Shawna Lucey
  main_url: "https://www.shawnalucey.com"
  url: "https://www.shawnalucey.com"
  description: Shawna Lucey is an American theater and opera director based in New York City. Site designed by Stephen Bell.
  categories:
    - Portfolio
    - Music
    - Entertainment
  built_by: Michael Uloth
  built_by_url: "https://www.michaeluloth.com"
  featured: false
- title: Leyan Lo
  main_url: https://www.leyanlo.com
  url: https://www.leyanlo.com
  description: >
    Leyan Lo’s personal website
  categories:
    - Portfolio
  built_by: Leyan Lo
  built_by_url: https://www.leyanlo.com
  featured: false
- title: Hawaii National Bank
  url: https://hawaiinational.bank
  main_url: https://hawaiinational.bank
  description: Hawaii National Bank's highly personalized service has helped loyal customers & locally owned businesses achieve their financial dreams for over 50 years.
  categories:
    - Finance
  built_by: Wall-to-Wall Studios
  built_by_url: https://walltowall.com
  featured: false
- title: Coletiv
  url: https://coletiv.com
  main_url: https://coletiv.com
  description: Coletiv teams up with companies of all sizes to design, develop & launch digital products for iOS, Android & the Web.
  categories:
    - Technology
    - Agency
    - Web Development
  built_by: Coletiv
  built_by_url: https://coletiv.com
  featured: false
- title: janosh.io
  description: >
    Personal blog and portfolio of Janosh Riebesell. The site is built with Gatsby v2 and designed
    entirely with styled-components v4. Much of the layout was achieved with CSS grid. It supports
    Google Analytics, fluid typography and Algolia search.
  main_url: "https://janosh.io"
  url: "https://janosh.io"
  source_url: "https://github.com/janosh/janosh.io"
  categories:
    - Portfolio
    - Blog
    - Science
    - Photography
    - Travel
  built_by: Janosh Riebesell
  built_by_url: "https://janosh.io"
  featured: false
- title: Gatsby Manor
  description: >
    We build themes for gatsby. We have themes for all projects including personal,
    portfolio, ecommerce, landing pages and more. We also run an in-house
    web dev and design studio. If you cannot find what you want, we can build it for you!
    Email us at gatsbymanor@gmail.com with questions.
  main_url: "https://www.gatsbymanor.com"
  url: "https://www.gatsbymanor.com"
  source_url: "https://github.com/gatsbymanor"
  categories:
    - Web Development
    - Agency
    - Technology
    - Freelance
  built_by: Steven Natera
  built_by_url: "https://stevennatera.com"
- title: Ema Suriano's Portfolio
  main_url: https://emasuriano.com/
  url: https://emasuriano.com/
  source_url: https://github.com/EmaSuriano/emasuriano.github.io
  description: >
    Ema Suriano's portfolio to display information about him, his projects and what he's writing about.
  categories:
    - Portfolio
    - Technology
    - Web Development
  built_by: Ema Suriano
  built_by_url: https://emasuriano.com/
  featured: false
- title: Luan Orlandi
  main_url: https://luanorlandi.github.io
  url: https://luanorlandi.github.io
  source_url: https://github.com/luanorlandi/luanorlandi.github.io
  description: >
    Luan Orlandi's personal website. Brazilian web developer, enthusiast in React and Gatsby.
  categories:
    - Blog
    - Portfolio
    - Web Development
  built_by: Luan Orlandi
  built_by_url: https://github.com/luanorlandi
- title: Mobius Labs
  main_url: https://mobius.ml
  url: https://mobius.ml
  description: >
    Mobius Labs landing page, a Start-up working on Computer Vision
  categories:
    - Landing Page
    - Marketing
    - Technology
  built_by: sktt
  built_by_url: https://github.com/sktt
- title: EZAgrar
  main_url: https://www.ezagrar.at/en/
  url: https://www.ezagrar.at/en/
  description: >
    EZAgrar.at is the homepage of the biggest agricultural machinery dealership in Austria. In total 8 pages will be built for this client reusing a lot of components between them.
  categories:
    - eCommerce
    - Marketing
  built_by: MangoART
  built_by_url: https://www.mangoart.at
  featured: false
- title: OAsome blog
  main_url: https://oasome.blog/
  url: https://oasome.blog/
  source_url: https://github.com/oorestisime/oasome
  description: >
    Paris-based Cypriot adventurers. A and O. Lovers of life and travel. Want to get a glimpse of the OAsome world?
  categories:
    - Blog
    - Photography
    - Travel
  built_by: Orestis Ioannou
  featured: false
- title: Brittany Chiang
  main_url: https://brittanychiang.com/
  url: https://brittanychiang.com/
  source_url: https://github.com/bchiang7/v4
  description: >
    Personal website and portfolio of Brittany Chiang built with Gatsby v2
  categories:
    - Portfolio
  built_by: Brittany Chiang
  built_by_url: https://github.com/bchiang7
  featured: false
- title: Fitekran
  description: >
    One of the most visited Turkish blogs about health, sports and healthy lifestyle, that has been rebuilt with Gatsby v2 using Wordpress.
  main_url: "https://www.fitekran.com"
  url: "https://www.fitekran.com"
  categories:
    - Science
    - Healthcare
    - Blog
  built_by: Burak Tokak
  built_by_url: "https://www.buraktokak.com"
- title: Serverless
  main_url: https://serverless.com
  url: https://serverless.com
  source_url: https://github.com/serverless/site
  description: >
    Serverless.com – Build web, mobile and IoT applications with serverless architectures using AWS Lambda, Azure Functions, Google CloudFunctions & more!
  categories:
    - Technology
    - Web Development
  built_by: Codebrahma
  built_by_url: https://codebrahma.com
  featured: false
- title: Dive Bell
  main_url: https://divebell.band/
  url: https://divebell.band/
  description: >
    Simple site for a band to list shows dates and videos (499 on lighthouse)
  categories:
    - Music
  built_by: Matt Bagni
  built_by_url: https://mattbag.github.io
  featured: false
- title: Mayer Media Co.
  main_url: https://mayermediaco.com/
  url: https://mayermediaco.com/
  description: >
    Freelance Web Development and Digital Marketing
  categories:
    - Web Development
    - Marketing
    - Blog
  source_url: https://github.com/MayerMediaCo/MayerMediaCo2.0
  built_by: Danny Mayer
  built_by_url: https://twitter.com/mayermediaco
  featured: false
- title: Jan Czizikow Portfolio
  main_url: https://www.janczizikow.com/
  url: https://www.janczizikow.com/
  source_url: https://github.com/janczizikow/janczizikow-portfolio
  description: >
    Simple personal portfolio site built with Gatsby
  categories:
    - Portfolio
    - Freelance
    - Web Development
  built_by: Jan Czizikow
  built_by_url: https://github.com/janczizikow
- title: Carbon Design Systems
  main_url: http://www.carbondesignsystem.com/
  url: http://www.carbondesignsystem.com/
  description: >
    The Carbon Design System is integrating the new IBM Design Ethos and Language. It represents a completely fresh approach to the design of all things at IBM.
  categories:
    - Design System
    - Documentation
  built_by: IBM
  built_by_url: https://www.ibm.com/
  featured: false
- title: Mozilla Mixed Reality
  main_url: https://mixedreality.mozilla.org/
  url: https://mixedreality.mozilla.org/
  description: >
    Virtual Reality for the free and open Web.
  categories:
    - Open Source
  built_by: Mozilla
  built_by_url: https://www.mozilla.org/
  featured: false
- title: Uniform Hudl Design System
  main_url: http://uniform.hudl.com/
  url: http://uniform.hudl.com/
  description: >
    A single design system to ensure every interface feels like Hudl. From the colors we use to the size of our buttons and what those buttons say, Uniform has you covered. Check the guidelines, copy the code and get to building.
  categories:
    - Design System
    - Open Source
    - Design
  built_by: Hudl
  built_by_url: https://www.hudl.com/
- title: Subtle UI
  main_url: "https://subtle-ui.netlify.com/"
  url: "https://subtle-ui.netlify.com/"
  source_url: "https://github.com/ryanwiemer/subtle-ui"
  description: >
    A collection of clever yet understated user interactions found on the web.
  categories:
    - Web Development
    - Open Source
    - User Experience
  built_by: Ryan Wiemer
  built_by_url: "https://www.ryanwiemer.com/"
  featured: false
- title: developer.bitcoin.com
  main_url: "https://developer.bitcoin.com/"
  url: "https://developer.bitcoin.com/"
  description: >
    Bitbox based bitcoin.com developer platform and resources.
  categories:
    - Finance
  featured: false
- title: Barmej
  main_url: "https://app.barmej.com/"
  url: "https://app.barmej.com/"
  description: >
    An interactive platform to learn different programming languages in Arabic for FREE
  categories:
    - Education
    - Programming
    - Learning
  built_by: Obytes
  built_by_url: "https://www.obytes.com/"
  featured: false
- title: Vote Save America
  main_url: "https://votesaveamerica.com"
  url: "https://votesaveamerica.com"
  description: >
    Be a voter. Save America.
  categories:
    - Education
    - Government
  featured: false
  built_by: Jeremy E. Miller
  built_by_url: "https://jeremyemiller.com/"
- title: Emergence
  main_url: https://emcap.com/
  url: https://emcap.com/
  description: >
    Emergence is a top enterprise cloud venture capital firm. We fund early stage ventures focusing on enterprise & SaaS applications. Emergence is one of the top VC firms in Silicon Valley.
  categories:
    - Marketing
    - Blog
  built_by: Upstatement
  built_by_url: https://www.upstatement.com/
  featured: false
- title: FPVtips
  main_url: https://fpvtips.com
  url: https://fpvtips.com
  source_url: https://github.com/jumpalottahigh/fpvtips
  description: >
    FPVtips is all about bringing racing drone pilots closer together, and getting more people into the hobby!
  categories:
    - Community
    - Education
  built_by: Georgi Yanev
  built_by_url: https://twitter.com/jumpalottahigh
  featured: false
- title: Georgi Yanev
  main_url: https://blog.georgi-yanev.com/
  url: https://blog.georgi-yanev.com/
  source_url: https://github.com/jumpalottahigh/blog.georgi-yanev.com
  description: >
    I write articles about FPV quads (building and flying), web development, smart home automation, life-long learning and other topics from my personal experience.
  categories:
    - Blog
  built_by: Georgi Yanev
  built_by_url: https://twitter.com/jumpalottahigh
  featured: false
- title: Bear Archery
  main_url: "https://beararchery.com/"
  url: "https://beararchery.com/"
  categories:
    - eCommerce
    - Sports
  built_by: Escalade Sports
  built_by_url: "https://www.escaladesports.com/"
  featured: false
- title: "attn:"
  main_url: "https://www.attn.com/"
  url: "https://www.attn.com/"
  categories:
    - Media
    - Entertainment
  built_by: "attn:"
  built_by_url: "https://www.attn.com/"
  featured: false
- title: Mirror Conf
  description: >
    Mirror Conf is a conference designed to empower designers and frontend developers who have a thirst for knowledge and want to broaden their horizons.
  main_url: "https://www.mirrorconf.com/"
  url: "https://www.mirrorconf.com/"
  categories:
    - Conference
    - Design
    - Web Development
  featured: false
- title: Startarium
  main_url: https://www.startarium.ro
  url: https://www.startarium.ro
  description: >
    Free entrepreneurship educational portal with more than 20000 users, hundreds of resources, crowdfunding, mentoring and investor pitching events facilitated.
  categories:
    - Education
    - Nonprofit
    - Entrepreneurship
  built_by: Cezar Neaga
  built_by_url: https://twitter.com/cezarneaga
  featured: false
- title: Microlink
  main_url: https://microlink.io/
  url: https://microlink.io/
  description: >
    Extract structured data from any website.
  categories:
    - Web Development
    - API
  built_by: Kiko Beats
  built_by_url: https://kikobeats.com/
  featured: false
- title: Markets.com
  main_url: "https://www.markets.com/"
  url: "https://www.markets.com/"
  featured: false
  categories:
    - Finance
- title: Kevin Legrand
  url: "https://k-legrand.com"
  main_url: "https://k-legrand.com"
  source_url: "https://github.com/Manoz/k-legrand.com"
  description: >
    Personal website and blog built with love with Gatsby v2
  categories:
    - Blog
    - Portfolio
    - Web Development
  built_by: Kevin Legrand
  built_by_url: https://k-legrand.com
  featured: false
- title: David James Portfolio
  main_url: https://dfjames.com/
  url: https://dfjames.com/
  source_url: https://github.com/daviddeejjames/dfjames-gatsby
  description: >
    Portfolio Site using GatsbyJS and headless WordPress
  categories:
    - WordPress
    - Portfolio
    - Blog
  built_by: David James
  built_by_url: https://twitter.com/daviddeejjames
- title: Hypertext Candy
  url: https://www.hypertextcandy.com/
  main_url: https://www.hypertextcandy.com/
  description: >
    Blog about web development. Laravel, Vue.js, etc.
  categories:
    - Blog
    - Web Development
  built_by: Masahiro Harada
  built_by_url: https://twitter.com/_Masahiro_H_
  featured: false
- title: "Maxence Poutord's blog"
  description: >
    Tech & programming blog of Maxence Poutord, Software Engineer, Serial Traveler and Public Speaker
  main_url: https://www.maxpou.fr
  url: https://www.maxpou.fr
  featured: false
  categories:
    - Blog
    - Web Development
  built_by: Maxence Poutord
  built_by_url: https://www.maxpou.fr
- title: "The Noted Project"
  url: https://thenotedproject.org
  main_url: https://thenotedproject.org
  source_url: https://github.com/ianbusko/the-noted-project
  description: >
    Website to showcase the ethnomusicology research for The Noted Project.
  categories:
    - Portfolio
    - Education
    - Gallery
  built_by: Ian Busko
  built_by_url: https://github.com/ianbusko
  featured: false
- title: Got Milk
  main_url: "https://www.gotmilk.com/"
  url: "https://www.gotmilk.com/"
  featured: false
  categories:
    - Food
- title: People For Bikes
  url: "https://2017.peopleforbikes.org/"
  main_url: "https://2017.peopleforbikes.org/"
  categories:
    - Community
    - Sports
    - Gallery
    - Nonprofit
  built_by: PeopleForBikes
  built_by_url: "https://peopleforbikes.org/about-us/who-we-are/staff/"
  featured: false
- title: Wide Eye
  description: >
    Creative agency specializing in interactive design, web development, and digital communications.
  url: https://wideeye.co/
  main_url: https://wideeye.co/
  categories:
    - Design
    - Web Development
  built_by: Wide Eye
  built_by_url: https://wideeye.co/about-us/
  featured: false
- title: CodeSandbox
  description: >
    CodeSandbox is an online editor that helps you create web applications, from prototype to deployment.
  url: https://codesandbox.io/
  main_url: https://codesandbox.io/
  categories:
    - Web Development
  featured: false
- title: Marvel
  description: >
    The all-in-one platform powering design.
  url: https://marvelapp.com/
  main_url: https://marvelapp.com/
  categories:
    - Design
  featured: false
- title: Designcode.io
  description: >
    Learn to design and code React apps.
  url: https://designcode.io
  main_url: https://designcode.io
  categories:
    - Learning
  featured: false
- title: Happy Design
  description: >
    The Brand and Product Team Behind Happy Money
  url: https://design.happymoney.com/
  main_url: https://design.happymoney.com/
  categories:
    - Design
    - Finance
- title: Weihnachtsmarkt.ms
  description: >
    Explore the christmas market in Münster (Westf).
  url: https://weihnachtsmarkt.ms/
  main_url: https://weihnachtsmarkt.ms/
  source_url: https://github.com/codeformuenster/weihnachtsmarkt
  categories:
    - Gallery
    - Food
  built_by: "Code for Münster during #MSHACK18"
  featured: false
- title: Code Championship
  description: >
    Competitive coding competitions for students from 3rd to 8th grade. Code is Sport.
  url: https://www.codechampionship.com
  main_url: https://www.codechampionship.com
  categories:
    - Learning
    - Education
    - Sports
  built_by: Abamath LLC
  built_by_url: https://www.abamath.com
  featured: false
- title: Wieden+Kennedy
  description: >
    Wieden+Kennedy is an independent, global creative company.
  categories:
    - Technology
    - Web Development
    - Agency
    - Marketing
  url: https://www.wk.com
  main_url: https://www.wk.com
  built_by: Wieden Kennedy
  built_by_url: https://www.wk.com/about/
  featured: false
- title: Testing JavaScript
  description: >
    This course will teach you the fundamentals of testing your JavaScript applications using eslint, Flow, Jest, and Cypress.
  url: https://testingjavascript.com/
  main_url: https://testingjavascript.com/
  categories:
    - Learning
    - Education
    - JavaScript
  built_by: Kent C. Dodds
  built_by_url: https://kentcdodds.com/
  featured: false
- title: Use Hooks
  description: >
    One new React Hook recipe every day.
  url: https://usehooks.com/
  main_url: https://usehooks.com/
  categories:
    - Learning
  built_by: Gabe Ragland
  built_by_url: https://twitter.com/gabe_ragland
  featured: false
- title: Disrupting Nate
  description: >
    Ketogenic Diet, Podcasts, and Blockchain.
  url: https://www.disruptingnate.com/
  main_url: https://www.disruptingnate.com/
  categories:
    - Technology
    - Podcast
  built_by: Nathan Olmstead
  built_by_url: https://twitter.com/disruptingnate
  featured: false
- title: Ambassador
  url: https://www.getambassador.io
  main_url: https://www.getambassador.io
  description: >
    Open source, Kubernetes-native API Gateway for microservices built on Envoy.
  categories:
    - Open Source
    - Documentation
    - Technology
  built_by: Datawire
  built_by_url: https://www.datawire.io
  featured: false
- title: Clubhouse
  main_url: https://clubhouse.io
  url: https://clubhouse.io
  description: >
    The intuitive and powerful project management platform loved by software teams of all sizes. Built with Gatsby v2 and Prismic
  categories:
    - Technology
    - Blog
    - Productivity
    - Community
    - Design
    - Open Source
  built_by: Ueno.
  built_by_url: https://ueno.co
  featured: false
- title: Asian Art Collection
  url: http://artmuseum.princeton.edu/asian-art/
  main_url: http://artmuseum.princeton.edu/asian-art/
  description: >
    Princeton University has a branch dealing with state of art.They have showcased ore than 6,000 works of Asian art are presented alongside ongoing curatorial and scholarly research
  categories:
    - Marketing
  featured: false
- title: QHacks
  url: https://qhacks.io
  main_url: https://qhacks.io
  source_url: https://github.com/qhacks/qhacks-website
  description: >
    QHacks is Queen’s University’s annual hackathon! QHacks was founded in 2016 with a mission to advocate and incubate the tech community at Queen’s University and throughout Canada.
  categories:
    - Education
    - Technology
    - Podcast
  featured: false
- title: Tyler McGinnis
  url: https://tylermcginnis.com/
  main_url: https://tylermcginnis.com/
  description: >
    The linear, course based approach to learning web technologies.
  categories:
    - Education
    - Technology
    - Podcast
    - Web Development
  featured: false
- title: a11y with Lindsey
  url: https://www.a11ywithlindsey.com/
  main_url: https://www.a11ywithlindsey.com/
  source_url: https://github.com/lkopacz/a11y-with-lindsey
  description: >
    To help developers navigate accessibility jargon, write better code, and to empower them to make their Internet, Everyone's Internet.
  categories:
    - Education
    - Blog
    - Technology
  built_by: Lindsey Kopacz
  built_by_url: https://twitter.com/littlekope0903
  featured: false
- title: DEKEMA
  url: https://www.dekema.com/
  main_url: https://www.dekema.com/
  description: >
    Worldclass crafting: Furnace, fervor, fullfilment. Delivering highest demand for future craftsmanship. Built using Gatsby v2 and Prismic.
  categories:
    - Healthcare
    - Science
    - Technology
  built_by: Crisp Studio
  built_by_url: https://crisp.studio
  featured: false
- title: FOX Circus
  main_url: "https://www.foxcircus.it/"
  url: "https://www.foxcircus.it/"
  categories:
    - Event
    - Conference
    - Entertainment
  built_by: Kframe Interactive SA
  built_by_url: http://kframeinteractive.com
  featured: false
- title: Ramón Chancay
  description: >-
    Frontend / Backend Developer in Guayaquil Ecuador.
    Currently at Everymundo, previously at El Universo.
    I enjoy teaching and sharing what I know.
    I give professional advice to developers and companies.
    My wife and my children are everything in my life.
  main_url: "https://ramonchancay.me/"
  url: "https://ramonchancay.me/"
  source_url: "https://github.com/devrchancay/personal-site"
  featured: false
  categories:
    - Blog
    - Technology
    - Web Development
  built_by: Codedebug
  built_by_url: "https://codedebug.co/"
- title: BELLHOPS
  main_url: https://www.getbellhops.com/
  url: https://www.getbellhops.com/
  description: >-
    Whether you’re moving someplace new or just want to complete a few projects around your current home, BellHops can arrange the moving services you need—at simple, straightforward rates.
  categories:
    - Business
  built_by: Bellhops, Inc.
  built_by_url: https://www.getbellhops.com/
  featured: false
- title: Acclimate Consulting
  main_url: https://www.acclimate.io/
  url: https://www.acclimate.io/
  description: >-
    Acclimate is a consulting firm that puts organizations back in control with data-driven strategies and full-stack applications.
  categories:
    - Technology
    - Consulting
  built_by: Andrew Wilson
  built_by_url: https://github.com/andwilson
  featured: false
- title: Flyright
  url: https://flyright.co/
  main_url: https://flyright.co/
  description: >-
    Flyright curates everything you need for international travel in one tidy place 💜
  categories:
    - Technology
    - App
  built_by: Ty Hopp
  built_by_url: https://github.com/tyhopp
  featured: false
- title: Vets Who Code
  url: https://vetswhocode.io/
  main_url: https://vetswhocode.io/
  description: >-
    VetsWhoCode is a non-profit organization dedicated to training military veterans & giving them the skills they need transition into tech careers.
  categories:
    - Technology
    - Nonprofit
  featured: false
- title: Patreon Blog
  url: https://blog.patreon.com/
  main_url: https://blog.patreon.com/
  description: >-
    Official blog of Patreon.com
  categories:
    - Blog
  featured: false
- title: Full Beaker
  url: https://fullbeaker.com/
  main_url: https://fullbeaker.com/
  description: >-
    Full Beaker provides independent advice online about careers and home ownership, and connect anyone who asks with companies that can help them.
  categories:
    - Consulting
  featured: false
- title: Citywide Holdup
  url: https://citywideholdup.org/
  main_url: https://citywideholdup.org/
  source_url: https://github.com/killakam3084/citywide-site
  description: >-
    Citywide Holdup is an annual fundraising event held around early November in the city of Austin, TX hosted by the Texas Wranglers benefitting Easter Seals of Central Texas, a non-profit organization that provides exceptional services, education, outreach and advocacy so that people with disabilities can live, learn, work and play in our communities.
  categories:
    - Nonprofit
    - Event
  built_by: Cameron Rison
  built_by_url: https://github.com/killakam3084
  featured: false
- title: Dawn Labs
  url: https://dawnlabs.io
  main_url: https://dawnlabs.io
  description: >-
    Thoughtful products for inspired teams. With a holistic approach to engineering and design, we partner with startups and enterprises to build for the digital era.
  categories:
    - Technology
    - Agency
    - Web Development
  featured: false
- title: COOP by Ryder
  url: https://coop.com/
  main_url: https://coop.com/
  description: >
    COOP is a platform that connects fleet managers that have idle vehicles to businesses that are looking to rent vehicles. COOP simplifies the process and paperwork required to safely share vehicles between business owners.
  categories:
    - Marketing
  built_by: Crispin Porter Bogusky
  built_by_url: http://www.cpbgroup.com/
  featured: false
- title: Domino's Paving for Pizza
  url: https://www.pavingforpizza.com/
  main_url: https://www.pavingforpizza.com/
  description: >
    Nominate your town for a chance to have your rough drive home from Domino's fixed to pizza perfection.
  categories:
    - Marketing
  built_by: Crispin Porter Bogusky
  built_by_url: http://www.cpbgroup.com/
  featured: false
- title: Propapanda
  url: https://propapanda.eu/
  main_url: https://propapanda.eu/
  description: >
    Is a creative production house based in Tallinn, Estonia. We produce music videos, commercials, films and campaigns – from scratch to finish.
  categories:
    - Video
    - Portfolio
    - Agency
    - Media
  built_by: Henry Kehlmann
  built_by_url: https://github.com/madhenry/
  featured: false
- title: JAMstack.paris
  url: https://jamstack.paris/
  main_url: https://jamstack.paris/
  source_url: https://github.com/JAMstack-paris/jamstack.paris
  description: >
    JAMstack-focused, bi-monthly meetup in Paris
  categories:
    - Web Development
  built_by: Matthieu Auger & Nicolas Goutay
  built_by_url: https://github.com/JAMstack-paris
  featured: false
- title: DexWallet - The only Wallet you need by Dexlab
  main_url: "https://www.dexwallet.io/"
  url: "https://www.dexwallet.io/"
  source_url: "https://github.com/dexlab-io/DexWallet-website"
  featured: false
  description: >-
    DexWallet is a secure, multi-chain, mobile wallet with an upcoming one-click exchange for mobile.
  categories:
    - App
    - Open Source
  built_by: DexLab
  built_by_url: "https://github.com/dexlab-io"
- title: Kings Valley Paving
  url: https://kingsvalleypaving.com
  main_url: https://kingsvalleypaving.com
  description: >
    Kings Valley Paving is an asphalt, paving and concrete company serving the commercial, residential and industrial sectors in the Greater Toronto Area. Site designed by Stephen Bell.
  categories:
    - Marketing
  built_by: Michael Uloth
  built_by_url: https://www.michaeluloth.com
  featured: false
- title: Peter Barrett
  url: https://www.peterbarrett.ca
  main_url: https://www.peterbarrett.ca
  description: >
    Peter Barrett is a Canadian baritone from Newfoundland and Labrador who performs opera and concert repertoire in Canada, the U.S. and around the world. Site designed by Stephen Bell.
  categories:
    - Portfolio
    - Music
  built_by: Michael Uloth
  built_by_url: https://www.michaeluloth.com
  featured: false
- title: NARCAN
  main_url: https://www.narcan.com
  url: https://www.narcan.com
  description: >
    NARCAN Nasal Spray is the first and only FDA-approved nasal form of naloxone for the emergency treatment of a known or suspected opioid overdose.
  categories:
    - Healthcare
  built_by: NARCAN
  built_by_url: https://www.narcan.com
  featured: false
- title: Ritual
  main_url: https://ritual.com
  url: https://ritual.com
  description: >
    Ritual started with a simple question, what exactly is in women's multivitamins? This is the story of what happened when our founder Kat started searching for answers — the story of Ritual.
  categories:
    - Healthcare
  built_by: Ritual
  built_by_url: https://ritual.com
  featured: false
- title: Truebill
  main_url: https://www.truebill.com
  url: https://www.truebill.com
  description: >
    Truebill empowers you to take control of your money.
  categories:
    - Finance
  built_by: Truebill
  built_by_url: https://www.truebill.com
  featured: false
- title: Smartling
  main_url: https://www.smartling.com
  url: https://www.smartling.com
  description: >
    Smartling enables you to automate, manage, and professionally translate content so that you can do more with less.
  categories:
    - Marketing
  built_by: Smartling
  built_by_url: https://www.smartling.com
  featured: false
- title: Clear
  main_url: https://www.clearme.com
  url: https://www.clearme.com
  description: >
    At clear, we’re working toward a future where you are your ID, enabling you to lead an unstoppable life.
  categories:
    - Security
  built_by: Clear
  built_by_url: https://www.clearme.com
  featured: false
- title: VS Code Rocks
  main_url: "https://vscode.rocks"
  url: "https://vscode.rocks"
  source_url: "https://github.com/lannonbr/vscode-rocks"
  featured: false
  description: >
    VS Code Rocks is a place for weekly news on the newest features and updates to Visual Studio Code as well as trending extensions and neat tricks to continually improve your VS Code skills.
  categories:
    - Open Source
    - Blog
    - Web Development
  built_by: Benjamin Lannon
  built_by_url: "https://github.com/lannonbr"
- title: Particle
  main_url: "https://www.particle.io"
  url: "https://www.particle.io"
  featured: false
  description: Particle is a fully-integrated IoT platform that offers everything you need to deploy an IoT product.
  categories:
    - Marketing
- title: freeCodeCamp curriculum
  main_url: "https://learn.freecodecamp.org"
  url: "https://learn.freecodecamp.org"
  featured: false
  description: Learn to code with free online courses, programming projects, and interview preparation for developer jobs.
  categories:
    - Web Development
    - Learning
- title: Tandem
  main_url: "https://www.tandem.co.uk"
  url: "https://www.tandem.co.uk"
  description: >
    We're on a mission to free you of money misery. Our app, card and savings account are designed to help you spend less time worrying about money and more time enjoying life.
  categories:
    - Finance
    - App
  built_by: Tandem
  built_by_url: https://github.com/tandembank
  featured: false
- title: Monbanquet.fr
  main_url: "https://monbanquet.fr"
  url: "https://monbanquet.fr"
  description: >
    Give your corporate events the food and quality it deserves, thanks to the know-how of the best local artisans.
  categories:
    - eCommerce
    - Food
    - Event
  built_by: Monbanquet.fr
  built_by_url: https://github.com/monbanquet
  featured: false
- title: The Leaky Cauldron Blog
  url: https://theleakycauldronblog.com
  main_url: https://theleakycauldronblog.com
  source_url: https://github.com/v4iv/theleakycauldronblog
  description: >
    A Brew of Awesomeness with a Pinch of Magic...
  categories:
    - Blog
  built_by: Vaibhav Sharma
  built_by_url: https://github.com/v4iv
  featured: false
- title: Wild Drop Surf Camp
  main_url: "https://wilddropsurfcamp.com"
  url: "https://wilddropsurfcamp.com"
  description: >
    Welcome to Portugal's best kept secret and be amazed with our nature. Here you can explore, surf, taste the world's best gastronomy and wine, feel the North Canyon's power with the biggest waves in the world and so many other amazing things. Find us, discover yourself!
  categories:
    - Travel
  built_by: Samuel Fialho
  built_by_url: https://samuelfialho.com
  featured: false
- title: JoinUp HR chatbot
  url: https://www.joinup.io
  main_url: https://www.joinup.io
  description: Custom HR chatbot for better candidate experience
  categories:
    - App
    - Technology
  featured: false
- title: JDCastro Web Design & Development
  main_url: https://jacobdcastro.com
  url: https://jacobdcastro.com
  source_url: https://github.com/jacobdcastro/personal-site
  featured: false
  description: >
    A small business site for freelance web designer and developer Jacob D. Castro. Includes professional blog, contact forms, and soon-to-come portfolio of sites for clients. Need a new website or an extra developer to share the workload? Feel free to check out the website!
  categories:
    - Blog
    - Portfolio
    - Business
    - Freelance
  built_by: Jacob D. Castro
  built_by_url: https://twitter.com/jacobdcastro
- title: Gatsby Tutorials
  main_url: https://www.gatsbytutorials.com
  url: https://www.gatsbytutorials.com
  source_url: https://github.com/ooloth/gatsby-tutorials
  featured: false
  description: >
    Gatsby Tutorials is a community-updated list of video, audio and written tutorials to help you learn GatsbyJS.
  categories:
    - Web Development
    - Education
    - Open Source
  built_by: Michael Uloth
  built_by_url: "https://www.michaeluloth.com"
- title: Up & Running Tutorials
  main_url: https://www.upandrunningtutorials.com
  url: https://www.upandrunningtutorials.com
  featured: false
  description: >
    Free coding tutorials for web developers. Get your web development career up and running by learning to build better, faster websites.
  categories:
    - Web Development
    - Education
  built_by: Michael Uloth
  built_by_url: "https://www.michaeluloth.com"
- title: Grooovinger
  url: https://www.grooovinger.com
  main_url: https://www.grooovinger.com
  description: >
    Martin Grubinger, a web developer from Austria
  categories:
    - Portfolio
    - Web Development
  built_by: Martin Grubinger
  built_by_url: https://www.grooovinger.com
  featured: false
- title: LXDX - the Crypto Derivatives Exchange
  main_url: https://www.lxdx.co/
  url: https://www.lxdx.co/
  description: >
    LXDX is the world's fastest crypto exchange. Our mission is to bring innovative financial products to retail crypto investors, providing access to the same speed and scalability that institutional investors already depend on us to deliver each and every day.
  categories:
    - Marketing
    - Finance
  built_by: Corey Ward
  built_by_url: http://www.coreyward.me/
  featured: false
- title: Kyle McDonald
  url: https://kylemcd.com
  main_url: https://kylemcd.com
  source_url: https://github.com/kylemcd/personal-site-react
  description: >
    Personal site + blog for Kyle McDonald
  categories:
    - Blog
  built_by: Kyle McDonald
  built_by_url: https://kylemcd.com
  featured: false
- title: VSCode Power User Course
  main_url: https://VSCode.pro
  url: https://VSCode.pro
  description: >
    After 10 years with Sublime, I switched to VSCode. Love it. Spent 1000+ hours building a premium video course to help you switch today. 200+ power user tips & tricks turn you into a VSCode.pro
  categories:
    - Education
    - Learning
    - eCommerce
    - Marketing
    - Technology
    - Web Development
  built_by: Ahmad Awais
  built_by_url: https://twitter.com/MrAhmadAwais/
  featured: false
- title: Thijs Koerselman Portfolio
  main_url: https://www.vauxlab.com
  url: https://www.vauxlab.com
  featured: false
  description: >
    Portfolio of Thijs Koerselman. A freelance software engineer, full-stack web developer and sound designer.
  categories:
    - Portfolio
    - Business
    - Freelance
    - Technology
    - Web Development
    - Music
- title: Ad Hoc Homework
  main_url: https://homework.adhoc.team
  url: https://homework.adhoc.team
  description: >
    Ad Hoc builds government digital services that are fast, efficient, and usable by everyone. Ad Hoc Homework is a collection of coding and design challenges for candidates applying to our open positions.
  categories:
    - Web Development
    - Government
    - Healthcare
    - Programming
  built_by_url: https://adhoc.team
  featured: false
- title: BetterDocs | Discord Themes & Plugins
  main_url: https://betterdocs.us
  url: https://betterdocs.us
  description: >
    All Discord enhancement projects in 1! Free quality Themes and Plugins for Discord and easy installation instructions for BetterDiscord and more!
  categories:
    - Web Development
    - Programming
    - Open Source
  built_by: Christopher R. | Owner
  built_by_url: https://github.com/MrRobotjs/
  featured: false
- title: Birra Napoli
  main_url: http://www.birranapoli.it
  url: http://www.birranapoli.it
  built_by: Ribrain
  built_by_url: https://www.ribrainstudio.com
  featured: false
  description: >
    Birra Napoli official site
  categories:
    - Landing Page
    - Business
    - Food
- title: Satispay
  url: https://www.satispay.com
  main_url: https://www.satispay.com
  categories:
    - Business
    - Finance
    - Technology
  built_by: Satispay
  built_by_url: https://www.satispay.com
  featured: false
- title: The Movie Database - Gatsby
  url: https://tmdb.lekoarts.de
  main_url: https://tmdb.lekoarts.de
  source_url: https://github.com/LekoArts/gatsby-source-tmdb-example
  categories:
    - Open Source
    - Entertainment
    - Gallery
  featured: false
  built_by: LekoArts
  built_by_url: "https://github.com/LekoArts"
  description: >
    Source from The Movie Database (TMDb) API (v3) in Gatsby. This example is built with react-spring, React hooks and react-tabs and showcases the gatsby-source-tmdb plugin. It also has some client-only paths and uses gatsby-image.
- title: LANDR - Creative Tools for Musicians
  url: https://www.landr.com/
  main_url: https://www.landr.com/en/
  categories:
    - Music
    - Technology
    - Business
    - Entrepreneurship
    - Freelance
    - Marketing
    - Media
  featured: false
  built_by: LANDR
  built_by_url: https://twitter.com/landr_music
  description: >
    Marketing website built for LANDR. LANDR is a web application that provides tools for musicians to master their music (using artificial intelligence), collaborate with other musicians, and distribute their music to multiple platforms.
- title: ClinicJS
  url: https://clinicjs.org/
  main_url: https://clinicjs.org/
  categories:
    - Technology
    - Documentation
  featured: false
  built_by: NearForm
  built_by_url: "https://www.nearform.com/"
  description: >
    Tools to help diagnose and pinpoint Node.js performance issues.
- title: KOBIT
  main_url: "https://kobit.in"
  url: "https://kobit.in"
  description: Automated Google Analytics Report with everything you need and more
  featured: false
  categories:
    - Marketing
    - Blog
  built_by: mottox2
  built_by_url: "https://mottox2.com"
- title: Aleksander Hansson
  main_url: https://ahansson.com
  url: https://ahansson.com
  featured: false
  description: >
    Portfolio website for Aleksander Hansson
  categories:
    - Portfolio
    - Business
    - Freelance
    - Technology
    - Web Development
    - Consulting
  built_by: Aleksander Hansson
  built_by_url: https://www.linkedin.com/in/aleksanderhansson/
- title: Surfing Nosara
  main_url: "https://www.surfingnosara.com"
  url: "https://www.surfingnosara.com"
  description: Real estate, vacation, and surf report hub for Nosara, Costa Rica
  featured: false
  categories:
    - Business
    - Blog
    - Gallery
    - Marketing
  built_by: Desarol
  built_by_url: "https://www.desarol.com"
- title: Crispin Porter Bogusky
  url: https://cpbgroup.com/
  main_url: https://cpbgroup.com/
  description: >
    We solve the world’s toughest communications problems with the most quantifiably potent creative assets.
  categories:
    - Agency
    - Design
    - Marketing
  built_by: Crispin Porter Bogusky
  built_by_url: https://cpbgroup.com/
  featured: false
- title: graphene-python
  url: https://graphene-python.org
  main_url: https://graphene-python.org
  description: Graphene is a collaboratively funded project.Graphene-Python is a library for building GraphQL APIs in Python easily.
  categories:
    - Library
    - API
    - Documentation
  featured: false
- title: Engel & Völkers Ibiza Holiday Rentals
  main_url: "https://www.ev-ibiza.com/"
  url: "https://www.ev-ibiza.com/"
  featured: false
  built_by: Ventura Digitalagentur
  description: >
    Engel & Völkers, one of the most successful real estate agencies in the world, offers luxury holiday villas to rent in Ibiza.
  categories:
    - Travel
- title: Sylvain Hamann's personal website
  url: "https://shamann.fr"
  main_url: "https://shamann.fr"
  source_url: "https://github.com/sylvhama/shamann-gatsby/"
  description: >
    Sylvain Hamann, web developer from France
  categories:
    - Portfolio
    - Web Development
  built_by: Sylvain Hamann
  built_by_url: "https://twitter.com/sylvhama"
  featured: false
- title: Luca Crea's portfolio
  main_url: https://lcrea.github.io
  url: https://lcrea.github.io
  description: >
    Portfolio and personal website of Luca Crea, an Italian software engineer.
  categories:
    - Portfolio
  built_by: Luca Crea
  built_by_url: https://github.com/lcrea
  featured: false
- title: Escalade Sports
  main_url: "https://www.escaladesports.com/"
  url: "https://www.escaladesports.com/"
  categories:
    - eCommerce
    - Sports
  built_by: Escalade Sports
  built_by_url: "https://www.escaladesports.com/"
  featured: false
- title: Exposify
  main_url: "https://www.exposify.de/"
  url: "https://www.exposify.de/"
  description: >
    This is our German website built with Gatsby 2.0, Emotion and styled-system.
    Exposify is a proptech startup and builds technology for real estate businesses.
    We provide our customers with an elegant agent software in combination
    with beautifully designed and fast websites.
  categories:
    - Web Development
    - Real Estate
    - Agency
    - Marketing
  built_by: Exposify
  built_by_url: "https://www.exposify.de/"
  featured: false
- title: Steak Point
  main_url: https://www.steakpoint.at/
  url: https://www.steakpoint.at/
  description: >
    Steak Restaurant in Vienna, Austria (Wien, Österreich).
  categories:
    - Food
  built_by: Peter Kroyer
  built_by_url: https://www.peterkroyer.at/
  featured: false
- title: Takumon blog
  main_url: "https://takumon.com"
  url: "https://takumon.com"
  source_url: "https://github.com/Takumon/blog"
  description: Java Engineer's tech blog.
  featured: false
  categories:
    - Blog
  built_by: Takumon
  built_by_url: "https://twitter.com/inouetakumon"
- title: DayThirty
  main_url: "https://daythirty.com"
  url: "https://daythirty.com"
  description: DayThirty - ideas for the new year.
  featured: false
  categories:
    - Marketing
  built_by: Jack Oliver
  built_by_url: "https://twitter.com/mrjackolai"
- title: TheAgencyProject
  main_url: "https://theagencyproject.co"
  url: "https://theagencyproject.co"
  description: Agency model, without agency overhead.
  categories:
    - Agency
  built_by: JV-LA
  built_by_url: https://jv-la.com
- title: Karen Hou's portfolio
  main_url: https://www.karenhou.com/
  url: https://www.karenhou.com/
  categories:
    - Portfolio
  built_by: Karen H. Developer
  built_by_url: https://github.com/karenhou
  featured: false
- title: Jean Luc Ponty
  main_url: "https://ponty.com"
  url: "https://ponty.com"
  description: Official site for Jean Luc Ponty, French virtuoso violinist and jazz composer.
  featured: false
  categories:
    - Music
    - Entertainment
  built_by: Othermachines
  built_by_url: "https://othermachines.com"
- title: Rosewood Family Advisors
  main_url: "https://www.rfallp.com/"
  url: "https://www.rfallp.com/"
  description: Rosewood Family Advisors LLP (Palo Alto) provides a diverse range of family office services customized for ultra high net worth individuals.
  featured: false
  categories:
    - Finance
    - Business
  built_by: Othermachines
  built_by_url: "https://othermachines.com"
- title: Cole Walker's Portfolio
  main_url: "https://www.walkermakes.com"
  url: "https://www.walkermakes.com"
  source_url: "https://github.com/ColeWalker/portfolio"
  description: The portfolio of web developer Cole Walker, built with the help of Gatsby v2, React-Spring, and SASS.
  featured: false
  categories:
    - Portfolio
    - Web Development
  built_by: Cole Walker
  built_by_url: "https://www.walkermakes.com"
- title: Standing By Company
  main_url: "https://standingby.company"
  url: "https://standingby.company"
  description: A brand experience design company led by Scott Mackenzie and Trent Barton.
  featured: false
  categories:
    - Design
    - Web Development
  built_by: Standing By Company
  built_by_url: "https://standingby.company"
- title: Ashley Thouret
  main_url: "https://www.ashleythouret.com"
  url: "https://www.ashleythouret.com"
  description: Official website of Canadian soprano Ashley Thouret. Site designed by Stephen Bell.
  categories:
    - Portfolio
    - Music
  built_by: Michael Uloth
  built_by_url: "https://www.michaeluloth.com"
  featured: false
- title: The AZOOR Society
  main_url: "https://www.theazoorsociety.org"
  url: "https://www.theazoorsociety.org"
  description: The AZOOR Society is a UK-based charity committed to promoting awareness of Acute Zonal Occult Outer Retinopathy and assisting further research. Site designed by Stephen Bell.
  categories:
    - Community
    - Nonprofit
  built_by: Michael Uloth
  built_by_url: "https://www.michaeluloth.com"
  featured: false
- title: Gábor Fűzy pianist
  main_url: "https://pianobar.hu"
  url: "https://pianobar.hu"
  description: Gábor Fűzy pianist's offical website built with Gatsby v2.
  categories:
    - Music
  built_by: Zoltán Bedi
  built_by_url: "https://github.com/B3zo0"
  featured: false
- title: Logicwind
  main_url: "https://logicwind.com"
  url: "https://logicwind.com"
  description: Website of Logicwind - JavaScript experts, Technology development agency & consulting.
  featured: false
  categories:
    - Portfolio
    - Agency
    - Web Development
    - Consulting
  built_by: Logicwind
  built_by_url: "https://www.logicwind.com"
- title: ContactBook.app
  main_url: "https://contactbook.app"
  url: "https://contactbook.app"
  description: Seamlessly share Contacts with G Suite team members
  featured: false
  categories:
    - Landing Page
    - Blog
  built_by: Logicwind
  built_by_url: "https://www.logicwind.com"
- title: npm-bookmarks
  url: https://npm-bookmarks.netlify.com
  main_url: https://npm-bookmarks.netlify.com
  source_url: https://github.com/crstnio/npm-bookmarks
  description: >
    A site to collect personal favorites of NPM packages – sorted by downloads count with a tags filter and search by title. Fork it and bookmark your favorite packages!
  categories:
    - Directory
    - JavaScript
    - Library
    - Open Source
    - Programming
    - Web Development
  built_by: crstnio
  built_by_url: https://github.com/crstnio/
  featured: false
- title: Waterscapes
  main_url: "https://waterscap.es"
  url: "https://waterscap.es/lake-monteynard/"
  source_url: "https://github.com/gaelbillon/Waterscapes-Gatsby-site"
  description: Waterscap.es is a directory of bodies of water (creeks, ponds, waterfalls, lakes, etc) with information about each place such as how to get there, hike time, activities and photos and a map displayed with the Mapbox GL SJ npm package. It was developed with the goal of learning Gatsby. This website is based on the gatsby-contentful-starter and uses Contentful as CMS. It is hosted on Netlify. Hooks are setup with Bitbucket and Contentful to trigger a new build upon code or content changes. The data on Waterscap.es is a mix of original content and informations from the internets gathered and put together.
  categories:
    - Directory
    - Photography
    - Travel
  built_by: Gaël Billon
  built_by_url: "https://gaelbillon.com"
  featured: false
- title: Packrs
  url: "https://www.packrs.co/"
  main_url: "https://www.packrs.co/"
  description: >
    Packrs is a local delivery platform, one spot for all your daily requirements. On a single tap get everything you need at your doorstep.
  categories:
    - Marketing
    - Landing Page
    - Entrepreneurship
  built_by: Vipin Kumar Rawat
  built_by_url: "https://github.com/aesthytik"
  featured: false
- title: HyakuninIsshu
  main_url: "https://hyakuninanki.net"
  url: "https://hyakuninanki.net"
  source_url: "https://github.com/rei-m/web_hyakuninisshu"
  description: >
    HyakuninIsshu is a traditional Japanese card game.
  categories:
    - Education
    - Gallery
    - Entertainment
  built_by: Rei Matsushita
  built_by_url: "https://github.com/rei-m/"
  featured: false
- title: WQU Partners
  main_url: "https://partners.wqu.org/"
  url: "https://partners.wqu.org/"
  featured: false
  categories:
    - Marketing
    - Education
    - Landing Page
  built_by: Corey Ward
  built_by_url: "http://www.coreyward.me/"
- title: Federico Giacone
  url: "https://federico.giac.one/"
  main_url: "https://federico.giac.one"
  source_url: "https://github.com/leopuleo/federico.giac.one"
  description: >
    Digital portfolio for Italian Architect Federico Giacone.
  categories:
    - Portfolio
    - Gallery
  built_by: Leonardo Giacone
  built_by_url: "https://github.com/leopuleo"
  featured: false
- title: Station
  url: "https://getstation.com/"
  main_url: "https://getstation.com/"
  description: Station is the first smart browser for busy people. A single place for all of your web applications.
  categories:
    - Technology
    - Web Development
    - Productivity
  featured: false
- title: Vyron Vasileiadis
  url: "https://fedonman.com/"
  main_url: "https://fedonman.com"
  source_url: "https://github.com/fedonman/fedonman-website"
  description: Personal space of Vyron Vasileiadis aka fedonman, a Web & IoT Developer, Educator and Entrepreneur based in Athens, Greece.
  categories:
    - Portfolio
    - Technology
    - Web Development
    - Education
  built_by: Vyron Vasileiadis
  built_by_url: "https://github.com/fedonman"
- title: Fabien Champigny
  url: "https://www.champigny.name/"
  main_url: "https://www.champigny.name/"
  built_by_url: "https://www.champigny.name/"
  description: Fabien Champigny's personal blog. Entrepreneur, hacker and loves street photo.
  categories:
    - Blog
    - Gallery
    - Photography
    - Productivity
    - Entrepreneurship
  featured: false
- title: Alex Xie - Portfolio
  url: https://alexieyizhe.me/
  main_url: https://alexieyizhe.me/
  source_url: https://github.com/alexieyizhe/alexieyizhe.github.io
  description: >
    Personal website of Alex Yizhe Xie, a University of Waterloo Computer Science student and coding enthusiast.
  categories:
    - Blog
    - Portfolio
    - Web Development
  featured: false
- title: Equithon
  url: https://equithon.org/
  main_url: https://equithon.org/
  source_url: https://github.com/equithon/site-main/
  built_by: Alex Xie
  built_by_url: https://alexieyizhe.me/
  description: >
    Equithon is the largest social innovation hackathon in Waterloo, Canada. It was founded in 2016 to tackle social equity issues and create change.
  categories:
    - Education
    - Event
    - Learning
    - Open Source
    - Nonprofit
    - Technology
  featured: false
- title: Dale Blackburn - Portfolio
  url: https://dakebl.co.uk/
  main_url: https://dakebl.co.uk/
  source_url: https://github.com/dakebl/dakebl.co.uk
  description: >
    Dale Blackburn's personal website and blog.
  categories:
    - Blog
    - Portfolio
    - Web Development
  featured: false
- title: Portfolio of Anthony Wiktor
  url: https://www.anthonydesigner.com/
  main_url: https://www.anthonydesigner.com/
  description: >
    Anthony Wiktor is a Webby Award-Winning Creative Director and Digital Designer twice named Hot 100 by WebDesigner Magazine. Anthony has over a decade of award-winning experience in design and has worked on projects across a diverse set of industries — from entertainment to consumer products to hospitality to technology. Anthony is a frequent lecturer at USC’s Annenberg School for Communication & Journalism and serves on the board of AIGA Los Angeles.
  categories:
    - Portfolio
    - Marketing
  built_by: Maciej Leszczyński
  built_by_url: http://twitter.com/_maciej
  featured: false
- title: Frame.io Workflow Guide
  main_url: https://workflow.frame.io
  url: https://workflow.frame.io
  description: >
    The web’s most comprehensive post-production resource, written by pro filmmakers, for pro filmmakers. Always expanding, always free.
  categories:
    - Education
  built_by: Frame.io
  built_by_url: https://frame.io
  featured: false
- title: MarcySutton.com
  main_url: https://marcysutton.com
  url: https://marcysutton.com
  description: >
    The personal website of web developer and accessibility advocate Marcy Sutton.
  categories:
    - Blog
    - Accessibility
    - Video
    - Photography
  built_by: Marcy Sutton
  built_by_url: https://marcysutton.com
  featured: true
- title: Kepinski.me
  main_url: https://kepinski.me
  url: https://kepinski.me
  description: >
    The personal site of Antoni Kepinski, Node.js Developer.
  categories:
    - Portfolio
    - Open Source
  built_by: Antoni Kepinski
  built_by_url: https://kepinski.me
  featured: false
- title: WPGraphQL Docs
  main_url: https://docs.wpgraphql.com
  url: https://docs.wpgraphql.com
  description: >
    Documentation for WPGraphQL, a free open-source WordPress plugin that provides an extendable GraphQL schema and API for any WordPress site.
  categories:
    - API
    - Documentation
    - Technology
    - Web Development
    - WordPress
  built_by: WPGraphQL
  built_by_url: https://wpgraphql.com
  featured: false
- title: Shine Lawyers
  main_url: https://www.shine.com.au
  url: https://www.shine.com.au
  description: >
    Shine Lawyers is an Australian legal services website built with Gatsby v2, Elasticsearch, Isso, and Geolocation services.
  categories:
    - Business
    - Blog
- title: Parallel Polis Kosice
  url: https://www.paralelnapoliskosice.sk/
  main_url: https://www.paralelnapoliskosice.sk/
  source_url: https://github.com/ParalelnaPolisKE/paralelnapoliskosice.sk
  description: >
    Parallel Polis is a collective of people who want to live in a more opened world. We look for possibilities and technologies (Bitcoin, the blockchain, reputation systems and decentralized technologies in general) that open new ways, make processes easier and remove unnecessary barriers. We want to create an environment that aims at education, discovering and creating better systems for everybody who is interested in freedom and independence.
  categories:
    - Blog
    - Education
    - Technology
  built_by: Roman Vesely
  built_by_url: https://romanvesely.
  featured: false
- title: Unda Solutions
  url: https://unda.com.au
  main_url: https://unda.com.au
  description: >
    A custom web application development company in Perth, WA
  categories:
    - Business
    - Freelance
    - Web Development
    - Technology
  featured: false
- title: BIGBrave
  main_url: https://bigbrave.digital
  url: https://bigbrave.digital
  description: >
    BIGBrave is a strategic design firm. We partner with our clients, big and small, to design & create human-centered brands, products, services and systems that are simple, beautiful and easy to use.
  categories:
    - Agency
    - Web Development
    - Marketing
    - Technology
    - WordPress
  built_by: Francois Brill
  built_by_url: https://bigbrave.digital
  featured: false
- title: KegTracker
  main_url: https://www.kegtracker.co.za
  url: https://www.kegtracker.co.za
  description: >
    Keg Tracker is part of the Beverage Insights family and its sole aim is to provide you with the right data about your kegs to make better decisions. In today’s business landscape having the right information at your finger tips is crucial to the agility of your business.
  categories:
    - Food
    - Business
    - Technology
  built_by: Francois Brill
  built_by_url: https://bigbrave.digital
  featured: false
- title: Mike Nichols
  url: https://www.mikenichols.me
  main_url: https://www.mikenichols.me
  description: >
    Portfolio site of Mike Nichols, a UX designer and product development lead.
  categories:
    - Portfolio
    - Technology
    - Web Development
  built_by: Mike Nichols
  featured: false
- title: Steve Haid
  url: https://www.stevehaid.com
  main_url: https://www.stevehaid.com
  description: >
    Steve Haid is a real estate agent and Professional Financial Planner (PFP) who has been helping clients achieve their investment goals since 2006. Site designed by Stephen Bell.
  categories:
    - Marketing
    - Real Estate
  built_by: Michael Uloth
  built_by_url: "https://www.michaeluloth.com"
- title: Incremental - Loyalty, Rewards and Incentive Programs
  main_url: https://www.incremental.com.au
  url: https://www.incremental.com.au
  description: >
    Sydney-based digital agency specialising in loyalty, rewards and incentive programs. WordPress backend; Cloudinary, YouTube and Hubspot form integration; query data displayed as animated SVG graphs; video background in the header.
  categories:
    - Agency
    - Portfolio
    - WordPress
  built_by: Incremental
  built_by_url: https://www.incremental.com.au
  featured: false
- title: Technica11y
  main_url: https://www.technica11y.org
  url: https://www.technica11y.org
  description: >
    Discussing challenges in technical accessibility.
  categories:
    - Accessibility
    - Education
    - Video
  built_by: Tenon.io
  built_by_url: https://tenon.io
  featured: false
- title: Tenon-UI Documentation
  main_url: https://www.tenon-ui.info
  url: https://www.tenon-ui.info
  description: >
    Documentation site for Tenon-UI: Tenon.io's accessible components library.
  categories:
    - Accessibility
    - Documentation
    - Library
    - Web Development
  built_by: Tenon.io
  built_by_url: https://tenon.io
  featured: false
- title: Matthew Secrist
  main_url: https://www.matthewsecrist.net
  url: https://www.matthewsecrist.net
  source_url: https://github.com/matthewsecrist/v3
  description: >
    Matthew Secrist's personal portfolio using Gatsby, Prismic and Styled-Components.
  categories:
    - Portfolio
    - Technology
    - Web Development
  built_by: Matthew Secrist
  built_by_url: https://www.matthewsecrist.net
  featured: false
- title: Node.js Dev
  main_url: https://nodejs.dev
  url: https://nodejs.dev
  source_url: https://github.com/nodejs/nodejs.dev
  description: >
    Node.js Foundation Website.
  categories:
    - Documentation
    - Web Development
  built_by: Node.js Website Redesign Working Group
  built_by_url: https://github.com/nodejs/website-redesign
  featured: false
- title: Sheffielders
  main_url: https://sheffielders.org
  url: https://sheffielders.org
  source_url: https://github.com/davemullenjnr/sheffielders
  description: >
    A collective of businesses, creatives, and projects based in Sheffield, UK.
  categories:
    - Directory
  built_by: Dave Mullen Jnr
  built_by_url: https://davemullenjnr.co.uk
  featured: false
- title: Stealth Labs
  url: https://stealthlabs.io
  main_url: https://stealthlabs.io
  description: >
    We design and develop for the web, mobile and desktop
  categories:
    - Portfolio
    - Web Development
  built_by: Edvins Antonovs
  built_by_url: https://edvins.io
  featured: false
- title: Constanzia Yurashko
  main_url: https://www.constanziayurashko.com
  url: https://www.constanziayurashko.com
  description: >
    Exclusive women's ready-to-wear fashion by designer Constanzia Yurashko.
  categories:
    - Portfolio
  built_by: Maxim Andries
  featured: false
- title: The Tenon.io blog
  main_url: https://blog.tenon.io/
  url: https://blog.tenon.io/
  description: >
    The Tenon.io blog features articles on accessibility written by some of the industry's leading lights and includes news, guidance, and education.
  categories:
    - Accessibility
    - Blog
    - Education
  built_by: Tenon.io
  built_by_url: https://tenon.io
  featured: false
- title: Algolia
  url: https://algolia.com
  main_url: https://algolia.com
  description: >
    Algolia helps businesses across industries quickly create relevant, scalable, and lightning fast search and discovery experiences.
  categories:
    - Web Development
    - Technology
    - Open Source
    - Featured
  built_by: Algolia
  featured: true
- title: GVD Renovations
  url: https://www.gvdrenovationsinc.com/
  main_url: https://www.gvdrenovationsinc.com/
  description: >
    GVD Renovations is a home improvement contractor with a well known reputation as a professional, quality contractor in California.
  categories:
    - Business
  built_by: David Krasniy
  built_by_url: http://dkrasniy.com
  featured: false
- title: Styled System
  url: https://styled-system.com/
  main_url: https://styled-system.com/
  source_url: https://github.com/styled-system/styled-system/tree/master/docs
  description: >
    Style props for rapid UI development.
  categories:
    - Design System
  built_by: Brent Jackson
  built_by_url: https://jxnblk.com/
- title: Timehacker
  url: https://timehacker.app
  main_url: https://timehacker.app
  description: >
    Procrastination killer, automatic time tracking app to skyrocket your productivity
  categories:
    - Productivity
    - App
    - Technology
    - Marketing
    - Landing Page
  built_by: timehackers
  featured: false
- title: Little & Big
  main_url: "https://www.littleandbig.com.au/"
  url: "https://www.littleandbig.com.au/"
  description: >
    Little & Big exists with the aim to create Websites, Apps, E-commerce stores
    that are consistently unique and thoughtfully crafted, every time.
  categories:
    - Agency
    - Design
    - Web Development
    - Portfolio
  built_by: Little & Big
  built_by_url: "https://www.littleandbig.com.au/"
  featured: false
- title: Cat Knows
  main_url: "https://catnose99.com/"
  url: "https://catnose99.com/"
  description: >
    Personal blog built with Gatsby v2.
  categories:
    - Blog
    - Web Development
  built_by: CatNose
  built_by_url: "https://twitter.com/catnose99"
  featured: false
- title: just some dev
  url: https://www.iamdeveloper.com
  main_url: https://www.iamdeveloper.com
  source_url: https://github.com/nickytonline/www.iamdeveloper.com
  description: >
    Just some software developer writing things ✏️
  categories:
    - Blog
  built_by: Nick Taylor
  built_by_url: https://www.iamdeveloper.com
  featured: false
- title: Keziah Moselle Blog
  url: https://blog.keziahmoselle.fr/
  main_url: https://blog.keziahmoselle.fr/
  source_url: https://github.com/KeziahMoselle/blog.keziahmoselle.fr
  description: >
    ✍️ A place to share my thoughts.
  categories:
    - Blog
  built_by: Keziah Moselle
  built_by_url: https://keziahmoselle.fr/
- title: xfuture's blog
  url: https://www.xfuture-blog.com/
  main_url: https://www.xfuture-blog.com/
  source_url: https://github.com/xFuture603/xfuture-blog
  description: >
    A blog about Devops, Web development, and my insights as a systems engineer.
  categories:
    - Blog
  built_by: Daniel Uhlmann
  built_by_url: https://www.xfuture-blog.com/
- title: Mayne's Blog
  main_url: "https://gine.me/"
  url: "https://gine.me/page/1"
  source_url: "https://github.com/mayneyao/gine-blog"
  featured: false
  categories:
    - Blog
    - Web Development
- title: Bakedbird
  url: https://bakedbird.com
  main_url: https://bakedbird.com
  description: >
    Eleftherios Psitopoulos - A frontend developer from Greece ☕
  categories:
    - Portfolio
    - Blog
  built_by: Eleftherios Psitopoulos
  built_by_url: https://bakedbird.com
- title: Benjamin Lannon
  url: https://lannonbr.com
  main_url: https://lannonbr.com
  source_url: https://github.com/lannonbr/Portfolio-gatsby
  description: >
    Personal portfolio of Benjamin Lannon
  categories:
    - Portfolio
    - Web Development
  built_by: Benjamin Lannon
  built_by_url: https://lannonbr.com
  featured: false
- title: Aravind Balla
  url: https://aravindballa.com
  main_url: https://aravindballa.com
  source_url: https://github.com/aravindballa/website2017
  description: >
    Personal portfolio of Aravind Balla
  categories:
    - Portfolio
    - Blog
    - Web Development
  built_by: Aravind Balla
  built_by_url: https://aravindballa.com
- title: Kaleb McKelvey
  url: https://kalebmckelvey.com
  main_url: https://kalebmckelvey.com
  source_url: https://github.com/avatar-kaleb/kalebmckelvey-site
  description: >
    Personal portfolio of Kaleb McKelvey!
  categories:
    - Blog
    - Portfolio
  built_by: Kaleb McKelvey
  built_by_url: https://kalebmckelvey.com
  featured: false
- title: Michal Czaplinski
  url: https://czaplinski.io
  main_url: https://czaplinski.io
  source_url: https://github.com/michalczaplinski/michalczaplinski.github.io
  description: >
    Michal Czaplinski is a full-stack developer 🚀
  categories:
    - Portfolio
    - Web Development
  built_by: Michal Czaplinski mmczaplinski@gmail.com
  built_by_url: https://czaplinski.io
  featured: false
- title: Interactive Investor (ii)
  url: https://www.ii.co.uk
  main_url: https://www.ii.co.uk
  description: >
    Hybrid (static/dynamic) Gatsby web app for ii's free research, news and analysis, discussion and product marketing site.
  categories:
    - Business
    - Finance
    - Technology
  built_by: Interactive Investor (ii)
  built_by_url: https://www.ii.co.uk
  featured: false
- title: Weingut Goeschl
  url: https://www.weingut-goeschl.at/
  main_url: https://www.weingut-goeschl.at/
  description: >
    Weingut Goeschl is a family winery located in Gols, Burgenland in Austria (Österreich)
  categories:
    - eCommerce
    - Business
  built_by: Peter Kroyer
  built_by_url: https://www.peterkroyer.at/
  featured: false
- title: Hash Tech Guru
  url: https://hashtech.guru
  main_url: https://hashtech.guru
  description: >
    Software Development Training School and Tech Blog
  categories:
    - Blog
    - Education
  built_by: Htet Wai Yan Soe
  built_by_url: https://github.com/johnreginald
- title: AquaGruppen Vattenfilter
  url: https://aquagruppen.se
  main_url: https://aquagruppen.se/
  description: >
    Water filter and water treatment products in Sweden
  categories:
    - Business
    - Technology
  built_by: Johan Eliasson
  built_by_url: https://github.com/elitan
  featured: false
- title: Josef Aidt
  url: https://josefaidt.dev
  main_url: https://josefaidt.dev
  source_url: https://github.com/josefaidt/josefaidt.github.io
  description: >
    Personal website, blog, portfolio for Josef Aidt
  categories:
    - Portfolio
    - Blog
    - Web Development
  built_by: Josef Aidt
  built_by_url: https://twitter.com/garlicbred
- title: How To egghead
  main_url: https://howtoegghead.com/
  url: https://howtoegghead.com/
  source_url: https://github.com/eggheadio/how-to-egghead
  featured: false
  built_by: egghead.io
  built_by_url: https://egghead.io
  description: >
    How to become an egghead instructor or reviewer
  categories:
    - Documentation
    - Education
- title: Sherpalo Ventures
  main_url: "https://www.sherpalo.com/"
  url: "https://www.sherpalo.com/"
  featured: false
  categories:
    - Finance
    - Business
    - Technology
  built_by: Othermachines
  built_by_url: "https://othermachines.com"
- title: WrapCode
  url: https://www.wrapcode.com
  main_url: https://www.wrapcode.com
  description: >
    A full stack blog on Microsoft Azure, JavaScript, DevOps, AI and Bots.
  categories:
    - Blog
    - Technology
    - Web Development
  built_by: Rahul P
  built_by_url: https://twitter.com/_rahulpp
  featured: false
- title: Kirankumar Ambati's Portfolio
  url: https://www.kirankumarambati.me
  main_url: https://www.kirankumarambati.me
  description: >
    Personal website, blog, portfolio of Kirankumar Ambati
  categories:
    - Blog
    - Portfolio
    - Web Development
  built_by: Kirankumar Ambati
  built_by_url: https://github.com/kirankumarambati
  featured: false
- title: Mixkit by Envato
  url: https://mixkit.co
  main_url: https://mixkit.co
  description: >
    Extraordinary free HD videos
  categories:
    - Video
    - Design
    - Gallery
    - Video
  built_by: Envato
  built_by_url: https://github.com/envato
  featured: false
- title: Rou Hun Fan's portfolio
  main_url: https://flowen.me
  url: https://flowen.me
  source_url: https://github.com/flowen/flowen.me/tree/master/2019/v3
  description: >
    Portfolio of creative developer Rou Hun Fan. Built with Gatsby v2 &amp; Greensock drawSVG.
  categories:
    - Portfolio
  built_by: Rou Hun Fan Developer
  built_by_url: https://flowen.me
  featured: false
- title: chadly.net
  url: https://www.chadly.net
  main_url: https://www.chadly.net
  source_url: https://github.com/chadly/chadly.net
  description: >
    Personal tech blog by Chad Lee.
  categories:
    - Blog
    - Technology
    - Web Development
  built_by: Chad Lee
  built_by_url: https://github.com/chadly
  featured: false
- title: CivicSource
  url: https://www.civicsource.com
  main_url: https://www.civicsource.com
  description: >
    Online auction site to purchase tax-distressed properties from local taxing authorities.
  categories:
    - Real Estate
    - Government
  featured: false
- title: SpotYou
  main_url: "https://spotyou.joshglazer.com"
  url: "https://spotyou.joshglazer.com"
  source_url: "https://github.com/joshglazer/spotyou"
  description: >
    SpotYou allows you to watch your favorite music videos on Youtube based on your Spotify Preferences
  categories:
    - Entertainment
    - Music
  built_by: Josh Glazer
  built_by_url: https://linkedin.com/in/joshglazer/
  featured: false
- title: Hesam Kaveh's blog
  description: >
    A blog with great seo that using gatsby-source-wordpress to fetch posts from backend
  main_url: "https://hesamkaveh.com/"
  url: "https://hesamkaveh.com/"
  source_url: "https://github.com/hesamkaveh/sansi"
  featured: false
  categories:
    - Blog
    - WordPress
- title: On Earth Right Now
  main_url: https://oern.tv
  url: https://oern.tv
  source_url: https://github.com/cadejscroggins/oern.tv
  description: >
    A curated list of live video feeds from around the world—built with GatsbyJS.
  categories:
    - Directory
    - Entertainment
    - Gallery
  built_by: Cade Scroggins
  built_by_url: https://cadejs.com
  featured: false
- title: Oliver Gomes Portfolio
  main_url: https://oliver-gomes.github.io/v4/
  url: https://oliver-gomes.github.io/v4/
  description: >
    As an artist and a web designer/developer, I wanted to find a way to present these two portfolios in a way that made sense.  I felt with new found power of speed, Gatsby helped keep my creativity intact with amazing response and versatility. I felt my butter smooth transition felt much better in user perspective and super happy with the power of Gatsby.
  categories:
    - Portfolio
    - Web Development
    - Blog
  built_by: Oliver Gomes
  built_by_url: https://github.com/oliver-gomes
  featured: false
- title: Patrik Szewczyk
  url: https://www.szewczyk.cz/
  main_url: https://www.szewczyk.cz/
  description: >
    Patrik Szewczyk – JavaScript, TypeScript, React, Node.js developer, Redux, Reason
  categories:
    - Portfolio
  built_by: Patrik Szewczyk
  built_by_url: https://linkedin.com/in/thepatriczek/
  featured: false
- title: Patrik Arvidsson's portfolio
  url: https://www.patrikarvidsson.com
  main_url: https://www.patrikarvidsson.com
  source_url: https://github.com/patrikarvidsson/portfolio-gatsby-contentful
  description: >
    Personal portfolio site of Swedish interaction designer Patrik Arvidsson. Built with Gatsby, Tailwind CSS, Emotion JS and Contentful.
  categories:
    - Blog
    - Design
    - Portfolio
    - Web Development
    - Technology
  built_by: Patrik Arvidsson
  built_by_url: https://www.patrikarvidsson.com
  featured: false
- title: Jacob Cofman's Blog
  description: >
    Personal blog / portfolio about Jacob Cofman.
  main_url: "https://jcofman.de/"
  url: "https://jcofman.de/"
  source_url: "https://github.com/JCofman/jc-website"
  featured: false
  categories:
    - Blog
    - Portfolio
- title: re-geo
  description: >
    re-geo is react based geo cities style component.
  main_url: "https://re-geo.netlify.com/"
  url: "https://re-geo.netlify.com/"
  source_url: "https://github.com/sadnessOjisan/re-geo-lp"
  categories:
    - Open Source
  built_by: sadnessOjisan
  built_by_url: https://twitter.com/sadnessOjisan
  featured: false
- title: Luis Cestou Portfolio
  description: >
    Portfolio of graphic + interactive designer Luis Cestou.
  main_url: "https://luiscestou.com"
  url: "https://luiscestou.com"
  source_url: "https://github.com/lcestou/luiscestou.com"
  built_by: Luis Cestou contact@luiscestou.com
  built_by_url: https://luiscestou.com
  featured: false
  categories:
    - Portfolio
    - Web Development
- title: Data Hackers
  url: https://datahackers.com.br/
  main_url: https://datahackers.com.br/
  description: >
    Official website for the biggest portuguese-speaking data science community. Makes use of several data sources such as podcasts from Anchor, messages from Slack, newsletters from MailChimp and blog posts from Medium. The unique visual design also had its hurdles and was quite fun to develop!
  categories:
    - Blog
    - Education
    - Podcast
    - Technology
  built_by: Kaordica
  built_by_url: https://kaordica.design
  featured: false
- title: TROMAQ
  url: https://www.tromaq.com/
  main_url: https://www.tromaq.com/
  description: >
    TROMAQ executes earthmoving services and rents heavy machinery for construction work. Even with the lack of good photography, their new site managed to pass a solid and trustworthy feeling to visitors during testing and they're already seeing the improvement in brand awareness, being the sole player with a modern website in their industry.
  categories:
    - Marketing
  built_by: Kaordica
  built_by_url: https://kaordica.design
  featured: false
- title: Novida Consulting
  url: https://www.novidaconsultoria.com.br
  main_url: https://www.novidaconsultoria.com.br
  description: >
    Novida’s goal was to position itself as a solid, exclusive and trustworthy brand for families looking for a safe financial future… We created a narrative and visual design that highlight their exclusivity.
  categories:
    - Marketing
  built_by: Kaordica
  built_by_url: https://kaordica.design
  featured: false
- title: We Are Clarks
  url: "https://www.weareclarks.com"
  main_url: "https://www.weareclarks.com"
  source_url: "https://github.com/abeaclark/weareclarks"
  description: >
    A family travel blog.
  categories:
    - Blog
    - Travel
  built_by: Abe Clark
  built_by_url: https://www.linkedin.com/in/abrahamclark/
  featured: false
- title: Guillaume Briday's Blog
  main_url: "https://guillaumebriday.fr/"
  url: "https://guillaumebriday.fr/"
  source_url: "https://github.com/guillaumebriday/guillaumebriday.fr"
  description: >
    My personal blog built with Gatsby and Tailwind CSS.
  categories:
    - Blog
    - Web Development
    - Technology
  built_by: Guillaume Briday
  built_by_url: https://guillaumebriday.fr/
  featured: false
- title: SEOmonitor
  main_url: "https://www.seomonitor.com"
  url: "https://www.seomonitor.com"
  description: >
    SEOmonitor is a suite of SEO tools dedicated to agencies.
  categories:
    - Blog
    - Portfolio
    - Agency
  built_by: Bejamas
  built_by_url: https://bejamas.io/
  featured: false
- title: Jean Regisser's Portfolio
  main_url: "https://jeanregisser.com/"
  url: "https://jeanregisser.com/"
  source_url: "https://github.com/jeanregisser/jeanregisser.com"
  featured: false
  description: >
    Portfolio of software engineer Jean Regisser.
  categories:
    - Portfolio
    - Mobile Development
  built_by: Jean Regisser
  built_by_url: "https://jeanregisser.com/"
- title: Axcept - Visual Screenshot Testing
  url: https://axcept.io
  main_url: https://axcept.io
  description: >
    Visual Testing for everyone
  categories:
    - Documentation
    - Web Development
  built_by: d:code:it
  built_by_url: https://dcodeit.com
  featured: false
- title: Chase Ohlson
  url: https://chaseohlson.com
  main_url: https://chaseohlson.com
  description: >
    Portfolio of frontend engineer & web developer Chase Ohlson.
  categories:
    - Portfolio
    - Web Development
  built_by: Chase Ohlson
  built_by_url: https://chaseohlson.com
  featured: false
- title: Zach Schnackel
  url: https://zslabs.com
  main_url: https://zslabs.com
  source_url: "https://github.com/zslabs/zslabs.com"
  description: >
    Portfolio site for UI/Motion Developer, Zach Schnackel.
  categories:
    - Portfolio
    - Web Development
  built_by: Zach Schnackel
  built_by_url: "https://zslabs.com"
- title: Gremlin
  url: https://www.gremlin.com
  main_url: https://www.gremlin.com
  description: >
    Gremlin's Failure as a Service finds weaknesses in your system before they cause problems.
  categories:
    - Marketing
- title: Headless.page
  main_url: https://headless.page/
  url: https://headless.page/
  description: >
    Headless.page is a directory of eCommerce sites featuring headless architecture, PWA features and / or the latest JavaScript technology.
  categories:
    - Directory
    - eCommerce
  built_by: Pilon
  built_by_url: https://pilon.io/
  featured: false
- title: Ouracademy
  main_url: https://our-academy.org/
  url: https://our-academy.org/
  source_url: "https://github.com/ouracademy/website"
  description: >
    Ouracademy is an organization that promoves the education in software development throught blog posts & videos smiley.
  categories:
    - Open Source
    - Blog
    - Education
  built_by: Ouracademy
  built_by_url: https://github.com/ouracademy
  featured: false
- title: Tenon.io
  main_url: https://tenon.io
  url: https://tenon.io
  description: >
    Tenon.io is an accessibility tooling, services and consulting company.
  categories:
    - API
    - Accessibility
    - Business
    - Consulting
    - Technology
  built_by: Tenon.io
  built_by_url: https://tenon.io
  featured: false
- title: Projectival
  url: https://www.projectival.de/
  main_url: https://www.projectival.de/
  description: >
    Freelancer Online Marketing & Web Development in Cologne, Germany
  categories:
    - Freelance
    - Marketing
    - Web Development
    - Blog
    - Consulting
    - SEO
    - Business
  built_by: Sascha Klapetz
  built_by_url: https://www.projectival.de/
  featured: false
- title: Herman Starikov
  url: https://starikov.dev
  main_url: https://starikov.dev
  source_url: https://github.com/Hermanya/hermanya.github.io
  description: >
    Web Developer specializing in React, Toronto Canada
  categories:
    - Portfolio
    - Web Development
    - Blog
  built_by: Herman Starikov
  built_by_url: https://github.com/Hermanya
  featured: false
- title: Hetzner Online Community
  main_url: https://community.hetzner.com
  url: https://community.hetzner.com
  description: >
    Hetzner Online Community provides a free collection of high-quality tutorials, which are based on free and open source software, on a variety of topics such as development, system administration, and other web technology.
  categories:
    - Web Development
    - Technology
    - Programming
    - Open Source
    - Community
  built_by: Hetzner Online GmbH
  built_by_url: https://www.hetzner.com/
  featured: false
- title: AGYNAMIX
  url: https://www.agynamix.de/
  main_url: https://www.agynamix.de/
  source_url: https://github.com/tuhlmann/agynamix.de
  description: >
    Full Stack Java, Scala, Clojure, TypeScript, React Developer in Thalheim, Germany
  categories:
    - Freelance
    - Web Development
    - Programming
    - Blog
    - Consulting
    - Portfolio
    - Business
  built_by: Torsten Uhlmann
  built_by_url: https://www.agynamix.de/
  featured: false
- title: syracuse.io
  url: https://syracuse.io
  main_url: https://syracuse.io
  source_url: https://github.com/syracuseio/syracuseio/
  description: >
    Landing page for Syracuse NY Software Development Meetup Groups
  categories:
    - Community
  built_by: Benjamin Lannon
  built_by_url: https://lannonbr.com
- title: Render Documentation
  main_url: https://render.com/docs
  url: https://render.com/docs
  description: >
    Render is the easiest place to host your sites and apps. We use Gatsby for everything on https://render.com, including our documentation. The site is deployed on Render as well! We also have a guide to deploying Gatsby apps on Render: https://render.com/docs/deploy-gatsby.
  categories:
    - Web Development
    - Programming
    - Documentation
    - Technology
  built_by: Render Developers
  built_by_url: https://render.com
  featured: false
- title: prima
  url: https://www.prima.co
  main_url: https://www.prima.co
  description: >
    Discover industry-defining wellness content and trusted organic hemp CBD products safely supporting wellness, stress, mood, skin health, and balance.
  categories:
    - Blog
    - eCommerce
    - Education
  built_by: The Couch
  built_by_url: https://thecouch.nyc
- title: Gatsby Guides
  url: https://gatsbyguides.com/
  main_url: https://gatsbyguides.com/
  description: >
    Free tutorial course about using Gatsby with a CMS.
  categories:
    - Education
    - Documentation
    - Web Development
  built_by: Osio Labs
  built_by_url: https://osiolabs.com/
  featured: false
- title: Architude
  url: https://architudedesign.com
  main_url: https://architudedesign.com
  description: >
    筑冶 Architude International Design Consultants
  categories:
    - Design
    - Landing Page
    - Gallery
  built_by: Neo Nie
  built_by_url: https://github.com/nihgwu
  featured: false
- title: Arctica
  url: https://arctica.io
  main_url: https://arctica.io
  description: >
    Arctica specialises in purpose-built web sites and progressive web applications with user optimal experiences, tailored to meet the objectives of your business.
  categories:
    - Portfolio
    - Agency
    - Design
    - Web Development
  built_by: Arctica
  built_by_url: https://arctica.io
  featured: false
- title: Shard Ventures
  url: https://shard.vc
  main_url: https://shard.vc
  description: >
    Shard is building new online companies from scratch, partnering with other like-minded founders to start and invest in technology companies.
  categories:
    - Finance
    - Technology
    - Portfolio
  built_by: Arctica
  built_by_url: https://arctica.io
  featured: false
- title: David Brookes
  url: https://davidbrookes.me
  main_url: https://davidbrookes.me
  description: >
    Specialising in crafting stylish, high performance websites and applications that get results, using the latest cutting edge web development technologies.
  categories:
    - Portfolio
    - Freelance
    - Web Development
  built_by: Arctica
  built_by_url: https://arctica.io
  featured: false
- title: Dennis Morello
  url: https://morello.dev
  main_url: https://morello.dev
  source_url: https://gitlab.com/dennismorello/dev-blog
  description: >
    morello.dev is a development and techology blog written by Dennis Morello.
  categories:
    - Blog
    - Education
    - Web Development
    - Open Source
    - Technology
  built_by: Dennis Morello
  built_by_url: https://twitter.com/dennismorello
  featured: false
- title: BaseTable
  url: https://autodesk.github.io/react-base-table/
  main_url: https://autodesk.github.io/react-base-table/
  source_url: https://github.com/Autodesk/react-base-table
  description: >
    BaseTable is a react table component to display large data set with high performance and flexibility.
  categories:
    - Web Development
    - Documentation
    - Open Source
  built_by: Neo Nie
  built_by_url: https://github.com/nihgwu
  featured: false
- title: herper.io
  url: https://herper.io
  main_url: https://herper.io
  description: >
    Portfolio website for Jacob Herper - a Front End Web Developer with a passion for all things digital. I have more than 10 years experience working in web development.
  categories:
    - Portfolio
    - Web Development
    - Freelance
    - Design
    - SEO
  built_by: Jacob Herper
  built_by_url: https://github.com/jakeherp
  featured: false
- title: Artem Sapegin Photography
  description: >
    Photography portfolio and blog of Artem Sapegin, an award-losing photographer living in Berlin, Germany. Landscapes, cityscapes and dogs.
  main_url: "https://morning.photos/"
  url: "https://morning.photos/"
  source_url: "https://github.com/sapegin/morning.photos"
  categories:
    - Portfolio
    - Photography
  built_by: Artem Sapegin
  built_by_url: "https://github.com/sapegin"
- title: Pattyrn
  main_url: https://pattyrn.com
  url: https://pattyrn.com
  # optional: short paragraph describing the content and/or purpose of the site that will appear in the modal detail view and permalink views for your site
  description: >
    Pattyrn uses advanced machine learning AI to analyze the platform’s your teams use, making it easy to solve performance problems, reduce bottlenecks, and monitor culture health to optimize your ROI and help boost performance without causing burn out.
  categories:
    - Marketing
    - Technology
  built_by: Pattyrn
  built_by_url: https://twitter.com/Pattyrn4
  featured: false
- title: Intranet Italia Day
  main_url: https://www.intranetitaliaday.it/en
  url: https://www.intranetitaliaday.it/en
  description: >
    The Italian event dedicated to the digital workplace that focuses on planning, governance and company intranet management
  categories:
    - Event
    - Conference
  built_by: Ariadne Digital
  built_by_url: https://www.ariadnedigital.it
  featured: false
- title: Textually Stylo
  main_url: https://www.textually.net
  url: https://www.textually.net
  description: >
    Stylo Markdown writing App marketing/documentation website by Textually Inc.
  categories:
    - Marketing
    - Technology
    - Blog
    - Documentation
  built_by: Sébastien Hamel
  built_by_url: https://www.textually.net
  featured: false
- title: OneDeck
  main_url: https://www.onedeck.co
  url: https://www.onedeck.co
  description: >
    OneDeck is a simple yet powerful tool for creating and sharing your one-page investment summary in under 10 minutes.
  categories:
    - Finance
    - Technology
  built_by: William Neill
  built_by_url: https://twitter.com/williamneill
  featured: false
- title: Assortment
  main_url: https://assortment.io
  url: https://assortment.io
  description: >
    Assortment aims to provide detailed tutorials (and more) for developers of all skill levels within the Web Development Industry. Attempting to cut out the fluff and arm you with the facts.
  categories:
    - Blog
    - Web Development
  built_by: Luke Whitehouse
  built_by_url: https://twitter.com/_lukewh
  featured: false
- title: Mission42
  main_url: https://mission42.zauberware.com
  url: https://mission42.zauberware.com
  description: >
    A landing page for the mobile app Mission42. Mission42 wants to help you learn new skills.
  categories:
    - App
    - Learning
    - Education
    - Landing Page
  built_by: Philipp Siegmund, zauberware
  built_by_url: https://www.zauberware.com
- title: Altstadtdomizil Idstein
  main_url: http://www.altstadtdomizil-idstein.de/
  url: http://www.altstadtdomizil-idstein.de/
  description: >
    A landing page for a holiday apartment in Idstein, Germany.
  categories:
    - Landing Page
    - Travel
    - Real Estate
  built_by: Simon Franzen, zauberware
  built_by_url: https://www.zauberware.com
- title: Gerald Martinez Dev
  main_url: https://gmartinez.dev/
  url: https://gmartinez.dev/
  description: >
    Personal web site for show my skills and my works.
  categories:
    - Web Development
    - Portfolio
  built_by: Gerald Martinez
  built_by_url: https://twitter.com/GeraldM_92
  featured: false
- title: Becreatives
  main_url: "https://becreatives.com"
  url: "https://becreatives.com"
  featured: false
  description: >
    Digital software house. Enlights ideas. Think smart execute harder.
  categories:
    - Technology
    - Web Development
    - Agency
    - Marketing
  built_by: Becreatives
  built_by_url: "https://becreatives.com"
- title: Paul Clifton Photography
  main_url: https://paulcliftonphotography.com
  url: https://paulcliftonphotography.com
  featured: false
  description: >
    A full migration from WordPress to GatsbyJS and DatoCMS. Includes custom cropping on images as viewport changes size and also an infinity scroll that doesn't preload all of the results.
  categories:
    - Blog
    - Portfolio
    - Gallery
    - Photography
  built_by: Little Wolf Studio
  built_by_url: https://littlewolfstudio.co.uk
- title: Atte Juvonen - Blog
  url: https://www.attejuvonen.fi/
  main_url: https://www.attejuvonen.fi/
  source_url: https://github.com/baobabKoodaa/blog
  description: >
    A blog with streamlined design and smooth UX
  categories:
    - Blog
    - Technology
    - Web Development
  featured: false
- title: Kibuk Construction
  url: https://kibukconstruction.com/
  main_url: https://kibukconstruction.com/
  description: >
    Kibuk Construction is a fully licensed and insured contractor specializing in Siding, Decks, Windows & Doors!
  categories:
    - Business
  built_by: David Krasniy
  built_by_url: http://dkrasniy.com
- title: RedCarpetUp
  main_url: https://www.redcarpetup.com
  url: https://www.redcarpetup.com/
  description: >
    RedCarpetUp's home page for a predominantly mobile-only customer base in India with major constraints on bandwidth availability
  categories:
    - Finance
  built_by: RedCarpet Dev Team
  built_by_url: https://www.redcarpetup.com
  featured: false
- title: talita traveler
  url: https://talitatraveler.com/
  main_url: https://talitatraveler.com/
  source_url: https://github.com/afuh/talitatraveler
  description: >
    Talita Traveler's personal blog.
  categories:
    - Blog
  built_by: Axel Fuhrmann
  built_by_url: https://axelfuhrmann.com/
  featured: false
- title: Pastelería el Progreso
  url: https://pasteleriaelprogreso.com/
  main_url: https://pasteleriaelprogreso.com/
  source_url: https://github.com/afuh/elprogreso
  description: >
    Famous bakery in Buenos Aires.
  categories:
    - Food
    - Gallery
  built_by: Axel Fuhrmann
  built_by_url: https://axelfuhrmann.com/
  featured: false
- title: Maitrik's Portfolio
  url: https://www.maitrikpatel.com/
  main_url: https://www.maitrikpatel.com/
  source_url: https://github.com/maitrikjpatel/portfolio
  description: >
    Portfolio of a Front-End Developer / UX Designer who designs and develops pixel perfect user interface, experiences and web applications.
  categories:
    - Portfolio
    - Blog
    - Design
    - Web Development
  built_by: Maitrik Patel
  built_by_url: https://www.maitrikpatel.com/
  featured: false
- title: PicPick
  url: https://picpick.app/
  main_url: https://picpick.app/
  description: >
    All-in-one Graphic Design Tool, Screen Capture Software, Image Editor, Color Picker, Pixel Ruler and More
  categories:
    - Productivity
    - App
    - Technology
  built_by: NGWIN
  built_by_url: https://picpick.app/
  featured: false
- title: Ste O'Neill
  main_url: https://www.steoneill.dev
  url: https://www.steoneill.dev
  description: >
    MVP of a portfolio site for a full stack UK based developer.
  categories:
    - Blog
    - Portfolio
  built_by: Ste O'Neill
  built_by_url: https://steoneill.dev
  featured: false
- title: Filipe Santos Correa's Portfolio
  description: >
    Filipe's Personal About Me / Portfolio.
  main_url: "https://filipesantoscorrea.com/"
  url: "https://filipesantoscorrea.com/"
  source_url: "https://github.com/Safi1012/filipesantoscorrea.com"
  featured: false
  categories:
    - Portfolio
- title: Progressive Massachusetts Legislator Scorecard
  main_url: https://scorecard.progressivemass.com
  url: https://scorecard.progressivemass.com
  featured: false
  source_url: https://github.com/progressivemass/legislator-scorecard
  description: >
    Learn about MA state legislators' voting records through a progressive lens
  categories:
    - Government
    - Education
  built_by: Alex Holachek
  built_by_url: "https://alex.holachek.com/"
- title: Jeff Wolff – Portfolio
  main_url: https://www.jeffwolff.net
  url: https://www.jeffwolff.net
  featured: false
  description: >
    A guy from San Diego who makes websites.
  categories:
    - Blog
    - Portfolio
    - Web Development
- title: Jp Valery – Portfolio
  main_url: https://jpvalery.photo
  url: https://jpvalery.photo
  featured: false
  description: >
    Self-taught photographer documenting spaces and people
  categories:
    - Portfolio
    - Photography
- title: Pantene
  main_url: https://pantene.com
  url: https://pantene.com
  featured: false
  description: >
    Pantene is a Swiss-created American brand of hair care products owned by Procter & Gamble
  categories:
    - Business
- title: Prevue
  main_url: https://www.prevue.io
  url: https://www.prevue.io
  featured: false
  description: >
    All in One Prototyping Tool For Vue Developers
  categories:
    - Open Source
    - Web Development
- title: Gold Medal Flour
  main_url: https://www.goldmedalflour.com
  url: https://www.goldmedalflour.com
  description: >
    Gold Medal Four is a brand of flour products owned by General Mills. The new site was built using Gatsby v2 with data sources from Wordpress and an internal recipe API, and features multifaceted recipe filtering and a modified version of Gatsby Image to support art direction images.
  categories:
    - Food
  built_by: General Mills Branded Sites Dev Team
  built_by_url: https://www.generalmills.com
  featured: false
- title: Fifth Gait Technologies
  main_url: https://5thgait.com
  url: https://5thgait.com
  featured: false
  description: >
    Fifth Gait is a small business in the defense and space industry that is run and owned by physicists and engineers that have worked together for decades. The site was built using Gatsby V2.
  categories:
    - Government
    - Science
    - Technology
  built_by: Jonathan Z. Fisher
  built_by_url: "https://jonzfisher.com"
- title: Sal's Pals
  main_url: https://www.sals-pals.net
  url: https://www.sals-pals.net
  featured: false
  description: >
    Sal's Pals is a professional dog walking and pet sitting service based in Westfield, NJ. New site built with gatsby v2.
  categories:
    - Business
- title: Zuyet Awarmatrip
  main_url: https://www.zuyetawarmatrip.com
  url: https://www.zuyetawarmatrip.com
  featured: false
  description: >
    Zuyet Awarmatrip is a subsidiary identity within the personal ecosystem of Zuyet Awarmatik, focusing on travel and photography.
  categories:
    - Travel
    - Photography
  built_by: Zuyet Awarmatik
- title: nikodemdeja.pl
  main_url: https://nikodemdeja.pl
  url: https://nikodemdeja.pl
  source_url: https://github.com/Norem80/nikodemdeja.pl
  description: >
    Portfolio of Nikodem Deja
  categories:
    - Portfolio
    - Open Source
  built_by: Nikodem Deja
  built_by_url: https://nikodemdeja.pl
  featured: false
- title: manuvel.be
  url: https://www.manuvel.be
  main_url: https://www.manuvel.be
  source_url: https://github.com/riencoertjens/manuvelsite
  description: >
    Cycling themed café coming this april in Sint Niklaas, Belgium. One page with funky css-grid and gatsby-image trickery!
  categories:
    - Food
  built_by: WEBhart
  built_by_url: https://www.web-hart.com
  featured: false
- title: WEBhart
  url: https://www.web-hart.com
  main_url: https://www.web-hart.com
  description: >
    Hi, I'm Rien (pronounced Reen) from Belgium but based in Girona, Spain. I'm an autodidact, committed to learning until the end of time.
  categories:
    - Portfolio
    - Design
    - Web Development
    - Freelance
  built_by: WEBhart
  built_by_url: https://www.web-hart.com
  featured: false
- title: nicdougall.com
  url: https://nicdougall.netlify.com/
  main_url: https://nicdougall.netlify.com/
  source_url: https://github.com/riencoertjens/nicdougall.com
  description: >
    Athlete website with Netlify CMS for blog content.
  categories:
    - Blog
  built_by: WEBhart
  built_by_url: https://www.web-hart.com
  featured: false
- title: het Groeiatelier
  url: https://www.hetgroeiatelier.be/
  main_url: https://www.hetgroeiatelier.be/
  description: >
    Workspace for talent development and logopedics. One page site with basic info and small calendar CMS.
  categories:
    - Marketing
  built_by: WEBhart
  built_by_url: https://www.web-hart.com
  featured: false
- title: Lebuin D'Haese
  url: https://www.lebuindhaese.be/
  main_url: https://www.lebuindhaese.be/
  description: >
    Artist portfolio website. Powered by a super simple Netlify CMS to easily add blog posts or new art pieces.
  categories:
    - Portfolio
    - Blog
  built_by: WEBhart
  built_by_url: https://www.web-hart.com
  featured: false
- title: Iefke Molenstra
  url: https://www.iefke.be/
  main_url: https://www.iefke.be/
  description: >
    Artist portfolio website. Powered by a super simple Netlify CMS to easily add blog posts or new art pieces.
  categories:
    - Portfolio
    - Blog
  built_by: WEBhart
  built_by_url: https://www.web-hart.com
  featured: false
- title: The Broomwagon
  url: https://www.thebroomwagongirona.com/
  main_url: https://www.thebroomwagongirona.com/
  description: >
    foodtruck style coffee by pro cyclist Robert Gesink. The site has a webshop with merchandise and coffee beans.
  categories:
    - eCommerce
  built_by: WEBhart
  built_by_url: https://www.web-hart.com
- title: blog.nikodemdeja.pl
  main_url: https://blog.nikodemdeja.pl
  url: https://blog.nikodemdeja.pl
  source_url: https://github.com/Norem80/blog.nikodemdeja.pl
  description: >
    Personal blog of Nikodem Deja
  categories:
    - Blog
    - Open Source
  built_by: Nikodem Deja
  built_by_url: https://nikodemdeja.pl
  featured: false
- title: Pella Windows and Doors
  main_url: https://www.pella.com
  url: https://www.pella.com
  featured: false
  description: >
    The Pella Corporation is a privately held window and door manufacturing
  categories:
    - Business
- title: tinney.dev
  url: https://tinney.dev
  main_url: https://tinney.dev
  source_url: https://github.com/cdtinney/tinney.dev
  description: >
    Personal portfolio/blog of Colin Tinney
  categories:
    - Blog
    - Portfolio
    - Open Source
  built_by: Colin Tinney
  built_by_url: https://tinney.dev
  featured: false
- title: Monkeywrench Books
  main_url: https://monkeywrenchbooks.org
  url: https://monkeywrenchbooks.org
  description: >
    Monkeywrench Books is an all-volunteer, collectively-run bookstore and event space in Austin, TX
  categories:
    - Business
    - Community
    - Education
  built_by: Monkeywrench Books
  built_by_url: https://monkeywrenchbooks.org
- title: DeepMay.io
  main_url: https://deepmay.io
  url: https://deepmay.io
  description: >
    DeepMay is an experimental new tech bootcamp in the mountains of North Carolina.
  categories:
    - Event
    - Community
    - Technology
    - Marketing
  built_by: DeepMay
  built_by_url: https://twitter.com/deepmay_io
  featured: false
- title: Liferay.Design
  main_url: https://liferay.design
  url: https://liferay.design
  source_url: https://github.com/liferay-design/liferay.design
  description: >
    Liferay.Design is home to some of the freshest open-source designers who love to share articles and other resources for the Design Community.
  categories:
    - Blog
    - Community
    - Design
    - Marketing
    - Open Source
    - Technology
    - User Experience
  built_by: Liferay Designers
  built_by_url: https://twitter.com/liferaydesign
  featured: false
- title: Front End Remote Jobs
  main_url: https://frontendremotejobs.com
  url: https://frontendremotejobs.com
  source_url: https://github.com/benjamingrobertson/remotefrontend
  description: >
    Front End Remote Jobs features fully remote jobs for front end developers.
  categories:
    - WordPress
    - Web Development
  built_by: Ben Robertson
  built_by_url: https://benrobertson.io
  featured: false
- title: Penrose Grand Del Mar
  main_url: https://penroseatthegrand.com
  url: https://penroseatthegrand.com
  description: >
    Penrose Grand Del Mar is a luxury housing project coming soon.
  categories:
    - Real Estate
    - Design
  built_by: Chase Ohlson
  built_by_url: https://chaseohlson.com
- title: JustGraphQL
  url: https://www.justgraphql.com/
  main_url: https://www.justgraphql.com/
  source_url: https://github.com/Novvum/justgraphql
  description: >
    JustGraphQL helps developers quickly search and filter through GraphQL resources, tools, and articles.
  categories:
    - Open Source
    - Web Development
    - Technology
  built_by: Novvum
  built_by_url: https://www.novvum.io/
  featured: false
- title: Peter Macinkovic Personal Blog
  url: https://peter.macinkovic.id.au/
  main_url: https://peter.macinkovic.id.au/
  source_url: https://github.com/inkovic/peter-macinkovic-static-site
  description: >
    Personal Website and Blog of eCommerce SEO Specilaist and Digital Marketer Peter Macinkovic.
  categories:
    - SEO
    - Marketing
    - Blog
  featured: false
- title: NH Hydraulikzylinder
  main_url: https://nh-hydraulikzylinder.com
  url: https://nh-hydraulikzylinder.com
  description: >
    High quality & high performance hydraulic cylinders manufactured in Austria based on the clients requirements
  categories:
    - Business
  built_by: MangoART
  built_by_url: https://www.mangoart.at
  featured: false
- title: Frauennetzwerk Linz-Land
  main_url: https://frauennetzwerk-linzland.net
  url: https://frauennetzwerk-linzland.net
  description: >
    Homepage for the local women's association providing support to people in need offline and online (Livechat integration)
  categories:
    - Nonprofit
  built_by: MangoART
  built_by_url: https://www.mangoart.at
  featured: false
- title: Mein Traktor
  main_url: http://www.mein-traktor.at/
  url: http://www.mein-traktor.at/
  description: >
    Homepage of a the main importer of SAME and Lamborghini Tractors in Austria with customer support area
  categories:
    - Business
    - App
  built_by: MangoART
  built_by_url: https://www.mangoart.at
  featured: false
- title: Lamborghini Traktoren
  main_url: https://lamborghini-traktor.at
  url: https://lamborghini-traktor.at
  description: >
    Lamborghini Tractors - Landing page for the brand in Austria
  categories:
    - Business
  built_by: MangoART
  built_by_url: https://www.mangoart.at
  featured: false
- title: Holly Lodge Community Centre - Highgate, London
  main_url: https://www.hlcchl.org/
  url: https://www.hlcchl.org/
  source_url: https://github.com/eugelogic/hlcchl-gatsby
  description: >
    The Holly Lodge Community Centre - Highgate, London has a shiny new website built with Gatsby v2 that makes important contributions towards a faster, more secure and environmentally friendly web for everyone.
  categories:
    - Community
    - Event
    - Nonprofit
  built_by: Eugene Molari Developer
  built_by_url: https://twitter.com/EugeneMolari
  featured: false
- title: blackcater's blog
  url: https://www.blackcater.win
  main_url: https://www.blackcater.win
  source_url: https://github.com/blackcater/blog
  description: >
    Blog like Medium, for person and team.
  categories:
    - Blog
    - Web Development
  built_by: blackcater
  built_by_url: https://github.com/blackcater
  featured: false
- title: Kenneth Kwakye-Gyamfi Portfolio Site
  url: https://www.kwakye-gyamfi.com
  main_url: https://www.kwakye-gyamfi.com
  source_url: https://github.com/cr05s19xx/cross-site
  description: >
    Personal portfolio site for Kenneth Kwakye-Gyamfi, a mobile and web full stack applications developer currently based in Accra, Ghana.
  categories:
    - SEO
    - Web Development
    - Open Source
    - Portfolio
  featured: false
- title: Gareth Weaver
  url: https://www.garethweaver.com/
  main_url: https://www.garethweaver.com/
  source_url: https://github.com/garethweaver/public-site-react
  description: >
    A personal portofolio of a London based frontend developer built with Gatsby 2, Redux and Sass
  categories:
    - Portfolio
    - Web Development
  built_by: Gareth Weaver
  built_by_url: https://twitter.com/garethdweaver
  featured: false
- title: Mailjet
  url: https://dev.mailjet.com/
  main_url: https://dev.mailjet.com/
  description: >
    Mailjet is an easy-to-use all-in-one e-mail platform.
  categories:
    - API
    - Documentation
  featured: false
- title: Peintagone
  url: https://www.peintagone.be/
  main_url: https://www.peintagone.be/
  description: >
    Peintagone is a superior quality paint brand with Belgian tones.
  categories:
    - Portfolio
    - Gallery
  built_by: Sebastien Crepin
  built_by_url: https://github.com/opeah
  featured: false
- title: Let's Do Dish!
  url: https://letsdodish.com
  main_url: https://letsdodish.com
  description: >
    A new recipe site for people who enjoy cooking great food in their home kitchen. Find some great meal ideas! Let's do dish!
  categories:
    - Blog
    - Food
  built_by: Connerra
  featured: false
- title: AWS Amplify Community
  url: https://amplify.aws/community/
  main_url: https://amplify.aws/community/
  source_url: https://github.com/aws-amplify/community
  description: >
    Amplify Community is a hub for developers building fullstack serverless applications with Amplify to easily access content (such as events, blog posts, videos, sample projects, and tutorials) created by other members of the Amplify community.
  categories:
    - Blog
    - Directory
    - Education
    - Technology
  built_by: Nikhil Swaminathan
  built_by_url: https://github.com/swaminator
  featured: false
- title: Cal State Monterey Bay
  url: https://csumb.edu
  main_url: https://csumb.edu
  source_url: https://github.com/csumb/csumb-gatsby
  description: >
    A website for the entire campus of California State University, Monterey Bay.
  categories:
    - Education
    - Government
  built_by: CSUMB Web Team
  built_by_url: https://csumb.edu/web/team
  featured: false
- title: BestPricingPages.com
  url: https://bestpricingpages.com
  main_url: https://bestpricingpages.com
  source_url: https://github.com/jpvalery/pricingpages/
  description: >
    A repository of the best pricing pages by the best companies. Built in less than a week.
    Inspired by RGE and since pricingpages.xyz no longer exists, I felt such a resource was missing and could be helpful to many people.
  categories:
    - Business
    - Community
    - Entrepreneurship
    - Open Source
    - Technology
  built_by: Jp Valery
  built_by_url: https://jpvalery.me
  featured: false
- title: Lendo Austria
  url: https://lendo.at
  main_url: https://lendo.at
  description: >
    A Comparsion site for best private loan offer from banks in Austria.
  categories:
    - Business
    - Finance
  built_by: Lendo developers
  featured: false
- title: Visual Cloud FX
  url: https://visualcloudfx.com
  main_url: https://visualcloudfx.com
  source_url: https://github.com/jjcav84/visualcloudfx
  description: >
    Basic static site built with MDBootstrap, React, and Gatsby
  categories:
    - Consulting
    - Portfolio
  built_by: Jacob Cavazos
  built_by_url: https://jacobcavazos.com
- title: Matthew Miller (Me4502)
  url: https://matthewmiller.dev
  main_url: https://matthewmiller.dev
  description: >
    The personal site, blog and portfolio of Matthew Miller (Me4502)
  categories:
    - Blog
    - Programming
    - Technology
    - Portfolio
  built_by: Matthew Miller
  featured: false
- title: Årets Kontor
  url: https://aretskontor.newst.se
  main_url: https://aretskontor.newst.se
  description: >
    A swedish competition for "office of the year" in sweden with a focus on design. Built with MDBootstrap and Gatsby.
  categories:
    - Real Estate
    - Marketing
  built_by: Victor Björklund
  built_by_url: https://victorbjorklund.com
  featured: false
- title: Kyma
  url: https://kyma-project.io
  main_url: https://kyma-project.io
  source_url: https://github.com/kyma-project/website
  description: >
    This website holds overview, blog and documentation for Kyma open source project that is a Kubernates based application extensibility framework.
  categories:
    - Documentation
    - Blog
    - Technology
    - Open Source
  built_by: Kyma developers
  built_by_url: https://twitter.com/kymaproject
  featured: false
- title: Verso
  main_url: https://verso.digital
  url: https://verso.digital
  description: >
    Verso is a creative technology studio based in Singapore. Site built with Gatsby and Netlify.
  categories:
    - Agency
    - Consulting
    - Design
    - Technology
  built_by: Verso
  built_by_url: https://verso.digital
  featured: false
- title: Camilo Holguin
  url: https://camiloholguin.me
  main_url: https://camiloholguin.me
  source_url: https://github.com/camiloholguin/gatsby-portfolio
  description: >
    Portfolio site using GatsbyJS and Wordpress REST API.
  categories:
    - WordPress
    - Portfolio
    - Web Development
  built_by: Camilo Holguin
  built_by_url: https://camiloholguin.me
  featured: false
- title: Bennett Hardwick
  url: https://bennetthardwick.com
  main_url: https://bennetthardwick.com
  description: >
    The personal website and blog of Bennett Hardwick, an Australian software developer and human being.
  categories:
    - Blog
    - Programming
    - Technology
  source_url: https://github.com/bennetthardwick/website
  built_by: Bennett Hardwick
  built_by_url: https://bennetthardwick.com
  featured: false
- title: Sindhuka
  url: https://sindhuka.org/
  main_url: https://sindhuka.org/
  description: >
    Official website of the Sindhuka initiative, a sustainable farmers' network in Nepal.
  categories:
    - Business
    - Community
    - Government
    - Marketing
  source_url: https://github.com/Polcius/sindhuka-serif
  built_by: Pol Milian
  built_by_url: https://github.com/Polcius/
  featured: false
- title: ERS HCL Open Source Portal
  url: https://ers-hcl.github.io/
  main_url: https://ers-hcl.github.io/
  description: >
    Official site for ERS-HCL GitHub organizational site. This is a hybrid app with static and dynamic content, providing a details of the open source projects, initiatives, innovation ideas within ERS-HCL. It pulls data from various data sources including GitHub APIs, MDX based blog posts, excel files. It also hosts an ideas app that is based on Firebase.
  categories:
    - Open Source
    - Blog
    - Technology
    - Web Development
    - Community
    - Documentation
  source_url: https://github.com/ERS-HCL/gatsby-ershcl-app
  built_by: Tarun Kumar Sukhu
  built_by_url: https://github.com/tsukhu
- title: Sandbox
  url: https://www.sandboxneu.com/
  main_url: https://www.sandboxneu.com/
  source_url: https://github.com/sandboxneu/sandboxneu.com
  description: >
    Official website of Sandbox, a Northeastern University student group that builds software for researchers.
  categories:
    - Marketing
  built_by: Sandbox at Northeastern
  built_by_url: https://github.com/sandboxneu/
  featured: false
- title: Accessible App
  main_url: https://accessible-app.com
  url: https://accessible-app.com
  source_url: https://github.com/accessible-app/accessible-app_com
  description: >
    Learn how to build inclusive web applications and Single Page Apps in modern JavaScript frameworks. This project collects strategies, links, patterns and plugins for React, Vue and Angular.
  categories:
    - Accessibility
    - Web Development
    - JavaScript
  built_by: Marcus Herrmann
  built_by_url: https://marcus.io
  featured: false
- title: PygmalionPolymorph
  url: https://pygmalionpolymorph.com
  main_url: https://pygmalionpolymorph.com
  source_url: https://github.com/PygmalionPolymorph/portfolio
  description: >
    Portfolio of artist, musician and developer PygmalionPolymorph.
  categories:
    - Portfolio
    - Gallery
    - Music
    - Photography
    - Web Development
  built_by: PygmalionPolymorph
  built_by_url: https://pygmalionpolymorph.com
  featured: false
- title: Gonzalo Nuñez Photographer
  main_url: https://www.gonzalonunez.com
  url: https://www.gonzalonunez.com
  description: >
    Website for Cancun based destination wedding photographer Gonzalo Nuñez. Site built with GatsbyJS, WordPress API and Netlify.
  categories:
    - Photography
    - Portfolio
    - WordPress
  built_by: Miguel Mayo
  built_by_url: https://www.miguelmayo.com
  featured: false
- title: Element 84
  main_url: https://www.element84.com
  url: https://www.element84.com
  description: >
    A software development firm that designs and builds ambitious software products engineered for high scalability.
  categories:
    - Agency
    - Blog
    - Consulting
    - Portfolio
    - Programming
    - Science
    - Technology
    - Web Development
- title: Measures for Justice
  main_url: https://www.measuresforjustice.org
  url: https://www.measuresforjustice.org
  description: >
    Measures for Justice gathers criminal justice data at the county level and makes it available on a free public Data Portal. Site rebuilt from scratch with GatsbyJS.
  categories:
    - Nonprofit
    - Marketing
  featured: false
- title: Raconteur Agency
  main_url: https://www.raconteur.net/agency
  url: https://www.raconteur.net/agency
  description: >
    Raconteur Agency is a London-based content marketing agency for B2B brands. We have rebuilt their site with Gatsby v2 using their existing WordPress backend as the data source. By switching from WordPress to GatsbyJS we have achieved a 200%+ improvement in page load times and went from a Lighthouse performance score of 49 to 100.
  categories:
    - Agency
    - Marketing
    - WordPress
  built_by: Jacob Herper
  built_by_url: https://herper.io
  featured: false
- title: GreenOrbit
  main_url: https://greenorbit.com/
  url: https://greenorbit.com/
  description: >
    Cloud-based intranet software. Get your people going with everything you need, built in.
  categories:
    - Business
    - App
    - Productivity
    - Technology
  built_by: Effective Digital
  built_by_url: https://effective.digital/
- title: Purple11
  main_url: https://purple11.com/
  url: https://purple11.com/
  description: >
    Purple11 is a site for photography and photo retouching tips and tricks.
  categories:
    - Blog
    - Photography
  built_by: Sébastien Noël
  built_by_url: https://blkfuel.com/
  featured: false
- title: PerfReviews
  main_url: https://perf.reviews/
  url: https://perf.reviews/
  source_url: https://github.com/PerfReviews/PerfReviews
  description: >
    The best content about web performance in spanish language.
  categories:
    - Web Development
  built_by: Joan León & José M. Pérez
  built_by_url: https://perf.reviews/nosotros/
  featured: false
- title: Un Backend - Blog
  main_url: https://www.unbackend.pro/
  url: https://www.unbackend.pro/
  description: >
    The personal website and blog of Camilo Ramírez, a backend developer :).
  categories:
    - Blog
    - Programming
    - Technology
  source_url: https://github.com/camilortte/camilortte.github.com
  built_by: Camilo Ramírez
  built_by_url: https://www.unbackend.pro/about
  featured: false
- title: Hitesh Vaghasiya
  main_url: https://hiteshvaghasiya.com/
  url: https://hiteshvaghasiya.com/
  description: >
    This is Hitesh Vaghasiya's blog. This blog is help you an E-Commerce like Magento, Shopify, and BigCommece.
  categories:
    - Blog
    - Programming
    - Technology
    - Web Development
  built_by: Hitesh Vaghasiya
  built_by_url: https://hiteshvaghasiya.com/
  featured: false
- title: Aditus
  main_url: https://www.aditus.io
  url: https://www.aditus.io
  description: >
    Aditus is the accessibility tool for your team. We help teams build accessible websites and products.
  categories:
    - Accessibility
    - Education
  built_by: Aditus
  built_by_url: https://www.aditus.io
  featured: false
- title: Ultra Config
  main_url: https://ultraconfig.com.au/
  url: https://ultraconfig.com.au/ultra-config-generator/
  description: >
    Ultra Config Generator is a software application for Network Engineers to efficiently manage their network infrastructure.
  categories:
    - Blog
    - Technology
  built_by: Ultra Config
  built_by_url: https://ultraconfig.com.au/
  featured: false
- title: Malice
  main_url: https://malice.fr/
  url: https://malice.fr/
  description: >
    Malice is a cyber-training  platform for learning, validating and improving security related skills through simulated scenarios and challenges.
  categories:
    - Security
    - Technology
  built_by: Sysdream
  built_by_url: https://sysdream.com/
  featured: false
- title: Nash
  main_url: https://nash.io/
  url: https://nash.io/
  description: >
    Nash is a decentralized platform for trading, payment and other financial services. Our goal is to bring distributed finance to everyone by making blockchain technology fast and easy to use. We employ an off-chain engine to match trades rapidly, but never take control of customers’ assets. Our intuitive interface offers easy access to a range of trading, payment and investment functions.
  categories:
    - Portfolio
    - Security
    - Technology
  built_by: Andrej Gajdos
  built_by_url: https://andrejgajdos.com/
  featured: false
- title: Axel Fuhrmann
  url: https://axelfuhrmann.com
  main_url: https://axelfuhrmann.com
  source_url: https://github.com/afuh/axelfuhrmann.com
  description: >
    Personal portfolio.
  categories:
    - Portfolio
    - Freelance
    - Web Development
  featured: false
- title: Alaina Viau
  url: https://www.alainaviau.com
  main_url: https://www.alainaviau.com
  description: >
    Official website of Canadian opera director, creator, and producer Alaina Viau. Site designed by Stephen Bell.
  categories:
    - Portfolio
    - Music
  built_by: Michael Uloth
  built_by_url: "https://www.michaeluloth.com"
- title: Alison Moritz
  url: https://www.alisonmoritz.com
  main_url: https://www.alisonmoritz.com
  description: >
    Official website of American stage director Alison Moritz. Site designed by Stephen Bell.
  categories:
    - Portfolio
    - Music
  built_by: Michael Uloth
  built_by_url: "https://www.michaeluloth.com"
- title: Luke Secomb Digital
  url: https://lukesecomb.digital
  main_url: https://lukesecomb.digital
  source_url: https://github.com/lukethacoder/luke-secomb-simple
  description: >
    A simple portfolio site built using TypeScript, Markdown and React Spring.
  categories:
    - Portfolio
    - Web Development
  built_by: Luke Secomb
  built_by_url: https://lukesecomb.digital
  featured: false
- title: We are Brew
  url: https://www.wearebrew.co.uk
  main_url: https://www.wearebrew.co.uk
  description: >
    Official website for Brew, a Birmingham based Digital Marketing Agency.
  categories:
    - Portfolio
    - Web Development
    - Agency
    - Marketing
  built_by: Brew Digital
  built_by_url: https://www.wearebrew.co.uk
- title: Global City Data
  main_url: https://globalcitydata.com
  url: https://globalcitydata.com
  source_url: https://github.com/globalcitydata/globalcitydata
  description: >
    Global City Data is an open, easily browsable platform to showcase peer-reviewed urban datasets and models created by different research groups.
  categories:
    - Education
    - Open Source
  built_by: Rafi Barash
  built_by_url: https://rafibarash.com
  featured: false
- title: Submittable
  url: https://www.submittable.com
  main_url: https://www.submittable.com
  description: >
    Submissions made simple. Submittalbe is a cloud-based submissions manager that lets you accept, review, and make decisions on any kind of digital content.
  categories:
    - Technology
    - Marketing
  built_by: Genevieve Crow
  built_by_url: https://github.com/g-crow
- title: Appmantle
  main_url: https://appmantle.com
  url: https://appmantle.com
  description: >
    Appmantle is a new way of creating apps. A complete modern app that you build yourself quickly & easily, without programming knowledge.
  categories:
    - App
    - Marketing
    - Landing Page
    - Mobile Development
    - Technology
  built_by: Appmantle
  built_by_url: https://appmantle.com
  featured: false
- title: Acto
  main_url: https://www.acto.dk/
  url: https://www.acto.dk/
  description: >
    Tomorrows solutions - today. Acto is an innovative software engineering company, providing your business with high-quality, scalable and maintainable software solutions, to make your business shine.
  categories:
    - Agency
    - Technology
    - Web Development
    - Mobile Development
  built_by: Acto
  built_by_url: https://www.acto.dk/
- title: Gatsby GitHub Stats
  url: https://gatsby-github-stats.netlify.com
  main_url: https://gatsby-github-stats.netlify.com
  source_url: https://github.com/lannonbr/gatsby-github-stats/
  description: >
    Statistics Dashboard for Gatsby GitHub repository
  categories:
    - Data
  built_by: Benjamin Lannon
  built_by_url: https://lannonbr.com
  featured: false
- title: Graphic Intuitions
  url: https://www.graphicintuitions.com/
  main_url: https://www.graphicintuitions.com/
  description: >
    Digital marketing agency located in Morris, Manitoba.
  categories:
    - Agency
    - Web Development
    - Marketing
  featured: false
- title: Smooper
  url: https://www.smooper.com/
  main_url: https://www.smooper.com/
  description: >
    We connect you with digital marketing experts for 1 on 1 consultation sessions
  categories:
    - Marketing
    - Directory
  featured: false
- title: Lesley Barber
  url: https://www.lesleybarber.com/
  main_url: https://www.lesleybarber.com/
  description: >
    Official website of Canadian film composer Lesley Barber.
  categories:
    - Portfolio
    - Music
  built_by: Michael Uloth
  built_by_url: https://www.michaeluloth.com
- title: Timeline of Terror
  main_url: https://timelineofterror.org/
  url: https://timelineofterror.org/
  source_url: https://github.com/Symbitic/timeline-of-terror
  description: >
    Complete guide to the events of September 11, 2001.
  categories:
    - Directory
    - Government
  built_by: Alex Shaw
  built_by_url: https://github.com/Symbitic/
  featured: false
- title: Pill Club
  url: https://thepillclub.com
  main_url: https://thepillclub.com
  description: >
    Zero Copay With Insurance + Free Shipping + Bonus Gifts + Online Delivery – Birth Control Delivery and Prescription
  categories:
    - Marketing
    - Healthcare
  built_by: Pill Club
  built_by_url: https://thepillclub.com
- title: myweekinjs
  url: https://www.myweekinjs.com/
  main_url: https://www.myweekinjs.com/
  source_url: https://github.com/myweekinjs/public-website
  description: >
    Challenge to create and/or learn something new in JavaScript each week.
  categories:
    - Blog
  built_by: Adriaan Janse van Rensburg
  built_by_url: https://github.com/HurricaneInteractive/
  featured: false
- title: The Edit Suite
  main_url: https://www.theeditsuite.com.au/
  url: https://www.theeditsuite.com.au/
  source_url: https://thriveweb.com.au/portfolio/the-edit-suite/
  description: >-
    The Edit Suite is an award winning video production and photography company based out of our Mermaid Beach studio on the Gold Coast of Australia but we also have the ability to work mobile from any location.
  categories:
    - Photography
    - Marketing
  built_by: Thrive Team - Gold Coast
  built_by_url: https://thriveweb.com.au/
  featured: false
- title: CarineRoitfeld
  main_url: https://www.carineroitfeld.com/
  url: https://www.carineroitfeld.com/
  description: >
    Online shop for Carine Roitfeld parfume
  categories:
    - eCommerce
  built_by: Ask Phill
  built_by_url: https://askphill.com
- title: EngineHub.org
  url: https://enginehub.org
  main_url: https://enginehub.org
  source_url: https://github.com/EngineHub/enginehub-website
  description: >
    The landing pages for EngineHub, the organisation behind WorldEdit, WorldGuard, CraftBook, and more
  categories:
    - Landing Page
    - Technology
    - Open Source
  built_by: Matthew Miller
  built_by_url: https://matthewmiller.dev
- title: Goulburn Physiotherapy
  url: https://www.goulburnphysiotherapy.com.au/
  main_url: https://www.goulburnphysiotherapy.com.au/
  description: >
    Goulburn Physiotherapy is a leader in injury prevention, individual and community health, and workplace health solutions across Central Victoria.
  categories:
    - Blog
    - Healthcare
  built_by: KiwiSprout
  built_by_url: https://kiwisprout.nz/
  featured: false
- title: TomTom Traffic Index
  main_url: https://www.tomtom.com/en_gb/traffic-index/
  url: https://www.tomtom.com/en_gb/traffic-index/
  description: >
    The TomTom Traffic Index provides drivers, city planners, auto manufacturers and policy makers with unbiased statistics and information about congestion levels in 403 cities across 56 countries on 6 continents.
  categories:
    - Travel
    - Data
  built_by: TomTom
  built_by_url: https://tomtom.com
  featured: false
- title: PrintAWorld | A 3D Printing and Fabrication Company
  main_url: https://prtwd.com/
  url: https://prtwd.com/
  description: >
    PrintAWorld is a NYC based fabrication and manufacturing company that specializes in 3D printing, 3D scanning, CAD Design,
    laser cutting, and rapid prototyping. We help artists, agencies and engineers turn their ideas into its physical form.
  categories:
    - Business
  featured: false
- title: Asjas
  main_url: https://asjas.co.za
  url: https://asjas.co.za/blog
  source_url: https://github.com/Asjas/Personal-Webpage
  description: >
    This is a website built with Gatsby v2 that uses Netlify CMS and Gatsby-MDX as a blog (incl. portfolio page).
  categories:
    - Web Development
    - Blog
    - Portfolio
  built_by: A-J Roos
  built_by_url: https://twitter.com/_asjas
  featured: false
- title: Glug-Infinite
  main_url: https://gluginfinite.github.io
  url: https://gluginfinite.github.io
  source_url: https://github.com/crstnmac/glug
  description: >
    This is a website built with Gatsby v2 that is deployed on GitHub using GitHub Pages and Netlify.
  categories:
    - Web Development
    - Blog
    - Portfolio
    - Agency
  built_by: Criston Macarenhas
  built_by_url: https://github.com/crstnmac
  featured: false
- title: The State of CSS Survey
  main_url: https://stateofcss.com/
  url: https://stateofcss.com/
  source_url: https://github.com/StateOfJS/state-of-css-2019
  description: >
    Annual CSS survey, brother of The State of JS Survey.
  categories:
    - Web Development
  built_by: Sacha Greif & Contribs
  built_by_url: https://github.com/StateOfJS
  featured: false
- title: Bytom Blockchain
  url: https://bytom.io/
  main_url: https://bytom.io/
  source_url: https://github.com/bytomlabs/bytom.io
  description: >
    Embrace the New Era of Bytom Blockchain
  categories:
    - Finance
    - Open Source
    - Technology
  built_by: Bytom Foundation
  built_by_url: https://bytom.io/
  featured: false
- title: Oerol Festival
  url: https://www.oerol.nl/nl/
  main_url: https://www.oerol.nl/en/
  description: >
    Oerol is a cultural festival on the island of Terschelling in the Netherlands that is held annually in June.
    The ten-day festival is focused on live, public theatre as well as music and visual arts.
  categories:
    - Event
    - Entertainment
  built_by: Oberon
  built_by_url: https://oberon.nl/
  featured: false
- title: Libra
  main_url: "https://libra.org/"
  url: "https://libra.org/"
  description: Libra's mission is to enable a simple global currency and financial infrastructure that empowers billions of people.
  featured: false
  categories:
    - Open Source
    - Technology
    - Finance
- title: Riffy Blog
  main_url: https://blog.rayriffy.com/
  url: https://blog.rayriffy.com/
  source_url: https://github.com/rayriffy/rayriffy-blog
  description: >
    Riffy Blog is async based beautiful highly maintainable site built by using Gatsby v2 with SEO optimized.
  categories:
    - Web Development
    - Blog
    - Open Source
    - Technology
    - Music
    - SEO
  built_by: Phumrapee Limpianchop
  built_by_url: https://rayriffy.com/
  featured: false
- title: The Coffee Collective
  url: https://coffeecollective.dk
  main_url: https://coffeecollective.dk
  description: >
    The Coffee Collective website is a JAM-stack based, multilingual, multi currency website/shop selling coffee, related products and subscriptions.
  categories:
    - eCommerce
    - Food
  built_by: Remotely (Anders Hallundbæk)
  built_by_url: https://remotely.dk
  featured: false
- title: Leadership Development International
  url: https://ldi.global
  main_url: https://ldi.global
  description: >
    A DatoCMS-backed site for an education and training company based in the US, China and the UAE.
  categories:
    - Education
    - Nonprofit
  built_by: Grant Holle
  built_by_url: https://grantholle.com
  featured: false
- title: Canvas 1839
  main_url: "https://www.canvas1839.com/"
  url: "https://www.canvas1839.com/"
  description: >-
    Online store for Canvas 1839 products, including pharmacological-grade CBD oil and relief cream.
  categories:
    - eCommerce
    - Marketing
  built_by: Corey Ward
  built_by_url: "http://www.coreyward.me/"
- title: Sparkle Stories
  main_url: "https://app.sparklestories.com/"
  url: "https://app.sparklestories.com/"
  description: >-
    Sparkle Stories is a streaming audio platform for children with over 1,200 original audio stories.
  categories:
    - App
    - Education
  built_by: Corey Ward
  built_by_url: "http://www.coreyward.me/"
- title: nehalist.io
  main_url: https://nehalist.io
  url: https://nehalist.io
  source_url: https://github.com/nehalist/nehalist.io
  description: >
    nehalist.io is a blog about software development, technology and all that kind of geeky stuff.
  categories:
    - Blog
    - Web Development
    - Open Source
  built_by: Kevin Hirczy
  built_by_url: https://nehalist.io
  featured: false
- title: March and Ash
  main_url: https://marchandash.com/
  url: https://marchandash.com/
  description: >-
    March and Ash is a customer-focused, licensed cannabis dispensary located in Mission Valley.
  categories:
    - eCommerce
    - Business
    - Blog
  built_by: Blueyellow
  built_by_url: https://blueyellow.io/
  featured: false
- title: T Two Industries
  description: >
    T Two Industries is a manufacturing company specializing in building custom truck decks, truck bodies, and trailers.
  main_url: https://www.ttwo.ca
  url: https://www.ttwo.ca
  categories:
    - Business
  built_by: https://www.t2.ca
  built_by_url: https://www.t2.ca
  featured: false
- title: Cali's Finest Landscaping
  url: https://www.calisfinestlandscaping.com/
  main_url: https://www.calisfinestlandscaping.com/
  description: >
    A team of hard-working, quality-obsessed landscaping professionals looking to take dreams and transform them into reality.
  categories:
    - Business
  built_by: David Krasniy
  built_by_url: http://dkrasniy.com
  featured: false
- title: Vazco
  url: https://www.vazco.eu
  main_url: https://www.vazco.eu
  description: >
    Vazco works for clients from all around the world in future-proof technologies and help them build better products.
  categories:
    - Agency
    - Web Development
    - Blog
    - Business
    - Technology
  built_by: Vazco
  built_by_url: https://www.vazco.eu
  featured: false
- title: Major League Eating
  main_url: https://majorleagueeating.com
  url: https://majorleagueeating.com
  description: >
    Major League Eating is the professional competitive eating organization that runs the Nathan’s Famous Coney Island Hot Dog eating contest on July 4th, among other eating events.
  categories:
    - Entertainment
    - Sports
  built_by: Carmen Cincotti
  built_by_url: https://github.com/ccincotti3
  featured: false
- title: APIs You Won't Hate
  url: https://apisyouwonthate.com/blog
  main_url: https://apisyouwonthate.com
  source_url: http://github.com/apisyouwonthate/apisyouwonthate.com
  description: >
    API development is a topic very close to our hearts. APIs You Won't Hate is a team and community dedicated to learning, writing, sharing ideas and bettering understanding of API practices. Together we can erradicate APIs we hate.
  categories:
    - Blog
    - Education
    - eCommerce
    - API
    - Community
    - Learning
    - Open Source
    - Technology
    - Web Development
  built_by: Mike Bifulco
  built_by_url: https://github.com/mbifulco
  featured: false
- title: Sankarsan Kampa
  main_url: "https://traction.one"
  url: "https://traction.one"
  description: Full time programmer, part time gamer, exploring the details of programmable systems and how to stretch their capabilities.
  featured: false
  categories:
    - Portfolio
    - Freelance
- title: AwesomeDocs
  main_url: "https://awesomedocs.traction.one/"
  url: "https://awesomedocs.traction.one/install"
  source_url: "https://github.com/AwesomeDocs/website"
  description: An awesome documentation website generator!
  featured: false
  categories:
    - Open Source
    - Web Development
    - Technology
    - Documentation
  built_by: Sankarsan Kampa
  built_by_url: "https://traction.one"
- title: Prism Programming Language
  main_url: "https://prism.traction.one/"
  url: "https://prism.traction.one/"
  source_url: "https://github.com/PrismLang/website"
  description: Interpreted, high-level, programming language.
  featured: false
  categories:
    - Programming
    - Open Source
    - Technology
    - Documentation
  built_by: Sankarsan Kampa
  built_by_url: "https://traction.one"
- title: Arnondora
  main_url: "https://arnondora.in.th/"
  url: "https://arnondora.in.th/"
  source_url: "https://github.com/arnondora/arnondoraBlog"
  description: Arnondora is a personal blog by Arnon Puitrakul
  categories:
    - Blog
    - Programming
    - Technology
  built_by: Arnon Puitrakul
  built_by_url: "https://arnondora.in.th/"
  featured: false
- title: KingsDesign
  url: "https://www.kingsdesign.com.au/"
  main_url: "https://www.kingsdesign.com.au/"
  description: KingsDesign is a Hobart based web design and development company. KingsDesign creates, designs, measures and improves web based solutions for businesses and organisations across Australia.
  categories:
    - Agency
    - Technology
    - Portfolio
    - Consulting
    - User Experience
  built_by: KingsDesign
  built_by_url: "https://www.kingsdesign.com.au"
- title: EasyFloh | Easy Flows for all
  url: "https://www.easyfloh.com"
  main_url: "https://www.easyfloh.com"
  description: >
    EasyFloh is for creating simple flows for your organisation. An organisation
    can design own flows with own stages.
  categories:
    - Business
    - Landing Page
  built_by: Vikram Aroskar
  built_by_url: "https://medium.com/@vikramaroskar"
  featured: false
- title: Home Alarm Report
  url: https://homealarmreport.com/
  main_url: https://homealarmreport.com/
  description: >
    Home Alarm Report is dedicated to helping consumers make informed decisions 
    about home security solutions. The site was easily migrated from a legacy WordPress 
    installation and the dev team chose Gatsby for its site speed and SEO capabilities.
  categories:
    - Blog
    - Business
    - SEO
    - Technology
  built_by: Centerfield Media
  built_by_url: https://www.centerfield.com
- title: Just | FX for treasurers
  url: "https://www.gojust.com"
  main_url: "https://www.gojust.com"
  description: >
    Just provides a single centralized view of FX for corporate treasurers. See interbank market prices, and access transaction cost analysis.
  categories:
    - Finance
    - Technology
  built_by: Bejamas
  built_by_url: "https://bejamas.io/"
  featured: false
- title: Bureau for Good | Nonprofit branding, web and print communications
  url: "https://www.bureauforgood.com"
  main_url: "https://www.bureauforgood.com"
  description: >
    Bureau for Good helps nonprofits explain why they matter across digital & print media. Bureau for Good crafts purpose-driven identities, websites & print materials for changemakers.
  categories:
    - Nonprofit
    - Agency
    - Design
  built_by: Bejamas
  built_by_url: "https://bejamas.io/"
  featured: false
- title: Atelier Cartier Blumen
  url: "https://www.ateliercartier.ch"
  main_url: "https://www.ateliercartier.ch"
  description: >
    Im schönen Kreis 6 in Zürich kreiert Nicole Cartier Blumenkompositionen anhand Charaktereigenschaften oder Geschichten zur Person an. Für wen ist Dein Blumenstrauss gedacht? Einzigartige Floristik Blumensträusse, Blumenabos, Events, Shootings. Site designed by https://www.stolfo.co
  categories:
    - eCommerce
    - Design
  built_by: Bejamas
  built_by_url: "https://bejamas.io/"
  featured: false
- title: Veronym – Cloud Security Service Provider
  url: "https://www.veronym.com"
  main_url: "https://www.veronym.com"
  description: >
    Veronym is securing your digital transformation. A comprehensive Internet security solution for business. Stay safe no matter how, where and when you connect.
  categories:
    - Security
    - Technology
    - Business
  built_by: Bejamas
  built_by_url: "https://bejamas.io/"
  featured: false
- title: Devahoy
  url: "https://devahoy.com/"
  main_url: "https://devahoy.com/"
  description: >
    Devahoy is a personal blog written in Thai about software development.
  categories:
    - Blog
    - Programming
  built_by: Chai Phonbopit
  built_by_url: "https://github.com/phonbopit"
  featured: false
- title: Venus Lover
  url: https://venuslover.com
  main_url: https://venuslover.com
  description: >
    Venus Lover is a mobile app for iOS and Android so you can read your daily horoscope and have your natal chart, including the interpretation of the ascendant, planets, houses and aspects.
  categories:
    - App
    - Consulting
    - Education
    - Landing Page
- title: Onramp
  url: https://www.onramp.io/
  main_url: https://www.onramp.io/
  description: >
    Onramp is a technical workforce solutions company. We help corporate clients build new pipelines of talent to meet their technical and HR goals. We specialize in discovering new pools of talent and provide customized training so candidates are qualified and better prepared employees.
  categories:
    - Business
    - Education
    - Landing Page
  built_by: Nicola B.
  built_by_url: https://www.linkedin.com/in/nicola-b/
  featured: false
- title: Write/Speak/Code
  url: https://www.writespeakcode.com/
  main_url: https://www.writespeakcode.com/
  description: >
    Write/Speak/Code is a non-profit on a mission to promote the visibility and leadership of technologists with marginalized genders through peer-led professional development.
  categories:
    - Community
    - Nonprofit
    - Open Source
    - Conference
  built_by: Nicola B.
  built_by_url: https://www.linkedin.com/in/nicola-b/
  featured: false
- title: Daniel Spajic
  url: https://danieljs.tech/
  main_url: https://danieljs.tech/
  source_url: https://github.com/dspacejs/portfolio
  description: >
    Passionate front-end developer with a deep, yet diverse skillset.
  categories:
    - Portfolio
    - Programming
    - Freelance
  built_by: Daniel Spajic
  featured: false
- title: Cosmotory
  url: https://cosmotory.netlify.com/
  main_url: https://cosmotory.netlify.com/
  description: >
    This is the educational blog containing various courses,learning materials from various authors from all over the world.
  categories:
    - Blog
    - Community
    - Nonprofit
    - Open Source
    - Education
  built_by: Hanishraj B Rao.
  built_by_url: https://hanishrao.netlify.com/
  featured: false
- title: Armorblox | Security Powered by Understanding
  url: https://www.armorblox.com
  main_url: https://www.armorblox.com
  description: >
    Armorblox is a venture-backed stealth cybersecurity startup, on a mission to build a game-changing enterprise security platform.
  categories:
    - Security
    - Technology
    - Business
  built_by: Bejamas
  built_by_url: https://bejamas.io
  featured: false
- title: Mojo
  url: https://www.mojo.is
  main_url: https://www.mojo.is/
  description: >
    We help companies create beautiful digital experiences
  categories:
    - Agency
    - Technology
    - Consulting
    - User Experience
    - Web Development
  featured: false
- title: Marcel Hauri
  url: https://marcelhauri.ch/
  main_url: https://marcelhauri.ch/
  description: >
    Marcel Hauri is an award-winning Magento developer and e-commerce specialist.
  categories:
    - Portfolio
    - Blog
    - Programming
    - Community
    - Open Source
    - eCommerce
  built_by: Marcel Hauri
  built_by_url: https://marcelhauri.ch
  featured: false
- title: Projektmanagementblog
  url: https://www.projektmanagementblog.de
  main_url: https://www.projektmanagementblog.de/
  source_url: https://github.com/StephanWeinhold/pmblog
  description: >
    Thoughts about modern project management. Built with Gatsby and Tachyons, based on Advanced Starter.
  categories:
    - Blog
  built_by: Stephan Weinhold
  built_by_url: https://stephanweinhold.com/
  featured: false
<<<<<<< HEAD
- title: Relocation Hero
  url: https://relocationhero.com
  main_url: https://relocationhero.com
  description: >
    Blog with FAQs related to Germany relocation. Built with Gatsby.
  categories:
    - Blog
    - Consulting
    - Community
=======
- title: Anthony Boyd Graphics
  url: https://www.anthonyboyd.graphics/
  main_url: https://www.anthonyboyd.graphics/
  description: >
    Free Graphic Design Resources by Anthony Boyd
  categories:
    - Portfolio
  built_by: Anthony Boyd
  built_by_url: https://www.anthonyboyd.com/
>>>>>>> 8edc9351
  featured: false<|MERGE_RESOLUTION|>--- conflicted
+++ resolved
@@ -6554,7 +6554,16 @@
   built_by: Stephan Weinhold
   built_by_url: https://stephanweinhold.com/
   featured: false
-<<<<<<< HEAD
+- title: Anthony Boyd Graphics
+  url: https://www.anthonyboyd.graphics/
+  main_url: https://www.anthonyboyd.graphics/
+  description: >
+    Free Graphic Design Resources by Anthony Boyd
+  categories:
+    - Portfolio
+  built_by: Anthony Boyd
+  built_by_url: https://www.anthonyboyd.com/
+  featured: false
 - title: Relocation Hero
   url: https://relocationhero.com
   main_url: https://relocationhero.com
@@ -6564,15 +6573,4 @@
     - Blog
     - Consulting
     - Community
-=======
-- title: Anthony Boyd Graphics
-  url: https://www.anthonyboyd.graphics/
-  main_url: https://www.anthonyboyd.graphics/
-  description: >
-    Free Graphic Design Resources by Anthony Boyd
-  categories:
-    - Portfolio
-  built_by: Anthony Boyd
-  built_by_url: https://www.anthonyboyd.com/
->>>>>>> 8edc9351
   featured: false