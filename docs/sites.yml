- title: ReactJS
  main_url: "https://reactjs.org/"
  url: "https://reactjs.org/"
  source_url: "https://github.com/reactjs/reactjs.org"
  featured: true
  categories:
    - Web Development
    - Featured
    - Documentation
- title: Flamingo
  main_url: https://www.shopflamingo.com/
  url: https://www.shopflamingo.com/
  description: >
    Online shop for women's body care and hair removal products.
  categories:
    - eCommerce
    - Featured
  featured: true
- title: IDEO
  url: https://www.ideo.com
  main_url: https://www.ideo.com/
  description: >
    A Global design company committed to creating positive impact.
  categories:
    - Agency
    - Technology
    - Featured
    - Consulting
    - User Experience
  featured: true
- title: Airbnb Engineering & Data Science
  description: >
    Creative engineers and data scientists building a world where you can belong
    anywhere
  main_url: "https://airbnb.io/"
  url: "https://airbnb.io/"
  categories:
    - Blog
    - Gallery
    - Featured
  featured: true
- title: Impossible Foods
  main_url: "https://impossiblefoods.com/"
  url: "https://impossiblefoods.com/"
  categories:
    - Food
    - Featured
  featured: true
- title: Braun
  description: >
    Braun offers high performance hair removal and hair care products, including dryers, straighteners, shavers, and more.
  main_url: "https://ca.braun.com/en-ca"
  url: "https://ca.braun.com/en-ca"
  categories:
    - eCommerce
    - Featured
  featured: true
- title: NYC Pride 2019 | WorldPride NYC | Stonewall50
  main_url: "https://2019-worldpride-stonewall50.nycpride.org/"
  url: "https://2019-worldpride-stonewall50.nycpride.org/"
  featured: true
  description: >-
    Join us in 2019 for NYC Pride, as we welcome WorldPride and mark the 50th
    Anniversary of the Stonewall Uprising and a half-century of LGBTQ+
    liberation.
  categories:
    - Education
    - Marketing
    - Nonprofit
    - Featured
  built_by: Canvas United
  built_by_url: "https://www.canvasunited.com/"
- title: The State of European Tech
  main_url: "https://2017.stateofeuropeantech.com/"
  url: "https://2017.stateofeuropeantech.com/"
  featured: true
  categories:
    - Technology
    - Featured
  built_by: Studio Lovelock
  built_by_url: "http://www.studiolovelock.com/"
- title: Hopper
  main_url: "https://www.hopper.com/"
  url: "https://www.hopper.com/"
  built_by: Narative
  built_by_url: "https://www.narative.co/"
  featured: true
  categories:
    - Technology
    - App
    - Featured
- title: GM Capital One
  description: |
    Introducing the new online experience for your GM Rewards Credit Card
  main_url: "https://gm.capitalone.com/"
  url: "https://gm.capitalone.com/"
  categories:
    - Featured
  featured: true
- title: Theodora Warre
  main_url: "https://theodorawarre.eu"
  url: "https://theodorawarre.eu"
  description: >-
    E-commerce site for jewellery designer Theodora Warre, built using Gatsby + Shopify + Prismic + Matter.js
  categories:
    - eCommerce
    - Marketing
  built_by: Pierre Nel
  built_by_url: "https://pierre.io"
  featured: false
- title: Life Without Barriers | Foster Care
  main_url: "https://www.lwb.org.au/foster-care"
  url: "https://www.lwb.org.au/foster-care"
  featured: true
  description: >-
    We are urgently seeking foster carers all across Australia. Can you open
    your heart and your home to a child in need? There are different types of
    foster care that can suit you. We offer training and 24/7 support.
  categories:
    - Nonprofit
    - Education
    - Documentation
    - Marketing
    - Featured
  built_by: LWB Digital Team
  built_by_url: "https://twitter.com/LWBAustralia"
- title: Figma
  main_url: "https://www.figma.com/"
  url: "https://www.figma.com/"
  featured: true
  categories:
    - Marketing
    - Design
    - Featured
  built_by: Corey Ward
  built_by_url: "http://www.coreyward.me/"
- title: Bejamas - JAM Experts for hire
  main_url: "https://bejamas.io/"
  url: "https://bejamas.io/"
  featured: true
  description: >-
    We help agencies and companies with JAMStack tools. This includes web
    development using Static Site Generators, Headless CMS, CI / CD and CDN
    setup.
  categories:
    - Technology
    - Web Development
    - Agency
    - Marketing
    - Featured
  built_by: Bejamas
  built_by_url: "https://bejamas.io/"
- title: The State of JavaScript
  description: >
    Data from over 20,000 developers, asking them questions on topics ranging
    from frontend frameworks and state management, to build tools and testing
    libraries.
  main_url: "https://stateofjs.com/"
  url: "https://stateofjs.com/"
  source_url: "https://github.com/StateOfJS/StateOfJS"
  categories:
    - Data
    - JavaScript
    - Featured
  built_by: StateOfJS
  built_by_url: "https://github.com/StateOfJS/StateOfJS/graphs/contributors"
  featured: true
- title: DesignSystems.com
  main_url: "https://www.designsystems.com/"
  url: "https://www.designsystems.com/"
  description: |
    A resource for learning, creating and evangelizing design systems.
  categories:
    - Design
    - Blog
    - Technology
    - Featured
  built_by: Corey Ward
  built_by_url: "http://www.coreyward.me/"
  featured: true
- title: Timely
  main_url: "https://timelyapp.com/"
  url: "https://timelyapp.com/"
  description: |
    Fully automatic time tracking. For those who trade in time.
  categories:
    - Productivity
    - Featured
  built_by: Timm Stokke
  built_by_url: "https://timm.stokke.me"
  featured: true
- title: Snap Kit
  main_url: "https://kit.snapchat.com/"
  url: "https://kit.snapchat.com/"
  description: >
    Snap Kit lets developers integrate some of Snapchat’s best features across
    platforms.
  categories:
    - Technology
    - Documentation
    - Featured
  featured: true
- title: SendGrid
  main_url: "https://sendgrid.com/docs/"
  url: "https://sendgrid.com/docs/"
  description: >
    SendGrid delivers your transactional and marketing emails through the
    world's largest cloud-based email delivery platform.
  categories:
    - API
    - Technology
    - Documentation
    - Featured
  featured: true
- title: Kirsten Noelle
  main_url: "https://www.kirstennoelle.com/"
  url: "https://www.kirstennoelle.com/"
  featured: true
  description: >
    Digital portfolio for San Francisco Bay Area photographer Kirsten Noelle Wiemer.
  categories:
    - Photography
    - Portfolio
    - Featured
  built_by: Ryan Wiemer
  built_by_url: "https://www.ryanwiemer.com/"
- title: Cajun Bowfishing
  main_url: "https://cajunbowfishing.com/"
  url: "https://cajunbowfishing.com/"
  featured: false
  categories:
    - eCommerce
    - Sports
  built_by: Escalade Sports
  built_by_url: "https://www.escaladesports.com/"
- title: NEON
  main_url: "http://neonrated.com/"
  url: "http://neonrated.com/"
  featured: false
  categories:
    - Gallery
- title: GraphCMS
  main_url: "https://graphcms.com/"
  url: "https://graphcms.com/"
  featured: false
  categories:
    - Marketing
    - Technology
- title: Ghost Documentation
  main_url: https://docs.ghost.org/
  url: https://docs.ghost.org/
  source_url: "https://github.com/tryghost/docs"
  featured: false
  description: >-
    Ghost is an open source, professional publishing platform built on a modern Node.js technology stack — designed for teams who need power, flexibility and performance.
  categories:
    - Technology
    - Documentation
    - Open Source
  built_by: Ghost Foundation
  built_by_url: https://ghost.org/
- title: Nike - Just Do It
  main_url: "https://justdoit.nike.com/"
  url: "https://justdoit.nike.com/"
  featured: true
  categories:
    - eCommerce
    - Featured
- title: AirBnB Cereal
  main_url: "https://airbnb.design/cereal"
  url: "https://airbnb.design/cereal"
  featured: false
  categories:
    - Marketing
    - Design
- title: Cardiogram
  main_url: "https://cardiogr.am/"
  url: "https://cardiogr.am/"
  featured: false
  categories:
    - Marketing
    - Technology
- title: Hack Club
  main_url: "https://hackclub.com/"
  url: "https://hackclub.com/"
  source_url: "https://github.com/hackclub/site"
  featured: false
  categories:
    - Education
    - Web Development
- title: Matthias Jordan Portfolio
  main_url: "https://iammatthias.com/"
  url: "https://iammatthias.com/"
  source_url: "https://github.com/iammatthias/.com"
  description: >-
    Photography portfolio of content creator and digital marketer Matthias Jordan
  built_by: Matthias Jordan
  built_by_url: https://github.com/iammatthias
  featured: false
  categories:
    - Photography
    - Portfolio
    - Blog
    - Gallery
- title: Investment Calculator
  main_url: "https://investmentcalculator.io/"
  url: "https://investmentcalculator.io/"
  featured: false
  categories:
    - Education
    - Finance
- title: CSS Grid Playground by MozillaDev
  main_url: "https://mozilladevelopers.github.io/playground/"
  url: "https://mozilladevelopers.github.io/playground/"
  source_url: "https://github.com/MozillaDevelopers/playground"
  featured: false
  categories:
    - Education
    - Web Development
- title: Piotr Fedorczyk Portfolio
  built_by: Piotr Fedorczyk
  built_by_url: "https://piotrf.pl"
  categories:
    - Portfolio
    - Web Development
  description: >-
    Portfolio of Piotr Fedorczyk, a digital product designer and full-stack developer specializing in shaping, designing and building news and tools for news.
  featured: false
  main_url: "https://piotrf.pl/"
  url: "https://piotrf.pl/"
- title: unrealcpp
  main_url: "https://unrealcpp.com/"
  url: "https://unrealcpp.com/"
  source_url: "https://github.com/Harrison1/unrealcpp-com"
  featured: false
  categories:
    - Blog
    - Web Development
- title: Andy Slezak
  main_url: "https://www.aslezak.com/"
  url: "https://www.aslezak.com/"
  source_url: "https://github.com/amslezak"
  featured: false
  categories:
    - Web Development
    - Portfolio
- title: Deliveroo.Design
  main_url: "https://www.deliveroo.design/"
  url: "https://www.deliveroo.design/"
  featured: false
  categories:
    - Food
    - Marketing
- title: Dona Rita
  main_url: "https://www.donarita.co.uk/"
  url: "https://www.donarita.co.uk/"
  source_url: "https://github.com/peduarte/dona-rita-website"
  featured: false
  categories:
    - Food
    - Marketing
- title: Fröhlich ∧ Frei
  main_url: "https://www.froehlichundfrei.de/"
  url: "https://www.froehlichundfrei.de/"
  featured: false
  categories:
    - Web Development
    - Blog
    - Open Source
- title: How to GraphQL
  main_url: "https://www.howtographql.com/"
  url: "https://www.howtographql.com/"
  source_url: "https://github.com/howtographql/howtographql"
  featured: false
  categories:
    - Documentation
    - Web Development
    - Open Source
- title: OnCallogy
  main_url: "https://www.oncallogy.com/"
  url: "https://www.oncallogy.com/"
  featured: false
  categories:
    - Marketing
    - Healthcare
- title: Ryan Wiemer's Portfolio
  main_url: "https://www.ryanwiemer.com/"
  url: "https://www.ryanwiemer.com/knw-photography/"
  source_url: "https://github.com/ryanwiemer/rw"
  featured: false
  description: >
    Digital portfolio for Oakland, CA based account manager Ryan Wiemer.
  categories:
    - Portfolio
    - Web Development
    - Design
  built_by: Ryan Wiemer
  built_by_url: "https://www.ryanwiemer.com/"
- title: Ventura Digitalagentur Köln
  main_url: "https://www.ventura-digital.de/"
  url: "https://www.ventura-digital.de/"
  featured: false
  built_by: Ventura Digitalagentur
  categories:
    - Agency
    - Marketing
    - Featured
- title: Azer Koçulu
  main_url: "https://kodfabrik.com/"
  url: "https://kodfabrik.com/photography/"
  featured: false
  categories:
    - Portfolio
    - Photography
    - Web Development
- title: Damir.io
  main_url: "http://damir.io/"
  url: "http://damir.io/"
  source_url: "https://github.com/dvzrd/gatsby-sfiction"
  featured: false
  categories:
    - Blog
- title: Digital Psychology
  main_url: "http://digitalpsychology.io/"
  url: "http://digitalpsychology.io/"
  source_url: "https://github.com/danistefanovic/digitalpsychology.io"
  featured: false
  categories:
    - Education
    - Library
- title: Théâtres Parisiens
  main_url: "http://theatres-parisiens.fr/"
  url: "http://theatres-parisiens.fr/"
  source_url: "https://github.com/phacks/theatres-parisiens"
  featured: false
  categories:
    - Education
    - Entertainment
# - title: William Owen UK Portfolio / Blog
#   main_url: "http://william-owen.co.uk/"
#   url: "http://william-owen.co.uk/"
#   featured: false
#   description: >-
#     Over 20 years experience delivering customer-facing websites, internet-based
#     solutions and creative visual design for a wide range of companies and
#     organisations.
#   categories:
#     - Portfolio
#     - Blog
#   built_by: William Owen
#   built_by_url: "https://twitter.com/twilowen"
- title: A4 纸网
  main_url: "http://www.a4z.cn/"
  url: "http://www.a4z.cn/price"
  source_url: "https://github.com/hiooyUI/hiooyui.github.io"
  featured: false
  categories:
    - eCommerce
- title: Steve Meredith's Portfolio
  main_url: "http://www.stevemeredith.com/"
  url: "http://www.stevemeredith.com/"
  featured: false
  categories:
    - Portfolio
- title: API Platform
  main_url: "https://api-platform.com/"
  url: "https://api-platform.com/"
  source_url: "https://github.com/api-platform/website"
  featured: false
  categories:
    - Documentation
    - Web Development
    - Open Source
    - Library
- title: Artivest
  main_url: "https://artivest.co/"
  url: "https://artivest.co/what-we-do/for-advisors-and-investors/"
  featured: false
  categories:
    - Marketing
    - Blog
    - Documentation
    - Finance
- title: The Audacious Project
  main_url: "https://audaciousproject.org/"
  url: "https://audaciousproject.org/"
  featured: false
  categories:
    - Nonprofit
- title: Dustin Schau's Blog
  main_url: "https://blog.dustinschau.com/"
  url: "https://blog.dustinschau.com/"
  source_url: "https://github.com/dschau/blog"
  featured: false
  categories:
    - Blog
    - Web Development
- title: iContract Blog
  main_url: "https://blog.icontract.co.uk/"
  url: "http://blog.icontract.co.uk/"
  featured: false
  categories:
    - Blog
- title: BRIIM
  main_url: "https://bri.im/"
  url: "https://bri.im/"
  featured: false
  description: >-
    BRIIM is a movement to enable JavaScript enthusiasts and web developers in
    machine learning. Learn about artificial intelligence and data science, two
    fields which are governed by machine learning, in JavaScript. Take it right
    to your browser with WebGL.
  categories:
    - Education
    - Web Development
    - Technology
- title: Calpa's Blog
  main_url: "https://calpa.me/"
  url: "https://calpa.me/"
  source_url: "https://github.com/calpa/blog"
  featured: false
  categories:
    - Blog
    - Web Development
- title: Code Bushi
  main_url: "https://codebushi.com/"
  url: "https://codebushi.com/"
  featured: false
  description: >-
    Web development resources, trends, & techniques to elevate your coding
    journey.
  categories:
    - Web Development
    - Open Source
    - Blog
  built_by: Hunter Chang
  built_by_url: "https://hunterchang.com/"
- title: Daniel Hollcraft
  main_url: "https://danielhollcraft.com/"
  url: "https://danielhollcraft.com/"
  source_url: "https://github.com/danielbh/danielhollcraft.com"
  featured: false
  categories:
    - Web Development
    - Blog
    - Portfolio
- title: Darren Britton's Portfolio
  main_url: "https://darrenbritton.com/"
  url: "https://darrenbritton.com/"
  source_url: "https://github.com/darrenbritton/darrenbritton.github.io"
  featured: false
  categories:
    - Web Development
    - Portfolio
- title: Dave Lindberg Marketing & Design
  url: "https://davelindberg.com/"
  main_url: "https://davelindberg.com/"
  source_url: "https://github.com/Dave-Lindberg/dl-gatsby"
  featured: false
  description: >-
    My work revolves around solving problems for people in business, using
    integrated design and marketing strategies to improve sales, increase brand
    engagement, generate leads and achieve goals.
  categories:
    - Design
    - Marketing
    - Portfolio
- title: Dalbinaco's Website
  main_url: "https://dlbn.co/en/"
  url: "https://dlbn.co/en/"
  source_url: "https://github.com/dalbinaco/dlbn.co"
  featured: false
  categories:
    - Portfolio
    - Web Development
- title: mParticle's Documentation
  main_url: "https://docs.mparticle.com/"
  url: "https://docs.mparticle.com/"
  featured: false
  categories:
    - Web Development
    - Documentation
- title: Doopoll
  main_url: "https://doopoll.co/"
  url: "https://doopoll.co/"
  featured: false
  categories:
    - Marketing
    - Technology
- title: ERC dEX
  main_url: "https://ercdex.com/"
  url: "https://ercdex.com/aqueduct"
  featured: false
  categories:
    - Marketing
- title: Fabian Schultz' Portfolio
  main_url: "https://fabianschultz.com/"
  url: "https://fabianschultz.com/"
  source_url: "https://github.com/fabe/site"
  featured: false
  description: >-
    Hello, I’m Fabian — a product designer and developer based in Potsdam,
    Germany. I’ve been working both as a product designer and frontend developer
    for over 5 years now. I particularly enjoy working with companies that try
    to meet broad and unique user needs.
  categories:
    - Portfolio
    - Web Development
  built_by: Fabian Schultz
  built_by_url: "https://fabianschultz.com/"
- title: CalState House Manager
  description: >
    Home service membership that offers proactive and on-demand maintenance for
    homeowners
  main_url: "https://housemanager.calstate.aaa.com/"
  url: "https://housemanager.calstate.aaa.com/"
  categories:
    - Marketing
- title: The freeCodeCamp Guide
  main_url: "https://guide.freecodecamp.org/"
  url: "https://guide.freecodecamp.org/"
  source_url: "https://github.com/freeCodeCamp/guide"
  featured: false
  categories:
    - Web Development
    - Documentation
- title: High School Hackathons
  main_url: "https://hackathons.hackclub.com/"
  url: "https://hackathons.hackclub.com/"
  source_url: "https://github.com/hackclub/hackathons"
  featured: false
  categories:
    - Education
    - Web Development
- title: Hapticmedia
  main_url: "https://hapticmedia.fr/en/"
  url: "https://hapticmedia.fr/en/"
  featured: false
  categories:
    - Agency
- title: heml.io
  main_url: "https://heml.io/"
  url: "https://heml.io/"
  source_url: "https://github.com/SparkPost/heml.io"
  featured: false
  categories:
    - Documentation
    - Web Development
    - Open Source
- title: Juliette Pretot's Portfolio
  main_url: "https://juliette.sh/"
  url: "https://juliette.sh/"
  featured: false
  categories:
    - Web Development
    - Portfolio
    - Blog
- title: Kris Hedstrom's Portfolio
  main_url: "https://k-create.com/"
  url: "https://k-create.com/portfolio/"
  source_url: "https://github.com/kristofferh/kristoffer"
  featured: false
  description: >-
    Hey. I’m Kris. I’m an interactive designer / developer. I grew up in Umeå,
    in northern Sweden, but I now live in Brooklyn, NY. I am currently enjoying
    a hybrid Art Director + Lead Product Engineer role at a small startup called
    Nomad Health. Before that, I was a Product (Engineering) Manager at Tumblr.
    Before that, I worked at agencies. Before that, I was a baby. I like to
    design things, and then I like to build those things. I occasionally take on
    freelance projects. Feel free to get in touch if you have an interesting
    project that you want to collaborate on. Or if you just want to say hello,
    that’s cool too.
  categories:
    - Portfolio
  built_by: Kris Hedstrom
  built_by_url: "https://k-create.com/"
- title: knpw.rs
  main_url: "https://knpw.rs/"
  url: "https://knpw.rs/"
  source_url: "https://github.com/knpwrs/knpw.rs"
  featured: false
  categories:
    - Blog
    - Web Development
- title: Kostas Bariotis' Blog
  main_url: "https://kostasbariotis.com/"
  url: "https://kostasbariotis.com/"
  source_url: "https://github.com/kbariotis/kostasbariotis.com"
  featured: false
  categories:
    - Blog
    - Portfolio
    - Web Development
- title: LaserTime Clinic
  main_url: "https://lasertime.ru/"
  url: "https://lasertime.ru/"
  source_url: "https://github.com/oleglegun/lasertime"
  featured: false
  categories:
    - Marketing
- title: Jason Lengstorf
  main_url: "https://lengstorf.com"
  url: "https://lengstorf.com"
  source_url: "https://github.com/jlengstorf/lengstorf.com"
  featured: false
  categories:
    - Blog
  built_by: Jason Lengstorf
  built_by_url: "https://github.com/jlengstorf"
- title: Mannequin.io
  main_url: "https://mannequin.io/"
  url: "https://mannequin.io/"
  source_url: "https://github.com/LastCallMedia/Mannequin/tree/master/site"
  featured: false
  categories:
    - Open Source
    - Web Development
    - Documentation
- title: manu.ninja
  main_url: "https://manu.ninja/"
  url: "https://manu.ninja/"
  source_url: "https://github.com/Lorti/manu.ninja"
  featured: false
  description: >-
    manu.ninja is the personal blog of Manuel Wieser, where he talks about
    frontend development, games and digital art
  categories:
    - Blog
    - Technology
    - Web Development
- title: Fabric
  main_url: "https://meetfabric.com/"
  url: "https://meetfabric.com/"
  featured: false
  categories:
    - Marketing
- title: Nexit
  main_url: "https://nexit.sk/"
  url: "https://nexit.sk/references"
  featured: false
  categories:
    - Web Development
- title: Open FDA
  description: >
    Provides APIs and raw download access to a number of high-value, high
    priority and scalable structured datasets, including adverse events, drug
    product labeling, and recall enforcement reports.
  main_url: "https://open.fda.gov/"
  url: "https://open.fda.gov/"
  source_url: "https://github.com/FDA/open.fda.gov"
  featured: false
  categories:
    - Government
    - Open Source
    - Web Development
    - API
    - Data
- title: NYC Planning Labs (New York City Department of City Planning)
  main_url: "https://planninglabs.nyc/"
  url: "https://planninglabs.nyc/about/"
  source_url: "https://github.com/NYCPlanning/"
  featured: false
  description: >-
    We work with New York City's Urban Planners to deliver impactful, modern
    technology tools.
  categories:
    - Open Source
    - Government
- title: Pravdomil
  main_url: "https://pravdomil.com/"
  url: "https://pravdomil.com/"
  source_url: "https://github.com/pravdomil/pravdomil.com"
  featured: false
  description: >-
    I’ve been working both as a product designer and frontend developer for over
    5 years now. I particularly enjoy working with companies that try to meet
    broad and unique user needs.
  categories:
    - Portfolio
- title: Preston Richey Portfolio / Blog
  main_url: "https://prestonrichey.com/"
  url: "https://prestonrichey.com/"
  source_url: "https://github.com/prichey/prestonrichey.com"
  featured: false
  categories:
    - Web Development
    - Portfolio
    - Blog
- title: Landing page of Put.io
  main_url: "https://put.io/"
  url: "https://put.io/"
  featured: false
  categories:
    - eCommerce
    - Technology
- title: The Rick and Morty API
  main_url: "https://rickandmortyapi.com/"
  url: "https://rickandmortyapi.com/"
  built_by: Axel Fuhrmann
  built_by_url: "https://axelfuhrmann.com/"
  featured: false
  categories:
    - Web Development
    - Entertainment
    - Documentation
    - Open Source
    - API
- title: Santa Compañía Creativa
  main_url: "https://santacc.es/"
  url: "https://santacc.es/"
  source_url: "https://github.com/DesarrolloWebSantaCC/santacc-web"
  featured: false
  categories:
    - Agency
- title: Sean Coker's Blog
  main_url: "https://sean.is/"
  url: "https://sean.is/"
  featured: false
  categories:
    - Blog
    - Portfolio
    - Web Development
- title: Several Levels
  main_url: "https://severallevels.io/"
  url: "https://severallevels.io/"
  source_url: "https://github.com/Harrison1/several-levels"
  featured: false
  categories:
    - Agency
    - Web Development
- title: Simply
  main_url: "https://simply.co.za/"
  url: "https://simply.co.za/"
  featured: false
  categories:
    - Marketing
- title: Storybook
  main_url: "https://storybook.js.org/"
  url: "https://storybook.js.org/"
  source_url: "https://github.com/storybooks/storybook"
  featured: false
  categories:
    - Web Development
    - Open Source
- title: Vibert Thio's Portfolio
  main_url: "https://vibertthio.com/portfolio/"
  url: "https://vibertthio.com/portfolio/projects/"
  source_url: "https://github.com/vibertthio/portfolio"
  featured: false
  categories:
    - Portfolio
    - Web Development
- title: VisitGemer
  main_url: "https://visitgemer.sk/"
  url: "https://visitgemer.sk/"
  featured: false
  categories:
    - Marketing
- title: Bricolage.io
  main_url: "https://www.bricolage.io/"
  url: "https://www.bricolage.io/"
  source_url: "https://github.com/KyleAMathews/blog"
  featured: false
  categories:
    - Blog
- title: Charles Pinnix Website
  main_url: "https://www.charlespinnix.com/"
  url: "https://www.charlespinnix.com/"
  featured: false
  description: >-
    I’m a senior frontend engineer with 8 years of experience building websites
    and web applications. I’m interested in leading creative, multidisciplinary
    engineering teams. I’m a creative technologist, merging photography, art,
    and design into engineering and visa versa. I take a pragmatic,
    product-oriented approach to development, allowing me to see the big picture
    and ensuring quality products are completed on time. I have a passion for
    modern frontend JavaScript frameworks such as React and Vue, and I have
    substantial experience on the backend with an interest in Node and
    container based deployment with Docker and AWS.
  categories:
    - Portfolio
    - Web Development
- title: Charlie Harrington's Blog
  main_url: "https://www.charlieharrington.com/"
  url: "https://www.charlieharrington.com/"
  source_url: "https://github.com/whatrocks/blog"
  featured: false
  categories:
    - Blog
    - Web Development
    - Music
- title: Gabriel Adorf's Portfolio
  main_url: "https://www.gabrieladorf.com/"
  url: "https://www.gabrieladorf.com/"
  source_url: "https://github.com/gabdorf/gabriel-adorf-portfolio"
  featured: false
  categories:
    - Portfolio
    - Web Development
- title: greglobinski.com
  main_url: "https://www.greglobinski.com/"
  url: "https://www.greglobinski.com/"
  source_url: "https://github.com/greglobinski/www.greglobinski.com"
  featured: false
  categories:
    - Portfolio
    - Web Development
- title: I am Putra
  main_url: "https://www.iamputra.com/"
  url: "https://www.iamputra.com/"
  featured: false
  categories:
    - Portfolio
    - Web Development
    - Blog
- title: In Sowerby Bridge
  main_url: "https://www.insowerbybridge.co.uk/"
  url: "https://www.insowerbybridge.co.uk/"
  featured: false
  categories:
    - Marketing
    - Government
- title: JavaScript Stuff
  main_url: "https://www.javascriptstuff.com/"
  url: "https://www.javascriptstuff.com/"
  featured: false
  categories:
    - Education
    - Web Development
    - Library
- title: Ledgy
  main_url: "https://www.ledgy.com/"
  url: "https://github.com/morloy/ledgy.com"
  featured: false
  categories:
    - Marketing
    - Finance
- title: Alec Lomas's Portfolio / Blog
  main_url: "https://www.lowmess.com/"
  url: "https://www.lowmess.com/"
  source_url: "https://github.com/lowmess/lowmess"
  featured: false
  categories:
    - Web Development
    - Blog
    - Portfolio
- title: Michele Mazzucco's Portfolio
  main_url: "https://www.michelemazzucco.it/"
  url: "https://www.michelemazzucco.it/"
  source_url: "https://github.com/michelemazzucco/michelemazzucco.it"
  featured: false
  categories:
    - Portfolio
- title: Orbit FM Podcasts
  main_url: "https://www.orbit.fm/"
  url: "https://www.orbit.fm/"
  source_url: "https://github.com/agarrharr/orbit.fm"
  featured: false
  categories:
    - Podcast
- title: Prosecco Springs
  main_url: "https://www.proseccosprings.com/"
  url: "https://www.proseccosprings.com/"
  featured: false
  categories:
    - Food
    - Blog
    - Marketing
- title: Verious
  main_url: "https://www.verious.io/"
  url: "https://www.verious.io/"
  source_url: "https://github.com/cpinnix/verious"
  featured: false
  categories:
    - Web Development
- title: Yisela
  main_url: "https://www.yisela.com/"
  url: "https://www.yisela.com/tetris-against-trauma-gaming-as-therapy/"
  featured: false
  categories:
    - Blog
- title: YouFoundRon.com
  main_url: "https://www.youfoundron.com/"
  url: "https://www.youfoundron.com/"
  source_url: "https://github.com/rongierlach/yfr-dot-com"
  featured: false
  categories:
    - Portfolio
    - Web Development
    - Blog
- title: yerevancoder
  main_url: "https://yerevancoder.com/"
  url: "https://forum.yerevancoder.com/categories"
  source_url: "https://github.com/yerevancoder/yerevancoder.github.io"
  featured: false
  categories:
    - Blog
    - Web Development
- title: Ease
  main_url: "https://www.ease.com/"
  url: "https://www.ease.com/"
  featured: false
  categories:
    - Marketing
    - Healthcare
- title: Policygenius
  main_url: "https://www.policygenius.com/"
  url: "https://www.policygenius.com/"
  featured: false
  categories:
    - Marketing
    - Healthcare
- title: Moteefe
  main_url: "http://www.moteefe.com/"
  url: "http://www.moteefe.com/"
  featured: false
  categories:
    - Marketing
    - Agency
    - Technology
- title: Athelas
  main_url: "http://www.athelas.com/"
  url: "http://www.athelas.com/"
  featured: false
  categories:
    - Marketing
    - Healthcare
- title: Pathwright
  main_url: "http://www.pathwright.com/"
  url: "http://www.pathwright.com/"
  featured: false
  categories:
    - Marketing
    - Education
- title: Lucid
  main_url: "https://www.golucid.co/"
  url: "https://www.golucid.co/"
  featured: false
  categories:
    - Marketing
    - Technology
- title: Bench
  main_url: "http://www.bench.co/"
  url: "http://www.bench.co/"
  featured: false
  categories:
    - Marketing
- title: Gin Lane
  main_url: "http://www.ginlane.com/"
  url: "https://www.ginlane.com/"
  featured: false
  categories:
    - Web Development
    - Agency
- title: Marmelab
  main_url: "https://marmelab.com/en/"
  url: "https://marmelab.com/en/"
  featured: false
  categories:
    - Web Development
    - Agency
- title: Dovetail
  main_url: "https://dovetailapp.com/"
  url: "https://dovetailapp.com/"
  featured: false
  categories:
    - Marketing
    - Technology
- title: Yuuniworks Portfolio / Blog
  main_url: "https://www.yuuniworks.com/"
  url: "https://www.yuuniworks.com/"
  source_url: "https://github.com/junkboy0315/yuuni-web"
  featured: false
  categories:
    - Portfolio
    - Web Development
    - Blog
- title: The Bastion Bot
  main_url: "https://bastionbot.org/"
  url: "https://bastionbot.org/"
  source_url: "https://github.com/TheBastionBot/Bastion-Website"
  description: Give awesome perks to your Discord server!
  featured: false
  categories:
    - Open Source
    - Technology
    - Documentation
    - Community
  built_by: Sankarsan Kampa
  built_by_url: "https://traction.one"
- title: Smakosh
  main_url: "https://smakosh.com/"
  url: "https://smakosh.com/"
  source_url: "https://github.com/smakosh/smakosh.com"
  featured: false
  categories:
    - Portfolio
    - Web Development
# - title: Philipp Czernitzki - Blog/Website
#   main_url: "http://philippczernitzki.me/"
#   url: "http://philippczernitzki.me/"
#   featured: false
#   categories:
#     - Portfolio
#     - Web Development
#     - Blog
- title: WebGazer
  main_url: "https://www.webgazer.io/"
  url: "https://www.webgazer.io/"
  featured: false
  categories:
    - Marketing
    - Web Development
    - Technology
- title: Joe Seifi's Blog
  main_url: "http://seifi.org/"
  url: "http://seifi.org/"
  featured: false
  categories:
    - Portfolio
    - Web Development
    - Blog
- title: LekoArts — Graphic Designer & Front-End Developer
  main_url: "https://www.lekoarts.de"
  url: "https://www.lekoarts.de"
  source_url: "https://github.com/LekoArts/portfolio"
  featured: false
  built_by: LekoArts
  built_by_url: "https://github.com/LekoArts"
  description: >-
    Hi, I'm Lennart — a self-taught and passionate graphic/web designer &
    frontend developer based in Darmstadt, Germany. I love it to realize complex
    projects in a creative manner and face new challenges. Since 6 years I do
    graphic design, my love for frontend development came up 3 years ago. I
    enjoy acquiring new skills and cementing this knowledge by writing blogposts
    and creating tutorials.
  categories:
    - Portfolio
    - Blog
    - Design
    - Web Development
    - Freelance
    - Open Source
- title: 杨二小的博客
  main_url: "https://blog.yangerxiao.com/"
  url: "https://blog.yangerxiao.com/"
  source_url: "https://github.com/zerosoul/blog.yangerxiao.com"
  featured: false
  categories:
    - Blog
    - Portfolio
- title: MOTTO x MOTTO
  main_url: "https://mottox2.com"
  url: "https://mottox2.com"
  source_url: "https://github.com/mottox2/website"
  description: Web developer / UI Designer in Tokyo Japan.
  featured: false
  categories:
    - Blog
    - Portfolio
  built_by: mottox2
  built_by_url: "https://mottox2.com"
- title: Pride of the Meadows
  main_url: "https://www.prideofthemeadows.com/"
  url: "https://www.prideofthemeadows.com/"
  featured: false
  categories:
    - eCommerce
    - Food
    - Blog
  built_by: Caldera Digital
  built_by_url: https://www.calderadigital.com/
- title: Michael Uloth
  main_url: "https://www.michaeluloth.com"
  url: "https://www.michaeluloth.com"
  featured: false
  description: Michael Uloth is a web developer, opera singer, and the creator of Up and Running Tutorials.
  categories:
    - Portfolio
    - Web Development
    - Music
  built_by: Michael Uloth
  built_by_url: "https://www.michaeluloth.com"
- title: Spacetime
  main_url: "https://www.heyspacetime.com/"
  url: "https://www.heyspacetime.com/"
  featured: false
  description: >-
    Spacetime is a Dallas-based digital experience agency specializing in web,
    app, startup, and digital experience creation.
  categories:
    - Marketing
    - Portfolio
    - Agency
  built_by: Spacetime
  built_by_url: "https://www.heyspacetime.com/"
- title: Eric Jinks
  main_url: "https://ericjinks.com/"
  url: "https://ericjinks.com/"
  featured: false
  description: "Software engineer / web developer from the Gold Coast, Australia."
  categories:
    - Portfolio
    - Blog
    - Web Development
    - Technology
  built_by: Eric Jinks
  built_by_url: "https://ericjinks.com/"
- title: GaiAma - We are wildlife
  main_url: "https://www.gaiama.org/"
  url: "https://www.gaiama.org/"
  featured: false
  description: >-
    We founded the GaiAma conservation organization to protect wildlife in Perú
    and to create an example of a permaculture neighborhood, living
    symbiotically with the forest - because reforestation is just the beginning
  categories:
    - Nonprofit
    - Marketing
    - Blog
  source_url: "https://github.com/GaiAma/gaiama.org"
  built_by: GaiAma
  built_by_url: "https://www.gaiama.org/"
- title: Healthcare Logic
  main_url: "https://www.healthcarelogic.com/"
  url: "https://www.healthcarelogic.com/"
  featured: false
  description: >-
    Revolutionary technology that empowers clinical and managerial leaders to
    collaborate with clarity.
  categories:
    - Marketing
    - Healthcare
    - Technology
  built_by: Thrive
  built_by_url: "https://thriveweb.com.au/"
- title: Papergov
  main_url: "https://papergov.com/"
  url: "https://papergov.com/"
  featured: false
  description: Manage all your government services in a single place
  categories:
    - Directory
    - Government
    - Technology
  source_url: "https://github.com/WeOpenly/localgov.fyi"
  built_by: Openly Technologies
  built_by_url: "https://papergov.com/about/"
- title: Kata.ai Documentation
  main_url: "https://docs.kata.ai/"
  url: "https://docs.kata.ai/"
  source_url: "https://github.com/kata-ai/kata-platform-docs"
  featured: false
  description: >-
    Documentation website for the Kata Platform, an all-in-one platform for
    building chatbots using AI technologies.
  categories:
    - Documentation
    - Technology
- title: goalgetters
  main_url: "https://goalgetters.space/"
  url: "https://goalgetters.space/"
  featured: false
  description: >-
    goalgetters is a source of inspiration for people who want to change their
    career. We offer articles, success stories and expert interviews on how to
    find a new passion and how to implement change.
  categories:
    - Blog
    - Education
  built_by: "Stephanie Langers (content), Adrian Wenke (development)"
  built_by_url: "https://twitter.com/AdrianWenke"
- title: Zensum
  main_url: "https://zensum.se/"
  url: "https://zensum.se/"
  featured: false
  description: >-
    Borrow money quickly and safely through Zensum. We compare Sweden's leading
    banks and credit institutions. Choose from multiple offers and lower your
    monthly cost. [Translated from Swedish]
  categories:
    - Technology
    - Finance
    - Marketing
  built_by: Bejamas
  built_by_url: "https://bejamas.io/"
- title: StatusHub - Easy to use Hosted Status Page Service
  main_url: "https://statushub.com/"
  url: "https://statushub.com/"
  featured: false
  description: >-
    Set up your very own service status page in minutes with StatusHub. Allow
    customers to subscribe to be updated automatically.
  categories:
    - Technology
    - Marketing
  built_by: Bejamas
  built_by_url: "https://bejamas.io/"
- title: Matthias Kretschmann Portfolio
  main_url: "https://matthiaskretschmann.com/"
  url: "https://matthiaskretschmann.com/"
  source_url: "https://github.com/kremalicious/portfolio"
  featured: false
  description: Portfolio of designer & developer Matthias Kretschmann.
  categories:
    - Portfolio
    - Web Development
  built_by: Matthias Kretschmann
  built_by_url: "https://matthiaskretschmann.com/"
- title: Iron Cove Solutions
  main_url: "https://ironcovesolutions.com/"
  url: "https://ironcovesolutions.com/"
  description: >-
    Iron Cove Solutions is a cloud based consulting firm. We help companies
    deliver a return on cloud usage by applying best practices
  categories:
    - Technology
    - Web Development
  built_by: Iron Cove Solutions
  built_by_url: "https://ironcovesolutions.com/"
  featured: false
- title: Moetez Chaabene Portfolio / Blog
  main_url: "https://moetez.me/"
  url: "https://moetez.me/"
  source_url: "https://github.com/moetezch/moetez.me"
  featured: false
  description: Portfolio of Moetez Chaabene
  categories:
    - Portfolio
    - Web Development
    - Blog
  built_by: Moetez Chaabene
  built_by_url: "https://twitter.com/moetezch"
- title: Nikita
  description: >-
    Automation of system deployments in Node.js for applications and
    infrastructures.
  main_url: "https://nikita.js.org/"
  url: "https://nikita.js.org/"
  source_url: "https://github.com/adaltas/node-nikita"
  categories:
    - Documentation
    - Open Source
    - Technology
  built_by: Adaltas
  built_by_url: "https://www.adaltas.com"
  featured: false
- title: Gourav Sood Blog & Portfolio
  main_url: "https://www.gouravsood.com/"
  url: "https://www.gouravsood.com/"
  featured: false
  categories:
    - Blog
    - Portfolio
  built_by: Gourav Sood
  built_by_url: "https://www.gouravsood.com/"
- title: Jonas Tebbe Portfolio
  description: |
    Hey, I’m Jonas and I create digital products.
  main_url: "https://jonastebbe.com"
  url: "https://jonastebbe.com"
  categories:
    - Portfolio
  built_by: Jonas Tebbe
  built_by_url: "http://twitter.com/jonastebbe"
  featured: false
- title: Parker Sarsfield Portfolio
  description: |
    I'm Parker, a software engineer and sneakerhead.
  main_url: "https://parkersarsfield.com"
  url: "https://parkersarsfield.com"
  categories:
    - Blog
    - Portfolio
  built_by: Parker Sarsfield
  built_by_url: "https://parkersarsfield.com"
- title: Frontend web development with Greg
  description: |
    JavaScript, GatsbyJS, ReactJS, CSS in JS... Let's learn some stuff together.
  main_url: "https://dev.greglobinski.com"
  url: "https://dev.greglobinski.com"
  categories:
    - Blog
    - Web Development
  built_by: Greg Lobinski
  built_by_url: "https://github.com/greglobinski"
- title: Insomnia
  description: |
    Desktop HTTP and GraphQL client for developers
  main_url: "https://insomnia.rest/"
  url: "https://insomnia.rest/"
  categories:
    - Blog
  built_by: Gregory Schier
  built_by_url: "https://schier.co"
  featured: false
- title: Timeline Theme Portfolio
  description: |
    I'm Aman Mittal, a software developer.
  main_url: "https://amanhimself.dev/"
  url: "https://amanhimself.dev/"
  categories:
    - Web Development
    - Portfolio
  built_by: Aman Mittal
  built_by_url: "https://amanhimself.dev/"
- title: Ocean artUp
  description: >
    Science outreach site built using styled-components and Contentful. It
    presents the research project "Ocean artUp" funded by an Advanced Grant of
    the European Research Council to explore the possible benefits of artificial
    uplift of nutrient-rich deep water to the ocean’s sunlit surface layer.
  main_url: "https://ocean-artup.eu"
  url: "https://ocean-artup.eu"
  source_url: "https://github.com/janosh/ocean-artup"
  categories:
    - Science
    - Education
    - Blog
  built_by: Janosh Riebesell
  built_by_url: "https://janosh.io"
  featured: false
- title: Ryan Fitzgerald
  description: |
    Personal portfolio and blog for Ryan Fitzgerald
  main_url: "https://ryanfitzgerald.ca/"
  url: "https://ryanfitzgerald.ca/"
  categories:
    - Web Development
    - Portfolio
  built_by: Ryan Fitzgerald
  built_by_url: "https://github.com/RyanFitzgerald"
  featured: false
- title: Kaizen
  description: |
    Content Marketing, PR & SEO Agency in London
  main_url: "https://www.kaizen.co.uk/"
  url: "https://www.kaizen.co.uk/"
  categories:
    - Agency
    - Blog
    - Design
    - Web Development
    - SEO
  built_by: Bogdan Stanciu
  built_by_url: "https://github.com/b0gd4n"
  featured: false
- title: HackerOne Platform Documentation
  description: |
    HackerOne's Product Documentation Center!
  url: "https://docs.hackerone.com/"
  main_url: "https://docs.hackerone.com/"
  categories:
    - Documentation
    - Security
  featured: false
- title: Mux Video
  description: |
    API to video hosting and streaming
  main_url: "https://mux.com/"
  url: "https://mux.com/"
  categories:
    - Video
    - API
  featured: false
- title: Swapcard
  description: >
    The easiest way for event organizers to instantly connect people, build a
    community of attendees and exhibitors, and increase revenue over time
  main_url: "https://www.swapcard.com/"
  url: "https://www.swapcard.com/"
  categories:
    - Event
    - Community
    - Marketing
  built_by: Swapcard
  built_by_url: "https://www.swapcard.com/"
  featured: false
- title: Kalix
  description: >
    Kalix is perfect for healthcare professionals starting out in private
    practice, to those with an established clinic.
  main_url: "https://www.kalixhealth.com/"
  url: "https://www.kalixhealth.com/"
  categories:
    - Healthcare
  featured: false
- title: Hubba
  description: |
    Buy wholesale products from thousands of independent, verified Brands.
  main_url: "https://join.hubba.com/"
  url: "https://join.hubba.com/"
  categories:
    - eCommerce
  featured: false
- title: HyperPlay
  description: |
    In Asean's 1st Ever LOL Esports X Music Festival
  main_url: "https://hyperplay.leagueoflegends.com/"
  url: "https://hyperplay.leagueoflegends.com/"
  categories:
    - Music
  featured: false
- title: Bad Credit Loans
  description: |
    Get the funds you need, from $250-$5,000
  main_url: "https://www.creditloan.com/"
  url: "https://www.creditloan.com/"
  categories:
    - Finance
  featured: false
- title: Financial Center
  description: >
    Member-owned, not-for-profit, co-operative whose members receive financial
    benefits in the form of lower loan rates, higher savings rates, and lower
    fees than banks.
  main_url: "https://fcfcu.com/"
  url: "https://fcfcu.com/"
  categories:
    - Finance
    - Nonprofit
    - Business
    - Education
  built_by: "https://fcfcu.com/"
  built_by_url: "https://fcfcu.com/"
  featured: false
- title: Office of Institutional Research and Assessment
  description: |
    Good Data, Good Decisions
  main_url: "http://oira.ua.edu/"
  url: "http://oira.ua.edu/"
  categories:
    - Data
  featured: false
- title: The Telegraph Premium
  description: |
    Exclusive stories from award-winning journalists
  main_url: "https://premium.telegraph.co.uk/"
  url: "https://premium.telegraph.co.uk/"
  categories:
    - Media
  featured: false
- title: html2canvas
  description: |
    Screenshots with JavaScript
  main_url: "http://html2canvas.hertzen.com/"
  url: "http://html2canvas.hertzen.com/"
  source_url: "https://github.com/niklasvh/html2canvas/tree/master/www"
  categories:
    - JavaScript
    - Documentation
  built_by: Niklas von Hertzen
  built_by_url: "http://hertzen.com/"
  featured: false
- title: Dato CMS
  description: |
    The API-based CMS your editors will love
  main_url: "https://www.datocms.com/"
  url: "https://www.datocms.com/"
  categories:
    - API
  featured: false
- title: Half Electronics
  description: |
    Personal website
  main_url: "https://www.halfelectronic.com/"
  url: "https://www.halfelectronic.com/"
  categories:
    - Blog
  built_by: Fernando Poumian
  built_by_url: "https://github.com/fpoumian/halfelectronic.com"
  featured: false
- title: Frithir Software Development
  main_url: "https://frithir.com/"
  url: "https://frithir.com/"
  featured: false
  description: "I DRINK COFFEE, WRITE CODE AND IMPROVE MY DEVELOPMENT SKILLS EVERY DAY."
  categories:
    - Design
    - Web Development
  built_by: Frithir
  built_by_url: "https://Frithir.com/"
- title: Unow
  main_url: "https://www.unow.fr/"
  url: "https://www.unow.fr/"
  categories:
    - Education
    - Marketing
  featured: false
- title: Peter Hironaka
  description: |
    Freelance Web Developer based in Los Angeles.
  main_url: "https://peterhironaka.com/"
  url: "https://peterhironaka.com/"
  categories:
    - Portfolio
    - Web Development
  built_by: Peter Hironaka
  built_by_url: "https://github.com/PHironaka"
  featured: false
- title: Michael McQuade
  description: |
    Personal website and blog for Michael McQuade
  main_url: "https://giraffesyo.io"
  url: "https://giraffesyo.io"
  categories:
    - Blog
  built_by: Michael McQuade
  built_by_url: "https://github.com/giraffesyo"
  featured: false
- title: Haacht Brewery
  description: |
    Corporate website for Haacht Brewery. Designed and Developed by Gafas.
  main_url: "https://haacht.com/en/"
  url: "https://haacht.com"
  categories:
    - Marketing
  built_by: Gafas
  built_by_url: "https://gafas.be"
  featured: false
- title: StoutLabs
  description: |
    Portfolio of Daniel Stout, freelance developer in East Tennessee.
  main_url: "https://www.stoutlabs.com/"
  url: "https://www.stoutlabs.com/"
  categories:
    - Web Development
    - Portfolio
  built_by: Daniel Stout
  built_by_url: "https://github.com/stoutlabs"
  featured: false
- title: Chicago Ticket Outcomes By Neighborhood
  description: |
    ProPublica data visualization of traffic ticket court outcomes
  categories:
    - Media
    - Nonprofit
  url: >-
    https://projects.propublica.org/graphics/il/il-city-sticker-tickets-maps/ticket-status/?initialWidth=782
  main_url: >-
    https://projects.propublica.org/graphics/il/il-city-sticker-tickets-maps/ticket-status/?initialWidth=782
  built_by: David Eads
  built_by_url: "https://github.com/eads"
  featured: false
- title: Chicago South Side Traffic Ticketing rates
  description: |
    ProPublica data visualization of traffic ticket rates by community
  main_url: >-
    https://projects.propublica.org/graphics/il/il-city-sticker-tickets-maps/ticket-rate/?initialWidth=782
  url: >-
    https://projects.propublica.org/graphics/il/il-city-sticker-tickets-maps/ticket-rate/?initialWidth=782
  categories:
    - Media
    - Nonprofit
  built_by: David Eads
  built_by_url: "https://github.com/eads"
  featured: false
- title: Otsimo
  description: >
    Otsimo is a special education application for children with autism, down
    syndrome and other developmental disabilities.
  main_url: "https://otsimo.com/en/"
  url: "https://otsimo.com/en/"
  categories:
    - Blog
    - Education
  featured: false
- title: Matt Bagni Portfolio 2018
  description: >
    Mostly the result of playing with Gatsby and learning about react and
    graphql. Using the screenshot plugin to showcase the work done for my
    company in the last 2 years, and a good amount of other experiments.
  main_url: "https://mattbag.github.io"
  url: "https://mattbag.github.io"
  categories:
    - Portfolio
  featured: false
- title: Lisa Ye's Blog
  description: |
    Simple blog/portofolio for a fashion designer. Gatsby_v2 + Netlify cms
  main_url: "https://lisaye.netlify.com/"
  url: "https://lisaye.netlify.com/"
  categories:
    - Blog
    - Portfolio
  featured: false
- title: Artem Sapegin
  description: >
    Little homepage of Artem Sapegin, a frontend developer, passionate
    photographer, coffee drinker and crazy dogs’ owner.
  main_url: "https://sapegin.me/"
  url: "https://sapegin.me/"
  categories:
    - Portfolio
    - Open Source
    - Web Development
  built_by: Artem Sapegin
  built_by_url: "https://github.com/sapegin"
  featured: false
- title: SparkPost Developers
  main_url: "https://developers.sparkpost.com/"
  url: "https://developers.sparkpost.com/"
  source_url: "https://github.com/SparkPost/developers.sparkpost.com"
  categories:
    - Documentation
    - API
  featured: false
- title: Malik Browne Portfolio 2018
  description: >
    The portfolio blog of Malik Browne, a full-stack engineer, foodie, and avid
    blogger/YouTuber.
  main_url: "https://www.malikbrowne.com/about"
  url: "https://www.malikbrowne.com"
  categories:
    - Blog
    - Portfolio
  built_by: Malik Browne
  built_by_url: "https://twitter.com/milkstarz"
  featured: false
- title: Novatics
  description: |
    Digital products that inspire and make a difference
  main_url: "https://www.novatics.com.br"
  url: "https://www.novatics.com.br"
  categories:
    - Portfolio
    - Technology
    - Web Development
  built_by: Novatics
  built_by_url: "https://github.com/Novatics"
  featured: false
- title: Max McKinney
  description: >
    I’m a developer and designer with a focus in web technologies. I build cars
    on the side.
  main_url: "https://maxmckinney.com/"
  url: "https://maxmckinney.com/"
  categories:
    - Portfolio
    - Web Development
    - Design
  built_by: Max McKinney
  featured: false
- title: Stickyard
  description: |
    Make your React component sticky the easy way
  main_url: "https://nihgwu.github.io/stickyard/"
  url: "https://nihgwu.github.io/stickyard/"
  source_url: "https://github.com/nihgwu/stickyard/tree/master/website"
  categories:
    - Web Development
  built_by: Neo Nie
  featured: false
- title: Agata Milik
  description: |
    Website of a Polish psychologist/psychotherapist based in Gdańsk, Poland.
  main_url: "https://agatamilik.pl"
  url: "https://agatamilik.pl"
  categories:
    - Marketing
    - Healthcare
  built_by: Piotr Fedorczyk
  built_by_url: "https://piotrf.pl"
  featured: false
- title: WebPurple
  main_url: "https://www.webpurple.net/"
  url: "https://www.webpurple.net/"
  source_url: "https://github.com/WebPurple/site"
  description: >-
    Site of local (Russia, Ryazan) frontend community. Main purpose is to show
    info about meetups and keep blog.
  categories:
    - Nonprofit
    - Web Development
    - Community
    - Blog
    - Open Source
  built_by: Nikita Kirsanov
  built_by_url: "https://twitter.com/kitos_kirsanov"
  featured: false
- title: Papertrail.io
  description: |
    Inspection Management for the 21st Century
  main_url: "https://www.papertrail.io/"
  url: "https://www.papertrail.io/"
  categories:
    - Marketing
    - Technology
  built_by: Papertrail.io
  built_by_url: "https://www.papertrail.io"
  featured: false
- title: Matt Ferderer
  main_url: "https://mattferderer.com"
  url: "https://mattferderer.com"
  source_url: "https://github.com/mattferderer/gatsbyblog"
  description: >
    {titleofthesite} is a blog built with Gatsby that discusses web related tech
    such as JavaScript, .NET, Blazor & security.
  categories:
    - Blog
    - Web Development
  built_by: Matt Ferderer
  built_by_url: "https://twitter.com/mattferderer"
  featured: false
- title: Sahyadri Open Source Community
  main_url: "https://sosc.org.in"
  url: "https://sosc.org.in"
  source_url: "https://github.com/haxzie/sosc-website"
  description: >
    Official website of Sahyadri Open Source Community for community blog, event
    details and members info.
  categories:
    - Blog
    - Community
    - Open Source
  built_by: Musthaq Ahamad
  built_by_url: "https://github.com/haxzie"
  featured: false
- title: Tech Confessions
  main_url: "https://confessions.tech"
  url: "https://confessions.tech"
  source_url: "https://github.com/JonathanSpeek/tech-confessions"
  description: "A guilt-free place for us to confess our tech sins \U0001F64F\n"
  categories:
    - Community
    - Open Source
  built_by: Jonathan Speek
  built_by_url: "https://speek.design"
  featured: false
- title: Thibault Maekelbergh
  main_url: "https://thibmaek.com"
  url: "https://thibmaek.com"
  source_url: "https://github.com/thibmaek/thibmaek.github.io"
  description: |
    A nice blog about development, Raspberry Pi, plants and probably records.
  categories:
    - Blog
    - Open Source
  built_by: Thibault Maekelbergh
  built_by_url: "https://twitter.com/thibmaek"
  featured: false
- title: LearnReact.design
  main_url: "https://learnreact.design"
  url: "https://learnreact.design"
  description: >
    React Essentials For Designers: A React course tailored for product
    designers, ux designers, ui designers.
  categories:
    - Blog
  built_by: Linton Ye
  built_by_url: "https://twitter.com/lintonye"
- title: Mega House Creative
  main_url: "https://www.megahousecreative.com/"
  url: "https://www.megahousecreative.com/"
  description: >
    Mega House Creative is a digital agency that provides unique goal-oriented
    web marketing solutions.
  categories:
    - Marketing
    - Agency
  built_by: Daniel Robinson
  featured: false
- title: Tobie Marier Robitaille - csc
  main_url: "https://tobiemarierrobitaille.com/"
  url: "https://tobiemarierrobitaille.com/en/"
  description: |
    Portfolio site for director of photography Tobie Marier Robitaille
  categories:
    - Portfolio
    - Gallery
  built_by: Mill3 Studio
  built_by_url: "https://mill3.studio/en/"
  featured: false
- title: Bestvideogame.deals
  main_url: "https://bestvideogame.deals/"
  url: "https://bestvideogame.deals/"
  description: |
    Video game comparison website for the UK, build with GatsbyJS.
  categories:
    - eCommerce
  built_by: Koen Kamphuis
  built_by_url: "https://koenkamphuis.com/"
  featured: false
- title: Mahipat's Portfolio
  main_url: "https://mojaave.com/"
  url: "https://mojaave.com"
  source_url: "https://github.com/mhjadav/mojaave"
  description: >
    mojaave.com is Mahipat's portfolio, I have developed it using Gatsby v2 and
    Bootstrap, To get in touch with people looking for full-stack developer.
  categories:
    - Portfolio
    - Web Development
  built_by: Mahipat Jadav
  built_by_url: "https://mojaave.com/"
  featured: false
- title: Insights
  main_url: "https://justaskusers.com/"
  url: "https://justaskusers.com/"
  description: >
    Insights helps user experience (UX) researchers conduct their research and
    make sense of the findings.
  categories:
    - User Experience
    - Design
  built_by: Just Ask Users
  built_by_url: "https://justaskusers.com/"
  featured: false
- title: Tensiq
  main_url: "https://tensiq.com"
  url: "https://tensiq.com"
  source_url: "https://github.com/Tensiq/tensiq-site"
  description: >
    Tensiq is an e-Residency startup, that provides development in cutting-edge
    technology while delivering secure, resilient, performant solutions.
  categories:
    - Web Development
    - Mobile Development
    - Agency
    - Open Source
  built_by: Jens
  built_by_url: "https://github.com/arrkiin"
  featured: false
- title: Mintfort
  main_url: "https://mintfort.com/"
  url: "https://mintfort.com/"
  source_url: "https://github.com/MintFort/mintfort.com"
  description: >
    Mintfort, the first crypto-friendly bank account. Store and manage assets on
    the blockchain.
  categories:
    - Technology
    - Finance
  built_by: Axel Fuhrmann
  built_by_url: "https://axelfuhrmann.com/"
  featured: false
- title: React Native Explorer
  main_url: "https://react-native-explorer.firebaseapp.com"
  url: "https://react-native-explorer.firebaseapp.com"
  description: |
    Explorer React Native packages and examples effortlessly.
  categories:
    - Education
  featured: false
- title: 500Tech
  main_url: "https://500tech.com/"
  url: "https://500tech.com/"
  featured: false
  categories:
    - Web Development
    - Agency
    - Open Source
- title: eworld
  main_url: "http://eworld.herokuapp.com/"
  url: "http://eworld.herokuapp.com/"
  featured: false
  categories:
    - eCommerce
    - Technology
- title: It's a Date
  description: >
    It's a Date is a dating app that actually involves dating.
  main_url: "https://www.itsadate.app/"
  url: "https://www.itsadate.app/"
  featured: false
  categories:
    - App
    - Blog
- title: Node.js HBase
  description: >
    Asynchronous HBase client for NodeJs using REST.
  main_url: https://hbase.js.org/
  url: https://hbase.js.org/
  source_url: "https://github.com/adaltas/node-hbase"
  categories:
    - Documentation
    - Open Source
    - Technology
  built_by: David Worms
  built_by_url: http://www.adaltas.com
  featured: false
- title: Peter Kroyer - Web Design / Web Development
  main_url: https://www.peterkroyer.at/en/
  url: https://www.peterkroyer.at/en/
  description: >
    Freelance web designer / web developer based in Vienna, Austria (Wien, Österreich).
  categories:
    - Agency
    - Web Development
    - Design
    - Portfolio
    - Freelance
  built_by: Peter Kroyer
  built_by_url: https://www.peterkroyer.at/
  featured: false
- title: Geddski
  main_url: https://gedd.ski
  url: https://gedd.ski
  description: >
    frontend mastery blog - level up your UI game.
  categories:
    - Web Development
    - Education
    - Productivity
    - User Experience
  built_by: Dave Geddes
  built_by_url: https://twitter.com/geddski
  featured: false
- title: Rung
  main_url: "https://rung.com.br/"
  url: "https://rung.com.br/"
  description: >
    Rung alerts you about the exceptionalities of your personal and professional life.
  categories:
    - API
    - Technology
    - Travel
  featured: false
- title: Mokkapps
  main_url: "https://www.mokkapps.de/"
  url: "https://www.mokkapps.de/"
  source_url: "https://github.com/mokkapps/website"
  description: >
    Portfolio website from Michael Hoffmann. Passionate software developer with focus on web-based technologies.
  categories:
    - Blog
    - Portfolio
    - Web Development
    - Mobile Development
  featured: false
- title: Premier Octet
  main_url: "https://www.premieroctet.com/"
  url: "https://www.premieroctet.com/"
  description: >
    Premier Octet is a React-based agency
  categories:
    - Agency
    - Web Development
    - Mobile Development
  featured: false
- title: Thorium
  main_url: "https://www.thoriumsim.com/"
  url: "https://www.thoriumsim.com/"
  source_url: "https://github.com/thorium-sim/thoriumsim.com"
  description: >
    Thorium - Open-source Starship Simulator Controls for Live Action Role Play
  built_by: Alex Anderson
  built_by_url: https://twitter.com/ralex1993
  categories:
    - Blog
    - Portfolio
    - Documentation
    - Marketing
    - Education
    - Entertainment
    - Open Source
    - Web Development
  featured: false
- title: Cameron Maske
  main_url: "https://www.cameronmaske.com/"
  url: "https://www.cameronmaske.com/courses/introduction-to-pytest/"
  source_url: "https://github.com/cameronmaske/cameronmaske.com-v2"
  description: >
    The homepage of Cameron Maske, a freelance full-stack developer, who is currently working on a free pytest video course
  categories:
    - Education
    - Video
    - Portfolio
    - Freelance
  featured: false
- title: Studenten bilden Schüler
  description: >
    Studenten bilden Schüler e.V. is a German student-run nonprofit initiative that aims to
    contribute to more equal educational opportunities by providing free tutoring to refugees
    and children from underprivileged families. The site is built on Gatsby v2, styled-components
    and Contentful. It supports Google Analytics, fluid typography and Algolia search.
  main_url: "https://studenten-bilden-schueler.de"
  url: "https://studenten-bilden-schueler.de"
  source_url: "https://github.com/StudentenBildenSchueler/homepage"
  categories:
    - Education
    - Nonprofit
    - Blog
  built_by: Janosh Riebesell
  built_by_url: "https://janosh.io"
  featured: false
- title: Mike's Remote List
  main_url: "https://www.mikesremotelist.com"
  url: "https://www.mikesremotelist.com"
  description: >
    A list of remote jobs, updated throughout the day. Built on Gatsby v1 and powered by Contentful, Google Sheets, string and sticky tape.
  categories:
    - Marketing
  featured: false
- title: Madvoid
  main_url: "https://madvoid.com/"
  url: "https://madvoid.com/screenshot/"
  featured: false
  description: >
    Madvoid is a team of expert developers dedicated to creating simple, clear, usable and blazing fast web and mobile apps.
    We are coders that help companies and agencies to create social & interactive experiences.
    This includes full-stack development using React, WebGL, Static Site Generators, Ruby On Rails, Phoenix, GraphQL, Chatbots, CI / CD, Docker and more!
  categories:
    - Portfolio
    - Technology
    - Web Development
    - Agency
    - Marketing
  built_by: Jean-Paul Bonnetouche
  built_by_url: https://twitter.com/_jpb
- title: MOMNOTEBOOK.COM
  description: >
    Sharing knowledge and experiences that make childhood and motherhood rich, vibrant and healthy.
  main_url: "https://momnotebook.com/"
  url: "https://momnotebook.com/"
  featured: false
  built_by: Aleksander Hansson
  built_by_url: https://www.linkedin.com/in/aleksanderhansson/
  categories:
    - Blog
- title: Pirate Studios
  description: >
    Reinventing music studios with 24/7 self service rehearsal, DJ & production rooms available around the world.
  main_url: "https://www.piratestudios.co"
  url: "https://www.piratestudios.co"
  featured: false
  built_by: The Pirate Studios team
  built_by_url: https://github.com/piratestudios/
  categories:
    - Music
- title: Aurora EOS
  main_url: "https://www.auroraeos.com/"
  url: "https://www.auroraeos.com/"
  featured: false
  categories:
    - Finance
    - Marketing
    - Blog
  built_by: Corey Ward
  built_by_url: "http://www.coreyward.me/"
- title: MadeComfy
  main_url: "https://madecomfy.com.au/"
  url: "https://madecomfy.com.au/"
  description: >
    Short term rental management startup, using Contentful + Gatsby + CicleCI
  featured: false
  categories:
    - Travel
  built_by: Lucas Vilela
  built_by_url: "https://madecomfy.com.au/"
- title: Tiger Facility Services
  description: >
    Tiger Facility Services combines facility management expertise with state of the art software to offer a sustainable and customer oriented cleaning and facility service.
  main_url: https://www.tigerfacilityservices.com/de-en/
  url: https://www.tigerfacilityservices.com/de-en/
  featured: false
  categories:
    - Marketing
- title: "Luciano Mammino's blog"
  description: >
    Tech & programming blog of Luciano Mammino a.k.a. "loige", Full-Stack Web Developer and International Speaker
  main_url: https://loige.co
  url: https://loige.co
  featured: false
  categories:
    - Blog
    - Web Development
  built_by: Luciano Mammino
  built_by_url: https://loige.co
- title: Wire • Secure collaboration platform
  description: >
    Corporate website of Wire, an open source, end-to-end encrypted collaboration platform
  main_url: "https://wire.com"
  url: "https://wire.com"
  featured: false
  categories:
    - Open Source
    - Productivity
    - Technology
    - Blog
    - App
  built_by: Wire team
  built_by_url: "https://github.com/orgs/wireapp/people"
- title: J. Patrick Raftery
  main_url: "https://www.jpatrickraftery.com"
  url: "https://www.jpatrickraftery.com"
  description: J. Patrick Raftery is an opera singer and voice teacher based in Vancouver, BC.
  categories:
    - Portfolio
    - Music
  built_by: Michael Uloth
  built_by_url: "https://www.michaeluloth.com"
  featured: false
- title: Aria Umezawa
  main_url: "https://www.ariaumezawa.com"
  url: "https://www.ariaumezawa.com"
  description: Aria Umezawa is a director, producer, and writer currently based in San Francisco. Site designed by Stephen Bell.
  categories:
    - Portfolio
    - Music
    - Entertainment
  built_by: Michael Uloth
  built_by_url: "https://www.michaeluloth.com"
  featured: false
- title: Pomegranate Opera
  main_url: "https://www.pomegranateopera.com"
  url: "https://www.pomegranateopera.com"
  description: Pomegranate Opera is a lesbian opera written by Amanda Hale & Kye Marshall. Site designed by Stephen Bell.
  categories:
    - Gallery
    - Music
  built_by: Michael Uloth
  built_by_url: "https://www.michaeluloth.com"
  featured: false
- title: Daniel Cabena
  main_url: "https://www.danielcabena.com"
  url: "https://www.danielcabena.com"
  description: Daniel Cabena is a Canadian countertenor highly regarded in both Canada and Europe for prize-winning performances ranging from baroque to contemporary repertoire. Site designed by Stephen Bell.
  categories:
    - Portfolio
    - Music
  built_by: Michael Uloth
  built_by_url: "https://www.michaeluloth.com"
  featured: false
- title: Artist.Center
  main_url: "https://artistcenter.netlify.com"
  url: "https://artistcenter.netlify.com"
  description: The marketing page for Artist.Center, a soon-to-launch platform designed to connect opera singers to opera companies. Site designed by Stephen Bell.
  categories:
    - Music
  built_by: Michael Uloth
  built_by_url: "https://www.michaeluloth.com"
  featured: false
- title: DG Volo & Company
  main_url: "https://www.dgvolo.com"
  url: "https://www.dgvolo.com"
  description: DG Volo & Company is a Toronto-based investment consultancy. Site designed by Stephen Bell.
  categories:
    - Finance
  built_by: Michael Uloth
  built_by_url: "https://www.michaeluloth.com"
  featured: false
- title: Shawna Lucey
  main_url: "https://www.shawnalucey.com"
  url: "https://www.shawnalucey.com"
  description: Shawna Lucey is an American theater and opera director based in New York City. Site designed by Stephen Bell.
  categories:
    - Portfolio
    - Music
    - Entertainment
  built_by: Michael Uloth
  built_by_url: "https://www.michaeluloth.com"
  featured: false
- title: Leyan Lo
  main_url: https://www.leyanlo.com
  url: https://www.leyanlo.com
  description: >
    Leyan Lo’s personal website
  categories:
    - Portfolio
  built_by: Leyan Lo
  built_by_url: https://www.leyanlo.com
  featured: false
- title: Hawaii National Bank
  url: https://hawaiinational.bank
  main_url: https://hawaiinational.bank
  description: Hawaii National Bank's highly personalized service has helped loyal customers & locally owned businesses achieve their financial dreams for over 50 years.
  categories:
    - Finance
  built_by: Wall-to-Wall Studios
  built_by_url: https://walltowall.com
  featured: false
- title: Coletiv
  url: https://coletiv.com
  main_url: https://coletiv.com
  description: Coletiv teams up with companies of all sizes to design, develop & launch digital products for iOS, Android & the Web.
  categories:
    - Technology
    - Agency
    - Web Development
  built_by: Coletiv
  built_by_url: https://coletiv.com
  featured: false
- title: janosh.io
  description: >
    Personal blog and portfolio of Janosh Riebesell. The site is built with Gatsby v2 and designed
    entirely with styled-components v4. Much of the layout was achieved with CSS grid. It supports
    Google Analytics, fluid typography and Algolia search.
  main_url: "https://janosh.io"
  url: "https://janosh.io"
  source_url: "https://github.com/janosh/janosh.io"
  categories:
    - Portfolio
    - Blog
    - Science
    - Photography
    - Travel
  built_by: Janosh Riebesell
  built_by_url: "https://janosh.io"
  featured: false
- title: Gatsby Manor
  description: >
    We build themes for gatsby. We have themes for all projects including personal,
    portfolio, ecommerce, landing pages and more. We also run an in-house
    web dev and design studio. If you cannot find what you want, we can build it for you!
    Email us at gatsbymanor@gmail.com with questions.
  main_url: "https://www.gatsbymanor.com"
  url: "https://www.gatsbymanor.com"
  source_url: "https://github.com/gatsbymanor"
  categories:
    - Web Development
    - Agency
    - Technology
    - Freelance
  built_by: Steven Natera
  built_by_url: "https://stevennatera.com"
- title: Ema Suriano's Portfolio
  main_url: https://emasuriano.com/
  url: https://emasuriano.com/
  source_url: https://github.com/EmaSuriano/emasuriano.github.io
  description: >
    Ema Suriano's portfolio to display information about him, his projects and what he's writing about.
  categories:
    - Portfolio
    - Technology
    - Web Development
  built_by: Ema Suriano
  built_by_url: https://emasuriano.com/
  featured: false
- title: Luan Orlandi
  main_url: https://luanorlandi.github.io
  url: https://luanorlandi.github.io
  source_url: https://github.com/luanorlandi/luanorlandi.github.io
  description: >
    Luan Orlandi's personal website. Brazilian web developer, enthusiast in React and Gatsby.
  categories:
    - Blog
    - Portfolio
    - Web Development
  built_by: Luan Orlandi
  built_by_url: https://github.com/luanorlandi
- title: Mobius Labs
  main_url: https://mobius.ml
  url: https://mobius.ml
  description: >
    Mobius Labs landing page, a Start-up working on Computer Vision
  categories:
    - Landing Page
    - Marketing
    - Technology
  built_by: sktt
  built_by_url: https://github.com/sktt
- title: EZAgrar
  main_url: https://www.ezagrar.at/en/
  url: https://www.ezagrar.at/en/
  description: >
    EZAgrar.at is the homepage of the biggest agricultural machinery dealership in Austria. In total 8 pages will be built for this client reusing a lot of components between them.
  categories:
    - eCommerce
    - Marketing
  built_by: MangoART
  built_by_url: https://www.mangoart.at
  featured: false
- title: OAsome blog
  main_url: https://oasome.blog/
  url: https://oasome.blog/
  source_url: https://github.com/oorestisime/oasome
  description: >
    Paris-based Cypriot adventurers. A and O. Lovers of life and travel. Want to get a glimpse of the OAsome world?
  categories:
    - Blog
    - Photography
    - Travel
  built_by: Orestis Ioannou
  featured: false
- title: Brittany Chiang
  main_url: https://brittanychiang.com/
  url: https://brittanychiang.com/
  source_url: https://github.com/bchiang7/v4
  description: >
    Personal website and portfolio of Brittany Chiang built with Gatsby v2
  categories:
    - Portfolio
  built_by: Brittany Chiang
  built_by_url: https://github.com/bchiang7
  featured: false
- title: Fitekran
  description: >
    One of the most visited Turkish blogs about health, sports and healthy lifestyle, that has been rebuilt with Gatsby v2 using WordPress.
  main_url: "https://www.fitekran.com"
  url: "https://www.fitekran.com"
  categories:
    - Science
    - Healthcare
    - Blog
  built_by: Burak Tokak
  built_by_url: "https://www.buraktokak.com"
- title: Serverless
  main_url: https://serverless.com
  url: https://serverless.com
  source_url: https://github.com/serverless/site
  description: >
    Serverless.com – Build web, mobile and IoT applications with serverless architectures using AWS Lambda, Azure Functions, Google CloudFunctions & more!
  categories:
    - Technology
    - Web Development
  built_by: Codebrahma
  built_by_url: https://codebrahma.com
  featured: false
- title: Dive Bell
  main_url: https://divebell.band/
  url: https://divebell.band/
  description: >
    Simple site for a band to list shows dates and videos (499 on lighthouse)
  categories:
    - Music
  built_by: Matt Bagni
  built_by_url: https://mattbag.github.io
  featured: false
- title: Mayer Media Co.
  main_url: https://mayermediaco.com/
  url: https://mayermediaco.com/
  description: >
    Freelance Web Development and Digital Marketing
  categories:
    - Web Development
    - Marketing
    - Blog
  source_url: https://github.com/MayerMediaCo/MayerMediaCo2.0
  built_by: Danny Mayer
  built_by_url: https://twitter.com/mayermediaco
  featured: false
- title: Jan Czizikow Portfolio
  main_url: https://www.janczizikow.com/
  url: https://www.janczizikow.com/
  source_url: https://github.com/janczizikow/janczizikow-portfolio
  description: >
    Simple personal portfolio site built with Gatsby
  categories:
    - Portfolio
    - Freelance
    - Web Development
  built_by: Jan Czizikow
  built_by_url: https://github.com/janczizikow
- title: Carbon Design Systems
  main_url: http://www.carbondesignsystem.com/
  url: http://www.carbondesignsystem.com/
  description: >
    The Carbon Design System is integrating the new IBM Design Ethos and Language. It represents a completely fresh approach to the design of all things at IBM.
  categories:
    - Design System
    - Documentation
  built_by: IBM
  built_by_url: https://www.ibm.com/
  featured: false
- title: Mozilla Mixed Reality
  main_url: https://mixedreality.mozilla.org/
  url: https://mixedreality.mozilla.org/
  description: >
    Virtual Reality for the free and open Web.
  categories:
    - Open Source
  built_by: Mozilla
  built_by_url: https://www.mozilla.org/
  featured: false
- title: Uniform Hudl Design System
  main_url: http://uniform.hudl.com/
  url: http://uniform.hudl.com/
  description: >
    A single design system to ensure every interface feels like Hudl. From the colors we use to the size of our buttons and what those buttons say, Uniform has you covered. Check the guidelines, copy the code and get to building.
  categories:
    - Design System
    - Open Source
    - Design
  built_by: Hudl
  built_by_url: https://www.hudl.com/
- title: Subtle UI
  main_url: "https://subtle-ui.netlify.com/"
  url: "https://subtle-ui.netlify.com/"
  source_url: "https://github.com/ryanwiemer/subtle-ui"
  description: >
    A collection of clever yet understated user interactions found on the web.
  categories:
    - Web Development
    - Open Source
    - User Experience
  built_by: Ryan Wiemer
  built_by_url: "https://www.ryanwiemer.com/"
  featured: false
- title: developer.bitcoin.com
  main_url: "https://developer.bitcoin.com/"
  url: "https://developer.bitcoin.com/"
  description: >
    Bitbox based bitcoin.com developer platform and resources.
  categories:
    - Finance
  featured: false
- title: Barmej
  main_url: "https://app.barmej.com/"
  url: "https://app.barmej.com/"
  description: >
    An interactive platform to learn different programming languages in Arabic for FREE
  categories:
    - Education
    - Programming
    - Learning
  built_by: Obytes
  built_by_url: "https://www.obytes.com/"
  featured: false
- title: Vote Save America
  main_url: "https://votesaveamerica.com"
  url: "https://votesaveamerica.com"
  description: >
    Be a voter. Save America.
  categories:
    - Education
    - Government
  featured: false
  built_by: Jeremy E. Miller
  built_by_url: "https://jeremyemiller.com/"
- title: Emergence
  main_url: https://emcap.com/
  url: https://emcap.com/
  description: >
    Emergence is a top enterprise cloud venture capital firm. We fund early stage ventures focusing on enterprise & SaaS applications. Emergence is one of the top VC firms in Silicon Valley.
  categories:
    - Marketing
    - Blog
  built_by: Upstatement
  built_by_url: https://www.upstatement.com/
  featured: false
- title: FPVtips
  main_url: https://fpvtips.com
  url: https://fpvtips.com
  source_url: https://github.com/jumpalottahigh/fpvtips
  description: >
    FPVtips is all about bringing racing drone pilots closer together, and getting more people into the hobby!
  categories:
    - Community
    - Education
  built_by: Georgi Yanev
  built_by_url: https://twitter.com/jumpalottahigh
  featured: false
- title: Georgi Yanev
  main_url: https://blog.georgi-yanev.com/
  url: https://blog.georgi-yanev.com/
  source_url: https://github.com/jumpalottahigh/blog.georgi-yanev.com
  description: >
    I write articles about FPV quads (building and flying), web development, smart home automation, life-long learning and other topics from my personal experience.
  categories:
    - Blog
  built_by: Georgi Yanev
  built_by_url: https://twitter.com/jumpalottahigh
  featured: false
- title: Bear Archery
  main_url: "https://beararchery.com/"
  url: "https://beararchery.com/"
  categories:
    - eCommerce
    - Sports
  built_by: Escalade Sports
  built_by_url: "https://www.escaladesports.com/"
  featured: false
- title: "attn:"
  main_url: "https://www.attn.com/"
  url: "https://www.attn.com/"
  categories:
    - Media
    - Entertainment
  built_by: "attn:"
  built_by_url: "https://www.attn.com/"
  featured: false
- title: Mirror Conf
  description: >
    Mirror Conf is a conference designed to empower designers and frontend developers who have a thirst for knowledge and want to broaden their horizons.
  main_url: "https://www.mirrorconf.com/"
  url: "https://www.mirrorconf.com/"
  categories:
    - Conference
    - Design
    - Web Development
  featured: false
- title: Startarium
  main_url: https://www.startarium.ro
  url: https://www.startarium.ro
  description: >
    Free entrepreneurship educational portal with more than 20000 users, hundreds of resources, crowdfunding, mentoring and investor pitching events facilitated.
  categories:
    - Education
    - Nonprofit
    - Entrepreneurship
  built_by: Cezar Neaga
  built_by_url: https://twitter.com/cezarneaga
  featured: false
- title: Microlink
  main_url: https://microlink.io/
  url: https://microlink.io/
  description: >
    Extract structured data from any website.
  categories:
    - Web Development
    - API
  built_by: Kiko Beats
  built_by_url: https://kikobeats.com/
  featured: false
- title: Markets.com
  main_url: "https://www.markets.com/"
  url: "https://www.markets.com/"
  featured: false
  categories:
    - Finance
- title: Kevin Legrand
  url: "https://k-legrand.com"
  main_url: "https://k-legrand.com"
  source_url: "https://github.com/Manoz/k-legrand.com"
  description: >
    Personal website and blog built with love with Gatsby v2
  categories:
    - Blog
    - Portfolio
    - Web Development
  built_by: Kevin Legrand
  built_by_url: https://k-legrand.com
  featured: false
- title: David James Portfolio
  main_url: https://dfjames.com/
  url: https://dfjames.com/
  source_url: https://github.com/daviddeejjames/dfjames-gatsby
  description: >
    Portfolio Site using GatsbyJS and headless WordPress
  categories:
    - WordPress
    - Portfolio
    - Blog
  built_by: David James
  built_by_url: https://twitter.com/daviddeejjames
- title: Hypertext Candy
  url: https://www.hypertextcandy.com/
  main_url: https://www.hypertextcandy.com/
  description: >
    Blog about web development. Laravel, Vue.js, etc.
  categories:
    - Blog
    - Web Development
  built_by: Masahiro Harada
  built_by_url: https://twitter.com/_Masahiro_H_
  featured: false
- title: "Maxence Poutord's blog"
  description: >
    Tech & programming blog of Maxence Poutord, Software Engineer, Serial Traveler and Public Speaker
  main_url: https://www.maxpou.fr
  url: https://www.maxpou.fr
  featured: false
  categories:
    - Blog
    - Web Development
  built_by: Maxence Poutord
  built_by_url: https://www.maxpou.fr
- title: "The Noted Project"
  url: https://thenotedproject.org
  main_url: https://thenotedproject.org
  source_url: https://github.com/ianbusko/the-noted-project
  description: >
    Website to showcase the ethnomusicology research for The Noted Project.
  categories:
    - Portfolio
    - Education
    - Gallery
  built_by: Ian Busko
  built_by_url: https://github.com/ianbusko
  featured: false
- title: People For Bikes
  url: "https://2017.peopleforbikes.org/"
  main_url: "https://2017.peopleforbikes.org/"
  categories:
    - Community
    - Sports
    - Gallery
    - Nonprofit
  built_by: PeopleForBikes
  built_by_url: "https://peopleforbikes.org/about-us/who-we-are/staff/"
  featured: false
- title: Wide Eye
  description: >
    Creative agency specializing in interactive design, web development, and digital communications.
  url: https://wideeye.co/
  main_url: https://wideeye.co/
  categories:
    - Design
    - Web Development
  built_by: Wide Eye
  built_by_url: https://wideeye.co/about-us/
  featured: false
- title: CodeSandbox
  description: >
    CodeSandbox is an online editor that helps you create web applications, from prototype to deployment.
  url: https://codesandbox.io/
  main_url: https://codesandbox.io/
  categories:
    - Web Development
  featured: false
- title: Marvel
  description: >
    The all-in-one platform powering design.
  url: https://marvelapp.com/
  main_url: https://marvelapp.com/
  categories:
    - Design
  featured: false
- title: Designcode.io
  description: >
    Learn to design and code React apps.
  url: https://designcode.io
  main_url: https://designcode.io
  categories:
    - Learning
  featured: false
- title: Happy Design
  description: >
    The Brand and Product Team Behind Happy Money
  url: https://design.happymoney.com/
  main_url: https://design.happymoney.com/
  categories:
    - Design
    - Finance
- title: Weihnachtsmarkt.ms
  description: >
    Explore the christmas market in Münster (Westf).
  url: https://weihnachtsmarkt.ms/
  main_url: https://weihnachtsmarkt.ms/
  source_url: https://github.com/codeformuenster/weihnachtsmarkt
  categories:
    - Gallery
    - Food
  built_by: "Code for Münster during #MSHACK18"
  featured: false
- title: Code Championship
  description: >
    Competitive coding competitions for students from 3rd to 8th grade. Code is Sport.
  url: https://www.codechampionship.com
  main_url: https://www.codechampionship.com
  categories:
    - Learning
    - Education
    - Sports
  built_by: Abamath LLC
  built_by_url: https://www.abamath.com
  featured: false
- title: Wieden+Kennedy
  description: >
    Wieden+Kennedy is an independent, global creative company.
  categories:
    - Technology
    - Web Development
    - Agency
    - Marketing
  url: https://www.wk.com
  main_url: https://www.wk.com
  built_by: Wieden Kennedy
  built_by_url: https://www.wk.com/about/
  featured: false
- title: Testing JavaScript
  description: >
    This course will teach you the fundamentals of testing your JavaScript applications using eslint, Flow, Jest, and Cypress.
  url: https://testingjavascript.com/
  main_url: https://testingjavascript.com/
  categories:
    - Learning
    - Education
    - JavaScript
  built_by: Kent C. Dodds
  built_by_url: https://kentcdodds.com/
  featured: false
- title: Use Hooks
  description: >
    One new React Hook recipe every day.
  url: https://usehooks.com/
  main_url: https://usehooks.com/
  categories:
    - Learning
  built_by: Gabe Ragland
  built_by_url: https://twitter.com/gabe_ragland
  featured: false
- title: Ambassador
  url: https://www.getambassador.io
  main_url: https://www.getambassador.io
  description: >
    Open source, Kubernetes-native API Gateway for microservices built on Envoy.
  categories:
    - Open Source
    - Documentation
    - Technology
  built_by: Datawire
  built_by_url: https://www.datawire.io
  featured: false
- title: Clubhouse
  main_url: https://clubhouse.io
  url: https://clubhouse.io
  description: >
    The intuitive and powerful project management platform loved by software teams of all sizes. Built with Gatsby v2 and Prismic
  categories:
    - Technology
    - Blog
    - Productivity
    - Community
    - Design
    - Open Source
  built_by: Ueno.
  built_by_url: https://ueno.co
  featured: false
- title: Asian Art Collection
  url: http://artmuseum.princeton.edu/asian-art/
  main_url: http://artmuseum.princeton.edu/asian-art/
  description: >
    Princeton University has a branch dealing with state of art.They have showcased ore than 6,000 works of Asian art are presented alongside ongoing curatorial and scholarly research
  categories:
    - Marketing
  featured: false
- title: QHacks
  url: https://qhacks.io
  main_url: https://qhacks.io
  source_url: https://github.com/qhacks/qhacks-website
  description: >
    QHacks is Queen’s University’s annual hackathon! QHacks was founded in 2016 with a mission to advocate and incubate the tech community at Queen’s University and throughout Canada.
  categories:
    - Education
    - Technology
    - Podcast
  featured: false
- title: Tyler McGinnis
  url: https://tylermcginnis.com/
  main_url: https://tylermcginnis.com/
  description: >
    The linear, course based approach to learning web technologies.
  categories:
    - Education
    - Technology
    - Podcast
    - Web Development
  featured: false
- title: a11y with Lindsey
  url: https://www.a11ywithlindsey.com/
  main_url: https://www.a11ywithlindsey.com/
  source_url: https://github.com/lkopacz/a11y-with-lindsey
  description: >
    To help developers navigate accessibility jargon, write better code, and to empower them to make their Internet, Everyone's Internet.
  categories:
    - Education
    - Blog
    - Technology
  built_by: Lindsey Kopacz
  built_by_url: https://twitter.com/littlekope0903
  featured: false
- title: DEKEMA
  url: https://www.dekema.com/
  main_url: https://www.dekema.com/
  description: >
    Worldclass crafting: Furnace, fervor, fulfillment. Delivering highest demand for future craftsmanship. Built using Gatsby v2 and Prismic.
  categories:
    - Healthcare
    - Science
    - Technology
  built_by: Crisp Studio
  built_by_url: https://crisp.studio
  featured: false
- title: Ramón Chancay
  description: >-
    Front-end / Back-end Developer in Guayaquil Ecuador.
    Currently at Everymundo, previously at El Universo.
    I enjoy teaching and sharing what I know.
    I give professional advice to developers and companies.
    My wife and my children are everything in my life.
  main_url: "https://ramonchancay.me/"
  url: "https://ramonchancay.me/"
  source_url: "https://github.com/devrchancay/personal-site"
  featured: false
  categories:
    - Blog
    - Technology
    - Web Development
  built_by: Ramón Chancay
  built_by_url: "https://ramonchancay.me/"
- title: BELLHOPS
  main_url: https://www.getbellhops.com/
  url: https://www.getbellhops.com/
  description: >-
    Whether you’re moving someplace new or just want to complete a few projects around your current home, BellHops can arrange the moving services you need—at simple, straightforward rates.
  categories:
    - Business
  built_by: Bellhops, Inc.
  built_by_url: https://www.getbellhops.com/
  featured: false
- title: Acclimate Consulting
  main_url: https://www.acclimate.io/
  url: https://www.acclimate.io/
  description: >-
    Acclimate is a consulting firm that puts organizations back in control with data-driven strategies and full-stack applications.
  categories:
    - Technology
    - Consulting
  built_by: Andrew Wilson
  built_by_url: https://github.com/andwilson
  featured: false
- title: Flyright
  url: https://flyright.co/
  main_url: https://flyright.co/
  description: >-
    Flyright curates everything you need for international travel in one tidy place 💜
  categories:
    - Technology
    - App
  built_by: Ty Hopp
  built_by_url: https://github.com/tyhopp
  featured: false
- title: Vets Who Code
  url: https://vetswhocode.io/
  main_url: https://vetswhocode.io/
  description: >-
    VetsWhoCode is a non-profit organization dedicated to training military veterans & giving them the skills they need transition into tech careers.
  categories:
    - Technology
    - Nonprofit
  featured: false
- title: Patreon Blog
  url: https://blog.patreon.com/
  main_url: https://blog.patreon.com/
  description: >-
    Official blog of Patreon.com
  categories:
    - Blog
  featured: false
- title: Full Beaker
  url: https://fullbeaker.com/
  main_url: https://fullbeaker.com/
  description: >-
    Full Beaker provides independent advice online about careers and home ownership, and connect anyone who asks with companies that can help them.
  categories:
    - Consulting
  featured: false
- title: Citywide Holdup
  url: https://citywideholdup.org/
  main_url: https://citywideholdup.org/
  description: >-
    Citywide Holdup is an annual fundraising event held around early November in the city of Austin, TX hosted by the Texas Wranglers benefitting Easter Seals of Central Texas, a non-profit organization that provides exceptional services, education, outreach and advocacy so that people with disabilities can live, learn, work and play in our communities.
  categories:
    - Nonprofit
    - Event
  built_by: Cameron Rison
  built_by_url: https://github.com/killakam3084
  featured: false
- title: Dawn Labs
  url: https://dawnlabs.io
  main_url: https://dawnlabs.io
  description: >-
    Thoughtful products for inspired teams. With a holistic approach to engineering and design, we partner with startups and enterprises to build for the digital era.
  categories:
    - Technology
    - Agency
    - Web Development
  featured: false
- title: COOP by Ryder
  url: https://coop.com/
  main_url: https://coop.com/
  description: >
    COOP is a platform that connects fleet managers that have idle vehicles to businesses that are looking to rent vehicles. COOP simplifies the process and paperwork required to safely share vehicles between business owners.
  categories:
    - Marketing
  built_by: Crispin Porter Bogusky
  built_by_url: http://www.cpbgroup.com/
  featured: false
- title: Domino's Paving for Pizza
  url: https://www.pavingforpizza.com/
  main_url: https://www.pavingforpizza.com/
  description: >
    Nominate your town for a chance to have your rough drive home from Domino's fixed to pizza perfection.
  categories:
    - Marketing
  built_by: Crispin Porter Bogusky
  built_by_url: http://www.cpbgroup.com/
  featured: false
- title: Propapanda
  url: https://propapanda.eu/
  main_url: https://propapanda.eu/
  description: >
    Is a creative production house based in Tallinn, Estonia. We produce music videos, commercials, films and campaigns – from scratch to finish.
  categories:
    - Video
    - Portfolio
    - Agency
    - Media
  built_by: Henry Kehlmann
  built_by_url: https://github.com/madhenry/
  featured: false
- title: JAMstack.paris
  url: https://jamstack.paris/
  main_url: https://jamstack.paris/
  source_url: https://github.com/JAMstack-paris/jamstack.paris
  description: >
    JAMstack-focused, bi-monthly meetup in Paris
  categories:
    - Web Development
  built_by: Matthieu Auger & Nicolas Goutay
  built_by_url: https://github.com/JAMstack-paris
  featured: false
- title: DexWallet - The only Wallet you need by Dexlab
  main_url: "https://www.dexwallet.io/"
  url: "https://www.dexwallet.io/"
  source_url: "https://github.com/dexlab-io/DexWallet-website"
  featured: false
  description: >-
    DexWallet is a secure, multi-chain, mobile wallet with an upcoming one-click exchange for mobile.
  categories:
    - App
    - Open Source
  built_by: DexLab
  built_by_url: "https://github.com/dexlab-io"
- title: Kings Valley Paving
  url: https://kingsvalleypaving.com
  main_url: https://kingsvalleypaving.com
  description: >
    Kings Valley Paving is an asphalt, paving and concrete company serving the commercial, residential and industrial sectors in the Greater Toronto Area. Site designed by Stephen Bell.
  categories:
    - Marketing
  built_by: Michael Uloth
  built_by_url: https://www.michaeluloth.com
  featured: false
- title: Peter Barrett
  url: https://www.peterbarrett.ca
  main_url: https://www.peterbarrett.ca
  description: >
    Peter Barrett is a Canadian baritone from Newfoundland and Labrador who performs opera and concert repertoire in Canada, the U.S. and around the world. Site designed by Stephen Bell.
  categories:
    - Portfolio
    - Music
  built_by: Michael Uloth
  built_by_url: https://www.michaeluloth.com
  featured: false
- title: NARCAN
  main_url: https://www.narcan.com
  url: https://www.narcan.com
  description: >
    NARCAN Nasal Spray is the first and only FDA-approved nasal form of naloxone for the emergency treatment of a known or suspected opioid overdose.
  categories:
    - Healthcare
  built_by: NARCAN
  built_by_url: https://www.narcan.com
  featured: false
- title: Ritual
  main_url: https://ritual.com
  url: https://ritual.com
  description: >
    Ritual started with a simple question, what exactly is in women's multivitamins? This is the story of what happened when our founder Kat started searching for answers — the story of Ritual.
  categories:
    - Healthcare
  built_by: Ritual
  built_by_url: https://ritual.com
  featured: false
- title: Truebill
  main_url: https://www.truebill.com
  url: https://www.truebill.com
  description: >
    Truebill empowers you to take control of your money.
  categories:
    - Finance
  built_by: Truebill
  built_by_url: https://www.truebill.com
  featured: false
- title: Smartling
  main_url: https://www.smartling.com
  url: https://www.smartling.com
  description: >
    Smartling enables you to automate, manage, and professionally translate content so that you can do more with less.
  categories:
    - Marketing
  built_by: Smartling
  built_by_url: https://www.smartling.com
  featured: false
- title: Clear
  main_url: https://www.clearme.com
  url: https://www.clearme.com
  description: >
    At clear, we’re working toward a future where you are your ID, enabling you to lead an unstoppable life.
  categories:
    - Security
  built_by: Clear
  built_by_url: https://www.clearme.com
  featured: false
- title: VS Code Rocks
  main_url: "https://vscode.rocks"
  url: "https://vscode.rocks"
  source_url: "https://github.com/lannonbr/vscode-rocks"
  featured: false
  description: >
    VS Code Rocks is a place for weekly news on the newest features and updates to Visual Studio Code as well as trending extensions and neat tricks to continually improve your VS Code skills.
  categories:
    - Open Source
    - Blog
    - Web Development
  built_by: Benjamin Lannon
  built_by_url: "https://github.com/lannonbr"
- title: Particle
  main_url: "https://www.particle.io"
  url: "https://www.particle.io"
  featured: false
  description: Particle is a fully-integrated IoT platform that offers everything you need to deploy an IoT product.
  categories:
    - Marketing
- title: freeCodeCamp curriculum
  main_url: "https://learn.freecodecamp.org"
  url: "https://learn.freecodecamp.org"
  featured: false
  description: Learn to code with free online courses, programming projects, and interview preparation for developer jobs.
  categories:
    - Web Development
    - Learning
- title: Tandem
  main_url: "https://www.tandem.co.uk"
  url: "https://www.tandem.co.uk"
  description: >
    We're on a mission to free you of money misery. Our app, card and savings account are designed to help you spend less time worrying about money and more time enjoying life.
  categories:
    - Finance
    - App
  built_by: Tandem
  built_by_url: https://github.com/tandembank
  featured: false
- title: Monbanquet.fr
  main_url: "https://monbanquet.fr"
  url: "https://monbanquet.fr"
  description: >
    Give your corporate events the food and quality it deserves, thanks to the know-how of the best local artisans.
  categories:
    - eCommerce
    - Food
    - Event
  built_by: Monbanquet.fr
  built_by_url: https://github.com/monbanquet
  featured: false
- title: The Leaky Cauldron Blog
  url: https://theleakycauldronblog.com
  main_url: https://theleakycauldronblog.com
  source_url: https://github.com/v4iv/theleakycauldronblog
  description: >
    A Brew of Awesomeness with a Pinch of Magic...
  categories:
    - Blog
  built_by: Vaibhav Sharma
  built_by_url: https://github.com/v4iv
  featured: false
- title: Wild Drop Surf Camp
  main_url: "https://wilddropsurfcamp.com"
  url: "https://wilddropsurfcamp.com"
  description: >
    Welcome to Portugal's best kept secret and be amazed with our nature. Here you can explore, surf, taste the world's best gastronomy and wine, feel the North Canyon's power with the biggest waves in the world and so many other amazing things. Find us, discover yourself!
  categories:
    - Travel
  built_by: Samuel Fialho
  built_by_url: https://samuelfialho.com
  featured: false
- title: JoinUp HR chatbot
  url: https://www.joinup.io
  main_url: https://www.joinup.io
  description: Custom HR chatbot for better candidate experience
  categories:
    - App
    - Technology
  featured: false
- title: JDCastro Web Design & Development
  main_url: https://jacobdcastro.com
  url: https://jacobdcastro.com
  source_url: https://github.com/jacobdcastro/personal-site
  featured: false
  description: >
    A small business site for freelance web designer and developer Jacob D. Castro. Includes professional blog, contact forms, and soon-to-come portfolio of sites for clients. Need a new website or an extra developer to share the workload? Feel free to check out the website!
  categories:
    - Blog
    - Portfolio
    - Business
    - Freelance
  built_by: Jacob D. Castro
  built_by_url: https://twitter.com/jacobdcastro
- title: Gatsby Tutorials
  main_url: https://www.gatsbytutorials.com
  url: https://www.gatsbytutorials.com
  source_url: https://github.com/ooloth/gatsby-tutorials
  featured: false
  description: >
    Gatsby Tutorials is a community-updated list of video, audio and written tutorials to help you learn GatsbyJS.
  categories:
    - Web Development
    - Education
    - Open Source
  built_by: Michael Uloth
  built_by_url: "https://www.michaeluloth.com"
- title: Up & Running Tutorials
  main_url: https://www.upandrunningtutorials.com
  url: https://www.upandrunningtutorials.com
  featured: false
  description: >
    Free coding tutorials for web developers. Get your web development career up and running by learning to build better, faster websites.
  categories:
    - Web Development
    - Education
  built_by: Michael Uloth
  built_by_url: "https://www.michaeluloth.com"
- title: Grooovinger
  url: https://www.grooovinger.com
  main_url: https://www.grooovinger.com
  description: >
    Martin Grubinger, a web developer from Austria
  categories:
    - Portfolio
    - Web Development
  built_by: Martin Grubinger
  built_by_url: https://www.grooovinger.com
  featured: false
- title: LXDX - the Crypto Derivatives Exchange
  main_url: https://www.lxdx.co/
  url: https://www.lxdx.co/
  description: >
    LXDX is the world's fastest crypto exchange. Our mission is to bring innovative financial products to retail crypto investors, providing access to the same speed and scalability that institutional investors already depend on us to deliver each and every day.
  categories:
    - Marketing
    - Finance
  built_by: Corey Ward
  built_by_url: http://www.coreyward.me/
  featured: false
- title: Kyle McDonald
  url: https://kylemcd.com
  main_url: https://kylemcd.com
  source_url: https://github.com/kylemcd/personal-site-react
  description: >
    Personal site + blog for Kyle McDonald
  categories:
    - Blog
  built_by: Kyle McDonald
  built_by_url: https://kylemcd.com
  featured: false
- title: VSCode Power User Course
  main_url: https://VSCode.pro
  url: https://VSCode.pro
  description: >
    After 10 years with Sublime, I switched to VSCode. Love it. Spent 1000+ hours building a premium video course to help you switch today. 200+ power user tips & tricks turn you into a VSCode.pro
  categories:
    - Education
    - Learning
    - eCommerce
    - Marketing
    - Technology
    - Web Development
  built_by: Ahmad Awais
  built_by_url: https://twitter.com/MrAhmadAwais/
  featured: false
- title: Thijs Koerselman Portfolio
  main_url: https://www.vauxlab.com
  url: https://www.vauxlab.com
  featured: false
  description: >
    Portfolio of Thijs Koerselman. A freelance software engineer, full-stack web developer and sound designer.
  categories:
    - Portfolio
    - Business
    - Freelance
    - Technology
    - Web Development
    - Music
- title: Ad Hoc Homework
  main_url: https://homework.adhoc.team
  url: https://homework.adhoc.team
  description: >
    Ad Hoc builds government digital services that are fast, efficient, and usable by everyone. Ad Hoc Homework is a collection of coding and design challenges for candidates applying to our open positions.
  categories:
    - Web Development
    - Government
    - Healthcare
    - Programming
  built_by_url: https://adhoc.team
  featured: false
- title: Birra Napoli
  main_url: http://www.birranapoli.it
  url: http://www.birranapoli.it
  built_by: Ribrain
  built_by_url: https://www.ribrainstudio.com
  featured: false
  description: >
    Birra Napoli official site
  categories:
    - Landing Page
    - Business
    - Food
- title: Satispay
  url: https://www.satispay.com
  main_url: https://www.satispay.com
  categories:
    - Business
    - Finance
    - Technology
  built_by: Satispay
  built_by_url: https://www.satispay.com
  featured: false
- title: The Movie Database - Gatsby
  url: https://tmdb.lekoarts.de
  main_url: https://tmdb.lekoarts.de
  source_url: https://github.com/LekoArts/gatsby-source-tmdb-example
  categories:
    - Open Source
    - Entertainment
    - Gallery
  featured: false
  built_by: LekoArts
  built_by_url: "https://github.com/LekoArts"
  description: >
    Source from The Movie Database (TMDb) API (v3) in Gatsby. This example is built with react-spring, React hooks and react-tabs and showcases the gatsby-source-tmdb plugin. It also has some client-only paths and uses gatsby-image.
- title: LANDR - Creative Tools for Musicians
  url: https://www.landr.com/
  main_url: https://www.landr.com/en/
  categories:
    - Music
    - Technology
    - Business
    - Entrepreneurship
    - Freelance
    - Marketing
    - Media
  featured: false
  built_by: LANDR
  built_by_url: https://twitter.com/landr_music
  description: >
    Marketing website built for LANDR. LANDR is a web application that provides tools for musicians to master their music (using artificial intelligence), collaborate with other musicians, and distribute their music to multiple platforms.
- title: ClinicJS
  url: https://clinicjs.org/
  main_url: https://clinicjs.org/
  categories:
    - Technology
    - Documentation
  featured: false
  built_by: NearForm
  built_by_url: "https://www.nearform.com/"
  description: >
    Tools to help diagnose and pinpoint Node.js performance issues.
- title: KOBIT
  main_url: "https://kobit.in"
  url: "https://kobit.in"
  description: Automated Google Analytics Report with everything you need and more
  featured: false
  categories:
    - Marketing
    - Blog
  built_by: mottox2
  built_by_url: "https://mottox2.com"
- title: Aleksander Hansson
  main_url: https://ahansson.com
  url: https://ahansson.com
  featured: false
  description: >
    Portfolio website for Aleksander Hansson
  categories:
    - Portfolio
    - Business
    - Freelance
    - Technology
    - Web Development
    - Consulting
  built_by: Aleksander Hansson
  built_by_url: https://www.linkedin.com/in/aleksanderhansson/
- title: Surfing Nosara
  main_url: "https://www.surfingnosara.com"
  url: "https://www.surfingnosara.com"
  description: Real estate, vacation, and surf report hub for Nosara, Costa Rica
  featured: false
  categories:
    - Business
    - Blog
    - Gallery
    - Marketing
  built_by: Desarol
  built_by_url: "https://www.desarol.com"
- title: Crispin Porter Bogusky
  url: https://cpbgroup.com/
  main_url: https://cpbgroup.com/
  description: >
    We solve the world’s toughest communications problems with the most quantifiably potent creative assets.
  categories:
    - Agency
    - Design
    - Marketing
  built_by: Crispin Porter Bogusky
  built_by_url: https://cpbgroup.com/
  featured: false
- title: graphene-python
  url: https://graphene-python.org
  main_url: https://graphene-python.org
  description: Graphene is a collaboratively funded project.Graphene-Python is a library for building GraphQL APIs in Python easily.
  categories:
    - Library
    - API
    - Documentation
  featured: false
- title: Engel & Völkers Ibiza Holiday Rentals
  main_url: "https://www.ev-ibiza.com/"
  url: "https://www.ev-ibiza.com/"
  featured: false
  built_by: Ventura Digitalagentur
  description: >
    Engel & Völkers, one of the most successful real estate agencies in the world, offers luxury holiday villas to rent in Ibiza.
  categories:
    - Travel
- title: Sylvain Hamann's personal website
  url: "https://shamann.fr"
  main_url: "https://shamann.fr"
  source_url: "https://github.com/sylvhama/shamann-gatsby/"
  description: >
    Sylvain Hamann, web developer from France
  categories:
    - Portfolio
    - Web Development
  built_by: Sylvain Hamann
  built_by_url: "https://twitter.com/sylvhama"
  featured: false
- title: Luca Crea's portfolio
  main_url: https://lcrea.github.io
  url: https://lcrea.github.io
  description: >
    Portfolio and personal website of Luca Crea, an Italian software engineer.
  categories:
    - Portfolio
  built_by: Luca Crea
  built_by_url: https://github.com/lcrea
  featured: false
- title: Escalade Sports
  main_url: "https://www.escaladesports.com/"
  url: "https://www.escaladesports.com/"
  categories:
    - eCommerce
    - Sports
  built_by: Escalade Sports
  built_by_url: "https://www.escaladesports.com/"
  featured: false
- title: Exposify
  main_url: "https://www.exposify.de/"
  url: "https://www.exposify.de/"
  description: >
    This is our German website built with Gatsby 2.0, Emotion and styled-system.
    Exposify is a proptech startup and builds technology for real estate businesses.
    We provide our customers with an elegant agent software in combination
    with beautifully designed and fast websites.
  categories:
    - Web Development
    - Real Estate
    - Agency
    - Marketing
  built_by: Exposify
  built_by_url: "https://www.exposify.de/"
  featured: false
- title: Steak Point
  main_url: https://www.steakpoint.at/
  url: https://www.steakpoint.at/
  description: >
    Steak Restaurant in Vienna, Austria (Wien, Österreich).
  categories:
    - Food
  built_by: Peter Kroyer
  built_by_url: https://www.peterkroyer.at/
  featured: false
- title: Takumon blog
  main_url: "https://takumon.com"
  url: "https://takumon.com"
  source_url: "https://github.com/Takumon/blog"
  description: Java Engineer's tech blog.
  featured: false
  categories:
    - Blog
  built_by: Takumon
  built_by_url: "https://twitter.com/inouetakumon"
- title: DayThirty
  main_url: "https://daythirty.com"
  url: "https://daythirty.com"
  description: DayThirty - ideas for the new year.
  featured: false
  categories:
    - Marketing
  built_by: Jack Oliver
  built_by_url: "https://twitter.com/mrjackolai"
- title: TheAgencyProject
  main_url: "https://theagencyproject.co"
  url: "https://theagencyproject.co"
  description: Agency model, without agency overhead.
  categories:
    - Agency
  built_by: JV-LA
  built_by_url: https://jv-la.com
- title: Karen Hou's portfolio
  main_url: https://www.karenhou.com/
  url: https://www.karenhou.com/
  categories:
    - Portfolio
  built_by: Karen H. Developer
  built_by_url: https://github.com/karenhou
  featured: false
- title: Jean Luc Ponty
  main_url: "https://ponty.com"
  url: "https://ponty.com"
  description: Official site for Jean Luc Ponty, French virtuoso violinist and jazz composer.
  featured: false
  categories:
    - Music
    - Entertainment
  built_by: Othermachines
  built_by_url: "https://othermachines.com"
- title: Rosewood Family Advisors
  main_url: "https://www.rfallp.com/"
  url: "https://www.rfallp.com/"
  description: Rosewood Family Advisors LLP (Palo Alto) provides a diverse range of family office services customized for ultra high net worth individuals.
  featured: false
  categories:
    - Finance
    - Business
  built_by: Othermachines
  built_by_url: "https://othermachines.com"
- title: Cole Walker's Portfolio
  main_url: "https://www.walkermakes.com"
  url: "https://www.walkermakes.com"
  source_url: "https://github.com/ColeWalker/portfolio"
  description: The portfolio of web developer Cole Walker, built with the help of Gatsby v2, React-Spring, and SASS.
  featured: false
  categories:
    - Portfolio
    - Web Development
  built_by: Cole Walker
  built_by_url: "https://www.walkermakes.com"
- title: Standing By Company
  main_url: "https://standingby.company"
  url: "https://standingby.company"
  description: A brand experience design company led by Scott Mackenzie and Trent Barton.
  featured: false
  categories:
    - Design
    - Web Development
  built_by: Standing By Company
  built_by_url: "https://standingby.company"
- title: Ashley Thouret
  main_url: "https://www.ashleythouret.com"
  url: "https://www.ashleythouret.com"
  description: Official website of Canadian soprano Ashley Thouret. Site designed by Stephen Bell.
  categories:
    - Portfolio
    - Music
  built_by: Michael Uloth
  built_by_url: "https://www.michaeluloth.com"
  featured: false
- title: The AZOOR Society
  main_url: "https://www.theazoorsociety.org"
  url: "https://www.theazoorsociety.org"
  description: The AZOOR Society is a UK-based charity committed to promoting awareness of Acute Zonal Occult Outer Retinopathy and assisting further research. Site designed by Stephen Bell.
  categories:
    - Community
    - Nonprofit
  built_by: Michael Uloth
  built_by_url: "https://www.michaeluloth.com"
  featured: false
- title: Gábor Fűzy pianist
  main_url: "https://pianobar.hu"
  url: "https://pianobar.hu"
  description: Gábor Fűzy pianist's official website built with Gatsby v2.
  categories:
    - Music
  built_by: Zoltán Bedi
  built_by_url: "https://github.com/B3zo0"
  featured: false
- title: Logicwind
  main_url: "https://logicwind.com"
  url: "https://logicwind.com"
  description: Website of Logicwind - JavaScript experts, Technology development agency & consulting.
  featured: false
  categories:
    - Portfolio
    - Agency
    - Web Development
    - Consulting
  built_by: Logicwind
  built_by_url: "https://www.logicwind.com"
- title: ContactBook.app
  main_url: "https://contactbook.app"
  url: "https://contactbook.app"
  description: Seamlessly share Contacts with G Suite team members
  featured: false
  categories:
    - Landing Page
    - Blog
  built_by: Logicwind
  built_by_url: "https://www.logicwind.com"
- title: Waterscapes
  main_url: "https://waterscap.es"
  url: "https://waterscap.es/lake-monteynard/"
  source_url: "https://github.com/gaelbillon/Waterscapes-Gatsby-site"
  description: Waterscap.es is a directory of bodies of water (creeks, ponds, waterfalls, lakes, etc) with information about each place such as how to get there, hike time, activities and photos and a map displayed with the Mapbox GL SJ npm package. It was developed with the goal of learning Gatsby. This website is based on the gatsby-contentful-starter and uses Contentful as CMS. It is hosted on Netlify. Hooks are setup with Bitbucket and Contentful to trigger a new build upon code or content changes. The data on Waterscap.es is a mix of original content and informations from the internets gathered and put together.
  categories:
    - Directory
    - Photography
    - Travel
  built_by: Gaël Billon
  built_by_url: "https://gaelbillon.com"
  featured: false
- title: Packrs
  url: "https://www.packrs.co/"
  main_url: "https://www.packrs.co/"
  description: >
    Packrs is a local delivery platform, one spot for all your daily requirements. On a single tap get everything you need at your doorstep.
  categories:
    - Marketing
    - Landing Page
    - Entrepreneurship
  built_by: Vipin Kumar Rawat
  built_by_url: "https://github.com/aesthytik"
  featured: false
- title: HyakuninIsshu
  main_url: "https://hyakuninanki.net"
  url: "https://hyakuninanki.net"
  source_url: "https://github.com/rei-m/web_hyakuninisshu"
  description: >
    HyakuninIsshu is a traditional Japanese card game.
  categories:
    - Education
    - Gallery
    - Entertainment
  built_by: Rei Matsushita
  built_by_url: "https://github.com/rei-m/"
  featured: false
- title: WQU Partners
  main_url: "https://partners.wqu.org/"
  url: "https://partners.wqu.org/"
  featured: false
  categories:
    - Marketing
    - Education
    - Landing Page
  built_by: Corey Ward
  built_by_url: "http://www.coreyward.me/"
- title: Federico Giacone
  url: "https://federico.giac.one/"
  main_url: "https://federico.giac.one"
  source_url: "https://github.com/leopuleo/federico.giac.one"
  description: >
    Digital portfolio for Italian Architect Federico Giacone.
  categories:
    - Portfolio
    - Gallery
  built_by: Leonardo Giacone
  built_by_url: "https://github.com/leopuleo"
  featured: false
- title: Station
  url: "https://getstation.com/"
  main_url: "https://getstation.com/"
  description: Station is the first smart browser for busy people. A single place for all of your web applications.
  categories:
    - Technology
    - Web Development
    - Productivity
  featured: false
- title: Vyron Vasileiadis
  url: "https://fedonman.com/"
  main_url: "https://fedonman.com"
  source_url: "https://github.com/fedonman/fedonman-website"
  description: Personal space of Vyron Vasileiadis aka fedonman, a Web & IoT Developer, Educator and Entrepreneur based in Athens, Greece.
  categories:
    - Portfolio
    - Technology
    - Web Development
    - Education
  built_by: Vyron Vasileiadis
  built_by_url: "https://github.com/fedonman"
- title: Fabien Champigny
  url: "https://www.champigny.name/"
  main_url: "https://www.champigny.name/"
  built_by_url: "https://www.champigny.name/"
  description: Fabien Champigny's personal blog. Entrepreneur, hacker and loves street photo.
  categories:
    - Blog
    - Gallery
    - Photography
    - Productivity
    - Entrepreneurship
  featured: false
- title: Alex Xie - Portfolio
  url: https://alexieyizhe.me/
  main_url: https://alexieyizhe.me/
  source_url: https://github.com/alexieyizhe/alexieyizhe.github.io
  description: >
    Personal website of Alex Yizhe Xie, a University of Waterloo Computer Science student and coding enthusiast.
  categories:
    - Blog
    - Portfolio
    - Web Development
  featured: false
- title: Equithon
  url: https://equithon.org/
  main_url: https://equithon.org/
  source_url: https://github.com/equithon/site-main/
  built_by: Alex Xie
  built_by_url: https://alexieyizhe.me/
  description: >
    Equithon is the largest social innovation hackathon in Waterloo, Canada. It was founded in 2016 to tackle social equity issues and create change.
  categories:
    - Education
    - Event
    - Learning
    - Open Source
    - Nonprofit
    - Technology
  featured: false
- title: Dale Blackburn - Portfolio
  url: https://dakebl.co.uk/
  main_url: https://dakebl.co.uk/
  description: >
    Dale Blackburn's personal website and blog.
  categories:
    - Blog
    - Portfolio
    - Web Development
  featured: false
- title: Portfolio of Anthony Wiktor
  url: https://www.anthonydesigner.com/
  main_url: https://www.anthonydesigner.com/
  description: >
    Anthony Wiktor is a Webby Award-Winning Creative Director and Digital Designer twice named Hot 100 by WebDesigner Magazine. Anthony has over a decade of award-winning experience in design and has worked on projects across a diverse set of industries — from entertainment to consumer products to hospitality to technology. Anthony is a frequent lecturer at USC’s Annenberg School for Communication & Journalism and serves on the board of AIGA Los Angeles.
  categories:
    - Portfolio
    - Marketing
  built_by: Maciej Leszczyński
  built_by_url: http://twitter.com/_maciej
  featured: false
- title: Frame.io Workflow Guide
  main_url: https://workflow.frame.io
  url: https://workflow.frame.io
  description: >
    The web’s most comprehensive post-production resource, written by pro filmmakers, for pro filmmakers. Always expanding, always free.
  categories:
    - Education
  built_by: Frame.io
  built_by_url: https://frame.io
  featured: false
- title: MarcySutton.com
  main_url: https://marcysutton.com
  url: https://marcysutton.com
  description: >
    The personal website of web developer and accessibility advocate Marcy Sutton.
  categories:
    - Blog
    - Accessibility
    - Video
    - Photography
  built_by: Marcy Sutton
  built_by_url: https://marcysutton.com
  featured: true
- title: Kepinski.me
  main_url: https://kepinski.me
  url: https://kepinski.me
  description: >
    The personal site of Antoni Kepinski, Node.js Developer.
  categories:
    - Portfolio
    - Open Source
  built_by: Antoni Kepinski
  built_by_url: https://kepinski.me
  featured: false
- title: WPGraphQL Docs
  main_url: https://docs.wpgraphql.com
  url: https://docs.wpgraphql.com
  description: >
    Documentation for WPGraphQL, a free open-source WordPress plugin that provides an extendable GraphQL schema and API for any WordPress site.
  categories:
    - API
    - Documentation
    - Technology
    - Web Development
    - WordPress
  built_by: WPGraphQL
  built_by_url: https://wpgraphql.com
  featured: false
- title: Shine Lawyers
  main_url: https://www.shine.com.au
  url: https://www.shine.com.au
  description: >
    Shine Lawyers is an Australian legal services website built with Gatsby v2, Elasticsearch, Isso, and Geolocation services.
  categories:
    - Business
    - Blog
- title: Parallel Polis Kosice
  url: https://www.paralelnapoliskosice.sk/
  main_url: https://www.paralelnapoliskosice.sk/
  source_url: https://github.com/ParalelnaPolisKE/paralelnapoliskosice.sk
  description: >
    Parallel Polis is a collective of people who want to live in a more opened world. We look for possibilities and technologies (Bitcoin, the blockchain, reputation systems and decentralized technologies in general) that open new ways, make processes easier and remove unnecessary barriers. We want to create an environment that aims at education, discovering and creating better systems for everybody who is interested in freedom and independence.
  categories:
    - Blog
    - Education
    - Technology
  built_by: Roman Vesely
  built_by_url: https://romanvesely.
  featured: false
- title: Unda Solutions
  url: https://unda.com.au
  main_url: https://unda.com.au
  description: >
    A custom web application development company in Perth, WA
  categories:
    - Business
    - Freelance
    - Web Development
    - Technology
  featured: false
- title: BIGBrave
  main_url: https://bigbrave.digital
  url: https://bigbrave.digital
  description: >
    BIGBrave is a strategic design firm. We partner with our clients, big and small, to design & create human-centered brands, products, services and systems that are simple, beautiful and easy to use.
  categories:
    - Agency
    - Web Development
    - Marketing
    - Technology
    - WordPress
  built_by: Francois Brill | BIGBrave
  built_by_url: https://bigbrave.digital
  featured: false
- title: 5th Avenue Properties
  main_url: https://5thavenue.co.za
  url: https://5thavenue.co.za
  description: >
    5th Avenue Properties specializes in the leasing and sales of office space and industrial property. BIGBrave built the website in Gatsby with data from an API server (CRM) for all the property and consultant data, and WordPress for all the website content data and case studies. All forms on the website was also directly integrated into the CRM system to ensure no leads are lost. People cannot stop commenting on the speed of the site and the property search.
  categories:
    - Technology
    - WordPress
    - API
  built_by: Russel Povey and Francois Brill | BIGBrave
  built_by_url: https://bigbrave.digital
  featured: false
- title: Intsha Consulting
  main_url: https://intsha.co.za
  url: https://intsha.co.za
  description: >
    Intsha is a bespoke Human Resources consultancy firm offering expert Recruitment and Talent Management services in today's competitive marketplace. BIGBrave helped Intsha design and develop a bespoke online presense helping them stand out from the crowd.
  categories:
    - Consulting
    - Marketing
    - WordPress
  built_by: Evan Janovsky | BIGBrave
  built_by_url: https://bigbrave.digital
  featured: false
- title: MHW Law
  main_url: https://mhwlaw.ca
  url: https://mhwlaw.ca
  description: >
    MHW is a full service law firm that has offered legal representation and advice to clients locally and throughout British Columbia since 1984. BIGBrave helped MHW bring their website into the 21st century by offering the best and latest Gatsby site to help them stand our from the crowd.
  categories:
    - Law
    - Marketing
    - WordPress
  built_by: Evan Janovsky and Francois Brill | BIGBrave
  built_by_url: https://bigbrave.digital
  featured: false
- title: KegTracker
  main_url: https://www.kegtracker.co.za
  url: https://www.kegtracker.co.za
  description: >
    Keg Tracker is part of the Beverage Insights family and its sole aim is to provide you with the right data about your kegs to make better decisions. In today’s business landscape having the right information at your finger tips is crucial to the agility of your business.
  categories:
    - Food
    - Business
    - Technology
  built_by: Francois Brill | BIGBrave
  built_by_url: https://bigbrave.digital
  featured: false
- title: Mike Nichols
  url: https://www.mikenichols.me
  main_url: https://www.mikenichols.me
  description: >
    Portfolio site of Mike Nichols, a UX designer and product development lead.
  categories:
    - Portfolio
    - Technology
    - Web Development
  built_by: Mike Nichols
  featured: false
- title: Steve Haid
  url: https://www.stevehaid.com
  main_url: https://www.stevehaid.com
  description: >
    Steve Haid is a real estate agent and Professional Financial Planner (PFP) who has been helping clients achieve their investment goals since 2006. Site designed by Stephen Bell.
  categories:
    - Marketing
    - Real Estate
  built_by: Michael Uloth
  built_by_url: "https://www.michaeluloth.com"
- title: Incremental - Loyalty, Rewards and Incentive Programs
  main_url: https://www.incremental.com.au
  url: https://www.incremental.com.au
  description: >
    Sydney-based digital agency specialising in loyalty, rewards and incentive programs. WordPress backend; Cloudinary, YouTube and Hubspot form integration; query data displayed as animated SVG graphs; video background in the header.
  categories:
    - Agency
    - Portfolio
    - WordPress
  built_by: Incremental
  built_by_url: https://www.incremental.com.au
  featured: false
- title: Technica11y
  main_url: https://www.technica11y.org
  url: https://www.technica11y.org
  description: >
    Discussing challenges in technical accessibility.
  categories:
    - Accessibility
    - Education
    - Video
  built_by: Tenon.io
  built_by_url: https://tenon.io
  featured: false
- title: Tenon-UI Documentation
  main_url: https://www.tenon-ui.info
  url: https://www.tenon-ui.info
  description: >
    Documentation site for Tenon-UI: Tenon.io's accessible components library.
  categories:
    - Accessibility
    - Documentation
    - Library
    - Web Development
  built_by: Tenon.io
  built_by_url: https://tenon.io
  featured: false
- title: Matthew Secrist
  main_url: https://www.matthewsecrist.net
  url: https://www.matthewsecrist.net
  source_url: https://github.com/matthewsecrist/v3
  description: >
    Matthew Secrist's personal portfolio using Gatsby, Prismic and Styled-Components.
  categories:
    - Portfolio
    - Technology
    - Web Development
  built_by: Matthew Secrist
  built_by_url: https://www.matthewsecrist.net
  featured: false
- title: Node.js Dev
  main_url: https://nodejs.dev
  url: https://nodejs.dev
  source_url: https://github.com/nodejs/nodejs.dev
  description: >
    Node.js Foundation Website.
  categories:
    - Documentation
    - Web Development
  built_by: Node.js Website Redesign Working Group
  built_by_url: https://github.com/nodejs/website-redesign
  featured: false
- title: Sheffielders
  main_url: https://sheffielders.org
  url: https://sheffielders.org
  source_url: https://github.com/davemullenjnr/sheffielders
  description: >
    A collective of businesses, creatives, and projects based in Sheffield, UK.
  categories:
    - Directory
  built_by: Dave Mullen Jnr
  built_by_url: https://davemullenjnr.co.uk
  featured: false
- title: Stealth Labs
  url: https://stealthlabs.io
  main_url: https://stealthlabs.io
  description: >
    We design and develop for the web, mobile and desktop
  categories:
    - Portfolio
    - Web Development
  built_by: Edvins Antonovs
  built_by_url: https://edvins.io
  featured: false
- title: Constanzia Yurashko
  main_url: https://www.constanziayurashko.com
  url: https://www.constanziayurashko.com
  description: >
    Exclusive women's ready-to-wear fashion by designer Constanzia Yurashko.
  categories:
    - Portfolio
  built_by: Maxim Andries
  featured: false
- title: Algolia
  url: https://algolia.com
  main_url: https://algolia.com
  description: >
    Algolia helps businesses across industries quickly create relevant, scalable, and lightning fast search and discovery experiences.
  categories:
    - Web Development
    - Technology
    - Open Source
    - Featured
  built_by: Algolia
  featured: true
- title: GVD Renovations
  url: https://www.gvdrenovationsinc.com/
  main_url: https://www.gvdrenovationsinc.com/
  description: >
    GVD Renovations is a home improvement contractor with a well known reputation as a professional, quality contractor in California.
  categories:
    - Business
  built_by: David Krasniy
  built_by_url: http://dkrasniy.com
  featured: false
- title: Styled System
  url: https://styled-system.com/
  main_url: https://styled-system.com/
  source_url: https://github.com/styled-system/styled-system/tree/master/docs
  description: >
    Style props for rapid UI development.
  categories:
    - Design System
  built_by: Brent Jackson
  built_by_url: https://jxnblk.com/
- title: Timehacker
  url: https://timehacker.app
  main_url: https://timehacker.app
  description: >
    Procrastination killer, automatic time tracking app to skyrocket your productivity
  categories:
    - Productivity
    - App
    - Technology
    - Marketing
    - Landing Page
  built_by: timehackers
  featured: false
- title: Little & Big
  main_url: "https://www.littleandbig.com.au/"
  url: "https://www.littleandbig.com.au/"
  description: >
    Little & Big exists with the aim to create Websites, Apps, E-commerce stores
    that are consistently unique and thoughtfully crafted, every time.
  categories:
    - Agency
    - Design
    - Web Development
    - Portfolio
  built_by: Little & Big
  built_by_url: "https://www.littleandbig.com.au/"
  featured: false
- title: Cat Knows
  main_url: "https://catnose99.com/"
  url: "https://catnose99.com/"
  description: >
    Personal blog built with Gatsby v2.
  categories:
    - Blog
    - Web Development
  built_by: CatNose
  built_by_url: "https://twitter.com/catnose99"
  featured: false
- title: just some dev
  url: https://www.iamdeveloper.com
  main_url: https://www.iamdeveloper.com
  source_url: https://github.com/nickytonline/www.iamdeveloper.com
  description: >
    Just some software developer writing things ✏️
  categories:
    - Blog
  built_by: Nick Taylor
  built_by_url: https://www.iamdeveloper.com
  featured: false
- title: Keziah Moselle Blog
  url: https://blog.keziahmoselle.fr/
  main_url: https://blog.keziahmoselle.fr/
  source_url: https://github.com/KeziahMoselle/blog.keziahmoselle.fr
  description: >
    ✍️ A place to share my thoughts.
  categories:
    - Blog
  built_by: Keziah Moselle
  built_by_url: https://keziahmoselle.fr/
- title: xfuture's blog
  url: https://www.xfuture-blog.com/
  main_url: https://www.xfuture-blog.com/
  source_url: https://github.com/xFuture603/xfuture-blog
  description: >
    A blog about Devops, Web development, and my insights as a systems engineer.
  categories:
    - Blog
  built_by: Daniel Uhlmann
  built_by_url: https://www.xfuture-blog.com/
- title: Mayne's Blog
  main_url: "https://gine.me/"
  url: "https://gine.me/page/1"
  source_url: "https://github.com/mayneyao/gine-blog"
  featured: false
  categories:
    - Blog
    - Web Development
- title: Bakedbird
  url: https://bakedbird.com
  main_url: https://bakedbird.com
  description: >
    Eleftherios Psitopoulos - A frontend developer from Greece ☕
  categories:
    - Portfolio
    - Blog
  built_by: Eleftherios Psitopoulos
  built_by_url: https://bakedbird.com
- title: Benjamin Lannon
  url: https://lannonbr.com
  main_url: https://lannonbr.com
  source_url: https://github.com/lannonbr/Portfolio-gatsby
  description: >
    Personal portfolio of Benjamin Lannon
  categories:
    - Portfolio
    - Web Development
  built_by: Benjamin Lannon
  built_by_url: https://lannonbr.com
  featured: false
- title: Aravind Balla
  url: https://aravindballa.com
  main_url: https://aravindballa.com
  source_url: https://github.com/aravindballa/website2017
  description: >
    Personal portfolio of Aravind Balla
  categories:
    - Portfolio
    - Blog
    - Web Development
  built_by: Aravind Balla
  built_by_url: https://aravindballa.com
- title: Kaleb McKelvey
  url: https://kalebmckelvey.com
  main_url: https://kalebmckelvey.com
  source_url: https://github.com/avatar-kaleb/kalebmckelvey-site
  description: >
    Personal portfolio of Kaleb McKelvey!
  categories:
    - Blog
    - Portfolio
  built_by: Kaleb McKelvey
  built_by_url: https://kalebmckelvey.com
  featured: false
- title: Michal Czaplinski
  url: https://czaplinski.io
  main_url: https://czaplinski.io
  source_url: https://github.com/michalczaplinski/michalczaplinski.github.io
  description: >
    Michal Czaplinski is a full-stack developer 🚀
  categories:
    - Portfolio
    - Web Development
  built_by: Michal Czaplinski mmczaplinski@gmail.com
  built_by_url: https://czaplinski.io
  featured: false
- title: Interactive Investor (ii)
  url: https://www.ii.co.uk
  main_url: https://www.ii.co.uk
  description: >
    Hybrid (static/dynamic) Gatsby web app for ii's free research, news and analysis, discussion and product marketing site.
  categories:
    - Business
    - Finance
    - Technology
  built_by: Interactive Investor (ii)
  built_by_url: https://www.ii.co.uk
  featured: false
- title: Weingut Goeschl
  url: https://www.weingut-goeschl.at/
  main_url: https://www.weingut-goeschl.at/
  description: >
    Weingut Goeschl is a family winery located in Gols, Burgenland in Austria (Österreich)
  categories:
    - eCommerce
    - Business
  built_by: Peter Kroyer
  built_by_url: https://www.peterkroyer.at/
  featured: false
- title: Hash Tech Guru
  url: https://hashtech.guru
  main_url: https://hashtech.guru
  description: >
    Software Development Training School and Tech Blog
  categories:
    - Blog
    - Education
  built_by: Htet Wai Yan Soe
  built_by_url: https://github.com/johnreginald
- title: AquaGruppen Vattenfilter
  url: https://aquagruppen.se
  main_url: https://aquagruppen.se/
  description: >
    Water filter and water treatment products in Sweden
  categories:
    - Business
    - Technology
  built_by: Johan Eliasson
  built_by_url: https://github.com/elitan
  featured: false
- title: Josef Aidt
  url: https://josefaidt.dev
  main_url: https://josefaidt.dev
  source_url: https://github.com/josefaidt/josefaidt.github.io
  description: >
    Personal website, blog, portfolio for Josef Aidt
  categories:
    - Portfolio
    - Blog
    - Web Development
  built_by: Josef Aidt
  built_by_url: https://twitter.com/garlicbred
- title: How To egghead
  main_url: https://howtoegghead.com/
  url: https://howtoegghead.com/
  source_url: https://github.com/eggheadio/how-to-egghead
  featured: false
  built_by: egghead.io
  built_by_url: https://egghead.io
  description: >
    How to become an egghead instructor or reviewer
  categories:
    - Documentation
    - Education
- title: Sherpalo Ventures
  main_url: "https://www.sherpalo.com/"
  url: "https://www.sherpalo.com/"
  featured: false
  categories:
    - Finance
    - Business
    - Technology
  built_by: Othermachines
  built_by_url: "https://othermachines.com"
- title: WrapCode
  url: https://www.wrapcode.com
  main_url: https://www.wrapcode.com
  description: >
    A full stack blog on Microsoft Azure, JavaScript, DevOps, AI and Bots.
  categories:
    - Blog
    - Technology
    - Web Development
  built_by: Rahul P
  built_by_url: https://twitter.com/_rahulpp
  featured: false
- title: Kirankumar Ambati's Portfolio
  url: https://www.kirankumarambati.me
  main_url: https://www.kirankumarambati.me
  description: >
    Personal website, blog, portfolio of Kirankumar Ambati
  categories:
    - Blog
    - Portfolio
    - Web Development
  built_by: Kirankumar Ambati
  built_by_url: https://github.com/kirankumarambati
  featured: false
- title: Rou Hun Fan's portfolio
  main_url: https://flowen.me
  url: https://flowen.me
  description: >
    Portfolio of creative developer Rou Hun Fan. Built with Gatsby v2 &amp; Greensock drawSVG.
  categories:
    - Portfolio
  built_by: Rou Hun Fan Developer
  built_by_url: https://flowen.me
  featured: false
- title: chadly.net
  url: https://www.chadly.net
  main_url: https://www.chadly.net
  source_url: https://github.com/chadly/chadly.net
  description: >
    Personal tech blog by Chad Lee.
  categories:
    - Blog
    - Technology
    - Web Development
  built_by: Chad Lee
  built_by_url: https://github.com/chadly
  featured: false
- title: CivicSource
  url: https://www.civicsource.com
  main_url: https://www.civicsource.com
  description: >
    Online auction site to purchase tax-distressed properties from local taxing authorities.
  categories:
    - Real Estate
    - Government
  featured: false
- title: SpotYou
  main_url: "https://spotyou.joshglazer.com"
  url: "https://spotyou.joshglazer.com"
  source_url: "https://github.com/joshglazer/spotyou"
  description: >
    SpotYou allows you to watch your favorite music videos on Youtube based on your Spotify Preferences
  categories:
    - Entertainment
    - Music
  built_by: Josh Glazer
  built_by_url: https://linkedin.com/in/joshglazer/
  featured: false
- title: Hesam Kaveh's blog
  description: >
    A blog with great seo that using gatsby-source-wordpress to fetch posts from backend
  main_url: "https://hesamkaveh.com/"
  url: "https://hesamkaveh.com/"
  source_url: "https://github.com/hesamkaveh/sansi"
  featured: false
  categories:
    - Blog
    - WordPress
- title: Oliver Gomes Portfolio
  main_url: https://oliver-gomes.github.io/v4/
  url: https://oliver-gomes.github.io/v4/
  description: >
    As an artist and a web designer/developer, I wanted to find a way to present these two portfolios in a way that made sense.  I felt with new found power of speed, Gatsby helped keep my creativity intact with amazing response and versatility. I felt my butter smooth transition felt much better in user perspective and super happy with the power of Gatsby.
  categories:
    - Portfolio
    - Web Development
    - Blog
  built_by: Oliver Gomes
  built_by_url: https://github.com/oliver-gomes
  featured: false
- title: Patrik Szewczyk
  url: https://www.szewczyk.cz/
  main_url: https://www.szewczyk.cz/
  description: >
    Patrik Szewczyk – JavaScript, TypeScript, React, Node.js developer, Redux, Reason
  categories:
    - Portfolio
  built_by: Patrik Szewczyk
  built_by_url: https://linkedin.com/in/thepatriczek/
  featured: false
- title: Patrik Arvidsson's portfolio
  url: https://www.patrikarvidsson.com
  main_url: https://www.patrikarvidsson.com
  source_url: https://github.com/patrikarvidsson/portfolio-gatsby-contentful
  description: >
    Personal portfolio site of Swedish interaction designer Patrik Arvidsson. Built with Gatsby, Tailwind CSS, Emotion JS and Contentful.
  categories:
    - Blog
    - Design
    - Portfolio
    - Web Development
    - Technology
  built_by: Patrik Arvidsson
  built_by_url: https://www.patrikarvidsson.com
  featured: false
- title: Jacob Cofman's Blog
  description: >
    Personal blog / portfolio about Jacob Cofman.
  main_url: "https://jcofman.de/"
  url: "https://jcofman.de/"
  source_url: "https://github.com/JCofman/jc-website"
  featured: false
  categories:
    - Blog
    - Portfolio
- title: re-geo
  description: >
    re-geo is react based geo cities style component.
  main_url: "https://re-geo.netlify.com/"
  url: "https://re-geo.netlify.com/"
  source_url: "https://github.com/sadnessOjisan/re-geo-lp"
  categories:
    - Open Source
  built_by: sadnessOjisan
  built_by_url: https://twitter.com/sadnessOjisan
  featured: false
- title: Luis Cestou Portfolio
  description: >
    Portfolio of graphic + interactive designer Luis Cestou.
  main_url: "https://luiscestou.com"
  url: "https://luiscestou.com"
  source_url: "https://github.com/lcestou/luiscestou.com"
  built_by: Luis Cestou contact@luiscestou.com
  built_by_url: https://luiscestou.com
  featured: false
  categories:
    - Portfolio
    - Web Development
- title: Data Hackers
  url: https://datahackers.com.br/
  main_url: https://datahackers.com.br/
  description: >
    Official website for the biggest portuguese-speaking data science community. Makes use of several data sources such as podcasts from Anchor, messages from Slack, newsletters from MailChimp and blog posts from Medium. The unique visual design also had its hurdles and was quite fun to develop!
  categories:
    - Blog
    - Education
    - Podcast
    - Technology
  built_by: Kaordica
  built_by_url: https://kaordica.design
  featured: false
- title: TROMAQ
  url: https://www.tromaq.com/
  main_url: https://www.tromaq.com/
  description: >
    TROMAQ executes earthmoving services and rents heavy machinery for construction work. Even with the lack of good photography, their new site managed to pass a solid and trustworthy feeling to visitors during testing and they're already seeing the improvement in brand awareness, being the sole player with a modern website in their industry.
  categories:
    - Marketing
  built_by: Kaordica
  built_by_url: https://kaordica.design
  featured: false
- title: Novida Consulting
  url: https://www.novidaconsultoria.com.br
  main_url: https://www.novidaconsultoria.com.br
  description: >
    Novida’s goal was to position itself as a solid, exclusive and trustworthy brand for families looking for a safe financial future… We created a narrative and visual design that highlight their exclusivity.
  categories:
    - Marketing
  built_by: Kaordica
  built_by_url: https://kaordica.design
  featured: false
- title: We Are Clarks
  url: "https://www.weareclarks.com"
  main_url: "https://www.weareclarks.com"
  source_url: "https://github.com/abeaclark/weareclarks"
  description: >
    A family travel blog.
  categories:
    - Blog
    - Travel
  built_by: Abe Clark
  built_by_url: https://www.linkedin.com/in/abrahamclark/
  featured: false
- title: Guillaume Briday's Blog
  main_url: "https://guillaumebriday.fr/"
  url: "https://guillaumebriday.fr/"
  source_url: "https://github.com/guillaumebriday/guillaumebriday.fr"
  description: >
    My personal blog built with Gatsby and Tailwind CSS.
  categories:
    - Blog
    - Web Development
    - Technology
  built_by: Guillaume Briday
  built_by_url: https://guillaumebriday.fr/
  featured: false
- title: SEOmonitor
  main_url: "https://www.seomonitor.com"
  url: "https://www.seomonitor.com"
  description: >
    SEOmonitor is a suite of SEO tools dedicated to agencies.
  categories:
    - Blog
    - Portfolio
    - Agency
  built_by: Bejamas
  built_by_url: https://bejamas.io/
  featured: false
- title: Jean Regisser's Portfolio
  main_url: "https://jeanregisser.com/"
  url: "https://jeanregisser.com/"
  source_url: "https://github.com/jeanregisser/jeanregisser.com"
  featured: false
  description: >
    Portfolio of software engineer Jean Regisser.
  categories:
    - Portfolio
    - Mobile Development
  built_by: Jean Regisser
  built_by_url: "https://jeanregisser.com/"
- title: Axcept - Visual Screenshot Testing
  url: https://axcept.io
  main_url: https://axcept.io
  description: >
    Visual Testing for everyone
  categories:
    - Documentation
    - Web Development
  built_by: d:code:it
  built_by_url: https://dcodeit.com
  featured: false
- title: Chase Ohlson
  url: https://chaseohlson.com
  main_url: https://chaseohlson.com
  description: >
    Portfolio of frontend engineer & web developer Chase Ohlson.
  categories:
    - Portfolio
    - Web Development
  built_by: Chase Ohlson
  built_by_url: https://chaseohlson.com
  featured: false
- title: Zach Schnackel
  url: https://zslabs.com
  main_url: https://zslabs.com
  source_url: "https://github.com/zslabs/zslabs.com"
  description: >
    Portfolio site for UI/Motion Developer, Zach Schnackel.
  categories:
    - Portfolio
    - Web Development
  built_by: Zach Schnackel
  built_by_url: "https://zslabs.com"
- title: Gremlin
  url: https://www.gremlin.com
  main_url: https://www.gremlin.com
  description: >
    Gremlin's Failure as a Service finds weaknesses in your system before they cause problems.
  categories:
    - Marketing
- title: Headless.page
  main_url: https://headless.page/
  url: https://headless.page/
  description: >
    Headless.page is a directory of eCommerce sites featuring headless architecture, PWA features and / or the latest JavaScript technology.
  categories:
    - Directory
    - eCommerce
  built_by: Subscribe Pro
  built_by_url: https://www.subscribepro.com/
  featured: false
- title: Ouracademy
  main_url: https://our-academy.org/
  url: https://our-academy.org/
  source_url: "https://github.com/ouracademy/website"
  description: >
    Ouracademy is an organization that promoves the education in software development through blog posts & videos smiley.
  categories:
    - Open Source
    - Blog
    - Education
  built_by: Ouracademy
  built_by_url: https://github.com/ouracademy
  featured: false
- title: Tenon.io
  main_url: https://tenon.io
  url: https://tenon.io
  description: >
    Tenon.io is an accessibility tooling, services and consulting company.
  categories:
    - API
    - Accessibility
    - Business
    - Consulting
    - Technology
  built_by: Tenon.io
  built_by_url: https://tenon.io
  featured: false
- title: Projectival
  url: https://www.projectival.de/
  main_url: https://www.projectival.de/
  description: >
    Freelancer Online Marketing & Web Development in Cologne, Germany
  categories:
    - Freelance
    - Marketing
    - Web Development
    - Blog
    - Consulting
    - SEO
    - Business
  built_by: Sascha Klapetz
  built_by_url: https://www.projectival.de/
  featured: false
- title: Hetzner Online Community
  main_url: https://community.hetzner.com
  url: https://community.hetzner.com
  description: >
    Hetzner Online Community provides a free collection of high-quality tutorials, which are based on free and open source software, on a variety of topics such as development, system administration, and other web technology.
  categories:
    - Web Development
    - Technology
    - Programming
    - Open Source
    - Community
  built_by: Hetzner Online GmbH
  built_by_url: https://www.hetzner.com/
  featured: false
- title: AGYNAMIX
  url: https://www.agynamix.de/
  main_url: https://www.agynamix.de/
  source_url: https://github.com/tuhlmann/agynamix.de
  description: >
    Full Stack Java, Scala, Clojure, TypeScript, React Developer in Thalheim, Germany
  categories:
    - Freelance
    - Web Development
    - Programming
    - Blog
    - Consulting
    - Portfolio
    - Business
  built_by: Torsten Uhlmann
  built_by_url: https://www.agynamix.de/
  featured: false
- title: syracuse.io
  url: https://syracuse.io
  main_url: https://syracuse.io
  source_url: https://github.com/syracuseio/syracuseio/
  description: >
    Landing page for Syracuse NY Software Development Meetup Groups
  categories:
    - Community
  built_by: Benjamin Lannon
  built_by_url: https://lannonbr.com
- title: Render Documentation
  main_url: https://render.com/docs
  url: https://render.com/docs
  description: >
    Render is the easiest place to host your sites and apps. We use Gatsby for everything on https://render.com, including our documentation. The site is deployed on Render as well! We also have a guide to deploying Gatsby apps on Render: https://render.com/docs/deploy-gatsby.
  categories:
    - Web Development
    - Programming
    - Documentation
    - Technology
  built_by: Render Developers
  built_by_url: https://render.com
  featured: false
- title: prima
  url: https://www.prima.co
  main_url: https://www.prima.co
  description: >
    Discover industry-defining wellness content and trusted organic hemp CBD products safely supporting wellness, stress, mood, skin health, and balance.
  categories:
    - Blog
    - eCommerce
    - Education
  built_by: The Couch
  built_by_url: https://thecouch.nyc
- title: Gatsby Guides
  url: https://gatsbyguides.com/
  main_url: https://gatsbyguides.com/
  description: >
    Free tutorial course about using Gatsby with a CMS.
  categories:
    - Education
    - Documentation
    - Web Development
  built_by: Osio Labs
  built_by_url: https://osiolabs.com/
  featured: false
- title: Architude
  url: https://architudedesign.com
  main_url: https://architudedesign.com
  description: >
    筑冶 Architude International Design Consultants
  categories:
    - Design
    - Landing Page
    - Gallery
  built_by: Neo Nie
  built_by_url: https://github.com/nihgwu
  featured: false
- title: Arctica
  url: https://arctica.io
  main_url: https://arctica.io
  description: >
    Arctica specialises in purpose-built web sites and progressive web applications with user optimal experiences, tailored to meet the objectives of your business.
  categories:
    - Portfolio
    - Agency
    - Design
    - Web Development
  built_by: Arctica
  built_by_url: https://arctica.io
  featured: false
- title: Shard Ventures
  url: https://shard.vc
  main_url: https://shard.vc
  description: >
    Shard is building new online companies from scratch, partnering with other like-minded founders to start and invest in technology companies.
  categories:
    - Finance
    - Technology
    - Portfolio
  built_by: Arctica
  built_by_url: https://arctica.io
  featured: false
- title: David Brookes
  url: https://davidbrookes.me
  main_url: https://davidbrookes.me
  description: >
    Specialising in crafting stylish, high performance websites and applications that get results, using the latest cutting edge web development technologies.
  categories:
    - Portfolio
    - Freelance
    - Web Development
  built_by: Arctica
  built_by_url: https://arctica.io
  featured: false
- title: Dennis Morello
  url: https://morello.dev
  main_url: https://morello.dev
  source_url: https://gitlab.com/dennismorello/dev-blog
  description: >
    morello.dev is a development and techology blog written by Dennis Morello.
  categories:
    - Blog
    - Education
    - Web Development
    - Open Source
    - Technology
  built_by: Dennis Morello
  built_by_url: https://twitter.com/dennismorello
  featured: false
- title: BaseTable
  url: https://autodesk.github.io/react-base-table/
  main_url: https://autodesk.github.io/react-base-table/
  source_url: https://github.com/Autodesk/react-base-table
  description: >
    BaseTable is a react table component to display large data set with high performance and flexibility.
  categories:
    - Web Development
    - Documentation
    - Open Source
  built_by: Neo Nie
  built_by_url: https://github.com/nihgwu
  featured: false
- title: herper.io
  url: https://herper.io
  main_url: https://herper.io
  description: >
    Portfolio website for Jacob Herper - a Front End Web Developer with a passion for all things digital. I have more than 10 years experience working in web development.
  categories:
    - Portfolio
    - Web Development
    - Freelance
    - Design
    - SEO
  built_by: Jacob Herper
  built_by_url: https://github.com/jakeherp
  featured: false
- title: Artem Sapegin Photography
  description: >
    Photography portfolio and blog of Artem Sapegin, an award-losing photographer living in Berlin, Germany. Landscapes, cityscapes and dogs.
  main_url: "https://morning.photos/"
  url: "https://morning.photos/"
  source_url: "https://github.com/sapegin/morning.photos"
  categories:
    - Portfolio
    - Photography
  built_by: Artem Sapegin
  built_by_url: "https://github.com/sapegin"
- title: Pattyrn
  main_url: https://pattyrn.com
  url: https://pattyrn.com
  # optional: short paragraph describing the content and/or purpose of the site that will appear in the modal detail view and permalink views for your site
  description: >
    Pattyrn uses advanced machine learning AI to analyze the platform’s your teams use, making it easy to solve performance problems, reduce bottlenecks, and monitor culture health to optimize your ROI and help boost performance without causing burn out.
  categories:
    - Marketing
    - Technology
  built_by: Pattyrn
  built_by_url: https://twitter.com/Pattyrn4
  featured: false
- title: Intranet Italia Day
  main_url: https://www.intranetitaliaday.it/en
  url: https://www.intranetitaliaday.it/en
  description: >
    The Italian event dedicated to the digital workplace that focuses on planning, governance and company intranet management
  categories:
    - Event
    - Conference
  built_by: Ariadne Digital
  built_by_url: https://www.ariadnedigital.it
  featured: false
- title: Textually Stylo
  main_url: https://www.textually.net
  url: https://www.textually.net
  description: >
    Stylo Markdown writing App marketing/documentation website by Textually Inc.
  categories:
    - Marketing
    - Technology
    - Blog
    - Documentation
  built_by: Sébastien Hamel
  built_by_url: https://www.textually.net
  featured: false
- title: OneDeck
  main_url: https://www.onedeck.co
  url: https://www.onedeck.co
  description: >
    OneDeck is a simple yet powerful tool for creating and sharing your one-page investment summary in under 10 minutes.
  categories:
    - Finance
    - Technology
  built_by: William Neill
  built_by_url: https://twitter.com/williamneill
  featured: false
- title: Assortment
  main_url: https://assortment.io
  url: https://assortment.io
  description: >
    Assortment aims to provide detailed tutorials (and more) for developers of all skill levels within the Web Development Industry. Attempting to cut out the fluff and arm you with the facts.
  categories:
    - Blog
    - Web Development
  built_by: Luke Whitehouse
  built_by_url: https://twitter.com/_lukewh
  featured: false
- title: Mission42
  main_url: https://mission42.zauberware.com
  url: https://mission42.zauberware.com
  description: >
    A landing page for the mobile app Mission42. Mission42 wants to help you learn new skills.
  categories:
    - App
    - Learning
    - Education
    - Landing Page
  built_by: Philipp Siegmund, zauberware
  built_by_url: https://www.zauberware.com
- title: Altstadtdomizil Idstein
  main_url: http://www.altstadtdomizil-idstein.de/
  url: http://www.altstadtdomizil-idstein.de/
  description: >
    A landing page for a holiday apartment in Idstein, Germany.
  categories:
    - Landing Page
    - Travel
    - Real Estate
  built_by: Simon Franzen, zauberware
  built_by_url: https://www.zauberware.com
- title: Gerald Martinez Dev
  main_url: https://gmartinez.dev/
  url: https://gmartinez.dev/
  source_url: https://github.com/nephlin7/gmartinez.dev
  description: >
    Personal web site for show my skills and my works.
  categories:
    - Web Development
    - Portfolio
  built_by: Gerald Martinez
  built_by_url: https://twitter.com/GeraldM_92
  featured: false
- title: Becreatives
  main_url: "https://becreatives.com"
  url: "https://becreatives.com"
  featured: false
  description: >
    Digital software house. Enlights ideas. Think smart execute harder.
  categories:
    - Technology
    - Web Development
    - Agency
    - Marketing
  built_by: Becreatives
  built_by_url: "https://becreatives.com"
- title: Paul Clifton Photography
  main_url: https://paulcliftonphotography.com
  url: https://paulcliftonphotography.com
  featured: false
  description: >
    A full migration from WordPress to GatsbyJS and DatoCMS. Includes custom cropping on images as viewport changes size and also an infinity scroll that doesn't preload all of the results.
  categories:
    - Blog
    - Portfolio
    - Gallery
    - Photography
  built_by: Little Wolf Studio
  built_by_url: https://littlewolfstudio.co.uk
- title: Atte Juvonen - Blog
  url: https://www.attejuvonen.fi/
  main_url: https://www.attejuvonen.fi/
  source_url: https://github.com/baobabKoodaa/blog
  description: >
    Tech-oriented personal blog covering topics like AI, data, voting, game theory, infosec and software development.
  categories:
    - Blog
    - Data
    - JavaScript
    - Programming
    - Science
    - Security
    - Technology
    - Web Development
  featured: false
- title: Kibuk Construction
  url: https://kibukconstruction.com/
  main_url: https://kibukconstruction.com/
  description: >
    Kibuk Construction is a fully licensed and insured contractor specializing in Siding, Decks, Windows & Doors!
  categories:
    - Business
  built_by: David Krasniy
  built_by_url: http://dkrasniy.com
- title: RedCarpetUp
  main_url: https://www.redcarpetup.com
  url: https://www.redcarpetup.com/
  description: >
    RedCarpetUp's home page for a predominantly mobile-only customer base in India with major constraints on bandwidth availability
  categories:
    - Finance
  built_by: RedCarpet Dev Team
  built_by_url: https://www.redcarpetup.com
  featured: false
- title: talita traveler
  url: https://talitatraveler.com/
  main_url: https://talitatraveler.com/
  source_url: https://github.com/afuh/talitatraveler
  description: >
    Talita Traveler's personal blog.
  categories:
    - Blog
  built_by: Axel Fuhrmann
  built_by_url: https://axelfuhrmann.com/
  featured: false
- title: Pastelería el Progreso
  url: https://pasteleriaelprogreso.com/
  main_url: https://pasteleriaelprogreso.com/
  source_url: https://github.com/afuh/elprogreso
  description: >
    Famous bakery in Buenos Aires.
  categories:
    - Food
    - Gallery
  built_by: Axel Fuhrmann
  built_by_url: https://axelfuhrmann.com/
  featured: false
- title: Maitrik's Portfolio
  url: https://www.maitrikpatel.com/
  main_url: https://www.maitrikpatel.com/
  source_url: https://github.com/maitrikjpatel/portfolio
  description: >
    Portfolio of a Front-End Developer / UX Designer who designs and develops pixel perfect user interface, experiences and web applications.
  categories:
    - Portfolio
    - Blog
    - Design
    - Web Development
  built_by: Maitrik Patel
  built_by_url: https://www.maitrikpatel.com/
  featured: false
- title: PicPick
  url: https://picpick.app/
  main_url: https://picpick.app/
  description: >
    All-in-one Graphic Design Tool, Screen Capture Software, Image Editor, Color Picker, Pixel Ruler and More
  categories:
    - Productivity
    - App
    - Technology
  built_by: NGWIN
  built_by_url: https://picpick.app/
  featured: false
- title: Ste O'Neill
  main_url: https://www.steoneill.dev
  url: https://www.steoneill.dev
  description: >
    MVP of a portfolio site for a full stack UK based developer.
  categories:
    - Blog
    - Portfolio
  built_by: Ste O'Neill
  built_by_url: https://steoneill.dev
  featured: false
- title: Filipe Santos Correa's Portfolio
  description: >
    Filipe's Personal About Me / Portfolio.
  main_url: "https://filipesantoscorrea.com/"
  url: "https://filipesantoscorrea.com/"
  source_url: "https://github.com/Safi1012/filipesantoscorrea.com"
  featured: false
  categories:
    - Portfolio
- title: Progressive Massachusetts Legislator Scorecard
  main_url: https://scorecard.progressivemass.com
  url: https://scorecard.progressivemass.com
  featured: false
  source_url: https://github.com/progressivemass/legislator-scorecard
  description: >
    Learn about MA state legislators' voting records through a progressive lens
  categories:
    - Government
    - Education
  built_by: Alex Holachek
  built_by_url: "https://alex.holachek.com/"
- title: Jeff Wolff – Portfolio
  main_url: https://www.jeffwolff.net
  url: https://www.jeffwolff.net
  featured: false
  description: >
    A guy from San Diego who makes websites.
  categories:
    - Blog
    - Portfolio
    - Web Development
- title: Jp Valery – Portfolio
  main_url: https://jpvalery.photo
  url: https://jpvalery.photo
  featured: false
  description: >
    Self-taught photographer documenting spaces and people
  categories:
    - Portfolio
    - Photography
- title: Prevue
  main_url: https://www.prevue.io
  url: https://www.prevue.io
  featured: false
  description: >
    All in One Prototyping Tool For Vue Developers
  categories:
    - Open Source
    - Web Development
- title: Gold Medal Flour
  main_url: https://www.goldmedalflour.com
  url: https://www.goldmedalflour.com
  description: >
    Gold Medal Four is a brand of flour products owned by General Mills. The new site was built using Gatsby v2 with data sources from WordPress and an internal recipe API, and features multifaceted recipe filtering and a modified version of Gatsby Image to support art direction images.
  categories:
    - Food
  built_by: General Mills Branded Sites Dev Team
  built_by_url: https://www.generalmills.com
  featured: false
- title: Fifth Gait Technologies
  main_url: https://5thgait.com
  url: https://5thgait.com
  featured: false
  description: >
    Fifth Gait is a small business in the defense and space industry that is run and owned by physicists and engineers that have worked together for decades. The site was built using Gatsby V2.
  categories:
    - Government
    - Science
    - Technology
  built_by: Jonathan Z. Fisher
  built_by_url: "https://jonzfisher.com"
- title: Sal's Pals
  main_url: https://www.sals-pals.net
  url: https://www.sals-pals.net
  featured: false
  description: >
    Sal's Pals is a professional dog walking and pet sitting service based in Westfield, NJ. New site built with gatsby v2.
  categories:
    - Business
- title: Zuyet Awarmatrip
  main_url: https://www.zuyetawarmatrip.com
  url: https://www.zuyetawarmatrip.com
  featured: false
  description: >
    Zuyet Awarmatrip is a subsidiary identity within the personal ecosystem of Zuyet Awarmatik, focusing on travel and photography.
  categories:
    - Travel
    - Photography
  built_by: Zuyet Awarmatik
- title: manuvel.be
  url: https://www.manuvel.be
  main_url: https://www.manuvel.be
  source_url: https://github.com/riencoertjens/manuvelsite
  description: >
    Cycling themed café coming this april in Sint Niklaas, Belgium. One page with funky css-grid and gatsby-image trickery!
  categories:
    - Food
  built_by: WEBhart
  built_by_url: https://www.web-hart.com
  featured: false
- title: WEBhart
  url: https://www.web-hart.com
  main_url: https://www.web-hart.com
  description: >
    Hi, I'm Rien (pronounced Reen) from Belgium but based in Girona, Spain. I'm an autodidact, committed to learning until the end of time.
  categories:
    - Portfolio
    - Design
    - Web Development
    - Freelance
  built_by: WEBhart
  built_by_url: https://www.web-hart.com
  featured: false
- title: nicdougall.com
  url: https://nicdougall.netlify.com/
  main_url: https://nicdougall.netlify.com/
  source_url: https://github.com/riencoertjens/nicdougall.com
  description: >
    Athlete website with Netlify CMS for blog content.
  categories:
    - Blog
  built_by: WEBhart
  built_by_url: https://www.web-hart.com
  featured: false
- title: het Groeiatelier
  url: https://www.hetgroeiatelier.be/
  main_url: https://www.hetgroeiatelier.be/
  description: >
    Workspace for talent development and logopedics. One page site with basic info and small calendar CMS.
  categories:
    - Marketing
  built_by: WEBhart
  built_by_url: https://www.web-hart.com
  featured: false
- title: Lebuin D'Haese
  url: https://www.lebuindhaese.be/
  main_url: https://www.lebuindhaese.be/
  description: >
    Artist portfolio website. Powered by a super simple Netlify CMS to easily add blog posts or new art pieces.
  categories:
    - Portfolio
    - Blog
  built_by: WEBhart
  built_by_url: https://www.web-hart.com
  featured: false
- title: Iefke Molenstra
  url: https://www.iefke.be/
  main_url: https://www.iefke.be/
  description: >
    Artist portfolio website. Powered by a super simple Netlify CMS to easily add blog posts or new art pieces.
  categories:
    - Portfolio
    - Blog
  built_by: WEBhart
  built_by_url: https://www.web-hart.com
  featured: false
- title: The Broomwagon
  url: https://www.thebroomwagongirona.com/
  main_url: https://www.thebroomwagongirona.com/
  description: >
    foodtruck style coffee by pro cyclist Robert Gesink. The site has a webshop with merchandise and coffee beans.
  categories:
    - eCommerce
  built_by: WEBhart
  built_by_url: https://www.web-hart.com
- title: Pella Windows and Doors
  main_url: https://www.pella.com
  url: https://www.pella.com
  featured: false
  description: >
    The Pella Corporation is a privately held window and door manufacturing
  categories:
    - Business
- title: tinney.dev
  url: https://tinney.dev
  main_url: https://tinney.dev
  source_url: https://github.com/cdtinney/tinney.dev
  description: >
    Personal portfolio/blog of Colin Tinney
  categories:
    - Blog
    - Portfolio
    - Open Source
  built_by: Colin Tinney
  built_by_url: https://tinney.dev
  featured: false
- title: Monkeywrench Books
  main_url: https://monkeywrenchbooks.org
  url: https://monkeywrenchbooks.org
  description: >
    Monkeywrench Books is an all-volunteer, collectively-run bookstore and event space in Austin, TX
  categories:
    - Business
    - Community
    - Education
  built_by: Monkeywrench Books
  built_by_url: https://monkeywrenchbooks.org
- title: DeepMay.io
  main_url: https://deepmay.io
  url: https://deepmay.io
  description: >
    DeepMay is an experimental new tech bootcamp in the mountains of North Carolina.
  categories:
    - Event
    - Community
    - Technology
    - Marketing
  built_by: DeepMay
  built_by_url: https://twitter.com/deepmay_io
  featured: false
- title: Liferay.Design
  main_url: https://liferay.design
  url: https://liferay.design
  source_url: https://github.com/liferay-design/liferay.design
  description: >
    Liferay.Design is home to some of the freshest open-source designers who love to share articles and other resources for the Design Community.
  categories:
    - Blog
    - Community
    - Design
    - Marketing
    - Open Source
    - Technology
    - User Experience
  built_by: Liferay Designers
  built_by_url: https://twitter.com/liferaydesign
  featured: false
- title: Front End Remote Jobs
  main_url: https://frontendremotejobs.com
  url: https://frontendremotejobs.com
  source_url: https://github.com/benjamingrobertson/remotefrontend
  description: >
    Front End Remote Jobs features fully remote jobs for front end developers.
  categories:
    - WordPress
    - Web Development
  built_by: Ben Robertson
  built_by_url: https://benrobertson.io
  featured: false
- title: Penrose Grand Del Mar
  main_url: https://penroseatthegrand.com
  url: https://penroseatthegrand.com
  description: >
    Penrose Grand Del Mar is a luxury housing project coming soon.
  categories:
    - Real Estate
    - Design
  built_by: Chase Ohlson
  built_by_url: https://chaseohlson.com
- title: JustGraphQL
  url: https://www.justgraphql.com/
  main_url: https://www.justgraphql.com/
  source_url: https://github.com/Novvum/justgraphql
  description: >
    JustGraphQL helps developers quickly search and filter through GraphQL resources, tools, and articles.
  categories:
    - Open Source
    - Web Development
    - Technology
  built_by: Novvum
  built_by_url: https://www.novvum.io/
  featured: false
- title: Peter Macinkovic Personal Blog
  url: https://peter.macinkovic.id.au/
  main_url: https://peter.macinkovic.id.au/
  source_url: https://github.com/inkovic/peter-macinkovic-static-site
  description: >
    Personal Website and Blog of eCommerce SEO Specilaist and Digital Marketer Peter Macinkovic.
  categories:
    - SEO
    - Marketing
    - Blog
  featured: false
- title: NH Hydraulikzylinder
  main_url: https://nh-hydraulikzylinder.com
  url: https://nh-hydraulikzylinder.com
  description: >
    High quality & high performance hydraulic cylinders manufactured in Austria based on the clients requirements
  categories:
    - Business
  built_by: MangoART
  built_by_url: https://www.mangoart.at
  featured: false
- title: Frauennetzwerk Linz-Land
  main_url: https://frauennetzwerk-linzland.net
  url: https://frauennetzwerk-linzland.net
  description: >
    Homepage for the local women's association providing support to people in need offline and online (Livechat integration)
  categories:
    - Nonprofit
  built_by: MangoART
  built_by_url: https://www.mangoart.at
  featured: false
- title: Mein Traktor
  main_url: http://www.mein-traktor.at/
  url: http://www.mein-traktor.at/
  description: >
    Homepage of a the main importer of SAME and Lamborghini Tractors in Austria with customer support area
  categories:
    - Business
    - App
  built_by: MangoART
  built_by_url: https://www.mangoart.at
  featured: false
- title: Lamborghini Traktoren
  main_url: https://lamborghini-traktor.at
  url: https://lamborghini-traktor.at
  description: >
    Lamborghini Tractors - Landing page for the brand in Austria
  categories:
    - Business
  built_by: MangoART
  built_by_url: https://www.mangoart.at
  featured: false
- title: Holly Lodge Community Centre - Highgate, London
  main_url: https://www.hlcchl.org/
  url: https://www.hlcchl.org/
  source_url: https://github.com/eugelogic/hlcchl-gatsby
  description: >
    The Holly Lodge Community Centre - Highgate, London has a shiny new website built with Gatsby v2 that makes important contributions towards a faster, more secure and environmentally friendly web for everyone.
  categories:
    - Community
    - Event
    - Nonprofit
  built_by: Eugene Molari Developer
  built_by_url: https://twitter.com/EugeneMolari
  featured: false
- title: blackcater's blog
  url: https://www.blackcater.win
  main_url: https://www.blackcater.win
  source_url: https://github.com/blackcater/blog
  description: >
    Blog like Medium, for person and team.
  categories:
    - Blog
    - Web Development
  built_by: blackcater
  built_by_url: https://github.com/blackcater
  featured: false
- title: Kenneth Kwakye-Gyamfi Portfolio Site
  url: https://www.kwakye-gyamfi.com
  main_url: https://www.kwakye-gyamfi.com
  source_url: https://github.com/cr05s19xx/cross-site
  description: >
    Personal portfolio site for Kenneth Kwakye-Gyamfi, a mobile and web full stack applications developer currently based in Accra, Ghana.
  categories:
    - SEO
    - Web Development
    - Open Source
    - Portfolio
  featured: false
- title: Gareth Weaver
  url: https://www.garethweaver.com/
  main_url: https://www.garethweaver.com/
  source_url: https://github.com/garethweaver/public-site-react
  description: >
    A personal portofolio of a London based frontend developer built with Gatsby 2, Redux and Sass
  categories:
    - Portfolio
    - Web Development
  built_by: Gareth Weaver
  built_by_url: https://twitter.com/garethdweaver
  featured: false
- title: Mailjet
  url: https://dev.mailjet.com/
  main_url: https://dev.mailjet.com/
  description: >
    Mailjet is an easy-to-use all-in-one e-mail platform.
  categories:
    - API
    - Documentation
  featured: false
- title: Peintagone
  url: https://www.peintagone.be/
  main_url: https://www.peintagone.be/
  description: >
    Peintagone is a superior quality paint brand with Belgian tones.
  categories:
    - Portfolio
    - Gallery
  built_by: Sebastien Crepin
  built_by_url: https://github.com/opeah
  featured: false
- title: Let's Do Dish!
  url: https://letsdodish.com
  main_url: https://letsdodish.com
  description: >
    A new recipe site for people who enjoy cooking great food in their home kitchen. Find some great meal ideas! Let's do dish!
  categories:
    - Blog
    - Food
  built_by: Connerra
  featured: false
- title: AWS Amplify Community
  url: https://amplify.aws/community/
  main_url: https://amplify.aws/community/
  source_url: https://github.com/aws-amplify/community
  description: >
    Amplify Community is a hub for developers building fullstack serverless applications with Amplify to easily access content (such as events, blog posts, videos, sample projects, and tutorials) created by other members of the Amplify community.
  categories:
    - Blog
    - Directory
    - Education
    - Technology
  built_by: Nikhil Swaminathan
  built_by_url: https://github.com/swaminator
  featured: false
- title: Cal State Monterey Bay
  url: https://csumb.edu
  main_url: https://csumb.edu
  source_url: https://github.com/csumb/csumb-gatsby
  description: >
    A website for the entire campus of California State University, Monterey Bay.
  categories:
    - Education
    - Government
  built_by: CSUMB Web Team
  built_by_url: https://csumb.edu/web/team
  featured: false
- title: BestPricingPages.com
  url: https://bestpricingpages.com
  main_url: https://bestpricingpages.com
  source_url: https://github.com/jpvalery/pricingpages/
  description: >
    A repository of the best pricing pages by the best companies. Built in less than a week.
    Inspired by RGE and since pricingpages.xyz no longer exists, I felt such a resource was missing and could be helpful to many people.
  categories:
    - Business
    - Community
    - Entrepreneurship
    - Open Source
    - Technology
  built_by: Jp Valery
  built_by_url: https://jpvalery.me
  featured: false
- title: Lendo Austria
  url: https://lendo.at
  main_url: https://lendo.at
  description: >
    A Comparison site for best private loan offer from banks in Austria.
  categories:
    - Business
    - Finance
  built_by: Lendo developers
  featured: false
- title: Visual Cloud FX
  url: https://visualcloudfx.com
  main_url: https://visualcloudfx.com
  source_url: https://github.com/jjcav84/visualcloudfx
  description: >
    Basic static site built with MDBootstrap, React, and Gatsby
  categories:
    - Consulting
    - Portfolio
  built_by: Jacob Cavazos
  built_by_url: https://jacobcavazos.com
- title: Matthew Miller (Me4502)
  url: https://matthewmiller.dev
  main_url: https://matthewmiller.dev
  description: >
    The personal site, blog and portfolio of Matthew Miller (Me4502)
  categories:
    - Blog
    - Programming
    - Technology
    - Portfolio
  built_by: Matthew Miller
  featured: false
- title: Årets Kontor
  url: https://aretskontor.newst.se
  main_url: https://aretskontor.newst.se
  description: >
    A swedish competition for "office of the year" in sweden with a focus on design. Built with MDBootstrap and Gatsby.
  categories:
    - Real Estate
    - Marketing
  built_by: Victor Björklund
  built_by_url: https://victorbjorklund.com
  featured: false
- title: Kyma
  url: https://kyma-project.io
  main_url: https://kyma-project.io
  source_url: https://github.com/kyma-project/website
  description: >
    This website holds overview, blog and documentation for Kyma open source project that is a Kubernates based application extensibility framework.
  categories:
    - Documentation
    - Blog
    - Technology
    - Open Source
  built_by: Kyma developers
  built_by_url: https://twitter.com/kymaproject
  featured: false
- title: Verso
  main_url: https://verso.digital
  url: https://verso.digital
  description: >
    Verso is a creative technology studio based in Singapore. Site built with Gatsby and Netlify.
  categories:
    - Agency
    - Consulting
    - Design
    - Technology
  built_by: Verso
  built_by_url: https://verso.digital
  featured: false
- title: Camilo Holguin
  url: https://camiloholguin.me
  main_url: https://camiloholguin.me
  source_url: https://github.com/camiloholguin/gatsby-portfolio
  description: >
    Portfolio site using GatsbyJS and WordPress REST API.
  categories:
    - WordPress
    - Portfolio
    - Web Development
  built_by: Camilo Holguin
  built_by_url: https://camiloholguin.me
  featured: false
- title: Bennett Hardwick
  url: https://bennetthardwick.com
  main_url: https://bennetthardwick.com
  description: >
    The personal website and blog of Bennett Hardwick, an Australian software developer and human being.
  categories:
    - Blog
    - Programming
    - Technology
  source_url: https://github.com/bennetthardwick/website
  built_by: Bennett Hardwick
  built_by_url: https://bennetthardwick.com
  featured: false
- title: Sindhuka
  url: https://sindhuka.org/
  main_url: https://sindhuka.org/
  description: >
    Official website of the Sindhuka initiative, a sustainable farmers' network in Nepal.
  categories:
    - Business
    - Community
    - Government
    - Marketing
  source_url: https://github.com/Polcius/sindhuka-serif
  built_by: Pol Milian
  built_by_url: https://github.com/Polcius/
  featured: false
- title: ERS HCL Open Source Portal
  url: https://ers-hcl.github.io/
  main_url: https://ers-hcl.github.io/
  description: >
    Official site for ERS-HCL GitHub organizational site. This is a hybrid app with static and dynamic content, providing a details of the open source projects, initiatives, innovation ideas within ERS-HCL. It pulls data from various data sources including GitHub APIs, MDX based blog posts, excel files. It also hosts an ideas app that is based on Firebase.
  categories:
    - Open Source
    - Blog
    - Technology
    - Web Development
    - Community
    - Documentation
  source_url: https://github.com/ERS-HCL/gatsby-ershcl-app
  built_by: Tarun Kumar Sukhu
  built_by_url: https://github.com/tsukhu
- title: Sandbox
  url: https://www.sandboxneu.com/
  main_url: https://www.sandboxneu.com/
  source_url: https://github.com/sandboxneu/sandboxneu.com
  description: >
    Official website of Sandbox, a Northeastern University student group that builds software for researchers.
  categories:
    - Marketing
  built_by: Sandbox at Northeastern
  built_by_url: https://github.com/sandboxneu/
  featured: false
- title: Accessible App
  main_url: https://accessible-app.com
  url: https://accessible-app.com
  source_url: https://github.com/accessible-app/accessible-app_com
  description: >
    Learn how to build inclusive web applications and Single Page Apps in modern JavaScript frameworks. This project collects strategies, links, patterns and plugins for React, Vue and Angular.
  categories:
    - Accessibility
    - Web Development
    - JavaScript
  built_by: Marcus Herrmann
  built_by_url: https://marcus.io
  featured: false
- title: PygmalionPolymorph
  url: https://pygmalionpolymorph.com
  main_url: https://pygmalionpolymorph.com
  source_url: https://github.com/PygmalionPolymorph/portfolio
  description: >
    Portfolio of artist, musician and developer PygmalionPolymorph.
  categories:
    - Portfolio
    - Gallery
    - Music
    - Photography
    - Web Development
  built_by: PygmalionPolymorph
  built_by_url: https://pygmalionpolymorph.com
  featured: false
- title: Gonzalo Nuñez Photographer
  main_url: https://www.gonzalonunez.com
  url: https://www.gonzalonunez.com
  description: >
    Website for Cancun based destination wedding photographer Gonzalo Nuñez. Site built with GatsbyJS, WordPress API and Netlify.
  categories:
    - Photography
    - Portfolio
    - WordPress
  built_by: Miguel Mayo
  built_by_url: https://www.miguelmayo.com
  featured: false
- title: Element 84
  main_url: https://www.element84.com
  url: https://www.element84.com
  description: >
    Element 84 is software engineering and design firm that helps companies and government agencies solve problems using remote sensing, life sciences, and transportation data in the cloud.
  categories:
    - Agency
    - Blog
    - Business
    - Consulting
    - Data
    - Design
    - Government
    - Portfolio
    - Programming
    - Science
    - Technology
    - User Experience
    - Web Development
- title: Measures for Justice
  main_url: https://www.measuresforjustice.org
  url: https://www.measuresforjustice.org
  description: >
    Measures for Justice gathers criminal justice data at the county level and makes it available on a free public Data Portal. Site rebuilt from scratch with GatsbyJS.
  categories:
    - Nonprofit
    - Marketing
  featured: false
- title: Raconteur Agency
  main_url: https://www.raconteur.net/agency
  url: https://www.raconteur.net/agency
  description: >
    Raconteur Agency is a London-based content marketing agency for B2B brands. We have rebuilt their site with Gatsby v2 using their existing WordPress backend as the data source. By switching from WordPress to GatsbyJS we have achieved a 200%+ improvement in page load times and went from a Lighthouse performance score of 49 to 100.
  categories:
    - Agency
    - Marketing
    - WordPress
  built_by: Jacob Herper
  built_by_url: https://herper.io
  featured: false
- title: GreenOrbit
  main_url: https://greenorbit.com/
  url: https://greenorbit.com/
  description: >
    Cloud-based intranet software. Get your people going with everything you need, built in.
  categories:
    - Business
    - App
    - Productivity
    - Technology
  built_by: Effective Digital
  built_by_url: https://effective.digital/
- title: Purple11
  main_url: https://purple11.com/
  url: https://purple11.com/
  description: >
    Purple11 is a site for photography and photo retouching tips and tricks.
  categories:
    - Blog
    - Photography
  built_by: Sébastien Noël
  built_by_url: https://blkfuel.com/
  featured: false
- title: PerfReviews
  main_url: https://perf.reviews/
  url: https://perf.reviews/
  source_url: https://github.com/PerfReviews/PerfReviews
  description: >
    The best content about web performance in spanish language.
  categories:
    - Web Development
  built_by: Joan León & José M. Pérez
  built_by_url: https://perf.reviews/nosotros/
  featured: false
- title: Un Backend - Blog
  main_url: https://www.unbackend.pro/
  url: https://www.unbackend.pro/
  description: >
    The personal website and blog of Camilo Ramírez, a backend developer :).
  categories:
    - Blog
    - Programming
    - Technology
  source_url: https://github.com/camilortte/camilortte.github.com
  built_by: Camilo Ramírez
  built_by_url: https://www.unbackend.pro/about
  featured: false
- title: Hitesh Vaghasiya
  main_url: https://hiteshvaghasiya.com/
  url: https://hiteshvaghasiya.com/
  description: >
    This is Hitesh Vaghasiya's blog. This blog is help you an E-Commerce like Magento, Shopify, and BigCommece.
  categories:
    - Blog
    - Programming
    - Technology
    - Web Development
  built_by: Hitesh Vaghasiya
  built_by_url: https://hiteshvaghasiya.com/
  featured: false
- title: Aditus
  main_url: https://www.aditus.io
  url: https://www.aditus.io
  description: >
    Aditus is the accessibility tool for your team. We help teams build accessible websites and products.
  categories:
    - Accessibility
    - Education
  built_by: Aditus
  built_by_url: https://www.aditus.io
  featured: false
- title: Ultra Config
  main_url: https://ultraconfig.com.au/
  url: https://ultraconfig.com.au/ultra-config-generator/
  description: >
    Ultra Config Generator is a software application for Network Engineers to efficiently manage their network infrastructure.
  categories:
    - Blog
    - Technology
  built_by: Ultra Config
  built_by_url: https://ultraconfig.com.au/
  featured: false
- title: Malice
  main_url: https://malice.fr/
  url: https://malice.fr/
  description: >
    Malice is a cyber-training  platform for learning, validating and improving security related skills through simulated scenarios and challenges.
  categories:
    - Security
    - Technology
  built_by: Sysdream
  built_by_url: https://sysdream.com/
  featured: false
- title: Nash
  main_url: https://nash.io/
  url: https://nash.io/
  description: >
    Nash is a decentralized platform for trading, payment and other financial services. Our goal is to bring distributed finance to everyone by making blockchain technology fast and easy to use. We employ an off-chain engine to match trades rapidly, but never take control of customers’ assets. Our intuitive interface offers easy access to a range of trading, payment and investment functions.
  categories:
    - Portfolio
    - Security
    - Technology
  built_by: Andrej Gajdos
  built_by_url: https://andrejgajdos.com/
  featured: false
- title: Axel Fuhrmann
  url: https://axelfuhrmann.com
  main_url: https://axelfuhrmann.com
  source_url: https://github.com/afuh/axelfuhrmann.com
  description: >
    Personal portfolio.
  categories:
    - Portfolio
    - Freelance
    - Web Development
  featured: false
- title: Alaina Viau
  url: https://www.alainaviau.com
  main_url: https://www.alainaviau.com
  description: >
    Official website of Canadian opera director, creator, and producer Alaina Viau. Site designed by Stephen Bell.
  categories:
    - Portfolio
    - Music
  built_by: Michael Uloth
  built_by_url: "https://www.michaeluloth.com"
- title: Alison Moritz
  url: https://www.alisonmoritz.com
  main_url: https://www.alisonmoritz.com
  description: >
    Official website of American stage director Alison Moritz. Site designed by Stephen Bell.
  categories:
    - Portfolio
    - Music
  built_by: Michael Uloth
  built_by_url: "https://www.michaeluloth.com"
- title: Luke Secomb Digital
  url: https://lukesecomb.digital
  main_url: https://lukesecomb.digital
  source_url: https://github.com/lukethacoder/luke-secomb-simple
  description: >
    A simple portfolio site built using TypeScript, Markdown and React Spring.
  categories:
    - Portfolio
    - Web Development
  built_by: Luke Secomb
  built_by_url: https://lukesecomb.digital
  featured: false
- title: We are Brew
  url: https://www.wearebrew.co.uk
  main_url: https://www.wearebrew.co.uk
  description: >
    Official website for Brew, a Birmingham based Digital Marketing Agency.
  categories:
    - Portfolio
    - Web Development
    - Agency
    - Marketing
  built_by: Brew Digital
  built_by_url: https://www.wearebrew.co.uk
- title: Global City Data
  main_url: https://globalcitydata.com
  url: https://globalcitydata.com
  source_url: https://github.com/globalcitydata/globalcitydata
  description: >
    Global City Data is an open, easily browsable platform to showcase peer-reviewed urban datasets and models created by different research groups.
  categories:
    - Education
    - Open Source
  built_by: Rafi Barash
  built_by_url: https://rafibarash.com
  featured: false
- title: Submittable
  url: https://www.submittable.com
  main_url: https://www.submittable.com
  description: >
    Submissions made simple. Submittalbe is a cloud-based submissions manager that lets you accept, review, and make decisions on any kind of digital content.
  categories:
    - Technology
    - Marketing
  built_by: Genevieve Crow
  built_by_url: https://github.com/g-crow
- title: Appmantle
  main_url: https://appmantle.com
  url: https://appmantle.com
  description: >
    Appmantle is a new way of creating apps. A complete modern app that you build yourself quickly & easily, without programming knowledge.
  categories:
    - App
    - Marketing
    - Landing Page
    - Mobile Development
    - Technology
  built_by: Appmantle
  built_by_url: https://appmantle.com
  featured: false
- title: Acto
  main_url: https://www.acto.dk/
  url: https://www.acto.dk/
  description: >
    Tomorrows solutions - today. Acto is an innovative software engineering company, providing your business with high-quality, scalable and maintainable software solutions, to make your business shine.
  categories:
    - Agency
    - Technology
    - Web Development
    - Mobile Development
  built_by: Acto
  built_by_url: https://www.acto.dk/
- title: Gatsby GitHub Stats
  url: https://gatsby-github-stats.netlify.com
  main_url: https://gatsby-github-stats.netlify.com
  source_url: https://github.com/lannonbr/gatsby-github-stats/
  description: >
    Statistics Dashboard for Gatsby GitHub repository
  categories:
    - Data
  built_by: Benjamin Lannon
  built_by_url: https://lannonbr.com
  featured: false
- title: Graphic Intuitions
  url: https://www.graphicintuitions.com/
  main_url: https://www.graphicintuitions.com/
  description: >
    Digital marketing agency located in Morris, Manitoba.
  categories:
    - Agency
    - Web Development
    - Marketing
  featured: false
- title: Smooper
  url: https://www.smooper.com/
  main_url: https://www.smooper.com/
  description: >
    We connect you with digital marketing experts for 1 on 1 consultation sessions
  categories:
    - Marketing
    - Directory
  featured: false
- title: Lesley Barber
  url: https://www.lesleybarber.com/
  main_url: https://www.lesleybarber.com/
  description: >
    Official website of Canadian film composer Lesley Barber.
  categories:
    - Portfolio
    - Music
  built_by: Michael Uloth
  built_by_url: https://www.michaeluloth.com
- title: Timeline of Terror
  main_url: https://timelineofterror.org/
  url: https://timelineofterror.org/
  source_url: https://github.com/Symbitic/timeline-of-terror
  description: >
    Complete guide to the events of September 11, 2001.
  categories:
    - Directory
    - Government
  built_by: Alex Shaw
  built_by_url: https://github.com/Symbitic/
  featured: false
- title: Pill Club
  url: https://thepillclub.com
  main_url: https://thepillclub.com
  description: >
    Zero Copay With Insurance + Free Shipping + Bonus Gifts + Online Delivery – Birth Control Delivery and Prescription
  categories:
    - Marketing
    - Healthcare
  built_by: Pill Club
  built_by_url: https://thepillclub.com
- title: myweekinjs
  url: https://www.myweekinjs.com/
  main_url: https://www.myweekinjs.com/
  source_url: https://github.com/myweekinjs/public-website
  description: >
    Challenge to create and/or learn something new in JavaScript each week.
  categories:
    - Blog
  built_by: Adriaan Janse van Rensburg
  built_by_url: https://github.com/HurricaneInteractive/
  featured: false
- title: The Edit Suite
  main_url: https://www.theeditsuite.com.au/
  url: https://www.theeditsuite.com.au/
  source_url: https://thriveweb.com.au/portfolio/the-edit-suite/
  description: >-
    The Edit Suite is an award winning video production and photography company based out of our Mermaid Beach studio on the Gold Coast of Australia but we also have the ability to work mobile from any location.
  categories:
    - Photography
    - Marketing
  built_by: Thrive Team - Gold Coast
  built_by_url: https://thriveweb.com.au/
  featured: false
- title: CarineRoitfeld
  main_url: https://www.carineroitfeld.com/
  url: https://www.carineroitfeld.com/
  description: >
    Online shop for Carine Roitfeld parfume
  categories:
    - eCommerce
  built_by: Ask Phill
  built_by_url: https://askphill.com
- title: EngineHub.org
  url: https://enginehub.org
  main_url: https://enginehub.org
  source_url: https://github.com/EngineHub/enginehub-website
  description: >
    The landing pages for EngineHub, the organisation behind WorldEdit, WorldGuard, CraftBook, and more
  categories:
    - Landing Page
    - Technology
    - Open Source
  built_by: Matthew Miller
  built_by_url: https://matthewmiller.dev
- title: Goulburn Physiotherapy
  url: https://www.goulburnphysiotherapy.com.au/
  main_url: https://www.goulburnphysiotherapy.com.au/
  description: >
    Goulburn Physiotherapy is a leader in injury prevention, individual and community health, and workplace health solutions across Central Victoria.
  categories:
    - Blog
    - Healthcare
  built_by: KiwiSprout
  built_by_url: https://kiwisprout.nz/
  featured: false
- title: TomTom Traffic Index
  main_url: https://www.tomtom.com/en_gb/traffic-index/
  url: https://www.tomtom.com/en_gb/traffic-index/
  description: >
    The TomTom Traffic Index provides drivers, city planners, auto manufacturers and policy makers with unbiased statistics and information about congestion levels in 403 cities across 56 countries on 6 continents.
  categories:
    - Travel
    - Data
  built_by: TomTom
  built_by_url: https://tomtom.com
  featured: false
- title: PrintAWorld | A 3D Printing and Fabrication Company
  main_url: https://prtwd.com/
  url: https://prtwd.com/
  description: >
    PrintAWorld is a NYC based fabrication and manufacturing company that specializes in 3D printing, 3D scanning, CAD Design,
    laser cutting, and rapid prototyping. We help artists, agencies and engineers turn their ideas into its physical form.
  categories:
    - Business
  featured: false
- title: Asjas
  main_url: https://asjas.co.za
  url: https://asjas.co.za/blog
  source_url: https://github.com/Asjas/Personal-Webpage
  description: >
    This is a website built with Gatsby v2 that uses Netlify CMS and Gatsby-MDX as a blog (incl. portfolio page).
  categories:
    - Web Development
    - Blog
    - Portfolio
  built_by: A-J Roos
  built_by_url: https://twitter.com/_asjas
  featured: false
- title: Glug-Infinite
  main_url: https://gluginfinite.github.io
  url: https://gluginfinite.github.io
  source_url: https://github.com/crstnmac/glug
  description: >
    This is a website built with Gatsby v2 that is deployed on GitHub using GitHub Pages and Netlify.
  categories:
    - Web Development
    - Blog
    - Portfolio
    - Agency
  built_by: Criston Macarenhas
  built_by_url: https://github.com/crstnmac
  featured: false
- title: The State of CSS Survey
  main_url: https://stateofcss.com/
  url: https://stateofcss.com/
  source_url: https://github.com/StateOfJS/state-of-css-2019
  description: >
    Annual CSS survey, brother of The State of JS Survey.
  categories:
    - Web Development
  built_by: Sacha Greif & Contribs
  built_by_url: https://github.com/StateOfJS
  featured: false
- title: Bytom Blockchain
  url: https://bytom.io/
  main_url: https://bytom.io/
  source_url: https://github.com/bytomlabs/bytom.io
  description: >
    Embrace the New Era of Bytom Blockchain
  categories:
    - Finance
    - Open Source
    - Technology
  built_by: Bytom Foundation
  built_by_url: https://bytom.io/
  featured: false
- title: Oerol Festival
  url: https://www.oerol.nl/nl/
  main_url: https://www.oerol.nl/en/
  description: >
    Oerol is a cultural festival on the island of Terschelling in the Netherlands that is held annually in June.
    The ten-day festival is focused on live, public theatre as well as music and visual arts.
  categories:
    - Event
    - Entertainment
  built_by: Oberon
  built_by_url: https://oberon.nl/
  featured: false
- title: Libra
  main_url: "https://libra.org/"
  url: "https://libra.org/"
  description: Libra's mission is to enable a simple global currency and financial infrastructure that empowers billions of people.
  featured: false
  categories:
    - Open Source
    - Technology
    - Finance
- title: Riffy Blog
  main_url: https://blog.rayriffy.com/
  url: https://blog.rayriffy.com/
  source_url: https://github.com/rayriffy/rayriffy-blog
  description: >
    Riffy Blog is async based beautiful highly maintainable site built by using Gatsby v2 with SEO optimized.
  categories:
    - Web Development
    - Blog
    - Open Source
    - Technology
    - Music
    - SEO
  built_by: Phumrapee Limpianchop
  built_by_url: https://rayriffy.com/
  featured: false
- title: The Coffee Collective
  url: https://coffeecollective.dk
  main_url: https://coffeecollective.dk
  description: >
    The Coffee Collective website is a JAM-stack based, multilingual, multi currency website/shop selling coffee, related products and subscriptions.
  categories:
    - eCommerce
    - Food
  built_by: Remotely (Anders Hallundbæk)
  built_by_url: https://remotely.dk
  featured: false
- title: Leadership Development International
  url: https://ldi.global
  main_url: https://ldi.global
  description: >
    A DatoCMS-backed site for an education and training company based in the US, China and the UAE.
  categories:
    - Education
    - Nonprofit
  built_by: Grant Holle
  built_by_url: https://grantholle.com
  featured: false
- title: Canvas 1839
  main_url: "https://www.canvas1839.com/"
  url: "https://www.canvas1839.com/"
  description: >-
    Online store for Canvas 1839 products, including pharmacological-grade CBD oil and relief cream.
  categories:
    - eCommerce
    - Marketing
  built_by: Corey Ward
  built_by_url: "http://www.coreyward.me/"
- title: Sparkle Stories
  main_url: "https://app.sparklestories.com/"
  url: "https://app.sparklestories.com/"
  description: >-
    Sparkle Stories is a streaming audio platform for children with over 1,200 original audio stories.
  categories:
    - App
    - Education
  built_by: Corey Ward
  built_by_url: "http://www.coreyward.me/"
- title: nehalist.io
  main_url: https://nehalist.io
  url: https://nehalist.io
  description: >
    nehalist.io is a blog about software development, technology and all that kind of geeky stuff.
  categories:
    - Blog
    - Web Development
    - Open Source
  built_by: Kevin Hirczy
  built_by_url: https://nehalist.io
  featured: false
- title: March and Ash
  main_url: https://marchandash.com/
  url: https://marchandash.com/
  description: >-
    March and Ash is a customer-focused, licensed cannabis dispensary located in Mission Valley.
  categories:
    - eCommerce
    - Business
    - Blog
  built_by: Blueyellow
  built_by_url: https://blueyellow.io/
  featured: false
- title: T Two Industries
  description: >
    T Two Industries is a manufacturing company specializing in building custom truck decks, truck bodies, and trailers.
  main_url: https://www.ttwo.ca
  url: https://www.ttwo.ca
  categories:
    - Business
  built_by: https://www.t2.ca
  built_by_url: https://www.t2.ca
  featured: false
- title: Cali's Finest Landscaping
  url: https://www.calisfinestlandscaping.com/
  main_url: https://www.calisfinestlandscaping.com/
  description: >
    A team of hard-working, quality-obsessed landscaping professionals looking to take dreams and transform them into reality.
  categories:
    - Business
  built_by: David Krasniy
  built_by_url: http://dkrasniy.com
  featured: false
- title: Vazco
  url: https://www.vazco.eu
  main_url: https://www.vazco.eu
  description: >
    Vazco works for clients from all around the world in future-proof technologies and help them build better products.
  categories:
    - Agency
    - Web Development
    - Blog
    - Business
    - Technology
  built_by: Vazco
  built_by_url: https://www.vazco.eu
  featured: false
- title: Major League Eating
  main_url: https://majorleagueeating.com
  url: https://majorleagueeating.com
  description: >
    Major League Eating is the professional competitive eating organization that runs the Nathan’s Famous Coney Island Hot Dog eating contest on July 4th, among other eating events.
  categories:
    - Entertainment
    - Sports
  built_by: Carmen Cincotti
  built_by_url: https://github.com/ccincotti3
  featured: false
- title: APIs You Won't Hate
  url: https://apisyouwonthate.com/blog
  main_url: https://apisyouwonthate.com
  source_url: http://github.com/apisyouwonthate/apisyouwonthate.com
  description: >
    API development is a topic very close to our hearts. APIs You Won't Hate is a team and community dedicated to learning, writing, sharing ideas and bettering understanding of API practices. Together we can erradicate APIs we hate.
  categories:
    - Blog
    - Education
    - eCommerce
    - API
    - Community
    - Learning
    - Open Source
    - Technology
    - Web Development
  built_by: Mike Bifulco
  built_by_url: https://github.com/mbifulco
  featured: false
- title: Sankarsan Kampa
  main_url: "https://traction.one"
  url: "https://traction.one"
  description: Full time programmer, part time gamer, exploring the details of programmable systems and how to stretch their capabilities.
  featured: false
  categories:
    - Portfolio
    - Freelance
- title: AwesomeDocs
  main_url: "https://awesomedocs.traction.one/"
  url: "https://awesomedocs.traction.one/install"
  source_url: "https://github.com/AwesomeDocs/website"
  description: An awesome documentation website generator!
  featured: false
  categories:
    - Open Source
    - Web Development
    - Technology
    - Documentation
  built_by: Sankarsan Kampa
  built_by_url: "https://traction.one"
- title: Prism Programming Language
  main_url: "https://prism.traction.one/"
  url: "https://prism.traction.one/"
  source_url: "https://github.com/PrismLang/website"
  description: Interpreted, high-level, programming language.
  featured: false
  categories:
    - Programming
    - Open Source
    - Technology
    - Documentation
  built_by: Sankarsan Kampa
  built_by_url: "https://traction.one"
- title: Arnondora
  main_url: "https://arnondora.in.th/"
  url: "https://arnondora.in.th/"
  source_url: "https://github.com/arnondora/arnondoraBlog"
  description: Arnondora is a personal blog by Arnon Puitrakul
  categories:
    - Blog
    - Programming
    - Technology
  built_by: Arnon Puitrakul
  built_by_url: "https://arnondora.in.th/"
  featured: false
- title: KingsDesign
  url: "https://www.kingsdesign.com.au/"
  main_url: "https://www.kingsdesign.com.au/"
  description: KingsDesign is a Hobart based web design and development company. KingsDesign creates, designs, measures and improves web based solutions for businesses and organisations across Australia.
  categories:
    - Agency
    - Technology
    - Portfolio
    - Consulting
    - User Experience
  built_by: KingsDesign
  built_by_url: "https://www.kingsdesign.com.au"
- title: EasyFloh | Easy Flows for all
  url: "https://www.easyfloh.com"
  main_url: "https://www.easyfloh.com"
  description: >
    EasyFloh is for creating simple flows for your organisation. An organisation
    can design own flows with own stages.
  categories:
    - Business
    - Landing Page
  built_by: Vikram Aroskar
  built_by_url: "https://medium.com/@vikramaroskar"
  featured: false
- title: Home Alarm Report
  url: https://homealarmreport.com/
  main_url: https://homealarmreport.com/
  description: >
    Home Alarm Report is dedicated to helping consumers make informed decisions
    about home security solutions. The site was easily migrated from a legacy WordPress
    installation and the dev team chose Gatsby for its site speed and SEO capabilities.
  categories:
    - Blog
    - Business
    - SEO
    - Technology
  built_by: Centerfield Media
  built_by_url: https://www.centerfield.com
- title: Just | FX for treasurers
  url: "https://www.gojust.com"
  main_url: "https://www.gojust.com"
  description: >
    Just provides a single centralized view of FX for corporate treasurers. See interbank market prices, and access transaction cost analysis.
  categories:
    - Finance
    - Technology
  built_by: Bejamas
  built_by_url: "https://bejamas.io/"
  featured: false
- title: Bureau for Good | Nonprofit branding, web and print communications
  url: "https://www.bureauforgood.com"
  main_url: "https://www.bureauforgood.com"
  description: >
    Bureau for Good helps nonprofits explain why they matter across digital & print media. Bureau for Good crafts purpose-driven identities, websites & print materials for changemakers.
  categories:
    - Nonprofit
    - Agency
    - Design
  built_by: Bejamas
  built_by_url: "https://bejamas.io/"
  featured: false
- title: Atelier Cartier Blumen
  url: "https://www.ateliercartier.ch"
  main_url: "https://www.ateliercartier.ch"
  description: >
    Im schönen Kreis 6 in Zürich kreiert Nicole Cartier Blumenkompositionen anhand Charaktereigenschaften oder Geschichten zur Person an. Für wen ist Dein Blumenstrauss gedacht? Einzigartige Floristik Blumensträusse, Blumenabos, Events, Shootings. Site designed by https://www.stolfo.co
  categories:
    - eCommerce
    - Design
  built_by: Bejamas
  built_by_url: "https://bejamas.io/"
  featured: false
- title: Veronym – Cloud Security Service Provider
  url: "https://www.veronym.com"
  main_url: "https://www.veronym.com"
  description: >
    Veronym is securing your digital transformation. A comprehensive Internet security solution for business. Stay safe no matter how, where and when you connect.
  categories:
    - Security
    - Technology
    - Business
  built_by: Bejamas
  built_by_url: "https://bejamas.io/"
  featured: false
- title: Devahoy
  url: "https://devahoy.com/"
  main_url: "https://devahoy.com/"
  description: >
    Devahoy is a personal blog written in Thai about software development.
  categories:
    - Blog
    - Programming
  built_by: Chai Phonbopit
  built_by_url: "https://github.com/phonbopit"
  featured: false
- title: Venus Lover
  url: https://venuslover.com
  main_url: https://venuslover.com
  description: >
    Venus Lover is a mobile app for iOS and Android so you can read your daily horoscope and have your natal chart, including the interpretation of the ascendant, planets, houses and aspects.
  categories:
    - App
    - Consulting
    - Education
    - Landing Page
- title: Write/Speak/Code
  url: https://www.writespeakcode.com/
  main_url: https://www.writespeakcode.com/
  description: >
    Write/Speak/Code is a non-profit on a mission to promote the visibility and leadership of technologists with marginalized genders through peer-led professional development.
  categories:
    - Community
    - Nonprofit
    - Open Source
    - Conference
  built_by: Nicola B.
  built_by_url: https://www.linkedin.com/in/nicola-b/
  featured: false
- title: Daniel Spajic
  url: https://danieljs.tech/
  main_url: https://danieljs.tech/
  source_url: https://github.com/dspacejs/portfolio
  description: >
    Passionate front-end developer with a deep, yet diverse skillset.
  categories:
    - Portfolio
    - Programming
    - Freelance
  built_by: Daniel Spajic
  featured: false
- title: Cosmotory
  url: https://cosmotory.netlify.com/
  main_url: https://cosmotory.netlify.com/
  description: >
    This is the educational blog containing various courses,learning materials from various authors from all over the world.
  categories:
    - Blog
    - Community
    - Nonprofit
    - Open Source
    - Education
  built_by: Hanishraj B Rao.
  built_by_url: https://hanishrao.netlify.com/
  featured: false
- title: Armorblox | Security Powered by Understanding
  url: https://www.armorblox.com
  main_url: https://www.armorblox.com
  description: >
    Armorblox is a venture-backed stealth cybersecurity startup, on a mission to build a game-changing enterprise security platform.
  categories:
    - Security
    - Technology
    - Business
  built_by: Bejamas
  built_by_url: https://bejamas.io
  featured: false
- title: Mojo
  url: https://www.mojo.is
  main_url: https://www.mojo.is/
  description: >
    We help companies create beautiful digital experiences
  categories:
    - Agency
    - Technology
    - Consulting
    - User Experience
    - Web Development
  featured: false
- title: Marcel Hauri
  url: https://marcelhauri.ch/
  main_url: https://marcelhauri.ch/
  description: >
    Marcel Hauri is an award-winning Magento developer and e-commerce specialist.
  categories:
    - Portfolio
    - Blog
    - Programming
    - Community
    - Open Source
    - eCommerce
  built_by: Marcel Hauri
  built_by_url: https://marcelhauri.ch
  featured: false
- title: Projektmanagementblog
  url: https://www.projektmanagementblog.de
  main_url: https://www.projektmanagementblog.de/
  source_url: https://github.com/StephanWeinhold/pmblog
  description: >
    Thoughts about modern project management. Built with Gatsby and Tachyons, based on Advanced Starter.
  categories:
    - Blog
  built_by: Stephan Weinhold
  built_by_url: https://stephanweinhold.com/
  featured: false
- title: Anthony Boyd Graphics
  url: https://www.anthonyboyd.graphics/
  main_url: https://www.anthonyboyd.graphics/
  description: >
    Free Graphic Design Resources by Anthony Boyd
  categories:
    - Portfolio
  built_by: Anthony Boyd
  built_by_url: https://www.anthonyboyd.com/
  featured: false
- title: Relocation Hero
  url: https://relocationhero.com
  main_url: https://relocationhero.com
  description: >
    Blog with FAQs related to Germany relocation. Built with Gatsby.
  categories:
    - Blog
    - Consulting
    - Community
  featured: false
- title: Zoe Rodriguez
  url: https://zoerodrgz.com
  main_url: https://zoerodrgz.com
  description: >
    Portfolio for Los Angeles-based designer Zoe Rodriguez. Built with Gatsby.
  categories:
    - Portfolio
    - Design
  built_by: Chase Ohlson
  built_by_url: https://chaseohlson.com
  featured: false
- title: TriActive USA
  url: https://triactiveusa.com
  main_url: https://triactiveusa.com
  description: >
    Website and blog for TriActive USA. Built with Gatsby.
  categories:
    - Landing Page
    - Business
  built_by: Chase Ohlson
  built_by_url: https://chaseohlson.com
- title: LaunchDarkly
  url: https://launchdarkly.com/
  main_url: https://launchdarkly.com/
  description: >
    LaunchDarkly is the feature management platform that software teams use to build better software, faster.
  categories:
    - Technology
    - Marketing
  built_by: LaunchDarkly
  built_by_url: https://launchdarkly.com/
  featured: false
- title: Arpit Goyal
  url: https://arpitgoyal.com
  main_url: https://arpitgoyal.com
  source_url: https://github.com/92arpitgoyal/ag-blog
  description: >
    Blog and portfolio website of a Front-end Developer turned Product Manager.
  categories:
    - Blog
    - Portfolio
    - Technology
    - User Experience
  built_by: Arpit Goyal
  built_by_url: https://twitter.com/_arpitgoyal
  featured: false
- title: Portfolio of Cole Townsend
  url: https://twnsnd.co
  main_url: https://twnsnd.co
  description: Portfolio of Cole Townsend, Product Designer
  categories:
    - Portfolio
    - User Experience
    - Web Development
    - Design
  built_by: Cole Townsend
  built_by_url: https://twitter.com/twnsndco
- title: Jana Desomer
  url: https://www.janadesomer.be/
  main_url: https://www.janadesomer.be/
  description: >
    I'm Jana, a digital product designer with coding skills, based in Belgium
  categories:
    - Portfolio
  built_by: Jana Desomer Designer/Developer
  built_by_url: https://www.janadesomer.be/
  featured: false
- title: Carbon8 Regenerative Agriculture
  url: https://www.carbon8.org.au/
  main_url: https://www.carbon8.org.au/
  description: >
    Carbon8 is a Not for Profit charity that supports Aussie farmers to transition to regenerative agriculture practices and rebuild the carbon (organic matter) in their soil from 1% to 8%.
  categories:
    - Nonprofit
    - eCommerce
  built_by: Little & Big
  built_by_url: "https://www.littleandbig.com.au/"
  featured: false
- title: Reactgo blog
  url: https://reactgo.com/
  main_url: https://reactgo.com/
  description: >
    It provides tutorials & articles about modern open source web technologies such as react,vuejs and gatsby.
  categories:
    - Blog
    - Education
    - Programming
    - Web Development
  built_by: Sai gowtham
  built_by_url: "https://twitter.com/saigowthamr"
  featured: false
- title: City Springs
  url: https://citysprings.com/
  main_url: https://citysprings.com/
  description: >
    Sandy Springs is a city built on creative thinking and determination. They captured a bold vision for a unified platform to bring together new and existing information systems. To get there, the Sandy Springs communications team partnered with Mediacurrent on a new Drupal 8 decoupled platform architecture with a Gatsbyjs front end to power both the City Springs website and its digital signage network. Now, the Sandy Springs team can create content once and publish it everywhere.
  categories:
    - Community
    - Government
  built_by: Mediacurrent
  built_by_url: https://www.mediacurrent.com
  featured: false
- title: Behalf
  url: https://www.behalf.no/
  main_url: https://www.behalf.no/
  description: >
    Behalf is Norwegian based digital design agency.
  categories:
    - Agency
    - Portfolio
    - Business
    - Consulting
    - Design
    - Design System
    - Marketing
    - Web Development
    - User Experience
  built_by: Behalf
  built_by_url: https://www.behalf.no/
  featured: false
- title: Saxenhammer & Co.
  url: https://saxenhammer-co.com/
  main_url: https://saxenhammer-co.com/
  description: >
    Saxenhammer & Co. is a leading boutique investment bank in Continental Europe. The firm’s strong track record is comprised of the execution of 200 successful transactions across all major industries.
  categories:
    - Consulting
    - Finance
    - Business
  built_by: Axel Fuhrmann
  built_by_url: https://axelfuhrmann.com/
  featured: false
- title: UltronEle
  url: http://ultronele.com
  main_url: https://runbytech.github.io/ueofcweb/
  source_url: https://github.com/runbytech/ueofcweb
  description: >
    UltronEle is a light, fast, simple yet interesting serverless e-learning CMS based on GatsbyJS. It aims to provide a easy-use product for tutors, teachers, instructors from all kinks of fields with near-zero efforts to setup their own authoring tool and content publish website.
  categories:
    - Education
    - Consulting
    - Landing Page
    - Web Development
    - Open Source
    - Learning
  built_by: RunbyTech
  built_by_url: http://runbytech.co
  featured: false
- title: Nick Selvaggio
  url: https://nickgs.com/
  main_url: https://nickgs.com/
  description: >
    The personal website of Nick Selvaggio. Long Island based web developer, teacher, and technologist.
  categories:
    - Consulting
    - Programming
    - Web Development
  featured: false
- title: Free & Open Source Gatsby Themes by LekoArts
  main_url: "https://themes.lekoarts.de"
  url: "https://themes.lekoarts.de"
  source_url: "https://github.com/LekoArts/gatsby-themes/tree/master/www"
  built_by: LekoArts
  built_by_url: "https://github.com/LekoArts"
  description: >-
    Get high-quality and customizable Gatsby themes to quickly bootstrap your website! Choose from many professionally created and impressive designs with a wide variety of features and customization options. Use Gatsby Themes to take your project to the next level and let you and your customers take advantage of the many benefits Gatsby has to offer.
  categories:
    - Open Source
    - Directory
    - Marketing
    - Landing Page
  featured: false
- title: Lars Roettig
  url: https://larsroettig.dev/
  main_url: https://larsroettig.dev/
  description: >
    Lars Roettig is a Magento Maintainer and e-commerce specialist. On his Blog, he writes Software Architecture and Magento Development.
  categories:
    - Portfolio
    - Blog
    - Programming
    - Community
    - Open Source
    - eCommerce
  built_by: Lars Roettig
  built_by_url: https://larsroettig.dev/
  featured: false
- title: Cade Kynaston
  url: https://cade.codes
  main_url: https://cade.codes
  source_url: https://github.com/cadekynaston/gatsby-portfolio
  description: >
    Cade Kynaston's Portfolio
  categories:
    - Portfolio
  built_by: Cade Kynaston
  built_by_url: https://github.com/cadekynaston
  featured: false
- title: Growable Meetups
  url: https://www.growable.io/
  main_url: https://www.growable.io/
  description: >
    Growable - Events to Accelerate your career in Tech. Made with <3 with Gatsby, React & Netlify by Talent Point in London.
  categories:
    - Event
    - Technology
    - Education
    - Community
    - Conference
  built_by: Talent Point
  built_by_url: https://github.com/talent-point/
  featured: false
- title: Fantastic Metropolis
  main_url: https://fantasticmetropolis.com
  url: https://fantasticmetropolis.com
  description: >
    Fantastic Metropolis ran between 2001 and 2006, highlighting the potential of literary science fiction and fantasy.
  categories:
    - Entertainment
  built_by: Luis Rodrigues
  built_by_url: https://goblindegook.com
  featured: false
- title: Simon Koelewijn
  main_url: https://simonkoelewijn.nl
  url: https://simonkoelewijn.nl
  description: >
    Personal blog of Simon Koelewijn, where he blogs about UX, analytics and web development (in Dutch). Made awesome and fast by using Gatsby 2.x (naturally) and gratefully using Netlify and Netlify CMS.
  categories:
    - Freelance
    - Blog
    - Web Development
    - User Experience
  built_by: Simon Koelewijn
  built_by_url: https://simonkoelewijn.nl
  featured: false
- title: Raconteur Careers
  main_url: https://careers.raconteur.net
  url: https://careers.raconteur.net
  description: >
    Raconteur is a London-based publishing house and content marketing agency. We have built this careers portal Gatsby v2 with TypeScript, Styled-Components, React-Spring and Contentful.
  categories:
    - Media
    - Marketing
    - Landing Page
  built_by: Jacob Herper
  built_by_url: https://herper.io
  featured: false
- title: Frankly Steve
  url: https://www.franklysteve.com/
  main_url: https://www.franklysteve.com/
  description: >
    Wedding photography with all the hugs, tears, kisses, smiles, laughter, banter, kids up trees, friends in hedges.
  categories:
    - Photography
    - Portfolio
  built_by: Little & Big
  built_by_url: "https://www.littleandbig.com.au/"
  featured: false
- title: Eventos orellana
  description: >-
    We are a company dedicated to providing personalized and professional advice
    for the elaboration and coordination of social and business events.
  main_url: "https://eventosorellana.com/"
  url: "https://eventosorellana.com/"
  featured: false
  categories:
    - Gallery
  built_by: Ramón Chancay
  built_by_url: "https://ramonchancay.me/"
- title: DIA Supermercados
  main_url: https://dia.com.br
  url: https://dia.com.br
  description: >-
    Brazilian retailer subsidiary, with more than 1,100 stores in Brazil, focusing on low prices and exclusive DIA Products.
  categories:
    - Business
  built_by: CloudDog
  built_by_url: https://clouddog.com.br
  featured: false
- title: AntdSite
  main_url: https://antdsite.yvescoding.org
  url: https://antdsite.yvescoding.org
  description: >-
    A static docs generator based on Ant Design and GatsbyJs.
  categories:
    - Documentation
  built_by: Yves Wang
  built_by_url: https://antdsite.yvescoding.org
- title: AntV
  main_url: https://antv.vision
  url: https://antv.vision
  description: >-
    AntV is a new generation of data visualization technique from Ant Financial
  categories:
    - Documentation
  built_by: afc163
  built_by_url: https://github.com/afc163
- title: Fourpost
  url: https://www.fourpost.com
  main_url: https://www.fourpost.com
  description: >
    Fourpost is a shopping destination for today’s family that combines the best brands and experiences under one roof.
  categories:
    - Marketing
  built_by: Fourpost
  built_by_url: https://github.com/fourpost
  featured: false
- title: ReactStudy Blog
  url: https://elated-lewin-51cf0d.netlify.com
  main_url: https://elated-lewin-51cf0d.netlify.com
  description: >
    Belong to your own blog by gatsby
  categories:
    - Blog
  built_by: 97thjingba
  built_by_url: https://github.com/97thjingba
  featured: false
- title: George
  main_url: https://kind-mestorf-5a2bc0.netlify.com
  url: https://kind-mestorf-5a2bc0.netlify.com
  description: >
    shiny new web built with Gatsby
  categories:
    - Blog
    - Portfolio
    - Gallery
    - Landing Page
    - Design
    - Web Development
    - Open Source
    - Science
  built_by: George Davituri
  featured: false

- title: CEO amp
  main_url: https://www.ceoamp.com
  url: https://www.ceoamp.com
  description: >
    CEO amp is an executive training programme to amplify a CEO's voice in the media. This site was built with Gatsby v2, Styled-Components, TypeScript and React Spring.
  categories:
    - Consulting
    - Entrepreneurship
    - Marketing
    - Landing Page
  built_by: Jacob Herper
  built_by_url: https://herper.io
  featured: false
- title: QuantumBlack
  main_url: https://www.quantumblack.com/
  url: https://www.quantumblack.com/
  description: >
    We help companies use data to make distinctive, sustainable and significant improvements to their performance.
  categories:
    - Technology
    - Consulting
    - Data
    - Design
  built_by: Richard Westenra
  built_by_url: https://www.richardwestenra.com/
  featured: false
- title: Coffeeshop Creative
  url: https://www.coffeeshopcreative.ca
  main_url: https://www.coffeeshopcreative.ca
  description: >
    Marketing site for a Toronto web design and videography studio.
  categories:
    - Marketing
    - Agency
    - Design
    - Video
    - Web Development
  built_by: Michael Uloth
  built_by_url: https://www.michaeluloth.com
  featured: false
- title: Daily Hacker News
  url: https://dailyhn.com
  main_url: https://dailyhn.com
  description: >
    Daily Hacker News presents the top five stories from Hacker News daily.
  categories:
    - Entertainment
    - Design
    - Web Development
    - Technology
    - Science
  built_by: Joeri Smits
  built_by_url: https://joeri.dev
  featured: false
- title: Grüne Dresden
  main_url: https://ltw19dresden.de
  url: https://ltw19dresden.de
  description: >
    This site was built for the Green Party in Germany (Bündnis 90/Die Grünen) for their local election in Dresden, Saxony. The site was built with Gatsby v2 and Styled-Components.
  categories:
    - Government
    - Nonprofit
  built_by: Jacob Herper
  built_by_url: https://herper.io
- title: Gratsy
  url: https://gratsy.com/
  main_url: https://gratsy.com/
  description: >
    Gratsy: Feedback To Give Back
  categories:
    - Agency
    - Marketing
    - Landing Page
  built_by: Whalar
  built_by_url: https://whalar.com/
  featured: false
- title: deepThreads
  main_url: https://deepthreads.com
  url: https://deepthreads.com/
  description: >
    deepThreads is a shiny new website built with Gatsby v2.  We make art using deep learning along with print on demand providers to create some cool stuff!
  categories:
    - eCommerce
  built_by: Kyle Kitlinski
  built_by_url: http://github.com/k-kit
  featured: false
- title: Mill3 Studio
  main_url: https://mill3.studio/en/
  url: https://mill3.studio/en/
  description: >
    Our agency specializes in the analysis, strategy and development of digital products.
  categories:
    - Agency
    - Portfolio
  built_by: Mill3
  built_by_url: https://mill3.studio/en/
  featured: false
- title: Zellement
  main_url: https://www.zellement.com
  url: https://www.zellement.com
  description: >
    Online portfolio of Dan Farrow from Nottingham, UK.
  categories:
    - Portfolio
  built_by: Zellement
  built_by_url: https://www.zellement.com
  featured: false
- title: Fullstack HQ
  url: https://fullstackhq.com/
  main_url: https://fullstackhq.com/
  description: >
    Get immediate access to a battle-tested team of designers and developers on a pay-as-you-go monthly subscription.
  categories:
    - Agency
    - Consulting
    - Freelance
    - Marketing
    - Portfolio
    - Web Development
    - App
    - Business
    - Design
    - JavaScript
    - Technology
    - User Experience
    - Web Development
    - eCommerce
    - WordPress
  built_by: Fullstack HQ
  built_by_url: https://fullstackhq.com/
  featured: false
- title: Cantas
  main_url: https://www.cantas.co.jp
  url: https://www.cantas.co.jp
  description: >
    Cantas is digital marketing company in Japan.
  categories:
    - Business
    - Agency
  built_by: Cantas
  built_by_url: https://www.cantas.co.jp
  featured: false
- title: Sheringham Shantymen
  main_url: https://www.shantymen.com/
  url: https://www.shantymen.com/
  description: >
    The Sheringham Shantymen are a sea shanty singing group that raise money for the RNLI in the UK.
  categories:
    - Music
    - Community
    - Entertainment
    - Nonprofit
  built_by: Zellement
  built_by_url: https://www.zellement.com/
  featured: false
- title: WP Spark
  main_url: https://wpspark.io/
  url: https://wpspark.io/
  description: >
    Create blazing fast website with WordPress and our Gatsby themes.
  categories:
    - Agency
    - Community
    - Blog
    - WordPress
  built_by: wpspark
  built_by_url: https://wpspark.io/
- title: Ronald Langeveld
  description: >
    Ronald Langeveld's blog and Web Development portfolio website.
  main_url: "https://www.ronaldlangeveld.com"
  url: "https://www.ronaldlangeveld.com"
  categories:
    - Blog
    - Web Development
    - Freelance
    - Portfolio
    - Consulting
  featured: false
- title: Golfonaut
  description: >
    Golfonaut - Golf application for Apple Watch
  main_url: https://golfonaut.io
  url: https://golfonaut.io
  categories:
    - App
    - Sports
  featured: false
- title: Anton Sten - UX Lead/Design
  url: https://www.antonsten.com
  main_url: https://www.antonsten.com
  description: Anton Sten leads UX for design-driven companies.
  categories:
    - User Experience
    - Blog
    - Freelance
    - Portfolio
    - Consulting
    - Agency
    - Design
  featured: false
- title: Rashmi AP - Front-end Developer
  main_url: http://rashmiap.me
  url: http://rashmiap.me
  featured: false
  description: >
    Rashmi AP's Personal Portfolio Website
  source_url: https://github.com/rashmiap/personal-website-react
  categories:
    - Portfolio
    - Open Source
  built_by: Rashmi AP
  built_by_url: http://rashmiap.me
- title: OpenSourceRepos - Blogs for open source repositories
  main_url: https://opensourcerepos.com
  url: https://opensourcerepos.com
  featured: false
  description: >
    Open Source Repos is a blog site for explaining the architecture, code-walkthrough and key takeways for the GitHub repository. Out main aim to is to help more developers contribute to open source projects.
  source_url: https://github.com/opensourcerepos/blogs
  categories:
    - Open Source
    - Design
    - Design System
    - Blog
  built_by: OpenSourceRepos Team
  built_by_url: https://opensourcerepos.com
- title: Sheelah Brennan - Front-End/UX Engineer
  main_url: https://sheelahb.com
  url: https://sheelahb.com
  featured: false
  description: >
    Sheelah Brennan's web development blog
  categories:
    - Blog
    - Web Development
    - Design
    - Freelance
    - Portfolio
  built_by: Sheelah Brennan
- title: Delinx.Digital - Web and Mobile Development Agency based in Sofia, Bulgaria
  main_url: https://delinx.digital
  url: https://delinx.digital/solutions
  description: >
    Delinx.digital is a software development oriented digital agency based in Sofia, Bulgaria. We develop bespoke software solutions using  WordPress, WooCommerce, Shopify, eCommerce, React.js, Node.js, PHP, Laravel and many other technologies.
  categories:
    - Agency
    - Web Development
    - Design
    - eCommerce
    - WordPress
  featured: false
- title: Cameron Nuckols - Articles, Book Notes, and More
  main_url: https://nucks.co
  url: https://nucks.co
  description: >
    This site hosts all of Cameron Nuckols's writing on entrepreneurship, startups, money, fitness, self-education, and self-improvement.
  categories:
    - Blog
    - Entrepreneurship
    - Business
    - Productivity
    - Technology
    - Marketing
  featured: false
- title: Hayato KAJIYAMA - Portfolio
  main_url: "https://hyakt.dev"
  url: "https://hyakt.dev"
  source_url: "https://github.com/hyakt/hyakt.github.io"
  featured: false
  categories:
    - Portfolio
- title: Skirtcraft - Unisex Skirts with Large Pockets
  main_url: https://skirtcraft.com
  url: https://skirtcraft.com/products
  source_url: https://github.com/jqrn/skirtcraft-web
  description: >
    Skirtcraft sells unisex skirts with large pockets, made in the USA. Site built with TypeScript and styled-components, with Tumblr-sourced blog posts.
  categories:
    - eCommerce
    - Blog
  built_by: Joe Quarion
  built_by_url: https://github.com/jqrn
  featured: false
- title: Vermarc Sport
  main_url: https://www.vermarcsport.com/
  url: https://www.vermarcsport.com/
  description: >
    Vermarc Sport offers a wide range of cycle clothing, cycling jerseys, bib shorts, rain gear and accessories, as well for the summer, the mid-season (autumn / spring) and the winter.
  categories:
    - eCommerce
  built_by: BrikL
  built_by_url: https://github.com/Brikl
- title: Cole Ruche
  main_url: https://coleruche.com
  url: https://coleruche.com
  source_url: https://github.com/kingingcole/myblog
  description: >
    The personal website and blog for Emeruche "Cole" Ikenna, front-end web developer from Nigeria.
  categories:
    - Blog
    - Portfolio
  built_by: Emeruche "Cole" Ikenna
  built_by_url: https://twitter.com/cole_ruche
  featured: false
- title: Abhith Rajan - Coder, Blogger, Biker, Full Stack Developer
  main_url: https://www.abhith.net/
  url: https://www.abhith.net/
  source_url: https://github.com/Abhith/abhith.net
  description: >
    abhith.net is a portfolio website of Abhith Rajan, a full stack developer. Sharing blog posts, recommended videos, developer stories and services with the world through this site.
  categories:
    - Portfolio
    - Blog
    - Programming
    - Open Source
    - Technology
  built_by: Abhith Rajan
  built_by_url: https://github.com/Abhith
  featured: false
- title: Mr & Mrs Wilkinson
  url: https://thewilkinsons.netlify.com/
  main_url: https://thewilkinsons.netlify.com/
  source_url: https://github.com/davemullenjnr/the-wilkinsons
  description: >
    A one-page wedding photography showcase using Gatsby Image and featuring a lovely hero and intro section.
  categories:
    - Photography
  built_by: Dave Mullen Jnr
  built_by_url: https://davemullenjnr.co.uk
  featured: false
- title: Gopesh Gopinath - Full Stack JavaScript Developer
  url: https://www.gopeshgopinath.com
  main_url: https://www.gopeshgopinath.com
  source_url: https://github.com/GopeshMedayil/gopeshgopinath.com
  description: >
    Gopesh Gopinath's Personal Portfolio Website
  categories:
    - Portfolio
    - Open Source
  built_by: Gopesh Gopinath
  built_by_url: https://www.gopeshgopinath.com
  featured: false
- title: Misael Taveras - FrontEnd Developer
  url: https://taverasmisael.com
  main_url: https://taverasmisael.com
  source_url: https://github.com/taverasmisael/taverasmisael
  description: >
    Personal site and bloging about learning FrontEnd web development in spanish.
  categories:
    - Portfolio
    - Open Source
    - Blog
    - JavaScript
    - Web Development
  built_by: Misael Taveras
  built_by_url: https://taverasmisael.com
  featured: false
- title: Le Reacteur
  url: https://www.lereacteur.io/
  main_url: https://www.lereacteur.io/
  description: >
    Le Reacteur is the first coding bootcamp dedicated to web and mobile apps development (iOS/Android). We offer intensive sessions to train students in a short time (10 weeks). Our goal is to pass on to our students in less than 3 months what they would have learned in 2 years. To achieve this ambitious challenge, our training is based on learning JavaScript (Node.js, Express, ReactJS, React Native).
  categories:
    - JavaScript
    - Learning
    - Mobile Development
    - Web Development
  built_by: Farid Safi
  built_by_url: https://twitter.com/FaridSafi
  featured: false
- title: Cinch
  url: https://www.cinch.co.uk
  main_url: https://www.cinch.co.uk
  description: >
    Cinch is a hub for car supermarkets and dealers to show off their stock. The site only lists second-hand cars that are seven years old or younger, with less than 70,000 miles on the clock.
  categories:
    - Entrepreneurship
    - Business
  built_by: Somo
  built_by_url: https://www.somoglobal.com
  featured: false
- title: Recetas El Universo
  description: >-
    Recipes and videos with the best of Ecuadorian cuisine.
    Collectable recipes from Diario El Universo.
  main_url: "https://recetas-eu.netlify.com/"
  url: "https://recetas-eu.netlify.com/"
  featured: false
  categories:
    - Blog
    - WordPress
    - Food
  built_by: Ramón Chancay
  built_by_url: "https://ramonchancay.me/"
- title: NuBrakes
  url: https://nubrakes.com/
  main_url: https://nubrakes.com/
  description: >
    NuBrakes is the mobile brake repair company that comes to you! We perform brake pad, caliper, and rotor replacement at your office, apartment or home!
  categories:
    - Business
    - Entrepreneurship
  featured: false
- title: Third and Grove
  url: https://www.thirdandgrove.com
  main_url: https://www.thirdandgrove.com
  source_url: https://github.com/thirdandgrove/tagd8_gatsby
  description: >
    A digital agency slaying the mundane one pixel at a time.
  categories:
    - Agency
    - Marketing
    - Open Source
    - Technology
  built_by: Third and Grove
  built_by_url: https://www.thirdandgrove.com
  featured: false
- title: Le Bikini
  url: https://lebikini.com
  main_url: https://lebikini.com
  description: >
    New website for Toulouse's most iconic concert hall.
  categories:
    - Music
  built_by: Antoine Rousseau
  built_by_url: https://antoine.rousseau.im
  featured: false
- title: Jimmy Truong's Portfolio
  url: https://jimmytruong.ca
  main_url: https://jimmytruong.ca
  description: >
    This porfolio is a complication of all projects done during my time at BCIT D3 (Digital Design and Development) program and after graduation.
  categories:
    - Portfolio
    - Web Development
  built_by: Jimmy Truong
  built_by_url: https://jimmytruong.ca
  featured: false
- title: Quick Stop Nicaragua
  main_url: https://quickstopnicaragua.com
  url: https://quickstopnicaragua.com
  description: >
    Convenience Store Website
  categories:
    - Food
  built_by: Gerald Martinez
  built_by_url: https://twitter.com/GeraldM_92
  featured: false
- title: XIEL
  main_url: https://xiel.dev
  url: https://xiel.dev
  source_url: https://github.com/xiel/xiel
  description: >
    I'm a freelance front-end developer from Berlin who creates digital experiences that everyone likes to use.
  categories:
    - Portfolio
    - Blog
  built_by: Felix Leupold
  built_by_url: https://twitter.com/xiel
  featured: false
- title: Nicaragua Best Guides
  main_url: https://www.nicaraguasbestguides.com
  url: https://www.nicaraguasbestguides.com
  description: >
    Full-Service Tour Operator and Destination Management Company (DMC)
  categories:
    - Agency
    - Travel
  built_by: Gerald Martinez
  built_by_url: https://twitter.com/GeraldM_92
  featured: false
- title: Thoughts and Stuff
  main_url: http://thoughtsandstuff.com
  url: http://thoughtsandstuff.com
  source_url: https://github.com/robmarshall/gatsby-tns
  description: >
    A simple easy to read blog. Minimalistic, focusing on content over branding. Includes RSS feed.
  categories:
    - Accessibility
    - Blog
    - WordPress
  built_by: Robert Marshall
  built_by_url: https://robertmarshall.dev
  featured: false
- title: Tracli
  url: https://tracli.rootvan.com/
  main_url: https://tracli.rootvan.com/
  source_url: https://github.com/ridvankaradag/tracli-landing
  description: >
    A command line app that tracks your time
  categories:
    - Productivity
    - Technology
    - Landing Page
  built_by: Ridvan Karadag
  built_by_url: http://www.rootvan.com
  featured: false
- title: spon.io
  url: https://www.spon.io
  main_url: https://www.spon.io
  source_url: https://github.com/magicspon/spon.io
  description: >
    Portfolio for frontend web developer, based in Bristol UK
  categories:
    - Portfolio
  built_by: Dave Stockley
  built_by_url: https://www.spon.io
  featured: false
- title: BBS
  url: https://big-boss-studio.com
  main_url: https://big-boss-studio.com
  description: >
    For 11 years, we help great brands in their digital transformation, offering all our expertise for their needs. Technical consulting, UX, design, technical integration and maintenance.
  categories:
    - Agency
    - JavaScript
    - Web Development
  built_by: BBS
  built_by_url: https://big-boss-studio.com
  featured: false
- title: Appes - Meant to evolve
  main_url: https://appes.co
  url: https://appes.co
  description: >
    Appes is all about apps and evolution. We help companies to build mobile and
    web products.
  categories:
    - Agency
    - Mobile Development
    - Web Development
    - Technology
  built_by: Appes
  built_by_url: https://appes.co
  featured: false
- title: Intern
  url: https://intern.imedadel.me
  main_url: https://intern.imedadel.me
  description: >
    Intern is a job board for getting internships in tech, design, marketing, and more. It's built entirely with Gatsby.
  categories:
    - Directory
    - Technology
  built_by: Imed Adel
  built_by_url: https://imedadel.me
  featured: false
- title: Global Citizen Foundation
  main_url: https://www.globalcitizenfoundation.org
  url: https://www.globalcitizenfoundation.org
  description: >
    In the digital economy, we are Global Citizens and the currency is Personal Data
  categories:
    - Nonprofit
  built_by: The Delta Studio
  built_by_url: https://www.thedelta.io
  featured: false
- title: GatsbyFinds
  main_url: https://gatsbyfinds.netlify.com
  url: https://gatsbyfinds.netlify.com
  source_url: https://github.com/bvlktech/GatsbyFinds
  description: >
    GatsbyFinds is a website built ontop of Gatsby v2 by providing developers with a showcase of all the lastest projects made with the beloved GatsbyJS.
  categories:
    - Portfolio
    - Gallery
  built_by: Bvlktech
  built_by_url: https://twitter.com/bvlktech
  featured: false
- title: AFEX Commodities Exchange
  main_url: https://afexnigeria.com
  url: https://afexnigeria.com
  description: >
    AFEX Nigeria strives to transform Nigerian agriculture by creating more bargaining power to smallholder farmers, access to information, and secure storage.
  categories:
    - Blog
    - Business
    - Finance
    - Food
    - WordPress
  built_by: Mayowa Falade
  built_by_url: http://mayowafalade.com
  featured: false
- title: VIA Data
  main_url: https://viadata.io
  url: https://viadata.io
  description: >
    The future of data management
  categories:
    - Data
  built_by: The Delta Studio
  built_by_url: https://www.thedelta.io
  featured: false
- title: Front End Day Event Website
  main_url: https://frontend-day.com/
  url: https://frontend-day.com/
  description: >
    Performant landing page for a front end workshops recurring event / conference.
  categories:
    - Event
    - Conference
    - Web Development
    - Technology
  built_by: Pagepro
  built_by_url: https://pagepro.co
  featured: false
- title: Mutual
  main_url: https://www.madebymutual.com
  url: https://www.madebymutual.com
  description: >
    Mutual is a web design and development agency. Our new website is powered by Gatsby and Craft CMS.
  categories:
    - Blog
    - Portfolio
    - Agency
    - Design
    - Web Development
  built_by: Mutual
  built_by_url: https://twitter.com/madebymutual
  featured: false
- title: Surge 3
  main_url: https://surge3.com
  url: https://surge3.com/
  description: >
    We’re Surge 3 - a premier web development agency. Our company centers around the principles of quality, speed, and service! We are founded using the latest in web technologies and are dedicated to using those exact tools to help our customers achieve their goals.
  categories:
    - Portfolio
    - Blog
    - Agency
    - Web Development
    - Marketing
  built_by: Dillon Browne
  built_by_url: https://dillonbrowne.com
- title: Adaltas
  main_url: https://www.adaltas.com
  url: https://www.adaltas.com
  description: >
    Adaltas is a team of consultants with a focus on Open Source, Big Data and Cloud Computing based in France, Canada and Morocco.
  categories:
    - Consulting
    - Data
    - Design System
    - Programming
    - Learning
  built_by: Adaltas
  built_by_url: https://www.adaltas.com
- title: Themis Attorneys
  main_url: https://themis-attorneys.com
  url: https://themis-attorneys.com
  description: >
    Themis Attorneys is Chennai based lawyers. Their new complete website is made using Gatsby.
  categories:
    - Agency
    - Consulting
    - Portfolio
    - Law
  built_by: Merbin J Anselm
  built_by_url: https://anselm.in
- title: Runlet
  main_url: https://runlet.app
  url: https://runlet.app
  source_url: https://github.com/runletapp/runlet
  description: >
    Runlet is a cloud-based job manager that offers device synchronization and reliable message delivery in a network of connected devices even after connectivity issues. Available for ARM, Linux, Mac and Windows.
  categories:
    - App
    - Landing Page
    - Productivity
    - Technology
  built_by: Vandré Leal
  built_by_url: https://vandreleal.github.io
  featured: false
- title: tiaan.dev
  main_url: https://tiaan.dev
  url: https://tiaan.dev
  featured: false
  categories:
    - Blog
    - Portfolio
    - Web Development
- title: Praveen Bisht
  main_url: https://www.prvnbist.com/
  url: https://www.prvnbist.com/
  source_url: https://github.com/prvnbist/portfolio
  categories:
    - Portfolio
    - Blog
  built_by: Praveen Bisht
  built_by_url: https://www.prvnbist.com/
  featured: false
- title: Jeff Mills The Outer Limits x NTS Radio
  url: https://www.nts.live/projects/jeff-mills-the-outer-limits/
  main_url: https://www.nts.live/projects/jeff-mills-the-outer-limits/
  source_url: https://github.com/ntslive/the-outer-limits
  description: >
    NTS Radio created a minisite for Jeff Mills' 6 part radio series The Outer Limits, including original music production and imagery curated from the NASA online image archive.
  categories:
    - Music
    - Gallery
    - Science
    - Entertainment
  built_by: NTS Radio
  built_by_url: https://www.nts.live
  featured: false
- title: BALAJIRAO676
  main_url: https://thebalajiraoecommerce.netlify.com/
  url: https://thebalajiraoecommerce.netlify.com/
  featured: false
  categories:
    - Blog
    - eCommerce
    - Web Development
- title: Mentimeter
  url: https://www.mentimeter.com/
  main_url: https://www.mentimeter.com/
  categories:
    - Business
  featured: false
- title: HYFN
  url: https://hyfn.com/
  main_url: https://hyfn.com/
  categories:
    - Business
  featured: false
- title: Mozilla India
  main_url: https://mozillaindia.org/
  url: https://mozillaindia.org/
  categories:
    - Open Source
  featured: false
- title: Primer Labs
  main_url: https://www.primerlabs.io
  url: https://www.primerlabs.io
  featured: false
  categories:
    - Education
    - Learning
- title: AJ on Purr-fect Solutions
  url: https://ajonp.com
  main_url: https://ajonp.com
  description: >
    A Community of developers, creating resources for all to use!
  categories:
    - Education
    - Learning
    - Programming
    - Web Development
    - API
    - Blog
    - SEO
  built_by: AJonP
  built_by_url: http://ajonp.com/authors/alex-patterson
- title: blog.kwst.site
  main_url: https://blog.kwst.site
  url: https://blog.kwst.site
  description: A blog of frontend engineer working in Fukuoka
  source_url: https://github.com/SatoshiKawabata/blog
  featured: false
  categories:
    - Blog
    - Technology
    - Web Development
    - JavaScript
- title: Run Leeds
  main_url: http://www.runleeds.co.uk
  url: http://www.runleeds.co.uk
  description: >
    Community running site based in Leeds,UK. Aiming to support those going through a life crisis.
  categories:
    - Accessibility
    - Blog
    - Community
    - Nonprofit
    - Sports
    - WordPress
  built_by: Robert Marshall
  built_by_url: https://www.robertmarshall.dev
- title: Arvind Kumar
  main_url: https://arvind.io
  url: https://arvind.io
  source_url: https://github.com/EnKrypt/arvind.io
  built_by: Arvind Kumar
  built_by_url: "https://arvind.io/"
  description: >
    A blog about writing code, making music and studying the skies.
  featured: false
  categories:
    - Blog
    - Music
    - Technology
- title: GlobalMoney
  url: https://global24.ua
  main_url: https://global24.ua
  description: >
    Provide payment solution for SMB, eWallet GlobalMoney
  categories:
    - Business
    - Finance
    - Technology
  built_by: NodeArt
  built_by_url: https://NodeArt.io
- title: Women's and Girls' Emergency Centre
  url: https://www.wagec.org.au/
  main_url: https://www.wagec.org.au/
  description: >
    Specialist homelessness service for women and families escaping domestic violence. Based in Redfern, Sydney, Australia.
  categories:
    - Nonprofit
    - Community
    - eCommerce
  built_by: Little & Big
  built_by_url: "https://www.littleandbig.com.au/"
  featured: false
- title: Guus van de Wal | Drupal Front-end specialist
  url: https://guusvandewal.nl
  main_url: https://guusvandewal.nl
  description: >
    Decoupled portfolio site for guusvandewal.nl, a Drupal and ReactJS front-end developer and designer.
  categories:
    - Open Source
    - Web Development
    - Design
    - Blog
    - Freelance
  built_by: Guus van de Wal
  featured: false
- title: Pixelize Web Design Gold Coast | Web Design and SEO
  url: https://www.pixelize.com.au/
  main_url: https://www.pixelize.com.au/
  description: >
    Pixelize is a tight knit group of professional web developers, graphic designers, and content creators that work together to create high performing, blazing fast, beautiful websites with a strong focus on SEO.
  categories:
    - Agency
    - Web Development
    - Marketing
    - SEO
    - Design
    - Portfolio
    - Blog
  built_by: Pixelize
  built_by_url: https://www.pixelize.com.au
  featured: false
- title: VS Code GitHub Stats
  url: https://vscode-github-stats.netlify.com
  main_url: https://vscode-github-stats.netlify.com
  source_url: https://github.com/lannonbr/vscode-github-stats/
  description: >
    Statistics Dashboard for VS Code GitHub repository
  categories:
    - Data
  built_by: Benjamin Lannon
  built_by_url: https://lannonbr.com
  featured: false
- title: MetaProjection
  main_url: https://www.metaprojection.ca
  url: https://www.metaprojection.ca
  source_url: https://github.com/rosslh/metaprojection
  description: >
    MetaProjection is a website that aggregates multiple Canadian federal electoral projections in order to provide an overview of how the election is playing out, both federally and by district.
  categories:
    - Government
    - Data
    - Open Source
  built_by: Ross Hill
  built_by_url: https://rosshill.ca
  featured: false
- title: Tamarisc VC
  url: https://www.tamarisc.vc
  main_url: https://www.tamarisc.vc
  description: >
    Tamarisc invests in and helps build companies that improve the human habitat through innovating at the intersection of real estate, health, and technology.
  categories:
    - Business
    - Technology
  built_by: Peter Hironaka
  built_by_url: "https://peterhironaka.com"
  featured: false
- title: Up Your A11y
  url: https://www.upyoura11y.com/
  main_url: https://www.upyoura11y.com/
  source_url: https://www.upyoura11y.com/
  description: >
    A web accessibility toolkit with a React focus, Up Your A11y is a resource for front-end developers to find useful information on how to make your sites more accessible. The topics covered have a React bias, but the principles in each apply to all web development, so please don't be put off if you don't work with React specifically!
  categories:
    - Accessibility
    - Blog
    - Programming
    - JavaScript
    - User Experience
    - Web Development
  built_by: Suzanne Aitchison
  built_by_url: https://twitter.com/s_aitchison
  featured: false
- title: Roman Kravets
  description: >
    Portfolio of Roman Kravets. Web Developer, HTML & CSS Coder.
  main_url: "https://romkravets.netlify.com/"
  url: "https://romkravets.netlify.com/"
  categories:
    - Portfolio
    - Open Source
    - Web Development
    - Blog
  built_by: Roman Kravets
  built_by_url: "https://github.com/romkravets/dev-page"
  featured: false
- title: Phil Tietjen Portfolio
  url: https://www.philtietjen.dev/
  main_url: https://www.philtietjen.dev/
  source_url: https://github.com/Phizzard/phil-portfolio
  description: >
    Portfolio of Phil Tietjen using Gatsby, TailwindCSS, and Emotion/styled
  categories:
    - Portfolio
    - Open Source
    - Web Development
  built_by: Phil Tietjen
  built_by_url: https://github.com/Phizzard
  featured: false
- title: Gatsby Bomb
  description: >
    A fan made version of the website Giantbomb, fully static and powered by Gatsby JS and the GiantBomb API.
  main_url: "https://gatsbybomb.netlify.com"
  url: "https://gatsbybomb.netlify.com"
  categories:
    - App
    - Entertainment
    - Media
    - Video
  built_by: Phil Tietjen
  built_by_url: "https://github.com/Phizzard"
  featured: false
- title: Divyanshu Maithani
  main_url: https://divyanshu013.dev
  url: https://divyanshu013.dev
  source_url: https://github.com/divyanshu013/blog
  description: >
    Personal blog of Divyanshu Maithani. Life, music, code and things in between...
  categories:
    - Blog
    - JavaScript
    - Open Source
    - Music
    - Programming
    - Technology
    - Web Development
  built_by: Divyanshu Maithani
  built_by_url: https://twitter.com/divyanshu013
- title: TFE Energy
  main_url: https://tfe.energy
  url: https://tfe.energy
  source_url: https://gitlab.com/marcfehrmedia/2019-07-03-tfe-energy
  description: >
    TFE Energy believes in the future. Their new website is programmed with Gatsby, Scrollmagic, Contentful, Cloudify.
  categories:
    - Technology
    - Consulting
    - Video
    - Business
  built_by: Marc Fehr
  built_by_url: https:/www.marcfehr.media
- title: AtomBuild
  url: https://atombuild.github.io/
  main_url: https://atombuild.github.io/
  source_url: https://github.com/AtomBuild/atombuild.github.io
  description: >
    Landing page for the AtomBuild project, offering a curation of Atom packages associated with the project.
  categories:
    - Directory
    - Landing Page
    - Open Source
    - Programming
    - Technology
  built_by: Kepler Sticka-Jones
  built_by_url: https://keplersj.com/
  featured: false
- title: Josh Pensky
  main_url: https://joshpensky.com
  url: https://joshpensky.com
  description: >
    Josh Pensky is an interactive developer based in Boston. He designs and builds refreshing web experiences, packed to the punch with delightful interactions.
  categories:
    - Portfolio
    - Web Development
    - Design
    - SEO
  built_by: Josh Pensky
  built_by_url: https://github.com/joshpensky
  featured: false
- title: AtomLinter
  url: https://atomlinter.github.io/
  main_url: https://atomlinter.github.io/
  source_url: https://github.com/AtomLinter/atomlinter.github.io
  description: >
    Landing page for the AtomLinter project, offering a curation of Atom packages associated with the project.
  categories:
    - Directory
    - Landing Page
    - Open Source
    - Programming
    - Technology
  built_by: Kepler Sticka-Jones
  built_by_url: https://keplersj.com/
  featured: false
- title: Dashbouquet
  url: https://dashbouquet.com/
  main_url: https://dashbouquet.com/
  categories:
    - Agency
    - Blog
    - Business
    - Mobile Development
    - Portfolio
    - Web Development
  built_by: Dashbouquet team
  featured: false
- title: rathes.me
  url: https://rathes.me/
  main_url: https://rathes.me/
  source_url: https://github.com/rathesDot/rathes.me
  description: >
    The Portfolio Website of Rathes Sachchithananthan
  categories:
    - Blog
    - Portfolio
    - Web Development
  built_by: Rathes Sachchithananthan
  built_by_url: https://rathes.me/
- title: viviGuides - Your travel guides
  url: https://vivitravels.com/en/guides/
  main_url: https://vivitravels.com/en/guides/
  description: >
    viviGuides is viviTravels' blog: here you will find travel tips, useful information about the cities and the best guides for your next vacation.
  categories:
    - Travel
    - Blog
  built_by: Kframe Interactive SA
  built_by_url: https://kframeinteractive.com/
  featured: false
- title: KNC Blog
  main_url: https://nagakonada.com
  url: https://nagakonada.com/
  description: >
    Nagakonada is my blogging and portfolio site where I list my projects, experience, capabilities and the blog mostly talks about technical and personal writings.
  categories:
    - Blog
    - Web Development
    - Portfolio
  built_by: Konada, Naga Chaitanya
  built_by_url: https://github.com/ChaituKNag
  featured: false
- title: Vishal Nakum
  url: https://nakum.tech/
  main_url: https://nakum.tech/
  source_url: https://github.com/vishalnakum011/contentful
  description: >
    Portfolio of Vishal Nakum. Made with Gatsby, Contentful. Deployed on Netlify.
  categories:
    - Portfolio
    - Blog
  built_by: Amol Tangade
  built_by_url: https://amoltangade.me/
- title: Sagar Hani Portfolio
  url: http://sagarhani.in/
  main_url: http://sagarhani.in/
  source_url: https://github.com/sagarhani
  description: >
    Sagar Hani is a Software Developer & an Open Source Enthusiast. He blogs about JavaScript, Open Source and his Life experiences.
  categories:
    - Portfolio
    - Blog
    - Web Development
    - Open Source
    - Technology
    - Programming
    - JavaScript
  built_by: Sagar Hani
  built_by_url: http://sagarhani.in/about
- title: Arturo Alviar's Portfolio
  main_url: "https://arturoalviar.com"
  url: "https://arturoalviar.com"
  source_url: "https://github.com/arturoalviar/portfolio"
  categories:
    - Portfolio
    - Open Source
    - Web Development
  built_by: Arturo Alviar
  built_by_url: "https://github.com/arturoalviar"
  featured: false
- title: Pearly
  url: https://www.pearlyplan.com
  main_url: https://www.pearlyplan.com
  description: >
    Dental Membership Growth Platform
  categories:
    - Technology
    - Healthcare
    - App
  built_by: Sean Emmer and Jeff Cole
- title: MarceloNM
  url: https://marcelonm.com
  main_url: https://marcelonm.com
  description: >
    Personal landing page and blog for MarceloNM, a frontend developer based in Brazil.
  categories:
    - Blog
    - JavaScript
    - Landing Page
    - Programming
    - Web Development
  built_by: Marcelo Nascimento Menezes
  built_by_url: https://github.com/mrcelo
  featured: false
- title: Open Source Galaxy
  main_url: https://www.opensourcegalaxy.com
  url: https://www.opensourcegalaxy.com
  description: >
    Explore the Open Source Galaxy and help other earthlings by contributing to open source.
  categories:
    - Open Source
    - Programming
    - Web Development
  built_by: Justin Juno
  built_by_url: https://www.justinjuno.dev
  featured: false
- title: enBonnet Blog
  url: https://enbonnet.me/
  main_url: https://enbonnet.me/
  source_url: https://github.com/enbonnet
  description: >
    Hola, este es mi sitio personal, estare escribiendo sobre JavaScript, Frontend y Tecnologia que utilice en mi dia a dia.
  categories:
    - Portfolio
    - Blog
    - Web Development
    - Technology
    - Programming
    - JavaScript
  built_by: Ender Bonnet
  built_by_url: https://enbonnet.me/
- title: Edenspiekermann
  url: "https://www.edenspiekermann.com/eu/"
  main_url: "https://www.edenspiekermann.com/eu/"
  description: >
    Hello. We are Edenspiekermann, an independent global creative agency.
  categories:
    - Featured
    - Agency
    - Design
    - Portfolio
  featured: true
- title: IBM Design
  url: "https://www.ibm.com/design/"
  main_url: "https://www.ibm.com/design/"
  description: >
    At IBM, our design philosophy is to help guide people so they can do their best work. Our human-centered design practices help us deliver on that goal.
  categories:
    - Featured
    - Design
    - Technology
    - Web Development
  built_by: IBM
  featured: true
- title: We Do Plugins
  url: https://wedoplugins.com
  main_url: https://wedoplugins.com
  description: >
    Free & premium WordPress plugins development studio from Wroclaw, Poland.
  categories:
    - Portfolio
    - Agency
    - Open Source
    - Web Development
  built_by: We Do Plugins
  built_by_url: https://wedoplugins.com
- title: Mevish Aslam, business coach
  url: "https://mevishaslam.com/"
  main_url: "https://mevishaslam.com/"
  description: >
    Mevish Aslam helps women build a life they love and coaches women to launch and grow businesses.
  categories:
    - Business
    - Consulting
    - Entrepreneurship
    - Freelance
    - Marketing
    - Portfolio
  built_by: Rou Hun Fan
  built_by_url: "https://flowen.me"
  featured: false
- title: Principles of wealth
  url: "https://principlesofwealth.net"
  main_url: "https://principlesofwealth.net"
  source_url: "https://github.com/flowen/principlesofwealth"
  description: >
    Principles of wealth. How to get rich without being lucky, a summary of Naval Ravikant's tweets and podcast.`
  categories:
    - Business
    - Consulting
    - Education
    - Entrepreneurship
    - Finance
    - Learning
    - Marketing
    - Media
    - Nonprofit
    - Productivity
    - Science
  built_by: Rou Hun Fan
  built_by_url: "https://flowen.me"
  featured: false
- title: North X South
  main_url: https://northxsouth.co
  url: https://northxsouth.co
  description: >
    We work with small businesses and non-profits to develop their brands, build an online identity, create stellar designs, and give a voice to their causes.
  categories:
    - Agency
    - Consulting
    - Business
    - Design
    - Web Development
  built_by: North X South
  built_by_url: https://northxsouth.co
- title: Plenty of Fish
  main_url: https://www.pof.com/
  url: https://pof.com
  description: >
    Plenty of Fish is one of the world's largest dating platforms.
  categories:
    - Community
  featured: true
- title: Bitcoin
  main_url: https://www.bitcoin.com/
  url: https://bitcoin.com
  description: >
    One of the largest crypto-currency platforms in the world.
  categories:
    - Technology
    - Finance
  featured: true
- title: Frame.io
  main_url: https://www.frame.io/
  url: https://frame.io
  description: >
    Frame.io is a cloud-based video collaboration platform that allows its users to easily work on media projects together
  categories:
    - Technology
    - Entertainment
    - Media
  featured: true
- title: Sainsbury’s Homepage
  main_url: https://www.sainsburys.co.uk/
  url: https://www.sainsburys.co.uk
  description: >
    Sainsbury’s is an almost 150 year old supermarket chain in the United Kingdom.
  categories:
    - eCommerce
    - Food
  featured: true
- title: Haxzie, Portfolio and Blog
  url: "https://haxzie.com/"
  main_url: "https://haxzie.com/"
  source_url: "https://github.com/haxzie/haxzie.com"
  description: >
    Haxzie.com is the portfolio and personal blog of Musthaq Ahamad, UX Engineer and Visual Designer
  categories:
    - Blog
    - Portfolio
  built_by: Musthaq Ahamad
  built_by_url: "https://haxzie.com"
  featured: false
- title: GBT
  url: "https://yangmuzi.com/"
  main_url: "https://yangmuzi.com/"
  source_url: "https://github.com/yangnianbing/blog-by-gatsby"
  description: >
    It is a basic Gatsby site project
  categories:
    - Blog
    - Portfolio
  built_by: yangnianbing
  featured: false
- title: Robin Wieruch's Blog
  url: "https://www.robinwieruch.de/"
  main_url: "https://www.robinwieruch.de/"
  categories:
    - Blog
    - Education
  featured: false
- title: Roger Ramos Development Journal
  url: "https://rogerramos.me/"
  main_url: "https://rogerramos.me/"
  source_url: "https://github.com/rogerramosme/rogerramos.me/"
  description: >
    Personal development journal made with Netlify CMS
  categories:
    - Blog
  built_by: Roger Ramos
  built_by_url: https://rogerramos.me/
  featured: false
- title: Global Adviser Alpha
  main_url: "https://globaladviseralpha.com"
  url: "https://globaladviseralpha.com"
  description: >
    Lead by David Haintz, Global Adviser Alpha transforms advice business into world class firms.
  categories:
    - Business
    - Blog
    - Finance
  built_by: Handsome Creative
  built_by_url: https://www.hellohandsome.com.au
  featured: false
- title: Alcamine
  url: https://alcamine.com/
  main_url: https://alcamine.com/
  description: >
    Never apply to another job online and receive tons of tech jobs in your inbox everyday — all while keeping your information private.
  categories:
    - Blog
    - Technology
  built_by: Caldera Digital
  built_by_url: https://www.calderadigital.com/
  featured: false
- title: Caldera Digital
  url: https://www.calderadigital.com/
  main_url: https://www.calderadigital.com/
  source_url: https://github.com/caldera-digital/platform
  description: >
    Caldera is a product and application development agency that uses innovative technology to bring your vision, brand, and identity to life through user centered design.
  categories:
    - Blog
    - User Experience
    - Consulting
  built_by: Caldera Digital
  built_by_url: https://www.calderadigital.com/
  featured: false
- title: Keycodes
  url: https://www.keycodes.dev
  main_url: https://www.keycodes.dev
  source_url: https://github.com/justinjunodev/keycodes.dev
  description: >
    A developer resource for getting keyboard key codes.
  categories:
    - Programming
    - Productivity
    - Open Source
    - Web Development
  built_by: Justin Juno
  built_by_url: https://www.justinjuno.dev
  featured: false
- title: Utah Pumpkins
  url: https://www.utahpumpkins.com/
  main_url: https://www.utahpumpkins.com/
  source_url: https://github.com/cadekynaston/utah-pumpkins
  description: >
    An awesome pumpkin gallery built using Gatsby and Contentful.
  categories:
    - Gallery
    - Blog
    - Photography
  built_by: Cade Kynaston
  built_by_url: https://cade.codes
- title: diff001a's blog
  main_url: https://diff001a.netlify.com/
  url: https://diff001a.netlify.com/
  description: >
    This is diff001a's blog which contains blogs realted to programming.
  categories:
    - Blog
  built_by: diff001a
- title: Rockwong Blog
  main_url: http://rockwong.com/blog/
  url: http://rockwong.com/blog/
  description: >
    Rockwong is a techncal blog containing content realted to various web technologies.
  categories:
    - Technology
    - Education
    - Blog
- title: RegexGuide
  main_url: "https://regex.guide"
  url: "https://regex.guide/playground"
  source_url: "https://github.com/pacdiv/regex.guide"
  description: >
    The easiest way to learn regular expressions! The RegexGuide is a playground helping developers to discover regular expressions. Trying it is adopting regular expressions!
  categories:
    - App
    - Education
    - JavaScript
    - Nonprofit
    - Open Source
    - Programming
    - Technology
    - Web Development
  built_by: Loïc J.
  built_by_url: https://growthnotes.dev
- title: re:store
  url: https://www.visitrestore.com
  main_url: https://www.visitrestore.com
  description: >
    This is your chance to discover, connect, and shop beyond your feed and get to know the who, how, and why behind your favorite products.
  categories:
    - Marketing
  built_by: The Couch
  built_by_url: https://thecouch.nyc
  featured: false
- title: Bululu Eventos
  url: https://bululueventos.cl/
  main_url: https://bululueventos.cl/
  source_url: https://github.com/enBonnet/bululu-front
  description: >
    Sitio de organizadores de eventos
  categories:
    - Marketing
  built_by: Ender Bonnet
  built_by_url: https://enbonnet.me/
- title: MyPrograming Steps
  main_url: https://mysteps.netlify.com/
  url: https://mysteps.netlify.com/
  description: >
    FrontEnd Tutorial Information
  featured: false
  categories:
    - Blog
    - Portfolio
  source_url: https://github.com/IoT-Arduino/Gatsby-MySteps
  built_by: Maruo
  built_by_url: https://twitter.com/DengenT
- title: Brent Runs Marathons
  main_url: https://www.brentrunsmarathons.com/
  url: https://www.brentrunsmarathons.com/
  source_url: https://github.com/bingr001/brentrunsmarathonsv2
  description: >
    Brent Runs Marathons is about the training and race experience for the Comrades Ultra Marathon
  categories:
    - Blog
  built_by: Brent Ingram
  built_by_url: https://www.brentjingram.com/
  featured: false
- title: Pedro LaTorre
  main_url: https://www.pedrolatorre.com/
  url: https://www.pedrolatorre.com/
  source_url: https://github.com/bingr001/pedro-latorre-site
  description: >
    A really awesome website built for the motivational speaker Pedro LaTorre
  categories:
    - Blog
  built_by: Brent Ingram
  built_by_url: https://www.brentjingram.com/
  featured: false
- title: Veryben
  main_url: https://veryben.com/
  url: https://veryben.com/
  description: >
    be water my friend
  categories:
    - Blog
  built_by: anikijiang
  built_by_url: https://twitter.com/anikijiang
  featured: false
- title: kentarom's portfolio
  main_url: https://kentarom.com/
  url: https://kentarom.com/
  source_url: https://github.com/kentaro-m/portfolio-gatsby
  description: >
    The portfolio of kentarom, frontend developer. This site shows recent activities about him.
  categories:
    - Portfolio
    - Technology
    - Web Development
  built_by: kentarom
  built_by_url: https://twitter.com/_kentaro_m
  featured: false
- title: MotionThat
  main_url: "https://motionthat.com.au"
  url: "https://motionthat.com.au"
  description: >
    MotionThat was created to fill a void in Tabletop Product shooting, whereby the need for consistency, repetition and flexibility was required to eliminate the many variables and inaccuracies that slow the filming process down.
  categories:
    - Entertainment
    - Food
    - Media
    - Gallery
  built_by: Handsome Creative
  built_by_url: https://www.hellohandsome.com.au
  featured: false
- title: TEN ALPHAS
  main_url: "https://tenalphas.com.au"
  url: "https://tenalphas.com.au"
  description: >
    TEN ALPHAS is a content production company based in Sydney and Wollongong, telling stories through moving image and beautiful design.
  categories:
    - Media
    - Entertainment
    - Video
  built_by: Handsome Creative
  built_by_url: https://www.hellohandsome.com.au
  featured: false
- title: SalesGP
  main_url: "https://salesgp.io"
  url: "https://salesgp.io"
  description: >
    SalesGP is a specialist Sales and Operations partner offering expert skill-sets and decades of experience to companies entering the Australia, NZ (ANZ) and South East Asian (SEA) markets.
  categories:
    - Business
    - Marketing
    - Consulting
  built_by: Handsome Creative
  built_by_url: https://www.hellohandsome.com.au
  featured: false
- title: Source Separation Systems
  main_url: "https://sourceseparationsystems.com.au"
  url: "https://sourceseparationsystems.com.au"
  description: >
    Innovative waste diversion products, designed to connect Australians to a more sustainable world.
  categories:
    - Business
  built_by: Handsome Creative
  built_by_url: https://www.hellohandsome.com.au
- title: Fuzzy String Matching
  main_url: https://fuzzy-string-matching.netlify.com
  url: https://fuzzy-string-matching.netlify.com
  source_url: https://github.com/jdemieville/fuzzyStringMatching
  description: >
    This site is built to assess the performance of various approximate string matching algorithms aka fuzzy string searching.
  categories:
    - JavaScript
    - Learning
    - Programming
  built_by: Jennifer Demieville
  built_by_url: https://demieville-codes.herokuapp.com/portfolio
  featured: false
- title: Open Techiz
  main_url: "https://www.opentechiz.com/"
  url: "https://www.opentechiz.com/"
  featured: false
  description: >
    An agile software development company in Vietnam, providing wide range service from ecommerce development, mobile development, automation testing and cloud deployment with kubernets
  categories:
    - Web Development
    - Mobile Development
    - Technology
  built_by: Open Techiz
  built_by_url: "https://www.opentechiz.com/"
- title: Leave Me Alone
  url: https://leavemealone.app
  main_url: https://leavemealone.app
  description: >
    Leave Me Alone helps you unsubscribe from unwanted emails easily. It's built with Gatsby v2.
  categories:
    - Landing Page
    - Productivity
  built_by: James Ivings
  built_by_url: https://squarecat.io
  featured: false
- title: Oberion
  main_url: https://oberion.io
  url: https://oberion.io
  description: >
    Oberion analyzes your gaming library and gives you personal recommendations based on what you play
  categories:
    - Entertainment
    - Media
  built_by: Thomas Uta
  built_by_url: https://twitter.com/ThomasJanUta
  featured: false
- title: Lusta Hair
  url: https://www.lustahair.com
  main_url: https://www.lustahair.com
  description: >
    Luxury 100% Remy Human Hair Toppers. The perfect solution for volume, coverage and style. Online retailer based in Australia.
  categories:
    - eCommerce
  built_by: Jason Di Benedetto
  built_by_url: https://jason.dibenedetto.fyi
  featured: false
- title: Yoseph.tech
  main_url: https://www.yoseph.tech
  url: https://www.yoseph.tech/compilers
  source_url: https://github.com/radding/yoseph.tech_gatsby
  description: >
    Yoseph.tech is a personal blog centered around technology and software engineering
  categories:
    - Technology
    - Web Development
    - Open Source
  built_by: Yoseph Radding
  built_by_url: https://github.com/radding
  featured: false
- title: Really Fast Sites
  url: https://reallyfastsites.com
  main_url: https://reallyfastsites.com
  description: >
    Really Fast Sites showcases websites that have a speed score of 85 or higher on Google's Page Speed Insights for both mobile and desktop, along with some of the platforms and technologies those sites use.
  categories:
    - Web Development
    - Programming
  built_by: Peter Brady
  built_by_url: https://www.peterbrady.co.uk
  featured: false
- title: Mieke Frouws
  url: https://www.miekefrouws.nl
  main_url: https://www.miekefrouws.nl
  description: >
    Mieke Frouws is a freelance primary school theater teacher based in the Netherlands.
  categories:
    - Freelance
    - Education
  built_by: Laurens Kling
  built_by_url: https://www.goedideemedia.nl
  featured: false
- title: The Fabulous Lifestyles 不藏私旅行煮藝
  url: https://thefabulouslifestyles.com/
  main_url: https://thefabulouslifestyles.com/
  description: >
    The Fabulous Lifestyles features content about travel and food. It offers practical travel advice that covers trip planning, logistics, and reviews on destination, resort & hotel...etc. Besides travelling, there are step-by-step homemade gourmet recipes that will appeal to everyone's taste buds.
  categories:
    - Blog
    - Food
    - Travel
  built_by: Kevin C Chen
  built_by_url: https://www.linkedin.com/in/kevincychen/
- title: Salexa - Estetica Venezolana
  url: https://peluqueriavenezolana.cl/
  main_url: https://peluqueriavenezolana.cl/
  source_url: https://github.com/enbonnet/salexa-front
  description: >
    Venezuelan beauty and hairdressing salon in Chile
  categories:
    - Marketing
    - Business
  built_by: Ender Bonnet
  built_by_url: https://enbonnet.me/
- title: Akshay Thakur's Portfolio
  main_url: https://akshaythakur.me
  url: https://akshaythakur.me
  categories:
    - Portfolio
    - Web Development
  built_by: Akshay Thakur
  built_by_url: https://akshaythakur.me
- title: Binaria
  description: >
    Digital product connecting technics & creativity.
  main_url: "https://binaria.com/en/"
  url: "https://binaria.com/en/"
  categories:
    - Web Development
    - Agency
    - Technology
    - App
    - Consulting
    - User Experience
  built_by: Binaria
  built_by_url: "https://binaria.com/"
- title: Quema Labs
  url: https://quemalabs.com/
  main_url: https://quemalabs.com/
  description: >
    WordPress themes for these moedern times
  categories:
    - Blog
    - Web Development
    - WordPress
    - Portfolio
  built_by: Nico Andrade
  built_by_url: https://nicoandrade.com/
- title: Century 21 Financial
  url: https://century21financial.co.nz/
  main_url: https://century21financial.co.nz/
  description: Website for Century 21's mortgage broker and insurance broker business in New Zealand.
  categories:
    - Real Estate
    - Finance
    - Business
  built_by: Shannon Smith
  built_by_url: https://www.powerboard.co.nz/clients
  featured: false
- title: Base Backpackers
  url: https://www.stayatbase.com/
  main_url: https://www.stayatbase.com/
  description: Base Backpackers is one of Australasia's biggest youth adventure tourism brands. They are super stoked to have one of the fastest websites in the tourism industry.
  categories:
    - Travel
    - Business
  built_by: Shannon Smith
  built_by_url: https://www.powerboard.co.nz/clients
  featured: false
- title: Wealthsimple
  url: "https://www.wealthsimple.com/"
  main_url: "https://www.wealthsimple.com/en-us/"
  description: >
    The simple way to grow your money like the world's most sophisticated investors. Zero-maintenance portfolios, expert advisors and low fees.
  categories:
    - App
    - Business
    - Finance
  featured: false
- title: To Be Created
  description: >
    tbc is a London based styling agency that champions a modernised minimal aesthetic for both personal clients and brands.
  main_url: "https://to-be-created.com"
  url: "https://to-be-created.com"
  categories:
    - Web Development
    - Agency
    - Portfolio
    - Freelance
  built_by: Sam Goddard
  built_by_url: "https://samgoddard.dev/"
- title: Kosmos Platform
  main_url: https://kosmosplatform.com
  url: https://kosmosplatform.com
  description: >
    Explore the Kosmos - A new world is here, where every clinician now has the ability to improve cardiothoracic and abdominal assessment, in just a few minutes.
  categories:
    - Marketing
    - Science
    - Video
    - Landing Page
    - Healthcare
    - Technology
  built_by: Bryce Benson via Turnstyle Studio
  built_by_url: https://github.com/brycebenson
- title: B-Engaged
  url: https://b-engaged.se/
  main_url: https://b-engaged.se/
  description: >
    B-Engaged gives a clear picture of the organization and helps you implement the measures that makes difference for the employees. The results of our employee surveys are easily transformed into concrete improvement measures using AI technology.
  categories:
    - Business
    - Human Resources
  featured: false
- title: Rollbar
  url: https://rollbar.com/
  main_url: https://rollbar.com/
  description: >
    Rollbar automates error monitoring and triaging, so developers can fix errors that matter within minutes, and build software quickly and painlessly.
  categories:
    - Programming
    - Web Development
  featured: false
- title: EQX
  url: https://digitalexperience.equinox.com/
  main_url: https://digitalexperience.equinox.com/
  description: >
    The Equinox app, personalized to unlock your full potential.
  categories:
    - Sports
    - App
  featured: false
- title: WagWalking
  url: https://wagwalking.com/
  main_url: https://wagwalking.com/
  description: >
    Paws on the move
  categories:
    - App
  featured: false
- title: FirstBorn
  url: https://www.firstborn.com/
  main_url: https://www.firstborn.com/
  description: >
    We shape modern brands for a connected future.
  categories:
    - Agency
    - Design
- title: Pix4D
  url: https://www.pix4d.com
  main_url: https://www.pix4d.com
  description: >
    A unique suite of photogrammetry software for drone mapping. Capture images with our app, process on desktop or cloud and create maps and 3D models.
  categories:
    - Business
    - Productivity
    - Technology
  featured: false
- title: Bakken & Bæck
  url: https://bakkenbaeck.com
  main_url: https://bakkenbaeck.com
  description: >
    We’re Bakken & Bæck, a digital studio based in Oslo, Bonn and Amsterdam. Ambitious companies call us when they need an experienced team that can transform interesting ideas into powerful products.
  categories:
    - Agency
    - Design
    - Technology
  featured: false
- title: Figma Config
  url: https://config.figma.com/
  main_url: https://config.figma.com/
  description: A one-day conference where Figma users come together to learn from each other.
  categories:
    - Conference
    - Design
    - Event
    - Community
    - Learning
  built_by: Corey Ward
  built_by_url: "http://www.coreyward.me/"
  featured: false
- title: Anurag Hazra's Portfolio
  url: https://anuraghazra.github.io/
  main_url: https://anuraghazra.github.io/
  source_url: https://github.com/anuraghazra/anuraghazra.github.io
  description: >
    Anurag Hazra's portfolio & personal blog, Creative FrontEnd web developer from india.
  categories:
    - Portfolio
    - Blog
    - Open Source
    - JavaScript
  built_by: Anurag Hazra
  built_by_url: "https://github.com/anuraghazra"
- title: VeganWorks
  url: https://veganworks.com/
  main_url: https://veganworks.com/
  description: We make delicious vegan snack boxes.
  categories:
    - Food
- title: codesundar
  url: https://codesundar.com
  main_url: https://codesundar.com
  description: >
    Learn PhoneGap, Ionic, Flutter
  categories:
    - Education
    - Technology
    - Web Development
    - Blog
  built_by: codesundar
  built_by_url: https://codesundar.com
  featured: false
- title: Nordic Microfinance Initiative
  url: "https://www.nmimicro.no/"
  main_url: "https://www.nmimicro.no/"
  description: Nordic Microfinance Initiative's (NMI) vision is to contribute to the empowerment of poor people in developing countries and to the creation of jobs and wealth on a sustainable basis.
  featured: false
  categories:
    - Finance
    - Business
  built_by: Othermachines
  built_by_url: "https://othermachines.com"
- title: Subscribe Pro Documentation
  url: https://docs.subscribepro.com/
  main_url: https://docs.subscribepro.com/
  description: >
    Subscribe Pro is a subscription commerce solution that enables brands to quickly add subscription commerce models such as box, subscribe-and-save, autoship and similar to their existing eCommerce websites.
  categories:
    - Documentation
    - eCommerce
    - API
    - Technology
    - Web Development
  built_by: Subscribe Pro
  built_by_url: https://www.subscribepro.com/
- title: Software.com
  main_url: https://www.software.com
  url: https://www.software.com
  description: Our data platform helps developers learn from their data, increase productivity, and code smarter.
  categories:
    - Data
    - Productivity
    - Programming
  built_by: Brett Stevens, Joshua Cheng, Geoff Stevens
  built_by_url: https://github.com/swdotcom/
  featured: false
- title: WTL Studio Website Builder
  main_url: "https://wtlstudio.com/"
  url: "https://wtlstudio.com/"
  description: >
    Cloud-based, SEO focused website builder - helping local businesses and startups reach audiences faster.
  featured: false
  categories:
    - eCommerce
    - SEO
    - Business
- title: ToolsDB
  main_url: https://toolsdb.dev
  url: https://toolsdb.dev
  description: List of tools for better software development.
  featured: false
  categories:
    - Technology
    - Web Development
    - Programming
    - Productivity
- title: Eastman Strings
  url: https://www.eastmanstrings.com
  main_url: https://www.eastmanstrings.com
  description: >
    Site was built using GatsbyJS, Cosmic CMS, and Netlify.
  categories:
    - Business
    - Music
  built_by: Tekhaus
  built_by_url: https://www.tekha.us
  featured: false
- title: Lesley Lai
  main_url: https://lesleylai.info
  url: https://lesleylai.info
  source_url: https://github.com/LesleyLai/blog
  description: >
    lesleylai.info is the personal website of Lesley Lai, where he talks mainly about C++ and Computer Graphics.
  categories:
    - Blog
    - Open Source
    - Portfolio
    - Programming
    - Technology
  built_by: Lesley Lai
  built_by_url: https://github.com/LesleyLai
  featured: false
- title: Whipstitch Webwork
  url: https://www.whipstitchwebwork.com
  main_url: https://www.whipstitchwebwork.com
  description: >
    Websites for smart people.
  categories:
    - Agency
    - Web Development
  built_by: Matthew Russell
  featured: false
- title: Vandré Leal
  main_url: https://vandreleal.github.io
  url: https://vandreleal.github.io
  source_url: https://github.com/vandreleal/vandreleal.github.io
  description: >
    Portfolio of Vandré Leal.
  categories:
    - Portfolio
    - Web Development
  built_by: Vandré Leal
  built_by_url: https://vandreleal.github.io
  featured: false
- title: Tarokenlog
  url: https://taroken.dev/
  main_url: https://taroken.dev/
  description: >
    Blog and Gallery
  categories:
    - Blog
    - Portfolio
    - Web Development
    - Photography
  built_by: Kentaro Koga
  built_by_url: https://twitter.com/kentaro_koga
  featured: false
- title: OwlyPixel Blog
  main_url: https://owlypixel.com
  url: https://owlypixel.com
  description: >
    Notes and tutorials on coding, web development, design and other stuff.
  categories:
    - Web Development
    - Blog
    - Education
  built_by: Owlypixel
  built_by_url: https://twitter.com/owlypixel
  featured: false
- title: talkoverflow
  main_url: https://talkoverflow.com
  url: https://talkoverflow.com
  description: Blog on software engineering built with Gatsby themes and theme-ui
  categories:
    - Blog
    - Web Development
    - Technology
  built_by: Patryk Jeziorowski
  built_by_url: https://twitter.com/pjeziorowski
- title: HISTORYTalks
  main_url: https://www.history-talks.com/
  url: https://www.history-talks.com/
  description: Built using Gatsby, JSS and Contentful
  categories:
    - Conference
    - Media
  built_by: A+E Networks
  built_by_url: https://www.aenetworks.com/
- title: HISTORYCon
  main_url: https://www.historycon.com/
  url: https://www.historycon.com/
  description: Built using Gatsby, JSS and Contentful
  categories:
    - Conference
    - Media
  built_by: A+E Networks
  built_by_url: https://www.aenetworks.com/
- title: Kölliker Immobilien
  url: https://koelliker-immobilien.ch/
  main_url: https://koelliker-immobilien.ch/
  description: >
    Built using Gatsby, Netlify and Contentful
  categories:
    - Real Estate
    - Marketing
  built_by: Matthias Gemperli
  built_by_url: https://matthiasgemperli.ch
- title: Lessmess Agency website
  url: https://lessmess.agency/
  main_url: https://lessmess.agency/
  description: >
    Website of Lessmess Agency
  categories:
    - Agency
    - Web Development
  built_by: Ilya Lesik
  built_by_url: https://github.com/ilyalesik
- title: Ezekiel Ekunola Portfolio
  main_url: http://ezekielekunola.com/
  url: http://ezekielekunola.com/
  description: Built using Gatsby, Styled-Components
  categories:
    - Web Development
    - Portfolio
  built_by: Ezekiel Ekunola
  built_by_url: https://github.com/easybuoy/
  featured: false
- title: Gearbox Development
  main_url: https://gearboxbuilt.com
  url: https://gearboxbuilt.com/?no-load-in
  description: >
    Gearbox is a performance website development & optimization company based out of Canada. Built using Gatsby/WordPress.
  categories:
    - Agency
    - Web Development
    - WordPress
    - Portfolio
    - Programming
    - Technology
    - Business
  built_by: Gearbox Development
  built_by_url: https://gearboxbuilt.com
  featured: false
- title: UXWorks
  main_url: https://uxworks.org
  url: https://uxworks.org
  description: Built with Gatsby, Netlify and Markdown
  categories:
    - Web Development
    - Blog
  built_by: Amrish Kushwaha
  built_by_url: https://github.com/isamrish
  featured: false
- title: Jarod Peachey
  main_url: https://jarodpeachey.netlify.com
  url: https://jarodpeachey.netlify.com
  # optional: for open-source sites, this URL points to the repo that powers the site
  source_url: https://github.com/jarodpeachey/portfolio
  description: >
    Jarod Peachey is a front-end developer focused on building modern and fast websites for everyone.
  categories:
    - Blog
    - JavaScript
    - Mobile Development
    - Portfolio
  built_by: Jarod Peachey
  built_by_url: https://github.com/jarodpeachey
  featured: false
- title: Thomas Maximini
  main_url: https://www.thomasmaximini.com/
  url: https://www.thomasmaximini.com/
  # optional: for open-source sites, this URL points to the repo that powers the site
  source_url: https://github.com/tmaximini/maxi.io
  description: >
    Thomas Maximini is a full stack web developer from Germany
  categories:
    - Blog
    - JavaScript
    - Photography
    - Portfolio
    - Web Development
  built_by: Thomas Maximini
  built_by_url: https://github.com/tmaximini
  featured: false
- title: Aretha Iskandar
  main_url: https://arethaiskandar.com/
  url: https://arethaiskandar.com/
  # optional: for open-source sites, this URL points to the repo that powers the site
  source_url: https://github.com/tmaximini/arethaiskandar.com
  description: >
    Aretha Iskandar is a Jazz and Soul Singer / Songwriter from Paris
  categories:
    - Music
  built_by: Thomas Maximini
  built_by_url: https://github.com/tmaximini
  featured: false
- title: Harshil Shah
  url: https://harshil.net
  main_url: https://harshil.net
  description: >
    Harshil Shah is an iOS engineer from Mumbai, India
  categories:
    - Blog
    - Mobile Development
  built_by: Harshil Shah
  built_by_url: https://twitter.com/_HarshilShah
  featured: false
- title: Code Examples
  url: https://codeexamples.dev/
  main_url: https://codeexamples.dev/
  description: >
    Examples about various programming languages like JavaScript, Python, Rust, Angular, React, Vue.js etc.
  categories:
    - Blog
    - Education
    - Programming
    - Web Development
  built_by: Sai gowtham
  built_by_url: https://twitter.com/saigowthamr
  featured: false
- title: Samir Mujanovic
  main_url: https://www.samirmujanovic.com/
  url: https://www.samirmujanovic.com/
  description: >
    I'm a Frontend Developer with 3 years of experience. I describe myself as a developer who loves coding, open-source and web platform.
  categories:
    - Portfolio
    - Web Development
    - Design
  built_by: Samir Mujanovic
  built_by_url: https://github.com/sameerrM
- title: Yearlyglot - Fluent Every Year
  url: https://www.yearlyglot.com/blog
  main_url: https://www.yearlyglot.com
  description: >
    A popular blog on languages, second language acquisition and polyglottery.
  categories:
    - Blog
    - Education
    - Learning
    - Travel
  built_by: Donovan Nagel
  built_by_url: https://www.donovannagel.com
  featured: false
- title: Bearer - API Monitoring & Protection for your app
  url: https://www.bearer.sh/
  main_url: https://www.bearer.sh/
  description: >
    Bearer helps developers monitor API usage in real-time, protect their app against API limits and failures, and integrate APIs faster.
  categories:
    - API
    - Technology
    - Web Development
    - Open Source
  built_by: Bearer
  featured: false
- title: 8fit.com
  url: https://8fit.com/
  main_url: https://8fit.com/
  description: >
    Get personalized workouts, custom meal plans, and nutrition guidance, right in the palm of your hand. Prioritize progress over perfection with the 8fit app!
  categories:
    - App
    - Food
    - Sports
  featured: false
- title: Dispel - Remote Access for Industrial Control Systems
  url: https://dispel.io
  main_url: https://dispel.io
  description: >
    Dispel provides secure, moving target defense networks through which your teams can remotely access industrial control systems in seconds, replacing static-defense products that take 5 to 15 minutes to work through.
  categories:
    - Business
    - Technology
    - Security
  built_by: Anton Aberg
  built_by_url: https://github.com/aaaberg
  featured: false
<<<<<<< HEAD
- title: Geothermal Heat Pump DIY Project
  url: https://diyheatpump.net/
  main_url: https://diyheatpump.net/
  description: Personal project by Yuriy Logvin that demonstrates how you can switch to heating with electricity at a minimal cost. The goal here is to show that everyone can build a geothermal heat pump and start saving money.
  categories:
    - Blog
    - Education
    - Technology
  built_by: Yuriy Logvin
  built_by_url: https://powerwatcher.net
=======
- title: Catalyst Network - Cryptocurrency
  url: https://www.cryptocatalyst.net/
  main_url: https://www.cryptocatalyst.net/
  source_url: https://github.com/n8tb1t/gatsby-starter-cryptocurrency
  description: >
    An All-in-One solution for Modern Transactions.
  categories:
    - Business
    - Technology
  built_by: n8tb1t
  built_by_url: https://github.com/n8tb1t/
>>>>>>> 8e4b2fd2
  featured: false<|MERGE_RESOLUTION|>--- conflicted
+++ resolved
@@ -8924,7 +8924,6 @@
   built_by: Anton Aberg
   built_by_url: https://github.com/aaaberg
   featured: false
-<<<<<<< HEAD
 - title: Geothermal Heat Pump DIY Project
   url: https://diyheatpump.net/
   main_url: https://diyheatpump.net/
@@ -8935,7 +8934,6 @@
     - Technology
   built_by: Yuriy Logvin
   built_by_url: https://powerwatcher.net
-=======
 - title: Catalyst Network - Cryptocurrency
   url: https://www.cryptocatalyst.net/
   main_url: https://www.cryptocatalyst.net/
@@ -8947,5 +8945,4 @@
     - Technology
   built_by: n8tb1t
   built_by_url: https://github.com/n8tb1t/
->>>>>>> 8e4b2fd2
   featured: false