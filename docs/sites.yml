--- conflicted
+++ resolved
@@ -10447,21 +10447,6 @@
   built_by: Andrew Louis
   built_by_url: https://hyfen.net
   featured: false
-<<<<<<< HEAD
-- title: "#compraaospequenos: buy local during Covid-19"
-  url: https://compraaospequenos.pt/
-  main_url: https://compraaospequenos.pt/
-  source_url: https://github.com/marzeelabs/compraaospequenos
-  description: >
-    Helping local stores survive and thrive during the Covid-19 crisis (Portugal).
-  categories:
-    - Community
-    - Food
-    - Data
-    - Directory
-  built_by: Marzee Labs
-  built_by_url: https://marzeelabs.org
-=======
 - title: Interficie Internet Services
   main_url: https://www.interficie.com
   url: https://www.interficie.com/our-work/
@@ -10488,5 +10473,16 @@
     - Technology
   built_by: SofaScore
   built_by_url: https://www.sofascore.com
->>>>>>> 5f1e42d4
-  featured: false+- title: "#compraaospequenos: buy local during Covid-19"
+  url: https://compraaospequenos.pt/
+  main_url: https://compraaospequenos.pt/
+  source_url: https://github.com/marzeelabs/compraaospequenos
+  description: >
+    Helping local stores survive and thrive during the Covid-19 crisis (Portugal).
+  categories:
+    - Community
+    - Food
+    - Data
+    - Directory
+  built_by: Marzee Labs
+  built_by_url: https://marzeelabs.org