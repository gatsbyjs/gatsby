- title: ReactJS
  main_url: "https://reactjs.org/"
  url: "https://reactjs.org/"
  source_url: "https://github.com/reactjs/reactjs.org"
  featured: true
  categories:
    - Web Development
    - Featured
- title: Flamingo
  main_url: https://www.shopflamingo.com/
  url: https://www.shopflamingo.com/
  description: >
    Online shop for women's body care and hair removal products.
  categories:
    - eCommerce
    - Beauty
    - Featured
  featured: true
- title: Airbnb Engineering & Data Science
  description: >
    Creative engineers and data scientists building a world where you can belong
    anywhere
  main_url: "https://airbnb.io/"
  url: "https://airbnb.io/"
  categories:
    - Blog
    - Gallery
    - Featured
  featured: true
- title: Impossible Foods
  main_url: "https://impossiblefoods.com/"
  url: "https://impossiblefoods.com/"
  categories:
    - Food
    - Featured
  featured: true
- title: Braun
  description: >
    Braun offers high performance hair removal and hair care products, including dryers, straighteners, shavers, and more.
  main_url: "https://ca.braun.com/en-ca"
  url: "https://ca.braun.com/en-ca"
  categories:
    - eCommerce
    - Featured
  featured: true
- title: NYC Pride 2019 | WorldPride NYC | Stonewall50
  main_url: "https://2019-worldpride-stonewall50.nycpride.org/"
  url: "https://2019-worldpride-stonewall50.nycpride.org/"
  featured: true
  description: >-
    Join us in 2019 for NYC Pride, as we welcome WorldPride and mark the 50th
    Anniversary of the Stonewall Uprising and a half-century of LGBTQ+
    liberation.
  categories:
    - Education
    - Marketing
    - Nonprofit
    - Featured
  built_by: Canvas United
  built_by_url: "https://www.canvasunited.com/"
- title: The State of European Tech
  main_url: "https://2017.stateofeuropeantech.com/"
  url: "https://2017.stateofeuropeantech.com/"
  featured: true
  categories:
    - Technology
    - Featured
  built_by: Studio Lovelock
  built_by_url: "http://www.studiolovelock.com/"
- title: Hopper
  main_url: "https://www.hopper.com/"
  url: "https://www.hopper.com/"
  built_by: Narative
  built_by_url: "https://www.narative.co/"
  featured: true
  categories:
    - Technology
    - App
    - Featured
- title: GM Capital One
  description: |
    Introducing the new online experience for your GM Rewards Credit Card
  main_url: "https://gm.capitalone.com/"
  url: "https://gm.capitalone.com/"
  categories:
    - Credit Card
    - Featured
  featured: true
- title: Life Without Barriers | Foster Care
  main_url: "https://www.lwb.org.au/foster-care"
  url: "https://www.lwb.org.au/foster-care"
  featured: true
  description: >-
    We are urgently seeking foster carers all across Australia. Can you open
    your heart and your home to a child in need? There are different types of
    foster care that can suit you. We offer training and 24/7 support.
  categories:
    - Nonprofit
    - Education
    - Documentation
    - Marketing
    - Featured
  built_by: LWB Digital Team
  built_by_url: "https://twitter.com/LWBAustralia"
- title: Figma
  main_url: "https://www.figma.com/"
  url: "https://www.figma.com/"
  featured: true
  categories:
    - Marketing
    - Design
    - Featured
  built_by: Corey Ward
  built_by_url: "http://www.coreyward.me/"
- title: Bejamas - JAM Experts for hire
  main_url: "https://bejamas.io/"
  url: "https://bejamas.io/"
  featured: true
  description: >-
    We help agencies and companies with JAMStack tools. This includes web
    development using Static Site Generators, Headless CMS, CI / CD and CDN
    setup.
  categories:
    - Technology
    - Web Development
    - Agency
    - Marketing
    - Featured
  built_by: Bejamas
  built_by_url: "https://bejamas.io/"
- title: The State of JavaScript
  description: >
    Data from over 20,000 developers, asking them questions on topics ranging
    from frontend frameworks and state management, to build tools and testing
    libraries.
  main_url: "https://stateofjs.com/"
  url: "https://stateofjs.com/"
  source_url: "https://github.com/StateOfJS/StateOfJS"
  categories:
    - Data
    - JavaScript
    - Featured
  built_by: StateOfJS
  built_by_url: "https://github.com/StateOfJS/StateOfJS/graphs/contributors"
  featured: true
- title: DesignSystems.com
  main_url: "https://www.designsystems.com/"
  url: "https://www.designsystems.com/"
  description: |
    A resource for learning, creating and evangelizing design systems.
  categories:
    - Design
    - Blog
    - Technology
    - Featured
  built_by: Corey Ward
  built_by_url: "http://www.coreyward.me/"
  featured: true
- title: Timely
  main_url: "https://timelyapp.com/"
  url: "https://timelyapp.com/"
  description: |
    Fully automatic time tracking. For those who trade in time.
  categories:
    - Productivity
    - Featured
  built_by: Timm Stokke
  built_by_url: "https://timm.stokke.me"
  featured: true
- title: Snap Kit
  main_url: "https://kit.snapchat.com/"
  url: "https://kit.snapchat.com/"
  description: >
    Snap Kit lets developers integrate some of Snapchat’s best features across
    platforms.
  categories:
    - Technology
    - Documentation
    - Featured
  featured: true
- title: SendGrid
  main_url: "https://sendgrid.com/docs/"
  url: "https://sendgrid.com/docs/"
  description: >
    SendGrid delivers your transactional and marketing emails through the
    world's largest cloud-based email delivery platform.
  categories:
    - API
    - Technology
    - Documentation
    - Featured
  featured: true
- title: Kirsten Noelle
  main_url: "https://www.kirstennoelle.com/"
  url: "https://www.kirstennoelle.com/"
  featured: true
  description: >
    Digital portfolio for San Francisco Bay Area photographer Kirsten Noelle Wiemer.
  categories:
    - Photography
    - Portfolio
    - Featured
  built_by: Ryan Wiemer
  built_by_url: "https://www.ryanwiemer.com/"
- title: Cajun Bowfishing
  main_url: "https://cajunbowfishing.com/"
  url: "https://cajunbowfishing.com/"
  featured: false
  categories:
    - eCommerce
    - Sports
  built_by: Escalade Sports
  built_by_url: "https://www.escaladesports.com/"
- title: NEON
  main_url: "http://neonrated.com/"
  url: "http://neonrated.com/"
  featured: false
  categories:
    - Gallery
    - Cinema
- title: GraphCMS
  main_url: "https://graphcms.com/"
  url: "https://graphcms.com/"
  featured: false
  categories:
    - Marketing
    - Technology
- title: Bottender Docs
  main_url: "https://bottender.js.org/"
  url: "https://bottender.js.org/"
  source_url: "https://github.com/bottenderjs/bottenderjs.github.io"
  featured: false
  categories:
    - Documentation
    - Web Development
    - Open Source
- title: Ghost Documentation
  main_url: https://docs.ghost.org/
  url: https://docs.ghost.org/
  source_url: "https://github.com/tryghost/docs"
  featured: false
  description: >-
    Ghost is an open source, professional publishing platform built on a modern Node.js technology stack — designed for teams who need power, flexibility and performance.
  categories:
    - Publishing
    - Technology
    - Documentation
    - Open Source
  built_by: Ghost Foundation
  built_by_url: https://ghost.org/
- title: Nike - Just Do It
  main_url: "https://justdoit.nike.com/"
  url: "https://justdoit.nike.com/"
  featured: true
  categories:
    - eCommerce
    - Featured
- title: AirBnB Cereal
  main_url: "https://airbnb.design/cereal"
  url: "https://airbnb.design/cereal"
  featured: false
  categories:
    - Marketing
    - Design
- title: Cardiogram
  main_url: "https://cardiogr.am/"
  url: "https://cardiogr.am/"
  featured: false
  categories:
    - Marketing
    - Technology
- title: Hack Club
  main_url: "https://hackclub.com/"
  url: "https://hackclub.com/"
  source_url: "https://github.com/hackclub/site"
  featured: false
  categories:
    - Education
    - Web Development
- title: Matthias Jordan Portfolio
  main_url: "https://iammatthias.com/"
  url: "https://iammatthias.com/"
  source_url: "https://github.com/iammatthias/net"
  description: >-
    Photography portfolio and blog built using Contentful + Netlify + Gatsby V2.
  built_by: Matthias Jordan
  built_by_url: https://github.com/iammatthias
  featured: false
  categories:
    - Photography
    - Portfolio
- title: Investment Calculator
  main_url: "https://investmentcalculator.io/"
  url: "https://investmentcalculator.io/"
  featured: false
  categories:
    - Education
    - Finance
- title: CSS Grid Playground by MozillaDev
  main_url: "https://mozilladevelopers.github.io/playground/"
  url: "https://mozilladevelopers.github.io/playground/"
  source_url: "https://github.com/MozillaDevelopers/playground"
  featured: false
  categories:
    - Education
    - Web Development
- title: Piotr Fedorczyk Portfolio
  built_by: Piotr Fedorczyk
  built_by_url: "https://piotrf.pl"
  categories:
    - Portfolio
    - Web Development
  description: >-
    Portfolio of Piotr Fedorczyk, a digital product designer and full-stack developer specializing in shaping, designing and building news and tools for news.
  featured: false
  main_url: "https://piotrf.pl/"
  url: "https://piotrf.pl/"
- title: unrealcpp
  main_url: "https://unrealcpp.com/"
  url: "https://unrealcpp.com/"
  source_url: "https://github.com/Harrison1/unrealcpp-com"
  featured: false
  categories:
    - Blog
    - Web Development
- title: Andy Slezak
  main_url: "https://www.aslezak.com/"
  url: "https://www.aslezak.com/"
  source_url: "https://github.com/amslezak"
  featured: false
  categories:
    - Web Development
    - Portfolio
- title: Deliveroo.Design
  main_url: "https://www.deliveroo.design/"
  url: "https://www.deliveroo.design/"
  featured: false
  categories:
    - Food
    - Marketing
- title: Dona Rita
  main_url: "https://www.donarita.co.uk/"
  url: "https://www.donarita.co.uk/"
  source_url: "https://github.com/peduarte/dona-rita-website"
  featured: false
  categories:
    - Food
    - Marketing
- title: Fröhlich ∧ Frei
  main_url: "https://www.froehlichundfrei.de/"
  url: "https://www.froehlichundfrei.de/"
  featured: false
  categories:
    - Web Development
    - Blog
    - Open Source
- title: How to GraphQL
  main_url: "https://www.howtographql.com/"
  url: "https://www.howtographql.com/"
  source_url: "https://github.com/howtographql/howtographql"
  featured: false
  categories:
    - Documentation
    - Web Development
    - Open Source
- title: OnCallogy
  main_url: "https://www.oncallogy.com/"
  url: "https://www.oncallogy.com/"
  featured: false
  categories:
    - Marketing
    - Healthcare
- title: Ryan Wiemer's Portfolio
  main_url: "https://www.ryanwiemer.com/"
  url: "https://www.ryanwiemer.com/knw-photography/"
  source_url: "https://github.com/ryanwiemer/rw"
  featured: false
  description: >
    Digital portfolio for Oakland, CA based account manager Ryan Wiemer.
  categories:
    - Portfolio
    - Web Development
    - Design
  built_by: Ryan Wiemer
  built_by_url: "https://www.ryanwiemer.com/"
- title: Ventura Digitalagentur Köln
  main_url: "https://www.ventura-digital.de/"
  url: "https://www.ventura-digital.de/"
  featured: false
  built_by: Ventura Digitalagentur
  categories:
    - Agency
    - Marketing
    - Featured
- title: Azer Koçulu
  main_url: "https://kodfabrik.com/"
  url: "https://kodfabrik.com/photography/"
  featured: false
  categories:
    - Portfolio
    - Photography
    - Web Development
- title: Damir.io
  main_url: "http://damir.io/"
  url: "http://damir.io/"
  source_url: "https://github.com/dvzrd/gatsby-sfiction"
  featured: false
  categories:
    - Blog
- title: Digital Psychology
  main_url: "http://digitalpsychology.io/"
  url: "http://digitalpsychology.io/"
  source_url: "https://github.com/danistefanovic/digitalpsychology.io"
  featured: false
  categories:
    - Education
    - Library
- title: Théâtres Parisiens
  main_url: "http://theatres-parisiens.fr/"
  url: "http://theatres-parisiens.fr/"
  source_url: "https://github.com/phacks/theatres-parisiens"
  featured: false
  categories:
    - Education
    - Entertainment
# - title: William Owen UK Portfolio / Blog
#   main_url: "http://william-owen.co.uk/"
#   url: "http://william-owen.co.uk/"
#   featured: false
#   description: >-
#     Over 20 years experience delivering customer-facing websites, internet-based
#     solutions and creative visual design for a wide range of companies and
#     organisations.
#   categories:
#     - Portfolio
#     - Blog
#   built_by: William Owen
#   built_by_url: "https://twitter.com/twilowen"
- title: A4 纸网
  main_url: "http://www.a4z.cn/"
  url: "http://www.a4z.cn/price"
  source_url: "https://github.com/hiooyUI/hiooyui.github.io"
  featured: false
  categories:
    - eCommerce
- title: Steve Meredith's Portfolio
  main_url: "http://www.stevemeredith.com/"
  url: "http://www.stevemeredith.com/"
  featured: false
  categories:
    - Portfolio
- title: API Platform
  main_url: "https://api-platform.com/"
  url: "https://api-platform.com/"
  source_url: "https://github.com/api-platform/website"
  featured: false
  categories:
    - Documentation
    - Web Development
    - Open Source
    - Library
- title: Artivest
  main_url: "https://artivest.co/"
  url: "https://artivest.co/what-we-do/for-advisors-and-investors/"
  featured: false
  categories:
    - Marketing
    - Blog
    - Documentation
    - Finance
- title: The Audacious Project
  main_url: "https://audaciousproject.org/"
  url: "https://audaciousproject.org/"
  featured: false
  categories:
    - Nonprofit
- title: Dustin Schau's Blog
  main_url: "https://blog.dustinschau.com/"
  url: "https://blog.dustinschau.com/"
  source_url: "https://github.com/dschau/blog"
  featured: false
  categories:
    - Blog
    - Web Development
- title: iContract Blog
  main_url: "https://blog.icontract.co.uk/"
  url: "http://blog.icontract.co.uk/"
  featured: false
  categories:
    - Blog
- title: BRIIM
  main_url: "https://bri.im/"
  url: "https://bri.im/"
  featured: false
  description: >-
    BRIIM is a movement to enable JavaScript enthusiasts and web developers in
    machine learning. Learn about artificial intelligence and data science, two
    fields which are governed by machine learning, in JavaScript. Take it right
    to your browser with WebGL.
  categories:
    - Education
    - Web Development
    - Technology
- title: Caddy Smells Like Trees
  main_url: "https://caddysmellsliketrees.ru"
  url: "https://caddysmellsliketrees.ru/en"
  source_url: "https://github.com/podabed/caddysmellsliketrees.github.io"
  description: >-
    We play soul-searching songs for every day. They are merging in our forests
    in such a way that it is difficult to separate them from each other, and
    between them bellow bold deer poems.
  categories:
    - Music
    - Gallery
  built_by: Dmitrij Podabed, Alexander Nikitin
  built_by_url: https://podabed.org
  featured: false
- title: Calpa's Blog
  main_url: "https://calpa.me/"
  url: "https://calpa.me/"
  source_url: "https://github.com/calpa/blog"
  featured: false
  categories:
    - Blog
    - Web Development
- title: Chocolate Free
  main_url: "https://chocolate-free.com/"
  url: "https://chocolate-free.com/"
  source_url: "https://github.com/Khaledgarbaya/chocolate-free-website"
  featured: false
  description: "A full time foodie \U0001F60D a forever Parisian \"patisserie\" lover and \U0001F382 \U0001F369 \U0001F370 \U0001F36A explorer and finally an under construction #foodblogger #foodblog"
  categories:
    - Blog
    - Food
- title: Code Bushi
  main_url: "https://codebushi.com/"
  url: "https://codebushi.com/"
  featured: false
  description: >-
    Web development resources, trends, & techniques to elevate your coding
    journey.
  categories:
    - Web Development
    - Open Source
    - Blog
  built_by: Hunter Chang
  built_by_url: "https://hunterchang.com/"
- title: Daniel Hollcraft
  main_url: "https://danielhollcraft.com/"
  url: "https://danielhollcraft.com/"
  source_url: "https://github.com/danielbh/danielhollcraft.com"
  featured: false
  categories:
    - Web Development
    - Blog
    - Portfolio
- title: Darren Britton's Portfolio
  main_url: "https://darrenbritton.com/"
  url: "https://darrenbritton.com/"
  source_url: "https://github.com/darrenbritton/darrenbritton.github.io"
  featured: false
  categories:
    - Web Development
    - Portfolio
- title: Dave Lindberg Marketing & Design
  url: "https://davelindberg.com/"
  main_url: "https://davelindberg.com/"
  source_url: "https://github.com/Dave-Lindberg/dl-gatsby"
  featured: false
  description: >-
    My work revolves around solving problems for people in business, using
    integrated design and marketing strategies to improve sales, increase brand
    engagement, generate leads and achieve goals.
  categories:
    - Design
    - Featured
    - Marketing
    - SEO
    - Portfolio
- title: Design Systems Weekly
  main_url: "https://designsystems.email/"
  url: "https://designsystems.email/"
  featured: false
  categories:
    - Education
    - Web Development
- title: Dalbinaco's Website
  main_url: "https://dlbn.co/en/"
  url: "https://dlbn.co/en/"
  source_url: "https://github.com/dalbinaco/dlbn.co"
  featured: false
  categories:
    - Portfolio
    - Web Development
- title: mParticle's Documentation
  main_url: "https://docs.mparticle.com/"
  url: "https://docs.mparticle.com/"
  featured: false
  categories:
    - Web Development
    - Documentation
- title: Doopoll
  main_url: "https://doopoll.co/"
  url: "https://doopoll.co/"
  featured: false
  categories:
    - Marketing
    - Technology
- title: ERC dEX
  main_url: "https://ercdex.com/"
  url: "https://ercdex.com/aqueduct"
  featured: false
  categories:
    - Marketing
- title: Fabian Schultz' Portfolio
  main_url: "https://fabianschultz.com/"
  url: "https://fabianschultz.com/"
  source_url: "https://github.com/fabe/site"
  featured: false
  description: >-
    Hello, I’m Fabian — a product designer and developer based in Potsdam,
    Germany. I’ve been working both as a product designer and frontend developer
    for over 5 years now. I particularly enjoy working with companies that try
    to meet broad and unique user needs.
  categories:
    - Portfolio
    - Web Development
  built_by: Fabian Schultz
  built_by_url: "https://fabianschultz.com/"
- title: CalState House Manager
  description: >
    Home service membership that offers proactive and on-demand maintenance for
    homeowners
  main_url: "https://housemanager.calstate.aaa.com/"
  url: "https://housemanager.calstate.aaa.com/"
  categories:
    - Insurance
- title: The freeCodeCamp Guide
  main_url: "https://guide.freecodecamp.org/"
  url: "https://guide.freecodecamp.org/"
  source_url: "https://github.com/freeCodeCamp/guide"
  featured: false
  categories:
    - Web Development
    - Documentation
- title: High School Hackathons
  main_url: "https://hackathons.hackclub.com/"
  url: "https://hackathons.hackclub.com/"
  source_url: "https://github.com/hackclub/hackathons"
  featured: false
  categories:
    - Education
    - Web Development
- title: Hapticmedia
  main_url: "https://hapticmedia.fr/en/"
  url: "https://hapticmedia.fr/en/"
  featured: false
  categories:
    - Agency
- title: heml.io
  main_url: "https://heml.io/"
  url: "https://heml.io/"
  source_url: "https://github.com/SparkPost/heml.io"
  featured: false
  categories:
    - Documentation
    - Web Development
    - Open Source
- title: Juliette Pretot's Portfolio
  main_url: "https://juliette.sh/"
  url: "https://juliette.sh/"
  featured: false
  categories:
    - Web Development
    - Portfolio
    - Blog
- title: Kris Hedstrom's Portfolio
  main_url: "https://k-create.com/"
  url: "https://k-create.com/portfolio/"
  source_url: "https://github.com/kristofferh/kristoffer"
  featured: false
  description: >-
    Hey. I’m Kris. I’m an interactive designer / developer. I grew up in Umeå,
    in northern Sweden, but I now live in Brooklyn, NY. I am currently enjoying
    a hybrid Art Director + Lead Product Engineer role at a small startup called
    Nomad Health. Before that, I was a Product (Engineering) Manager at Tumblr.
    Before that, I worked at agencies. Before that, I was a baby. I like to
    design things, and then I like to build those things. I occasionally take on
    freelance projects. Feel free to get in touch if you have an interesting
    project that you want to collaborate on. Or if you just want to say hello,
    that’s cool too.
  categories:
    - Portfolio
  built_by: Kris Hedstrom
  built_by_url: "https://k-create.com/"
- title: knpw.rs
  main_url: "https://knpw.rs/"
  url: "https://knpw.rs/"
  source_url: "https://github.com/knpwrs/knpw.rs"
  featured: false
  categories:
    - Blog
    - Web Development
- title: Kostas Bariotis' Blog
  main_url: "https://kostasbariotis.com/"
  url: "https://kostasbariotis.com/"
  source_url: "https://github.com/kbariotis/kostasbariotis.com"
  featured: false
  categories:
    - Blog
    - Portfolio
    - Web Development
- title: LaserTime Clinic
  main_url: "https://lasertime.ru/"
  url: "https://lasertime.ru/"
  source_url: "https://github.com/oleglegun/lasertime"
  featured: false
  categories:
    - Marketing
- title: Jason Lengstorf
  main_url: "https://lengstorf.com"
  url: "https://lengstorf.com"
  source_url: "https://github.com/jlengstorf/lengstorf.com"
  featured: false
  categories:
    - Blog
  built_by: Jason Lengstorf
  built_by_url: "https://github.com/jlengstorf"
- title: Mannequin.io
  main_url: "https://mannequin.io/"
  url: "https://mannequin.io/"
  source_url: "https://github.com/LastCallMedia/Mannequin/tree/master/site"
  featured: false
  categories:
    - Open Source
    - Web Development
    - Documentation
- title: manu.ninja
  main_url: "https://manu.ninja/"
  url: "https://manu.ninja/"
  source_url: "https://github.com/Lorti/manu.ninja"
  featured: false
  description: >-
    manu.ninja is the personal blog of Manuel Wieser, where he talks about
    frontend development, games and digital art
  categories:
    - Blog
    - Technology
    - Web Development
- title: Fabric
  main_url: "https://meetfabric.com/"
  url: "https://meetfabric.com/"
  featured: false
  categories:
    - Marketing
    - Insurance
- title: Nexit
  main_url: "https://nexit.sk/"
  url: "https://nexit.sk/references"
  featured: false
  categories:
    - Web Development
- title: Open FDA
  description: >
    Provides APIs and raw download access to a number of high-value, high
    priority and scalable structured datasets, including adverse events, drug
    product labeling, and recall enforcement reports.
  main_url: "https://open.fda.gov/"
  url: "https://open.fda.gov/"
  source_url: "https://github.com/FDA/open.fda.gov"
  featured: false
  categories:
    - Government
    - Open Source
    - Web Development
    - API
    - Data
- title: NYC Planning Labs (New York City Department of City Planning)
  main_url: "https://planninglabs.nyc/"
  url: "https://planninglabs.nyc/about/"
  source_url: "https://github.com/NYCPlanning/"
  featured: false
  description: >-
    We work with New York City's Urban Planners to deliver impactful, modern
    technology tools.
  categories:
    - Open Source
    - Government
- title: Pravdomil
  main_url: "https://pravdomil.com/"
  url: "https://pravdomil.com/"
  source_url: "https://github.com/pravdomil/pravdomil.com"
  featured: false
  description: >-
    I’ve been working both as a product designer and frontend developer for over
    5 years now. I particularly enjoy working with companies that try to meet
    broad and unique user needs.
  categories:
    - Portfolio
- title: Preston Richey Portfolio / Blog
  main_url: "https://prestonrichey.com/"
  url: "https://prestonrichey.com/"
  source_url: "https://github.com/prichey/prestonrichey.com"
  featured: false
  categories:
    - Web Development
    - Portfolio
    - Blog
- title: Landing page of Put.io
  main_url: "https://put.io/"
  url: "https://put.io/"
  featured: false
  categories:
    - eCommerce
    - Technology
- title: The Rick and Morty API
  main_url: "https://rickandmortyapi.com/"
  url: "https://rickandmortyapi.com/"
  built_by: Axel Fuhrmann
  built_by_url: "https://axelfuhrmann.com/"
  featured: false
  categories:
    - Web Development
    - Entertainment
    - Documentation
    - Open Source
    - API
- title: Santa Compañía Creativa
  main_url: "https://santacc.es/"
  url: "https://santacc.es/"
  source_url: "https://github.com/DesarrolloWebSantaCC/santacc-web"
  featured: false
  categories:
    - Agency
- title: Sean Coker's Blog
  main_url: "https://sean.is/"
  url: "https://sean.is/"
  featured: false
  categories:
    - Blog
    - Portfolio
    - Web Development
- title: Several Levels
  main_url: "https://severallevels.io/"
  url: "https://severallevels.io/"
  source_url: "https://github.com/Harrison1/several-levels"
  featured: false
  categories:
    - Agency
    - Web Development
- title: Simply
  main_url: "https://simply.co.za/"
  url: "https://simply.co.za/"
  featured: false
  categories:
    - Marketing
    - Insurance
- title: Storybook
  main_url: "https://storybook.js.org/"
  url: "https://storybook.js.org/"
  source_url: "https://github.com/storybooks/storybook"
  featured: false
  categories:
    - Web Development
    - Open Source
- title: Vibert Thio's Portfolio
  main_url: "https://vibertthio.com/portfolio/"
  url: "https://vibertthio.com/portfolio/projects/"
  source_url: "https://github.com/vibertthio/portfolio"
  featured: false
  categories:
    - Portfolio
    - Web Development
- title: VisitGemer
  main_url: "https://visitgemer.sk/"
  url: "https://visitgemer.sk/"
  featured: false
  categories:
    - Marketing
- title: Bricolage.io
  main_url: "https://www.bricolage.io/"
  url: "https://www.bricolage.io/"
  source_url: "https://github.com/KyleAMathews/blog"
  featured: false
  categories:
    - Blog
- title: Charles Pinnix Website
  main_url: "https://www.charlespinnix.com/"
  url: "https://www.charlespinnix.com/"
  featured: false
  description: >-
    I’m a senior frontend engineer with 8 years of experience building websites
    and web applications. I’m interested in leading creative, multidisciplinary
    engineering teams. I’m a creative technologist, merging photography, art,
    and design into engineering and visa versa. I take a pragmatic,
    product-oriented approach to development, allowing me to see the big picture
    and ensuring quality products are completed on time. I have a passion for
    modern frontend JavaScript frameworks such as React and Vue, and I have
    substantial experience on the backend with an interest in Node and
    container based deployment with Docker and AWS.
  categories:
    - Portfolio
    - Web Development
- title: Charlie Harrington's Blog
  main_url: "https://www.charlieharrington.com/"
  url: "https://www.charlieharrington.com/"
  source_url: "https://github.com/whatrocks/blog"
  featured: false
  categories:
    - Blog
    - Web Development
    - Music
- title: Developer Ecosystem
  main_url: "https://www.developerecosystem.com/"
  url: "https://www.developerecosystem.com/"
  featured: false
  categories:
    - Blog
    - Web Development
- title: Gabriel Adorf's Portfolio
  main_url: "https://www.gabrieladorf.com/"
  url: "https://www.gabrieladorf.com/"
  source_url: "https://github.com/gabdorf/gabriel-adorf-portfolio"
  featured: false
  categories:
    - Portfolio
    - Web Development
- title: greglobinski.com
  main_url: "https://www.greglobinski.com/"
  url: "https://www.greglobinski.com/"
  source_url: "https://github.com/greglobinski/www.greglobinski.com"
  featured: false
  categories:
    - Portfolio
    - Web Development
- title: I am Putra
  main_url: "https://www.iamputra.com/"
  url: "https://www.iamputra.com/"
  featured: false
  categories:
    - Portfolio
    - Web Development
    - Blog
- title: In Sowerby Bridge
  main_url: "https://www.insowerbybridge.co.uk/"
  url: "https://www.insowerbybridge.co.uk/"
  featured: false
  categories:
    - Marketing
    - Government
- title: JavaScript Stuff
  main_url: "https://www.javascriptstuff.com/"
  url: "https://www.javascriptstuff.com/"
  featured: false
  categories:
    - Education
    - Web Development
    - Library
- title: Ledgy
  main_url: "https://www.ledgy.com/"
  url: "https://github.com/morloy/ledgy.com"
  featured: false
  categories:
    - Marketing
    - Finance
- title: Alec Lomas's Portfolio / Blog
  main_url: "https://www.lowmess.com/"
  url: "https://www.lowmess.com/"
  source_url: "https://github.com/lowmess/lowmess"
  featured: false
  categories:
    - Web Development
    - Blog
    - Portfolio
- title: Michele Mazzucco's Portfolio
  main_url: "https://www.michelemazzucco.it/"
  url: "https://www.michelemazzucco.it/"
  source_url: "https://github.com/michelemazzucco/michelemazzucco.it"
  featured: false
  categories:
    - Portfolio
- title: Orbit FM Podcasts
  main_url: "https://www.orbit.fm/"
  url: "https://www.orbit.fm/"
  source_url: "https://github.com/agarrharr/orbit.fm"
  featured: false
  categories:
    - Podcast
- title: Prosecco Springs
  main_url: "https://www.proseccosprings.com/"
  url: "https://www.proseccosprings.com/"
  featured: false
  categories:
    - Food
    - Blog
    - Marketing
- title: Verious
  main_url: "https://www.verious.io/"
  url: "https://www.verious.io/"
  source_url: "https://github.com/cpinnix/verious"
  featured: false
  categories:
    - Web Development
- title: Yisela
  main_url: "https://www.yisela.com/"
  url: "https://www.yisela.com/tetris-against-trauma-gaming-as-therapy/"
  featured: false
  categories:
    - Blog
- title: YouFoundRon.com
  main_url: "https://www.youfoundron.com/"
  url: "https://www.youfoundron.com/"
  source_url: "https://github.com/rongierlach/yfr-dot-com"
  featured: false
  categories:
    - Portfolio
    - Web Development
    - Blog
- title: yerevancoder
  main_url: "https://yerevancoder.com/"
  url: "https://forum.yerevancoder.com/categories"
  source_url: "https://github.com/yerevancoder/yerevancoder.github.io"
  featured: false
  categories:
    - Blog
    - Web Development
- title: Ease
  main_url: "https://www.ease.com/"
  url: "https://www.ease.com/"
  featured: false
  categories:
    - Marketing
    - Healthcare
- title: Policygenius
  main_url: "https://www.policygenius.com/"
  url: "https://www.policygenius.com/"
  featured: false
  categories:
    - Marketing
    - Healthcare
- title: Moteefe
  main_url: "http://www.moteefe.com/"
  url: "http://www.moteefe.com/"
  featured: false
  categories:
    - Marketing
    - Agency
    - Technology
- title: Athelas
  main_url: "http://www.athelas.com/"
  url: "http://www.athelas.com/"
  featured: false
  categories:
    - Marketing
    - Healthcare
- title: Pathwright
  main_url: "http://www.pathwright.com/"
  url: "http://www.pathwright.com/"
  featured: false
  categories:
    - Marketing
    - Education
- title: Lucid
  main_url: "https://www.golucid.co/"
  url: "https://www.golucid.co/"
  featured: false
  categories:
    - Marketing
    - Technology
- title: Bench
  main_url: "http://www.bench.co/"
  url: "http://www.bench.co/"
  featured: false
  categories:
    - Marketing
- title: Union Plus Credit Card
  main_url: "http://www.unionpluscard.com"
  url: "https://unionplus.capitalone.com/"
  featured: false
  categories:
    - Marketing
    - Finance
- title: Gin Lane
  main_url: "http://www.ginlane.com/"
  url: "https://www.ginlane.com/"
  featured: false
  categories:
    - Web Development
    - Agency
- title: Marmelab
  main_url: "https://marmelab.com/en/"
  url: "https://marmelab.com/en/"
  featured: false
  categories:
    - Web Development
    - Agency
- title: Fusion Media Group
  main_url: "http://thefmg.com/"
  url: "http://thefmg.com/"
  featured: false
  categories:
    - Entertainment
    - News
- title: Dovetail
  main_url: "https://dovetailapp.com/"
  url: "https://dovetailapp.com/"
  featured: false
  categories:
    - Marketing
    - Technology
- title: F1 Vision
  main_url: "https://www.f1vision.com/"
  url: "https://www.f1vision.com/"
  featured: false
  categories:
    - Marketing
    - Entertainment
    - Technology
    - eCommerce
- title: Yuuniworks Portfolio / Blog
  main_url: "https://www.yuuniworks.com/"
  url: "https://www.yuuniworks.com/"
  source_url: "https://github.com/junkboy0315/yuuni-web"
  featured: false
  categories:
    - Portfolio
    - Web Development
    - Blog
- title: The Bastion Bot
  main_url: "https://bastionbot.org/"
  url: "https://bastionbot.org/"
  source_url: "https://github.com/TheBastionBot/Bastion-Website"
  description: Give awesome perks to your Discord server!
  featured: false
  categories:
    - Open Source
    - Technology
    - Documentation
    - Bot
    - Community
  built_by: Sankarsan Kampa
  built_by_url: "https://sankarsankampa.com"
- title: Smakosh
  main_url: "https://smakosh.com/"
  url: "https://smakosh.com/"
  source_url: "https://github.com/smakosh/smakosh.com"
  featured: false
  categories:
    - Portfolio
    - Web Development
# - title: Philipp Czernitzki - Blog/Website
#   main_url: "http://philippczernitzki.me/"
#   url: "http://philippczernitzki.me/"
#   featured: false
#   categories:
#     - Portfolio
#     - Web Development
#     - Blog
- title: WebGazer
  main_url: "https://www.webgazer.io/"
  url: "https://www.webgazer.io/"
  featured: false
  categories:
    - Marketing
    - Web Development
    - Technology
- title: Joe Seifi's Blog
  main_url: "http://seifi.org/"
  url: "http://seifi.org/"
  featured: false
  categories:
    - Portfolio
    - Web Development
    - Blog

- title: LekoArts
  main_url: "https://www.lekoarts.de"
  url: "https://www.lekoarts.de"
  source_url: "https://github.com/LekoArts/portfolio"
  featured: false
  built_by: LekoArts
  built_by_url: "https://github.com/LekoArts"
  description: >-
    Hi, I'm Lennart — a self-taught and passionate graphic/web designer &
    frontend developer based in Darmstadt, Germany. I love it to realize complex
    projects in a creative manner and face new challenges. Since 6 years I do
    graphic design, my love for frontend development came up 3 years ago. I
    enjoy acquiring new skills and cementing this knowledge by writing blogposts
    and creating tutorials.
  categories:
    - Portfolio
    - Blog
    - Design
    - Web Development
    - Freelance
- title: 杨二小的博客
  main_url: "https://blog.yangerxiao.com/"
  url: "https://blog.yangerxiao.com/"
  source_url: "https://github.com/zerosoul/blog.yangerxiao.com"
  featured: false
  categories:
    - Blog
    - Portfolio
- title: MOTTO x MOTTO
  main_url: "https://mottox2.com"
  url: "https://mottox2.com"
  source_url: "https://github.com/mottox2/website"
  description: Web developer / UI Desinger in Tokyo Japan.
  featured: false
  categories:
    - Blog
    - Portfolio
  built_by: mottox2
  built_by_url: "https://mottox2.com"
- title: Pride of the Meadows
  main_url: "https://www.prideofthemeadows.com/"
  url: "https://www.prideofthemeadows.com/"
  featured: false
  categories:
    - eCommerce
    - Food
    - Blog
- title: Michael Uloth
  main_url: "https://www.michaeluloth.com"
  url: "https://www.michaeluloth.com"
  featured: false
  description: Michael Uloth is an opera singer and web developer based in Toronto.
  categories:
    - Portfolio
    - Music
    - Web Development
  built_by: Michael Uloth
  built_by_url: "https://www.michaeluloth.com"
- title: Spacetime
  main_url: "https://www.heyspacetime.com/"
  url: "https://www.heyspacetime.com/"
  featured: false
  description: >-
    Spacetime is a Dallas-based digital experience agency specializing in web,
    app, startup, and digital experience creation.
  categories:
    - Marketing
    - Portfolio
    - Agency
    - Featured
  built_by: Spacetime
  built_by_url: "https://www.heyspacetime.com/"
- title: Eric Jinks
  main_url: "https://ericjinks.com/"
  url: "https://ericjinks.com/"
  featured: false
  description: "Software engineer / web developer from the Gold Coast, Australia."
  categories:
    - Portfolio
    - Blog
    - Web Development
    - Technology
  built_by: Eric Jinks
  built_by_url: "https://ericjinks.com/"
- title: GaiAma - We are wildlife
  main_url: "https://www.gaiama.org/"
  url: "https://www.gaiama.org/"
  featured: false
  description: >-
    We founded the GaiAma conservation organization to protect wildlife in Perú
    and to create an example of a permaculture neighborhood, living
    symbiotically with the forest - because reforestation is just the beginning
  categories:
    - Nonprofit
    - Marketing
    - Blog
  source_url: "https://github.com/GaiAma/gaiama.org"
  built_by: GaiAma
  built_by_url: "https://www.gaiama.org/"
- title: Healthcare Logic
  main_url: "https://www.healthcarelogic.com/"
  url: "https://www.healthcarelogic.com/"
  featured: false
  description: >-
    Revolutionary technology that empowers clinical and managerial leaders to
    collaborate with clarity.
  categories:
    - Marketing
    - Healthcare
    - Technology
  built_by: Thrive
  built_by_url: "https://thriveweb.com.au/"
- title: Evergov
  main_url: "https://evergov.com/"
  url: "https://evergov.com/"
  featured: false
  description: Finding local government services made easier.
  categories:
    - Directory
    - Government
    - Technology
  source_url: "https://github.com/WeOpenly/localgov.fyi"
  built_by: Evergov
  built_by_url: "https://evergov.com/about/"
- title: Kata.ai Documentation
  main_url: "https://docs.kata.ai/"
  url: "https://docs.kata.ai/"
  source_url: "https://github.com/kata-ai/kata-platform-docs"
  featured: false
  description: >-
    Documentation website for the Kata Platform, an all-in-one platform for
    building chatbots using AI technologies.
  categories:
    - Documentation
    - Technology
- title: goalgetters
  main_url: "https://goalgetters.space/"
  url: "https://goalgetters.space/"
  featured: false
  description: >-
    goalgetters is a source of inspiration for people who want to change their
    career. We offer articles, success stories and expert interviews on how to
    find a new passion and how to implement change.
  categories:
    - Blog
    - Education
    - Personal Development
  built_by: "Stephanie Langers (content), Adrian Wenke (development)"
  built_by_url: "https://twitter.com/AdrianWenke"
- title: Zensum
  main_url: "https://zensum.se/"
  url: "https://zensum.se/"
  featured: false
  description: >-
    Borrow money quickly and safely through Zensum. We compare Sweden's leading
    banks and credit institutions. Choose from multiple offers and lower your
    monthly cost. [Translated from Swedish]
  categories:
    - Technology
    - Finance
    - Marketing
  built_by: Bejamas.io
  built_by_url: "https://bejamas.io/"
- title: StatusHub - Easy to use Hosted Status Page Service
  main_url: "https://statushub.com/"
  url: "https://statushub.com/"
  featured: false
  description: >-
    Set up your very own service status page in minutes with StatusHub. Allow
    customers to subscribe to be updated automatically.
  categories:
    - Technology
    - Marketing
  built_by: Bejamas.io
  built_by_url: "https://bejamas.io/"
- title: Matthias Kretschmann Portfolio
  main_url: "https://matthiaskretschmann.com/"
  url: "https://matthiaskretschmann.com/"
  source_url: "https://github.com/kremalicious/portfolio"
  featured: false
  description: Portfolio of designer & developer Matthias Kretschmann.
  categories:
    - Portfolio
    - Web Development
  built_by: Matthias Kretschmann
  built_by_url: "https://matthiaskretschmann.com/"
- title: Iron Cove Solutions
  main_url: "https://ironcovesolutions.com/"
  url: "https://ironcovesolutions.com/"
  description: >-
    Iron Cove Solutions is a cloud based consulting firm. We help companies
    deliver a return on cloud usage by applying best practices
  categories:
    - Technology
    - Web Development
  built_by: Iron Cove Solutions
  built_by_url: "https://ironcovesolutions.com/"
  featured: false
- title: Eventos orellana
  description: >-
    Somos una empresa dedicada a brindar asesoría personalizada y profesional
    para la elaboración y coordinación de eventos sociales y empresariales.
  main_url: "https://eventosorellana.com/"
  url: "https://eventosorellana.com/"
  featured: false
  categories:
    - Gallery
  built_by: Codedebug
  built_by_url: "https://codedebug.co/"
- title: Moetez Chaabene Portfolio / Blog
  main_url: "https://moetez.me/"
  url: "https://moetez.me/"
  source_url: "https://github.com/moetezch/moetez.me"
  featured: false
  description: Portfolio of Moetez Chaabene
  categories:
    - Portfolio
    - Web Development
    - Blog
  built_by: Moetez Chaabene
  built_by_url: "https://twitter.com/moetezch"
- title: Nikita
  description: >-
    Automation of system deployments in Node.js for applications and
    infrastructures.
  main_url: "https://nikita.js.org/"
  url: "https://nikita.js.org/"
  source_url: "https://github.com/adaltas/node-nikita"
  categories:
    - Documentation
    - Open Source
    - Technology
  built_by: David Worms
  built_by_url: "http://www.adaltas.com"
  featured: false
- title: Gourav Sood Blog & Portfolio
  main_url: "https://www.gouravsood.com/"
  url: "https://www.gouravsood.com/"
  featured: false
  categories:
    - Blog
    - Portfolio
  built_by: Gourav Sood
  built_by_url: "https://www.gouravsood.com/"
- title: Jonas Tebbe Portfolio
  description: |
    Hey, I’m Jonas and I create digital products.
  main_url: "https://jonastebbe.com"
  url: "https://jonastebbe.com"
  categories:
    - Portfolio
  built_by: Jonas Tebbe
  built_by_url: "http://twitter.com/jonastebbe"
  featured: false
- title: Parker Sarsfield Portfolio
  description: |
    I'm Parker, a software engineer and sneakerhead.
  main_url: "https://parkersarsfield.com"
  url: "https://parkersarsfield.com"
  categories:
    - Blog
    - Portfolio
  built_by: Parker Sarsfield
  built_by_url: "https://parkersarsfield.com"
- title: Frontend web development with Greg
  description: |
    JavaScript, GatsbyJS, ReactJS, CSS in JS... Let's learn some stuff together.
  main_url: "https://dev.greglobinski.com"
  url: "https://dev.greglobinski.com"
  categories:
    - Blog
    - Web Development
  built_by: Greg Lobinski
  built_by_url: "https://github.com/greglobinski"
- title: Insomnia
  description: |
    Desktop HTTP and GraphQL client for developers
  main_url: "https://insomnia.rest/"
  url: "https://insomnia.rest/"
  categories:
    - Blog
  built_by: Gregory Schier
  built_by_url: "https://schier.co"
  featured: false
- title: Timeline Theme Portfolio
  description: |
    I'm Aman Mittal, a software developer.
  main_url: "http://www.amanhimself.me/"
  url: "http://www.amanhimself.me/"
  categories:
    - Web Development
    - Portfolio
  built_by: Aman Mittal
  built_by_url: "http://www.amanhimself.me/"
- title: Ocean artUp
  description: >
    Science outreach site built using styled-components and Contentful. It
    presents the research project "Ocean artUp" funded by an Advanced Grant of
    the European Research Council to explore the possible benefits of artificial
    uplift of nutrient-rich deep water to the ocean’s sunlit surface layer.
  main_url: "https://ocean-artup.eu"
  url: "https://ocean-artup.eu"
  source_url: "https://github.com/janosh/ocean-artup"
  categories:
    - Science
    - Education
    - Blog
  built_by: Janosh Riebesell
  built_by_url: "https://janosh.io"
  featured: false
- title: Ryan Fitzgerald
  description: |
    Personal portfolio and blog for Ryan Fitzgerald
  main_url: "https://ryanfitzgerald.ca/"
  url: "https://ryanfitzgerald.ca/"
  categories:
    - Web Development
    - Portfolio
  built_by: Ryan Fitzgerald
  built_by_url: "https://github.com/RyanFitzgerald"
  featured: false
- title: Kaizen
  description: |
    Content Marketing, PR & SEO Agency in London
  main_url: "https://www.kaizen.co.uk/"
  url: "https://www.kaizen.co.uk/"
  categories:
    - Agency
    - Blog
    - Design
    - Web Development
    - SEO
  built_by: Bogdan Stanciu
  built_by_url: "https://github.com/b0gd4n"
  featured: false
- title: HackerOne Platform Documentation
  description: |
    HackerOne's Product Documentation Center!
  url: "https://docs.hackerone.com/"
  main_url: "https://docs.hackerone.com/"
  categories:
    - Documentation
    - Security
  featured: false
- title: Patreon Partners
  description: |
    Resources and products to help you do more with Patreon.
  url: "https://partners.patreon.com/"
  main_url: "https://partners.patreon.com/"
  categories:
    - Directory
  featured: false
- title: Bureau Of Meteorology (beta)
  description: |
    Help shape the future of Bureau services
  url: "https://beta.bom.gov.au/"
  main_url: "https://beta.bom.gov.au/"
  categories:
    - Meteorology
  featured: false
- title: Curbside
  description: |
    Connecting Stores with Mobile Customers
  main_url: "https://curbside.com/"
  url: "https://curbside.com/"
  categories:
    - Mobile Commerce
  featured: false
- title: Mux Video
  description: |
    API to video hosting and streaming
  main_url: "https://mux.com/"
  url: "https://mux.com/"
  categories:
    - Video
    - Hosting
    - Streaming
    - API
  featured: false
- title: Swapcard
  description: >
    The easiest way for event organizers to instantly connect people, build a
    community of attendees and exhibitors, and increase revenue over time
  main_url: "https://www.swapcard.com/"
  url: "https://www.swapcard.com/"
  categories:
    - Event
    - Community
    - Personal Training
    - Marketing
  built_by: Swapcard
  built_by_url: "https://www.swapcard.com/"
  featured: false
- title: Kalix
  description: >
    Kalix is perfect for healthcare professionals starting out in private
    practice, to those with an established clinic.
  main_url: "https://www.kalixhealth.com/"
  url: "https://www.kalixhealth.com/"
  categories:
    - Healthcare
  featured: false
- title: Hubba
  description: |
    Buy wholesale products from thousands of independent, verified Brands.
  main_url: "https://join.hubba.com/"
  url: "https://join.hubba.com/"
  categories:
    - eCommerce
  featured: false
- title: HyperPlay
  description: |
    In Asean's 1st Ever LOL Esports X Music Festival
  main_url: "https://hyperplay.leagueoflegends.com/"
  url: "https://hyperplay.leagueoflegends.com/"
  categories:
    - Video Games
    - Music
  featured: false
- title: Bad Credit Loans
  description: |
    Get the funds you need, from $250-$5,000
  main_url: "https://www.creditloan.com/"
  url: "https://www.creditloan.com/"
  categories:
    - Loans
  featured: false
- title: Financial Center
  description: >
    Member-owned, not-for-profit, co-operative whose members receive financial
    benefits in the form of lower loan rates, higher savings rates, and lower
    fees than banks.
  main_url: "https://fcfcu.com/"
  url: "https://fcfcu.com/"
  categories:
    - Loans
    - Finance
    - Nonprofit
    - Banking
    - Business
    - Education
  built_by: "https://fcfcu.com/"
  built_by_url: "https://fcfcu.com/"
  featured: false
- title: Office of Institutional Research and Assessment
  description: |
    Good Data, Good Decisions
  main_url: "http://oira.ua.edu/"
  url: "http://oira.ua.edu/"
  categories:
    - Data
  featured: false
- title: The Telegraph Premium
  description: |
    Exclusive stories from award-winning journalists
  main_url: "https://premium.telegraph.co.uk/"
  url: "https://premium.telegraph.co.uk/"
  categories:
    - Newspaper
  featured: false
- title: html2canvas
  description: |
    Screenshots with JavaScript
  main_url: "http://html2canvas.hertzen.com/"
  url: "http://html2canvas.hertzen.com/"
  source_url: "https://github.com/niklasvh/html2canvas/tree/master/www"
  categories:
    - JavaScript
    - Documentation
  built_by: Niklas von Hertzen
  built_by_url: "http://hertzen.com/"
  featured: false
- title: Dato CMS
  description: |
    The API-based CMS your editors will love
  main_url: "https://www.datocms.com/"
  url: "https://www.datocms.com/"
  categories:
    - CMS
    - API
  featured: false
- title: Half Electronics
  description: |
    Personal website
  main_url: "https://www.halfelectronic.com/"
  url: "https://www.halfelectronic.com/"
  categories:
    - Blog
    - Electronics
  built_by: Fernando Poumian
  built_by_url: "https://github.com/fpoumian/halfelectronic.com"
  featured: false
- title: Frithir Software Development
  main_url: "https://frithir.com/"
  url: "https://frithir.com/"
  featured: false
  description: "I DRINK COFFEE, WRITE CODE AND IMPROVE MY DEVELOPMENT SKILLS EVERY DAY."
  categories:
    - Design
    - Web Development
  built_by: Frithir
  built_by_url: "https://Frithir.com/"
- title: Unow
  main_url: "https://www.unow.fr/"
  url: "https://www.unow.fr/"
  categories:
    - Education
    - Marketing
  featured: false
- title: Peter Hironaka
  description: |
    Freelance Web Developer based in Los Angeles.
  main_url: "https://peterhironaka.com/"
  url: "https://peterhironaka.com/"
  categories:
    - Portfolio
    - Web Development
  built_by: Peter Hironaka
  built_by_url: "https://github.com/PHironaka"
  featured: false
- title: Michael McQuade
  description: |
    Personal website and blog for Michael McQuade
  main_url: "https://giraffesyo.io"
  url: "https://giraffesyo.io"
  categories:
    - Blog
  built_by: Michael McQuade
  built_by_url: "https://github.com/giraffesyo"
  featured: false
- title: Haacht Brewery
  description: |
    Corporate website for Haacht Brewery. Designed and Developed by Gafas.
  main_url: "https://haacht.com/en/"
  url: "https://haacht.com"
  categories:
    - Brewery
  built_by: Gafas
  built_by_url: "https://gafas.be"
  featured: false
- title: StoutLabs
  description: |
    Portfolio of Daniel Stout, freelance developer in East Tennessee.
  main_url: "https://www.stoutlabs.com/"
  url: "https://www.stoutlabs.com/"
  categories:
    - Web Development
    - Portfolio
  built_by: Daniel Stout
  built_by_url: "https://github.com/stoutlabs"
  featured: false
- title: Chicago Ticket Outcomes By Neighborhood
  description: |
    ProPublica data visualization of traffic ticket court outcomes
  categories:
    - News
    - Nonprofit
    - Visualization
  url: >-
    https://projects.propublica.org/graphics/il/il-city-sticker-tickets-maps/ticket-status/?initialWidth=782
  main_url: >-
    https://projects.propublica.org/graphics/il/il-city-sticker-tickets-maps/ticket-status/?initialWidth=782
  built_by: David Eads
  built_by_url: "https://github.com/eads"
  featured: false
- title: Chicago South Side Traffic Ticketing rates
  description: |
    ProPublica data visualization of traffic ticket rates by community
  main_url: >-
    https://projects.propublica.org/graphics/il/il-city-sticker-tickets-maps/ticket-rate/?initialWidth=782
  url: >-
    https://projects.propublica.org/graphics/il/il-city-sticker-tickets-maps/ticket-rate/?initialWidth=782
  categories:
    - News
    - Nonprofit
    - Visualization
  built_by: David Eads
  built_by_url: "https://github.com/eads"
  featured: false
- title: Otsimo
  description: >
    Otsimo is a special education application for children with autism, down
    syndrome and other developmental disabilities.
  main_url: "https://otsimo.com/en/"
  url: "https://otsimo.com/en/"
  categories:
    - Blog
    - Education
  featured: false
- title: Matt Bagni Portfolio 2018
  description: >
    Mostly the result of playing with Gatsby and learning about react and
    graphql. Using the screenshot plugin to showcase the work done for my
    company in the last 2 years, and a good amount of other experiments.
  main_url: "https://mattbag.github.io"
  url: "https://mattbag.github.io"
  categories:
    - Portfolio
  featured: false
- title: Lisa Ye's Blog
  description: |
    Simple blog/portofolio for a fashion designer. Gatsby_v2 + Netlify cms
  main_url: "https://lisaye.netlify.com/"
  url: "https://lisaye.netlify.com/"
  categories:
    - Blog
    - Portfolio
    - Fashion
  featured: false
- title: Artem Sapegin
  description: >
    Little homepage of Artem Sapegin, a frontend developer, passionate
    photographer, coffee drinker and crazy dogs’ owner.
  main_url: "https://sapegin.me/"
  url: "https://sapegin.me/"
  categories:
    - Portfolio
    - Open Source
    - Web Development
  built_by: Artem Sapegin
  built_by_url: "https://github.com/sapegin"
  featured: false
- title: SparkPost Developers
  main_url: "https://developers.sparkpost.com/"
  url: "https://developers.sparkpost.com/"
  source_url: "https://github.com/SparkPost/developers.sparkpost.com"
  categories:
    - Documentation
    - API
  featured: false
- title: Malik Browne Portfolio 2018
  description: >
    The portfolio blog of Malik Browne, a full-stack engineer, foodie, and avid
    blogger/YouTuber.
  main_url: "https://www.malikbrowne.com/about"
  url: "https://www.malikbrowne.com"
  categories:
    - Blog
    - Portfolio
  built_by: Malik Browne
  built_by_url: "https://twitter.com/milkstarz"
  featured: false
- title: Novatics
  description: |
    Digital products that inspire and make a difference
  main_url: "https://www.novatics.com.br"
  url: "https://www.novatics.com.br"
  categories:
    - Portfolio
    - Technology
    - Web Development
  built_by: Novatics
  built_by_url: "https://github.com/Novatics"
  featured: false
- title: Max McKinney
  description: >
    I’m a developer and designer with a focus in web technologies. I build cars
    on the side.
  main_url: "https://maxmckinney.com/"
  url: "https://maxmckinney.com/"
  categories:
    - Portfolio
    - Web Development
    - Design
  built_by: Max McKinney
  featured: false
- title: Stickyard
  description: |
    Make your React component sticky the easy way
  main_url: "https://nihgwu.github.io/stickyard/"
  url: "https://nihgwu.github.io/stickyard/"
  source_url: "https://github.com/nihgwu/stickyard/tree/master/website"
  categories:
    - Web Development
  built_by: Neo Nie
  featured: false
- title: Agata Milik
  description: |
    Website of a Polish psychologist/psychotherapist based in Gdańsk, Poland.
  main_url: "https://agatamilik.pl"
  url: "https://agatamilik.pl"
  categories:
    - Marketing
    - Healthcare
  built_by: Piotr Fedorczyk
  built_by_url: "https://piotrf.pl"
  featured: false
- title: WebPurple
  main_url: "https://www.webpurple.net/"
  url: "https://www.webpurple.net/"
  source_url: "https://github.com/WebPurple/site"
  description: >-
    Site of local (Russia, Ryazan) frontend community. Main purpose is to show
    info about meetups and keep blog.
  categories:
    - Nonprofit
    - Web Development
    - Community
    - Blog
    - Open Source
  built_by: Nikita Kirsanov
  built_by_url: "https://twitter.com/kitos_kirsanov"
  featured: false
- title: Papertrail.io
  description: |
    Inspection Management for the 21st Century
  main_url: "https://www.papertrail.io/"
  url: "https://www.papertrail.io/"
  categories:
    - Marketing
    - Technology
  built_by: Papertrail.io
  built_by_url: "https://www.papertrail.io"
  featured: false
- title: Matt Ferderer
  main_url: "https://mattferderer.com"
  url: "https://mattferderer.com"
  source_url: "https://github.com/mattferderer/gatsbyblog"
  description: >
    {titleofthesite} is a blog built with Gatsby that discusses web related tech
    such as JavaScript, .NET, Blazor & security.
  categories:
    - Blog
    - Web Development
  built_by: Matt Ferderer
  built_by_url: "https://twitter.com/mattferderer"
  featured: false
- title: Sahyadri Open Source Community
  main_url: "https://sosc.org.in"
  url: "https://sosc.org.in"
  source_url: "https://github.com/haxzie/sosc-website"
  description: >
    Official website of Sahyadri Open Source Community for community blog, event
    details and members info.
  categories:
    - Blog
    - Community
    - Open Source
  built_by: Musthaq Ahamad
  built_by_url: "https://github.com/haxzie"
  featured: false
- title: Tech Confessions
  main_url: "https://confessions.tech"
  url: "https://confessions.tech"
  source_url: "https://github.com/JonathanSpeek/tech-confessions"
  description: "A guilt-free place for us to confess our tech sins \U0001F64F\n"
  categories:
    - Community
    - Open Source
  built_by: Jonathan Speek
  built_by_url: "https://speek.design"
  featured: false
- title: Thibault Maekelbergh
  main_url: "https://thibmaek.com"
  url: "https://thibmaek.com"
  source_url: "https://github.com/thibmaek/thibmaek.github.io"
  description: |
    A nice blog about development, Raspberry Pi, plants and probably records.
  categories:
    - Blog
    - Open Source
  built_by: Thibault Maekelbergh
  built_by_url: "https://twitter.com/thibmaek"
  featured: false
- title: LearnReact.design
  main_url: "https://learnreact.design"
  url: "https://learnreact.design"
  description: >
    React Essentials For Designers: A React course tailored for product
    designers, ux designers, ui designers.
  categories:
    - Blog
  built_by: Linton Ye
  built_by_url: "https://twitter.com/lintonye"
- title: Devol’s Dance
  main_url: "https://www.devolsdance.com/"
  url: "https://www.devolsdance.com/"
  description: >
    Devol’s Dance is an invite-only, one-day event celebrating industrial
    robotics, AI, and automation.
  categories:
    - Marketing
    - Technology
  built_by: Corey Ward
  built_by_url: "http://www.coreyward.me/"
  featured: false
- title: Mega House Creative
  main_url: "https://www.megahousecreative.com/"
  url: "https://www.megahousecreative.com/"
  description: >
    Mega House Creative is a digital agency that provides unique goal-oriented
    web marketing solutions.
  categories:
    - Marketing
    - Agency
  built_by: Daniel Robinson
  featured: false
- title: Tobie Marier Robitaille - csc
  main_url: "https://tobiemarierrobitaille.com/"
  url: "https://tobiemarierrobitaille.com/en/"
  description: |
    Portfolio site for director of photography Tobie Marier Robitaille
  categories:
    - Portfolio
    - Gallery
  built_by: Mill3 Studio
  built_by_url: "https://mill3.studio/en/"
  featured: false
- title: Bestvideogame.deals
  main_url: "https://bestvideogame.deals/"
  url: "https://bestvideogame.deals/"
  description: |
    Video game comparison website for the UK, build with GatsbyJS.
  categories:
    - eCommerce
    - Video Games
  built_by: Koen Kamphuis
  built_by_url: "https://koenkamphuis.com/"
  featured: false
- title: Mahipat's Portfolio
  main_url: "https://mojaave.com/"
  url: "https://mojaave.com"
  source_url: "https://github.com/mhjadav/mojaave"
  description: >
    mojaave.com is Mahipat's portfolio, I have developed it using Gatsby v2 and
    Bootstrap, To get in touch with people looking for full-stack developer.
  categories:
    - Portfolio
    - Web Development
  built_by: Mahipat Jadav
  built_by_url: "https://mojaave.com/"
  featured: false
- title: Cmsbased
  main_url: "https://www.cmsbased.net"
  url: "https://www.cmsbased.net"
  description: >
    Cmsbased is providing automation tools and design resources for Web Hosting
    and IT services industry.
  categories:
    - Technology
    - Design
  featured: false
- title: Insights
  main_url: "https://justaskusers.com/"
  url: "https://justaskusers.com/"
  description: >
    Insights helps user experience (UX) researchers conduct their research and
    make sense of the findings.
  categories:
    - User Experience
    - Design
  built_by: Just Ask Users
  built_by_url: "https://justaskusers.com/"
  featured: false
- title: Tensiq
  main_url: "https://tensiq.com"
  url: "https://tensiq.com"
  source_url: "https://github.com/Tensiq/tensiq-site"
  description: >
    Tensiq is an e-Residency startup, that provides development in cutting-edge
    technology while delivering secure, resilient, performant solutions.
  categories:
    - Game Development
    - Web Development
    - Mobile Development
    - Agency
    - Open Source
  built_by: Jens
  built_by_url: "https://github.com/arrkiin"
  featured: false
- title: Mintfort
  main_url: "https://mintfort.com/"
  url: "https://mintfort.com/"
  source_url: "https://github.com/MintFort/mintfort.com"
  description: >
    Mintfort, the first crypto-friendly bank account. Store and manage assets on
    the blockchain.
  categories:
    - Technology
    - Banking
  built_by: Axel Fuhrmann
  built_by_url: "https://axelfuhrmann.com/"
  featured: false
- title: React Native Explorer
  main_url: "https://react-native-explorer.firebaseapp.com"
  url: "https://react-native-explorer.firebaseapp.com"
  description: |
    Explorer React Native packages and examples effortlessly.
  categories:
    - React Native
  featured: false
- title: 500Tech
  main_url: "https://500tech.com/"
  url: "https://500tech.com/"
  featured: false
  categories:
    - Web Development
    - Agency
    - Open Source
- title: eworld
  main_url: "http://eworld.herokuapp.com/"
  url: "http://eworld.herokuapp.com/"
  featured: false
  categories:
    - eCommerce
    - Technology
- title: It's a Date
  description: >
    It's a Date is a dating app that actually involves dating.
  main_url: "https://www.itsadate.app/"
  url: "https://www.itsadate.app/"
  featured: false
  categories:
    - App
    - Blog
- title: Node.js HBase
  description: >
    Asynchronous HBase client for NodeJs using REST.
  main_url: https://hbase.js.org/
  url: https://hbase.js.org/
  source_url: "https://github.com/adaltas/node-hbase"
  categories:
    - Documentation
    - Open Source
    - Technology
  built_by: David Worms
  built_by_url: http://www.adaltas.com
  featured: false
- title: Peter Kroyer - Web Design / Web Development
  main_url: https://www.peterkroyer.at/en/
  url: https://www.peterkroyer.at/en/
  description: >
    Freelance web designer / web developer based in Vienna, Austria (Wien, Österreich).
  categories:
    - Agency
    - Web Development
    - Design
    - Portfolio
    - Freelance
  built_by: Peter Kroyer
  built_by_url: https://www.peterkroyer.at/
  featured: false
- title: Geddski
  main_url: https://gedd.ski
  url: https://gedd.ski
  description: >
    frontend mastery blog - level up your UI game.
  categories:
    - Web Development
    - Education
    - Productivity
    - User Experience
  built_by: Dave Geddes
  built_by_url: https://twitter.com/geddski
  featured: false
- title: Rung
  main_url: "https://rung.com.br/"
  url: "https://rung.com.br/"
  description: >
    Rung alerts you about the exceptionalities of your personal and professional life.
  categories:
    - API
    - Technology
    - Travel
    - Bot
  featured: false
- title: Mokkapps
  main_url: "https://www.mokkapps.de/"
  url: "https://www.mokkapps.de/"
  source_url: "https://github.com/mokkapps/website"
  description: >
    Portfolio website from Michael Hoffmann. Passionate software developer with focus on web-based technologies.
  categories:
    - Blog
    - Portfolio
    - Web Development
    - Mobile Development
  featured: false
- title: Premier Octet
  main_url: "https://www.premieroctet.com/"
  url: "https://www.premieroctet.com/"
  description: >
    Premier Octet is a React-based agency
  categories:
    - Agency
    - Web Development
    - Mobile Development
    - React Native
  featured: false
- title: Thorium
  main_url: "https://www.thoriumsim.com/"
  url: "https://www.thoriumsim.com/"
  source_url: "https://github.com/thorium-sim/thoriumsim.com"
  description: >
    Thorium - Open-source Starship Simulator Controls for Live Action Role Play
  built_by: Alex Anderson
  built_by_url: https://twitter.com/ralex1993
  categories:
    - Blog
    - Portfolio
    - Documentation
    - Marketing
    - Education
    - Entertainment
    - Open Source
    - Web Development
  featured: false
- title: Cameron Maske
  main_url: "https://www.cameronmaske.com/"
  url: "https://www.cameronmaske.com/courses/introduction-to-pytest/"
  source_url: "https://github.com/cameronmaske/cameronmaske.com-v2"
  description: >
    The homepage of Cameron Maske, a freelance full-stack developer, who is currently working on a free pytest video course
  categories:
    - Education
    - Video
    - Portfolio
    - Freelance
  featured: false
- title: Studenten bilden Schüler
  description: >
    Studenten bilden Schüler e.V. is a German student-run nonprofit initiative that aims to
    contribute to more equal educational opportunities by providing free tutoring to refugees
    and children from underprivileged families. The site is built on Gatsby v2, styled-components
    and Contentful. It supports Google Analytics, fluid typography and Algolia search.
  main_url: "https://studenten-bilden-schueler.de"
  url: "https://studenten-bilden-schueler.de"
  source_url: "https://github.com/StudentenBildenSchueler/homepage"
  categories:
    - Education
    - Nonprofit
    - Blog
  built_by: Janosh Riebesell
  built_by_url: "https://janosh.io"
  featured: false
- title: Joseph Chambers
  main_url: "https://joseph.michael-chambers.com/"
  url: "https://joseph.michael-chambers.com/"
  description: >
    The homepage of Joseph Chambers, a freelance full-stack developer, who is currently looking for work.
  categories:
    - Portfolio
    - Freelance
    - Web Development
  built_by: Joseph Chambers
  built_by_url: https://twitter.com/imcodingideas
  featured: false
- title: Mike's Remote List
  main_url: "https://www.mikesremotelist.com"
  url: "https://www.mikesremotelist.com"
  description: >
    A list of remote jobs, updated throughout the day. Built on Gatsby v1 and powered by Contentful, Google Sheets, string and sticky tape.
  categories:
    - Job Board
  featured: false
- title: Madvoid
  main_url: "https://madvoid.com/"
  url: "https://madvoid.com/screenshot/"
  featured: false
  description: >
    Madvoid is a team of expert developers dedicated to creating simple, clear, usable and blazing fast web and mobile apps.
    We are coders that help companies and agencies to create social & interactive experiences.
    This includes full-stack development using React, WebGL, Static Site Generators, Ruby On Rails, Phoenix, GraphQL, Chatbots, CI / CD, Docker and more!
  categories:
    - Portfolio
    - Technology
    - Web Development
    - Agency
    - Marketing
  built_by: Jean-Paul Bonnetouche
  built_by_url: https://twitter.com/_jpb
- title: MOMNOTEBOOK.COM
  description: >
    Sharing knowledge and experiences that make childhood and motherhood rich, vibrant and healthy.
  main_url: "https://momnotebook.com/"
  url: "https://momnotebook.com/"
  featured: false
  built_by: Aleksander Hansson
  built_by_url: https://www.linkedin.com/in/aleksanderhansson/
  categories:
    - Blog
- title: Pirate Studios
  description: >
    Reinventing music studios with 24/7 self service rehearsal, DJ & production rooms available around the world.
  main_url: "https://www.piratestudios.co"
  url: "https://www.piratestudios.co"
  featured: false
  built_by: The Pirate Studios team
  built_by_url: https://github.com/piratestudios/
  categories:
    - Music
- title: Aurora EOS
  main_url: "https://www.auroraeos.com/"
  url: "https://www.auroraeos.com/"
  featured: false
  categories:
    - Blockchain
    - Marketing
    - Blog
  built_by: Corey Ward
  built_by_url: "http://www.coreyward.me/"
- title: MadeComfy
  main_url: "https://madecomfy.com.au/"
  url: "https://madecomfy.com.au/"
  description: >
    Short term rental management startup, using Contentful + Gatsby + CicleCI
  featured: false
  categories:
    - Travel
  built_by: Lucas Vilela
  built_by_url: "https://madecomfy.com.au/"
- title: How To Book Cheap Flights
  description: >
    A travel blog built with Gatsby and adopting the AMP technology.
  main_url: "https://howtobookcheapflights.com"
  url: "https://howtobookcheapflights.com"
  source_url: "https://github.com/flaviolivolsi/howtobookcheapflights"
  featured: false
  categories:
    - Travel
    - Blog
  built_by: Flavio Li Volsi
  built_by_url: "http://github.com/flaviolivolsi"
- title: Tiger Facility Services
  description: >
    Tiger Facility Services combines facility management expertise with state of the art software to offer a sustainable and customer oriented cleaning and facility service.
  main_url: https://www.tigerfacilityservices.com/de-en/
  url: https://www.tigerfacilityservices.com/de-en/
  featured: false
  categories:
    - B2B Services
- title: "Luciano Mammino's blog"
  description: >
    Tech & programming blog of Luciano Mammino a.k.a. "loige", Full-Stack Web Developer and International Speaker
  main_url: https://loige.co
  url: https://loige.co
  featured: false
  categories:
    - Blog
    - Web Development
  built_by: Luciano Mammino
  built_by_url: https://loige.co
- title: Wire • Secure collaboration platform
  description: >
    Corporate website of Wire, an open source, end-to-end encrypted collaboration platform
  main_url: "https://wire.com"
  url: "https://wire.com"
  featured: false
  categories:
    - Open Source
    - Productivity
    - Technology
    - Blog
    - App
  built_by: Wire team
  built_by_url: "https://github.com/orgs/wireapp/people"
- title: J. Patrick Raftery
  main_url: "https://www.jpatrickraftery.com"
  url: "https://www.jpatrickraftery.com"
  description: J. Patrick Raftery is an opera singer and voice teacher based in Vancouver, BC.
  categories:
    - Portfolio
    - Music
  built_by: Michael Uloth
  built_by_url: "https://www.michaeluloth.com"
  featured: false
- title: Aria Umezawa
  main_url: "https://www.ariaumezawa.com"
  url: "https://www.ariaumezawa.com"
  description: Aria Umezawa is a director, producer, and writer currently based in San Francisco.
  categories:
    - Portfolio
    - Music
    - Entertainment
  built_by: Michael Uloth
  built_by_url: "https://www.michaeluloth.com"
  featured: false
- title: Pomegranate Opera
  main_url: "https://www.pomegranateopera.com"
  url: "https://www.pomegranateopera.com"
  description: Pomegranate Opera is a lesbian opera written by Amanda Hale & Kye Marshall.
  categories:
    - Gallery
    - Music
  built_by: Michael Uloth
  built_by_url: "https://www.michaeluloth.com"
  featured: false
- title: Daniel Cabena
  main_url: "https://www.danielcabena.com"
  url: "https://www.danielcabena.com"
  description: Daniel Cabena is a Canadian countertenor highly regarded in both Canada and Europe for prize-winning performances ranging from baroque to contemporary repertoire.
  categories:
    - Portfolio
    - Music
  built_by: Michael Uloth
  built_by_url: "https://www.michaeluloth.com"
  featured: false
- title: Artist.Center
  main_url: "https://artistcenter.netlify.com"
  url: "https://artistcenter.netlify.com"
  description: The marketing page for Artist.Center, a soon-to-launch platform designed to connect opera singers to opera companies.
  categories:
    - Music
  built_by: Michael Uloth
  built_by_url: "https://www.michaeluloth.com"
  featured: false
- title: DG Volo & Company
  main_url: "https://www.dgvolo.com"
  url: "https://www.dgvolo.com"
  description: DG Volo & Company is a Toronto-based investment consultancy.
  categories:
    - Finance
  built_by: Michael Uloth
  built_by_url: "https://www.michaeluloth.com"
  featured: false
- title: Shawna Lucey
  main_url: "https://www.shawnalucey.com"
  url: "https://www.shawnalucey.com"
  description: Shawna Lucey is an American theater and opera director based in New York City.
  categories:
    - Portfolio
    - Music
    - Entertainment
  built_by: Michael Uloth
  built_by_url: "https://www.michaeluloth.com"
  featured: false
- title: Leyan Lo
  main_url: https://www.leyanlo.com
  url: https://www.leyanlo.com
  description: >
    Leyan Lo’s personal website
  categories:
    - Portfolio
  built_by: Leyan Lo
  built_by_url: https://www.leyanlo.com
  featured: false
- title: Hawaii National Bank
  url: https://hawaiinational.bank
  main_url: https://hawaiinational.bank
  description: Hawaii National Bank's highly personalized service has helped loyal customers & locally owned businesses achieve their financial dreams for over 50 years.
  categories:
    - Banking
  built_by: Wall-to-Wall Studios
  built_by_url: https://walltowall.com
  featured: false
- title: Coletiv
  url: https://coletiv.com
  main_url: https://coletiv.com
  description: Coletiv teams up with companies of all sizes to design, develop & launch digital products for iOS, Android & the Web.
  categories:
    - Technology
    - Agency
    - Web Development
  built_by: Coletiv
  built_by_url: https://coletiv.com
  featured: false
- title: janosh.io
  description: >
    Personal blog and portfolio of Janosh Riebesell. The site is built with Gatsby v2 and designed
    entirely with styled-components v4. Much of the layout was achieved with CSS grid. It supports
    Google Analytics, fluid typography and Algolia search.
  main_url: "https://janosh.io"
  url: "https://janosh.io"
  source_url: "https://github.com/janosh/janosh.io"
  categories:
    - Portfolio
    - Blog
    - Science
    - Photography
    - Travel
  built_by: Janosh Riebesell
  built_by_url: "https://janosh.io"
  featured: false
- title: Gatsby Manor
  description: >
    We build themes for gatsby. We have themes for all projects including personal,
    portfolio, ecommerce, landing pages and more. We also run an in-house
    web dev and design studio. If you cannot find what you want, we can build it for you!
    Email us at gatsbymanor@gmail.com with questions.
  main_url: "https://www.gatsbymanor.com"
  url: "https://www.gatsbymanor.com"
  source_url: "https://github.com/gatsbymanor"
  categories:
    - Web Development
    - Themes
    - Agency
    - Technology
    - Freelance
  built_by: Steven Natera
  built_by_url: "https://stevennatera.com"
- title: Ema Suriano's Portfolio
  main_url: https://emasuriano.com/
  url: https://emasuriano.com/
  source_url: https://github.com/EmaSuriano/emasuriano.github.io
  description: >
    Ema Suriano's portfolio to display information about him, his projects and what he's writing about.
  categories:
    - Portfolio
    - Technology
    - Web Development
  built_by: Ema Suriano
  built_by_url: https://emasuriano.com/
  featured: false
- title: Luan Orlandi
  main_url: https://luanorlandi.github.io
  url: https://luanorlandi.github.io
  source_url: https://github.com/luanorlandi/luanorlandi.github.io
  description: >
    Luan Orlandi's personal website. Brazilian web developer, enthusiast in React and Gatsby.
  categories:
    - Blog
    - Portfolio
    - Web Development
  built_by: Luan Orlandi
  built_by_url: https://github.com/luanorlandi
- title: Mobius Labs
  main_url: https://mobius.ml
  url: https://mobius.ml
  description: >
    Mobius Labs landing page, a Start-up working on Computer Vision
  categories:
    - Landing Page
    - Marketing
    - Technology
    - AI
  built_by: sktt
  built_by_url: https://github.com/sktt
- title: EZAgrar
  main_url: https://www.ezagrar.at/en/
  url: https://www.ezagrar.at/en/
  description: >
    EZAgrar.at is the homepage of the biggest agricultural machinery dealership in Austria. In total 8 pages will be built for this client reusing a lot of components between them.
  categories:
    - eCommerce
    - Marketing
    - Multilingual
  built_by: MangoART
  built_by_url: https://www.mangoart.at
  featured: false
- title: OAsome blog
  main_url: https://oasome.blog/
  url: https://oasome.blog/
  source_url: https://github.com/oorestisime/oasome
  description: >
    Paris-based Cypriot adventurers. A and O. Lovers of life and travel. Want to get a glimpse of the OAsome world?
  categories:
    - Blog
    - Photography
    - Travel
  built_by: Orestis Ioannou
  featured: false
- title: Brittany Chiang
  main_url: https://brittanychiang.com/
  url: https://brittanychiang.com/
  source_url: https://github.com/bchiang7/v4
  description: >
    Personal website and portfolio of Brittany Chiang built with Gatsby v2
  categories:
    - Portfolio
  built_by: Brittany Chiang
  built_by_url: https://github.com/bchiang7
  featured: false
- title: Fitekran
  description: >
    One of the most visited Turkish blogs about health, sports and healthy lifestyle, that has been rebuilt with Gatsby v2 using Wordpress.
  main_url: "https://www.fitekran.com"
  url: "https://www.fitekran.com"
  categories:
    - Science
    - Healthcare
    - Blog
  built_by: Burak Tokak
  built_by_url: "https://www.buraktokak.com"
- title: Serverless
  main_url: https://serverless.com
  url: https://serverless.com
  source_url: https://github.com/serverless/site
  description: >
    Serverless.com – Build web, mobile and IoT applications with serverless architectures using AWS Lambda, Azure Functions, Google CloudFunctions & more!
  categories:
    - Technology
    - Web Development
  built_by: Codebrahma
  built_by_url: https://codebrahma.com
  featured: false
- title: Dive Bell
  main_url: https://divebell.band/
  url: https://divebell.band/
  description: >
    Simple site for a band to list shows dates and videos (499 on lighthouse)
  categories:
    - Music
  built_by: Matt Bagni
  built_by_url: https://mattbag.github.io
  featured: false
- title: Mayer Media Co.
  main_url: https://mayermediaco.com/
  url: https://mayermediaco.com/
  description: >
    Freelance Web Development and Digital Marketing
  categories:
    - Web Development
    - Marketing
    - Blog
  source_url: https://github.com/MayerMediaCo/MayerMediaCo2.0
  built_by: Danny Mayer
  built_by_url: https://twitter.com/mayermediaco
  featured: false
- title: Jan Czizikow Portfolio
  main_url: https://www.janczizikow.com/
  url: https://www.janczizikow.com/
  source_url: https://github.com/janczizikow/janczizikow-portfolio
  description: >
    Simple personal portfolio site built with Gatsby
  categories:
    - Portfolio
    - Freelance
    - Web Development
  built_by: Jan Czizikow
  built_by_url: https://github.com/janczizikow
- title: Carbon Design Systems
  main_url: http://www.carbondesignsystem.com/
  url: http://www.carbondesignsystem.com/
  description: >
    The Carbon Design System is integrating the new IBM Design Ethos and Language. It represents a completely fresh approach to the design of all things at IBM.
  categories:
    - Design System
    - Documentation
  built_by: IBM
  built_by_url: https://www.ibm.com/
  featured: false
- title: McDonald's Design System
  main_url: https://design.mcdonalds.com/
  url: https://design.mcdonalds.com/
  description: >
    McDonald's Design System
  categories:
    - Design
    - Design System
  built_by: McDonald's
  built_by_url: https://www.mcdonalds.com/us/en-us.html
  featured: false
- title: Mozilla Mixed Reality
  main_url: https://mixedreality.mozilla.org/
  url: https://mixedreality.mozilla.org/
  description: >
    Virtual Reality for the free and open Web.
  categories:
    - Virtual Reality
    - Open Source
  built_by: Mozilla
  built_by_url: https://www.mozilla.org/
  featured: false
- title: Uniform Hudl Design System
  main_url: http://uniform.hudl.com/
  url: http://uniform.hudl.com/
  description: >
    A single design system to ensure every interface feels like Hudl. From the colors we use to the size of our buttons and what those buttons say, Uniform has you covered. Check the guidelines, copy the code and get to building.
  categories:
    - Design System
    - Open Source
    - Design
  built_by: Hudl
  built_by_url: https://www.hudl.com/
- title: Subtle UI
  main_url: "https://subtle-ui.netlify.com/"
  url: "https://subtle-ui.netlify.com/"
  source_url: "https://github.com/ryanwiemer/subtle-ui"
  description: >
    A collection of clever yet understated user interactions found on the web.
  categories:
    - Web Development
    - Open Source
    - User Experience
  built_by: Ryan Wiemer
  built_by_url: "https://www.ryanwiemer.com/"
  featured: false
- title: developer.bitcoin.com
  main_url: "https://developer.bitcoin.com/"
  url: "https://developer.bitcoin.com/"
  description: >
    Bitbox based bitcoin.com developer platform and resources.
  categories:
    - Blockchain
  featured: false
- title: Barmej
  main_url: "https://app.barmej.com/"
  url: "https://app.barmej.com/"
  description: >
    An interactive platform to learn different programming languages in Arabic for FREE
  categories:
    - Education
    - Programming
    - Learning
  built_by: Obytes
  built_by_url: "https://www.obytes.com/"
  featured: false
- title: Vote Save America
  main_url: "https://votesaveamerica.com"
  url: "https://votesaveamerica.com"
  description: >
    Be a voter. Save America.
  categories:
    - Education
    - Government
  featured: false
  built_by: Jeremy E. Miller
  built_by_url: "https://jeremyemiller.com/"
- title: Emergence
  main_url: https://emcap.com/
  url: https://emcap.com/
  description: >
    Emergence is a top enterprise cloud venture capital firm. We fund early stage ventures focusing on enterprise & SaaS applications. Emergence is one of the top VC firms in Silicon Valley.
  categories:
    - Marketing
    - Blog
  built_by: Upstatement
  built_by_url: https://www.upstatement.com/
  featured: false
- title: FPVtips
  main_url: https://fpvtips.com
  url: https://fpvtips.com
  source_url: https://github.com/jumpalottahigh/fpvtips
  description: >
    FPVtips is all about bringing racing drone pilots closer together, and getting more people into the hobby!
  categories:
    - Community
    - Education
    - Drones
  built_by: Georgi Yanev
  built_by_url: https://twitter.com/jumpalottahigh
  featured: false
- title: Georgi Yanev
  main_url: https://blog.georgi-yanev.com/
  url: https://blog.georgi-yanev.com/
  source_url: https://github.com/jumpalottahigh/blog.georgi-yanev.com
  description: >
    I write articles about FPV quads (building and flying), web development, smart home automation, life-long learning and other topics from my personal experience.
  categories:
    - Blog
    - Electronics
    - Drones
  built_by: Georgi Yanev
  built_by_url: https://twitter.com/jumpalottahigh
  featured: false
- title: Bear Archery
  main_url: "https://beararchery.com/"
  url: "https://beararchery.com/"
  categories:
    - eCommerce
    - Sports
  built_by: Escalade Sports
  built_by_url: "https://www.escaladesports.com/"
  featured: false
- title: "attn:"
  main_url: "https://www.attn.com/"
  url: "https://www.attn.com/"
  categories:
    - Media
    - Entertainment
  built_by: "attn:"
  built_by_url: "https://www.attn.com/"
  featured: false
- title: Mirror Conf
  description: >
    Mirror Conf is a conference designed to empower designers and frontend developers who have a thirst for knowledge and want to broaden their horizons.
  main_url: "https://www.mirrorconf.com/"
  url: "https://www.mirrorconf.com/"
  categories:
    - Conference
    - Design
    - Web Development
  featured: false
- title: Startarium
  main_url: https://www.startarium.ro
  url: https://www.startarium.ro
  description: >
    Free entrepreneurship educational portal with more than 20000 users, hundreds of resources, crowdfunding, mentoring and investor pitching events facilitated.
  categories:
    - Education
    - Crowdfunding
    - Nonprofit
    - Entrepreneurship
  built_by: Cezar Neaga
  built_by_url: https://twitter.com/cezarneaga
  featured: false
- title: Microlink
  main_url: https://microlink.io/
  url: https://microlink.io/
  description: >
    Extract structured data from any website.
  categories:
    - Web Development
    - API
    - SDK
  built_by: Kiko Beats
  built_by_url: https://kikobeats.com/
  featured: false
- title: Markets.com
  main_url: "https://www.markets.com/"
  url: "https://www.markets.com/"
  featured: false
  categories:
    - Finance
- title: Kevin Legrand
  url: "https://k-legrand.com"
  main_url: "https://k-legrand.com"
  source_url: "https://github.com/Manoz/k-legrand.com"
  description: >
    Personal website and blog built with love with Gatsby v2
  categories:
    - Blog
    - Portfolio
    - Web Development
  built_by: Kevin Legrand
  built_by_url: https://k-legrand.com
  featured: false
- title: David James Portfolio
  main_url: https://dfjames.com/
  url: https://dfjames.com/
  source_url: https://github.com/daviddeejjames/dfjames-gatsby
  description: >
    Portfolio Site using GatsbyJS and headless WordPress
  categories:
    - WordPress
    - Portfolio
    - Blog
  built_by: David James
  built_by_url: https://twitter.com/daviddeejjames
- title: Hypertext Candy
  url: https://www.hypertextcandy.com/
  main_url: https://www.hypertextcandy.com/
  description: >
    Blog about web development. Laravel, Vue.js, etc.
  categories:
    - Blog
    - Web Development
  built_by: Masahiro Harada
  built_by_url: https://twitter.com/_Masahiro_H_
  featured: false
- title: "Maxence Poutord's blog"
  description: >
    Tech & programming blog of Maxence Poutord, Software Engineer, Serial Traveler and Public Speaker
  main_url: https://www.maxpou.fr
  url: https://www.maxpou.fr
  featured: false
  categories:
    - Blog
    - Web Development
  built_by: Maxence Poutord
  built_by_url: https://www.maxpou.fr
- title: "The Noted Project"
  url: https://thenotedproject.org
  main_url: https://thenotedproject.org
  source_url: https://github.com/ianbusko/the-noted-project
  description: >
    Website to showcase the ethnomusicology research for The Noted Project.
  categories:
    - Portfolio
    - Education
    - Gallery
  built_by: Ian Busko
  built_by_url: https://github.com/ianbusko
  featured: false
- title: Got Milk
  main_url: "https://www.gotmilk.com/"
  url: "https://www.gotmilk.com/"
  featured: false
  categories:
    - Food
- title: People For Bikes
  url: "https://2017.peopleforbikes.org/"
  main_url: "https://2017.peopleforbikes.org/"
  categories:
    - Community
    - Sports
    - Gallery
    - Nonprofit
  built_by: PeopleForBikes
  built_by_url: "https://peopleforbikes.org/about-us/who-we-are/staff/"
  featured: false
- title: Wide Eye
  description: >
    Creative agency specializing in interactive design, web development, and digital communications.
  url: https://wideeye.co/
  main_url: https://wideeye.co/
  categories:
    - Design
    - Web Development
  built_by: Wide Eye
  built_by_url: https://wideeye.co/about-us/
  featured: false
- title: CodeSandbox
  description: >
    CodeSandbox is an online editor that helps you create web applications, from prototype to deployment.
  url: https://codesandbox.io/
  main_url: https://codesandbox.io/
  categories:
    - Web Development
  featured: false
- title: Marvel
  description: >
    The all-in-one platform powering design.
  url: https://marvelapp.com/
  main_url: https://marvelapp.com/
  categories:
    - Design
  featured: false
- title: Designcode.io
  description: >
    Learn to design and code React apps.
  url: https://designcode.io
  main_url: https://designcode.io
  categories:
    - Learning
  featured: false
- title: Happy Design
  description: >
    The Brand and Product Team Behind Happy Money
  url: https://design.happymoney.com/
  main_url: https://design.happymoney.com/
  categories:
    - Design
    - Finance
- title: Weihnachtsmarkt.ms
  description: >
    Explore the christmas market in Münster (Westf).
  url: https://weihnachtsmarkt.ms/
  main_url: https://weihnachtsmarkt.ms/
  source_url: https://github.com/codeformuenster/weihnachtsmarkt
  categories:
    - Gallery
    - Food
  built_by: "Code for Münster during #MSHACK18"
  featured: false
- title: Code Championship
  description: >
    Competitive coding competitions for students from 3rd to 8th grade. Code is Sport.
  url: https://www.codechampionship.com
  main_url: https://www.codechampionship.com
  categories:
    - Learning
    - Education
    - Sports
  built_by: Abamath LLC
  built_by_url: https://www.abamath.com
  featured: false
- title: Wieden+Kennedy
  description: >
    Wieden+Kennedy is an independent, global creative company.
  categories:
    - Technology
    - Web Development
    - Agency
    - Marketing
  url: https://www.wk.com
  main_url: https://www.wk.com
  built_by: Wieden Kennedy
  built_by_url: https://www.wk.com/about/
  featured: false
- title: Testing JavaScript
  description: >
    This course will teach you the fundamentals of testing your JavaScript applications using eslint, Flow, Jest, and Cypress.
  url: https://testingjavascript.com/
  main_url: https://testingjavascript.com/
  categories:
    - Learning
    - Education
    - Testing
    - JavaScript
  built_by: Kent C. Dodds
  built_by_url: https://kentcdodds.com/
  featured: false
- title: Use Hooks
  description: >
    One new React Hook recipe every day.
  url: https://usehooks.com/
  main_url: https://usehooks.com/
  categories:
    - Learning
    - Tips
    - React
  built_by: Gabe Ragland
  built_by_url: https://twitter.com/gabe_ragland
  featured: false
- title: Disrupting Nate
  description: >
    Ketogenic Diet, Podcasts, and Blockchain.
  url: https://www.disruptingnate.com/
  main_url: https://www.disruptingnate.com/
  categories:
    - Technology
    - Podcast
  built_by: Nathan Olmstead
  built_by_url: https://twitter.com/disruptingnate
  featured: false
- title: Ambassador
  url: https://www.getambassador.io
  main_url: https://www.getambassador.io
  description: >
    Open source, Kubernetes-native API Gateway for microservices built on Envoy.
  categories:
    - Open Source
    - Documentation
    - Technology
  built_by: Datawire
  built_by_url: https://www.datawire.io
  featured: false
- title: Clubhouse
  main_url: https://clubhouse.io
  url: https://clubhouse.io
  description: >
    The intuitive and powerful project management platform loved by software teams of all sizes. Built with Gatsby v2 and Prismic
  categories:
    - Technology
    - Project Management
    - Blog
    - Productivity
    - B2B Services
    - Community
    - Design
    - Open Source
  built_by: Ueno.
  built_by_url: https://ueno.co
  featured: false
- title: Asian Art Collection
  url: http://artmuseum.princeton.edu/asian-art/
  main_url: http://artmuseum.princeton.edu/asian-art/
  description: >
    Princeton University has a branch dealing with state of art.They have showcased ore than 6,000 works of Asian art are presented alongside ongoing curatorial and scholarly research
  categories:
    - Art
    - History
    - Models
  featured: false
- title: QHacks
  url: https://qhacks.io
  main_url: https://qhacks.io
  source_url: https://github.com/qhacks/qhacks-website
  description: >
    QHacks is Queen’s University’s annual hackathon! QHacks was founded in 2016 with a mission to advocate and incubate the tech community at Queen’s University and throughout Canada.
  categories:
    - Hackathon
    - Education
    - Technology
    - Podcast
  featured: false
- title: Tyler McGinnis
  url: https://tylermcginnis.com/
  main_url: https://tylermcginnis.com/
  description: >
    The linear, course based approach to learning web technologies.
  categories:
    - Education
    - Technology
    - Podcast
    - Web Development
  featured: false
- title: a11y with Lindsey
  url: https://www.a11ywithlindsey.com/
  main_url: https://www.a11ywithlindsey.com/
  source_url: https://github.com/lkopacz/a11y-with-lindsey
  description: >
    To help developers navigate accessibility jargon, write better code, and to empower them to make their Internet, Everyone's Internet.
  categories:
    - Education
    - Blog
    - Technology
  built_by: Lindsey Kopacz
  built_by_url: https://twitter.com/littlekope0903
  featured: false
- title: DEKEMA
  url: https://www.dekema.com/
  main_url: https://www.dekema.com/
  description: >
    Worldclass crafting: Furnace, fervor, fullfilment. Delivering highest demand for future craftsmanship. Built using Gatsby v2 and Prismic.
  categories:
    - Healthcare
    - Science
    - Technology
  built_by: Crisp Studio
  built_by_url: https://crisp.studio
  featured: false
- title: FOX Circus
  main_url: "https://www.foxcircus.it/"
  url: "https://www.foxcircus.it/"
  categories:
    - Event
    - Conference
    - Entertainment
  built_by: Kframe Interactive SA
  built_by_url: http://kframeinteractive.com
  featured: false
- title: Ramón Chancay
  description: >-
    Frontend / Backend Developer in Guayaquil Ecuador.
    Currently at Everymundo, previously at El Universo.
    I enjoy teaching and sharing what I know.
    I give professional advice to developers and companies.
    My wife and my children are everything in my life.
  main_url: "https://ramonchancay.me/"
  url: "https://ramonchancay.me/"
  source_url: "https://github.com/devrchancay/personal-site"
  featured: false
  categories:
    - Blog
    - Technology
    - Web Development
  built_by: Codedebug
  built_by_url: "https://codedebug.co/"
- title: BELLHOPS
  main_url: https://www.getbellhops.com/
  url: https://www.getbellhops.com/
  description: >-
    Whether you’re moving someplace new or just want to complete a few projects around your current home, BellHops can arrange the moving services you need—at simple, straightforward rates.
  categories:
    - Business
  built_by: Bellhops, Inc.
  built_by_url: https://www.getbellhops.com/
  featured: false
- title: Acclimate Consulting
  main_url: https://www.acclimate.io/
  url: https://www.acclimate.io/
  description: >-
    Acclimate is a consulting firm that puts organizations back in control with data-driven strategies and full-stack applications.
  categories:
    - AI
    - Technology
    - Consulting
  built_by: Andrew Wilson
  built_by_url: https://github.com/andwilson
  featured: false
- title: Flyright
  url: https://flyright.co/
  main_url: https://flyright.co/
  description: >-
    Flyright curates everything you need for international travel in one tidy place 💜
  categories:
    - Technology
    - App
  built_by: Ty Hopp
  built_by_url: https://github.com/tyhopp
  featured: false
- title: Vets Who Code
  url: https://vetswhocode.io/
  main_url: https://vetswhocode.io/
  description: >-
    VetsWhoCode is a non-profit organization dedicated to training military veterans & giving them the skills they need transition into tech careers.
  categories:
    - Technology
    - Nonprofit
  featured: false
- title: Patreon Blog
  url: https://blog.patreon.com/
  main_url: https://blog.patreon.com/
  description: >-
    Official blog of Patreon.com
  categories:
    - Blog
  featured: false
- title: Full Beaker
  url: https://fullbeaker.com/
  main_url: https://fullbeaker.com/
  description: >-
    Full Beaker provides independent advice online about careers and home ownership, and connect anyone who asks with companies that can help them.
  categories:
    - Consulting
  featured: false
- title: Citywide Holdup
  url: https://citywideholdup.org/
  main_url: https://citywideholdup.org/
  source_url: https://github.com/killakam3084/citywide-site
  description: >-
    Citywide Holdup is an annual fundraising event held around early November in the city of Austin, TX hosted by the Texas Wranglers benefitting Easter Seals of Central Texas, a non-profit organization that provides exceptional services, education, outreach and advocacy so that people with disabilities can live, learn, work and play in our communities.
  categories:
    - Fundraising
    - Nonprofit
    - Event
  built_by: Cameron Rison
  built_by_url: https://github.com/killakam3084
  featured: false
- title: Dawn Labs
  url: https://dawnlabs.io
  main_url: https://dawnlabs.io
  description: >-
    Thoughtful products for inspired teams. With a holistic approach to engineering and design, we partner with startups and enterprises to build for the digital era.
  categories:
    - Technology
    - Agency
    - Web Development
  featured: false
- title: COOP by Ryder
  url: https://coop.com/
  main_url: https://coop.com/
  description: >
    COOP is a platform that connects fleet managers that have idle vehicles to businesses that are looking to rent vehicles. COOP simplifies the process and paperwork required to safely share vehicles between business owners.
  categories:
    - Marketing
    - Asset Sharing
  built_by: Crispin Porter Bogusky
  built_by_url: http://www.cpbgroup.com/
  featured: false
- title: Domino's Paving for Pizza
  url: https://www.pavingforpizza.com/
  main_url: https://www.pavingforpizza.com/
  description: >
    Nominate your town for a chance to have your rough drive home from Domino's fixed to pizza perfection.
  categories:
    - Marketing
  built_by: Crispin Porter Bogusky
  built_by_url: http://www.cpbgroup.com/
  featured: false
- title: Propapanda
  url: https://propapanda.eu/
  main_url: https://propapanda.eu/
  description: >
    Is a creative production house based in Tallinn, Estonia. We produce music videos, commercials, films and campaigns – from scratch to finish.
  categories:
    - Cinema
    - Video
    - Portfolio
    - Agency
    - Media
  built_by: Henry Kehlmann
  built_by_url: https://github.com/madhenry/
  featured: false
- title: JAMstack.paris
  url: https://jamstack.paris/
  main_url: https://jamstack.paris/
  source_url: https://github.com/JAMstack-paris/jamstack.paris
  description: >
    JAMstack-focused, bi-monthly meetup in Paris
  categories:
    - Web Development
  built_by: Matthieu Auger & Nicolas Goutay
  built_by_url: https://github.com/JAMstack-paris
  featured: false
- title: DexWallet - The only Wallet you need by Dexlab
  main_url: "https://www.dexwallet.io/"
  url: "https://www.dexwallet.io/"
  source_url: "https://github.com/dexlab-io/DexWallet-website"
  featured: false
  description: >-
    DexWallet is a secure, multi-chain, mobile wallet with an upcoming one-click exchange for mobile.
  categories:
    - Blockchain
    - App
    - Open Source
    - React Native
  built_by: DexLab
  built_by_url: "https://github.com/dexlab-io"
- title: Kings Valley Paving
  url: https://kingsvalleypaving.com
  main_url: https://kingsvalleypaving.com
  description: >
    Kings Valley Paving is an asphalt, paving and concrete company serving the commercial, residential and industrial sectors in the Greater Toronto Area.
  categories:
    - Marketing
    - Construction
  built_by: Michael Uloth
  built_by_url: https://www.michaeluloth.com
  featured: false
- title: Peter Barrett
  url: https://www.peterbarrett.ca
  main_url: https://www.peterbarrett.ca
  description: >
    Peter Barrett is a Canadian baritone from Newfoundland and Labrador who performs opera and concert repertoire in Canada, the U.S. and around the world.
  categories:
    - Portfolio
    - Music
  built_by: Michael Uloth
  built_by_url: https://www.michaeluloth.com
  featured: false
- title: NARCAN
  main_url: https://www.narcan.com
  url: https://www.narcan.com
  description: >
    NARCAN Nasal Spray is the first and only FDA-approved nasal form of naloxone for the emergency treatment of a known or suspected opioid overdose.
  categories:
    - Healthcare
  built_by: NARCAN
  built_by_url: https://www.narcan.com
  featured: false
- title: Ritual
  main_url: https://ritual.com
  url: https://ritual.com
  description: >
    Ritual started with a simple question, what exactly is in women's multivitamins? This is the story of what happened when our founder Kat started searching for answers — the story of Ritual.
  categories:
    - Healthcare
  built_by: Ritual
  built_by_url: https://ritual.com
  featured: false
- title: Truebill
  main_url: https://www.truebill.com
  url: https://www.truebill.com
  description: >
    Truebill empowers you to take control of your money.
  categories:
    - Finance
  built_by: Truebill
  built_by_url: https://www.truebill.com
  featured: false
- title: Smartling
  main_url: https://www.smartling.com
  url: https://www.smartling.com
  description: >
    Smartling enables you to automate, manage, and professionally translate content so that you can do more with less.
  categories:
    - Marketing
  built_by: Smartling
  built_by_url: https://www.smartling.com
  featured: false
- title: Clear
  main_url: https://www.clearme.com
  url: https://www.clearme.com
  description: >
    At clear, we’re working toward a future where you are your ID, enabling you to lead an unstoppable life.
  categories:
    - Security
  built_by: Clear
  built_by_url: https://www.clearme.com
  featured: false
- title: VS Code Rocks
  main_url: "https://vscode.rocks"
  url: "https://vscode.rocks"
  source_url: "https://github.com/lannonbr/vscode-rocks"
  featured: false
  description: >
    VS Code Rocks is a place for weekly news on the newest features and updates to Visual Studio Code as well as trending extensions and neat tricks to continually improve your VS Code skills.
  categories:
    - Open Source
    - Blog
    - Web Development
  built_by: Benjamin Lannon
  built_by_url: "https://github.com/lannonbr"
- title: Particle
  main_url: "https://www.particle.io"
  url: "https://www.particle.io"
  featured: false
  description: Particle is a fully-integrated IoT platform that offers everything you need to deploy an IoT product.
  categories:
    - Marketing
    - IOT
- title: freeCodeCamp curriculum
  main_url: "https://learn.freecodecamp.org"
  url: "https://learn.freecodecamp.org"
  featured: false
  description: Learn to code with free online courses, programming projects, and interview preparation for developer jobs.
  categories:
    - Web Development
    - Learning
- title: Tandem
  main_url: "https://tandem.co.uk"
  url: "https://tandem.co.uk/the-app"
  description: >
    We're on a mission to free you of money misery. Our app, card and savings account are designed to help you spend less time worrying about money and more time enjoying life.
  categories:
    - Finance
    - App
  built_by: Tandem
  built_by_url: https://github.com/tandembank
  featured: false
- title: Monbanquet.fr
  main_url: "https://monbanquet.fr"
  url: "https://monbanquet.fr"
  description: >
    Give your corporate events the food and quality it deserves, thanks to the know-how of the best local artisans.
  categories:
    - eCommerce
    - Food
    - Event
  built_by: Monbanquet.fr
  built_by_url: https://github.com/monbanquet
  featured: false
- title: The Leaky Cauldron Blog
  url: https://theleakycauldronblog.com
  main_url: https://theleakycauldronblog.com
  source_url: https://github.com/v4iv/theleakycauldronblog
  description: >
    A Brew of Awesomeness with a Pinch of Magic...
  categories:
    - Blog
  built_by: Vaibhav Sharma
  built_by_url: https://github.com/v4iv
  featured: false
- title: Wild Drop Surf Camp
  main_url: "https://wilddropsurfcamp.com"
  url: "https://wilddropsurfcamp.com"
  description: >
    Welcome to Portugal's best kept secret and be amazed with our nature. Here you can explore, surf, taste the world's best gastronomy and wine, feel the North Canyon's power with the biggest waves in the world and so many other amazing things. Find us, discover yourself!
  categories:
    - Tourism
    - Travel
  built_by: Samuel Fialho
  built_by_url: https://samuelfialho.com
  featured: false
- title: JoinUp HR chatbot
  url: https://www.joinup.io
  main_url: https://www.joinup.io
  description: Custom HR chatbot for better candidate experience
  categories:
    - App
    - Bot
    - HR
    - Technology
  featured: false
- title: JDCastro Web Design & Development
  main_url: https://jacobdcastro.com
  url: https://jacobdcastro.com
  source_url: https://github.com/jacobdcastro/personal-site
  featured: false
  description: >
    A small business site for freelance web designer and developer Jacob D. Castro. Includes professional blog, contact forms, and soon-to-come portfolio of sites for clients. Need a new website or an extra developer to share the workload? Feel free to check out the website!
  categories:
    - Blog
    - Portfolio
    - Business
    - Freelance
  built_by: Jacob D. Castro
  built_by_url: https://twitter.com/jacobdcastro
- title: Gatsby Tutorials
  main_url: https://www.gatsbytutorials.com
  url: https://www.gatsbytutorials.com
  source_url: https://github.com/ooloth/gatsby-tutorials
  featured: false
  description: >
    Gatsby Tutorials is a community-updated list of video, audio and written tutorials to help you learn GatsbyJS.
  categories:
    - Web Development
    - Education
    - Open Source
  built_by: Michael Uloth
  built_by_url: "https://www.michaeluloth.com"
- title: Up & Running Tutorials
  main_url: https://www.upandrunningtutorials.com
  url: https://www.upandrunningtutorials.com
  featured: false
  description: >
    Free coding tutorials for web developers. Get your web development career up and running by learning to build better, faster websites.
  categories:
    - Web Development
    - Education
  built_by: Michael Uloth
  built_by_url: "https://www.michaeluloth.com"
- title: Grooovinger
  url: https://www.grooovinger.com
  main_url: https://www.grooovinger.com
  description: >
    Martin Grubinger, a web developer from Austria
  categories:
    - Portfolio
    - Web Development
  built_by: Martin Grubinger
  built_by_url: https://www.grooovinger.com
  featured: false
- title: LXDX - the Crypto Derivatives Exchange
  main_url: https://www.lxdx.co/
  url: https://www.lxdx.co/
  description: >
    LXDX is the world's fastest crypto exchange. Our mission is to bring innovative financial products to retail crypto investors, providing access to the same speed and scalability that institutional investors already depend on us to deliver each and every day.
  categories:
    - Marketing
    - Blockchain
    - Finance
  built_by: Corey Ward
  built_by_url: http://www.coreyward.me/
  featured: false
- title: Kyle McDonald
  url: https://kylemcd.com
  main_url: https://kylemcd.com
  source_url: https://github.com/kylemcd/personal-site-react
  description: >
    Personal site + blog for Kyle McDonald
  categories:
    - Blog
  built_by: Kyle McDonald
  built_by_url: https://kylemcd.com
  featured: false
- title: VSCode Power User Course
  main_url: https://VSCode.pro
  url: https://VSCode.pro
  description: >
    After 10 years with Sublime, I switched to VSCode. Love it. Spent 1000+ hours building a premium video course to help you switch today. 200+ power user tips & tricks turn you into a VSCode.pro
  categories:
    - Education
    - Learning
    - eCommerce
    - Marketing
    - VSCode
    - Technology
    - Web Development
  built_by: Ahmad Awais
  built_by_url: https://twitter.com/MrAhmadAwais/
  featured: false
- title: Thijs Koerselman Portfolio
  main_url: https://www.vauxlab.com
  url: https://www.vauxlab.com
  featured: false
  description: >
    Portfolio of Thijs Koerselman. A freelance software engineer, full-stack web developer and sound designer.
  categories:
    - Portfolio
    - Business
    - Freelance
    - Technology
    - Web Development
    - React Native
    - Music
- title: Ad Hoc Homework
  main_url: https://homework.adhoc.team
  url: https://homework.adhoc.team
  description: >
    Ad Hoc builds government digital services that are fast, efficient, and usable by everyone. Ad Hoc Homework is a collection of coding and design challenges for candidates applying to our open positions.
  categories:
    - Web Development
    - Government
    - Healthcare
    - Programming
  built_by_url: https://adhoc.team
  featured: false
- title: BetterDocs | Discord Themes & Plugins
  main_url: https://betterdocs.us
  url: https://betterdocs.us
  description: >
    All Discord enhancement projects in 1! Free quality Themes and Plugins for Discord and easy installation instructions for BetterDiscord and more!
  categories:
    - Web Development
    - Programming
    - Open Source
  built_by: Christopher R. | Owner
  built_by_url: https://github.com/MrRobotjs/
  featured: false
- title: Birra Napoli
  main_url: http://www.birranapoli.it
  url: http://www.birranapoli.it
  built_by: Ribrain
  built_by_url: https://www.ribrainstudio.com
  featured: false
  description: >
    Birra Napoli official site
  categories:
    - Landing Page
    - Business
    - Food
    - Beverage
- title: Satispay
  url: https://www.satispay.com
  main_url: https://www.satispay.com
  categories:
    - Business
    - Finance
    - Technology
  built_by: Satispay
  built_by_url: https://www.satispay.com
  featured: false
- title: The Movie Database - Gatsby
  url: https://tmdb.lekoarts.de
  main_url: https://tmdb.lekoarts.de
  source_url: https://github.com/LekoArts/gatsby-source-tmdb-example
  categories:
    - Open Source
    - Entertainment
    - Gallery
  featured: false
  built_by: LekoArts
  built_by_url: "https://github.com/LekoArts"
  description: >
    Source from The Movie Database (TMDb) API (v3) in Gatsby. This example is built with react-spring, React hooks and react-tabs and showcases the gatsby-source-tmdb plugin. It also has some client-only paths and uses gatsby-image.
- title: LANDR - Creative Tools for Musicians
  url: https://www.landr.com/
  main_url: https://www.landr.com/en/
  categories:
    - Music
    - Technology
    - AI
    - Business
    - Entrepreneurship
    - Freelance
    - Marketing
    - Media
  featured: false
  built_by: LANDR
  built_by_url: https://twitter.com/landr_music
  description: >
    Marketing website built for LANDR. LANDR is a web application that provides tools for musicians to master their music (using artificial intelligence), collaborate with other musicians, and distribute their music to multiple platforms.
- title: ClinicJS
  url: https://clinicjs.org/
  main_url: https://clinicjs.org/
  categories:
    - Performance
    - Technology
    - Documentation
  featured: false
  built_by: NearForm
  built_by_url: "https://www.nearform.com/"
  description: >
    Tools to help diagnose and pinpoint Node.js performance issues.
- title: KOBIT
  main_url: "https://kobit.in"
  url: "https://kobit.in"
  description: Automated Google Analytics Report with everything you need and more
  featured: false
  categories:
    - Marketing
    - Blog
  built_by: mottox2
  built_by_url: "https://mottox2.com"
- title: Aleksander Hansson
  main_url: https://ahansson.com
  url: https://ahansson.com
  featured: false
  description: >
    Portfolio website for Aleksander Hansson
  categories:
    - Portfolio
    - Business
    - Freelance
    - Technology
    - Web Development
    - Consulting
  built_by: Aleksander Hansson
  built_by_url: https://www.linkedin.com/in/aleksanderhansson/
- title: Surfing Nosara
  main_url: "https://www.surfingnosara.com"
  url: "https://www.surfingnosara.com"
  description: Real estate, vacation, and surf report hub for Nosara, Costa Rica
  featured: false
  categories:
    - Business
    - Blog
    - Gallery
    - Marketing
  built_by: Desarol
  built_by_url: "https://www.desarol.com"
- title: Crispin Porter Bogusky
  url: https://cpbgroup.com/
  main_url: https://cpbgroup.com/
  description: >
    We solve the world’s toughest communications problems with the most quantifiably potent creative assets.
  categories:
    - Agency
    - Advertising
    - Design
    - Marketing
  built_by: Crispin Porter Bogusky
  built_by_url: https://cpbgroup.com/
  featured: false
- title: graphene-python
  url: https://graphene-python.org
  main_url: https://graphene-python.org
  description: Graphene is a collaboratively funded project.Graphene-Python is a library for building GraphQL APIs in Python easily.
  categories:
    - Library
    - API
    - Documentation
  featured: false
- title: Song Wang's Blog
  main_url: "https://songwang.io/"
  url: "https://songwang.io/"
  source_url: "https://github.com/wangsongiam/songwang.io/"
  description: >
    The website about Song Wang.
  categories:
    - Blog
    - Technology
    - Web Development
  built_by: Song Wang
  built_by_url: "https://github.com/wangsongiam/"
  featured: false
- title: Engel & Völkers Ibiza Holiday Rentals
  main_url: "https://www.ev-ibiza.com/"
  url: "https://www.ev-ibiza.com/"
  featured: false
  built_by: Ventura Digitalagentur
  description: >
    Engel & Völkers, one of the most successful real estate agencies in the world, offers luxury holiday villas to rent in Ibiza.
  categories:
    - Tourism
    - Travel
- title: Sylvain Hamann's personal website
  url: "https://shamann.fr"
  main_url: "https://shamann.fr"
  source_url: "https://github.com/sylvhama/shamann-gatsby/"
  description: >
    Sylvain Hamann, web developer from France
  categories:
    - Portfolio
    - Web Development
  built_by: Sylvain Hamann
  built_by_url: "https://twitter.com/sylvhama"
  featured: false
- title: Jane Manchun Wong's Personal Website
  main_url: "https://wongmjane.com/"
  url: "https://wongmjane.com/"
  description: >
    Jane Manchun Wong's Personal Website is where she posts bug bounty write-ups, discoveries from reverse engineering apps and personal thoughts. This site is built on Gatsby v2 and it leverages the ecosystem to provide PWA features such as offline support.
  categories:
    - Blog
    - Portfolio
    - Security
  built_by: Jane Manchun Wong
  built_by_url: "https://twitter.com/wongmjane"
  featured: false
- title: Luca Crea's portfolio
  main_url: https://lcrea.github.io
  url: https://lcrea.github.io
  description: >
    Portfolio and personal website of Luca Crea, an Italian software engineer.
  categories:
    - Portfolio
  built_by: Luca Crea
  built_by_url: https://github.com/lcrea
  featured: false
- title: Escalade Sports
  main_url: "https://www.escaladesports.com/"
  url: "https://www.escaladesports.com/"
  categories:
    - eCommerce
    - Sports
  built_by: Escalade Sports
  built_by_url: "https://www.escaladesports.com/"
  featured: false
- title: Exposify
  main_url: "https://www.exposify.de/"
  url: "https://www.exposify.de/"
  description: >
    This is our German website built with Gatsby 2.0, Emotion and styled-system.
    Exposify is a proptech startup and builds technology for real estate businesses.
    We provide our customers with an elegant agent software in combination
    with beautifully designed and fast websites.
  categories:
    - Web Development
    - Real Estate
    - Agency
    - Marketing
  built_by: Exposify
  built_by_url: "https://www.exposify.de/"
  featured: false
- title: Steak Point
  main_url: https://www.steakpoint.at/
  url: https://www.steakpoint.at/
  description: >
    Steak Restaurant in Vienna, Austria (Wien, Österreich).
  categories:
    - Restaurant
    - Food
  built_by: Peter Kroyer
  built_by_url: https://www.peterkroyer.at/
  featured: false
- title: Takumon blog
  main_url: "https://takumon.com"
  url: "https://takumon.com"
  source_url: "https://github.com/Takumon/blog"
  description: Java Engineer's tech blog.
  featured: false
  categories:
    - Blog
  built_by: Takumon
  built_by_url: "https://twitter.com/inouetakumon"
- title: DayThirty
  main_url: "https://daythirty.com"
  url: "https://daythirty.com"
  description: DayThirty - ideas for the new year.
  featured: false
  categories:
    - Health & Wellness
  built_by: Jack Oliver
  built_by_url: "https://twitter.com/mrjackolai"
- title: TheAgencyProject
  main_url: "https://theagencyproject.co"
  url: "https://theagencyproject.co"
  description: Agency model, without agency overhead.
  categories:
    - Agency
  built_by: JV-LA
  built_by_url: https://jv-la.com
- title: Karen Hou's portfolio
  main_url: https://www.karenhou.com/
  url: https://www.karenhou.com/
  categories:
    - Portfolio
  built_by: Karen H. Developer
  built_by_url: https://github.com/karenhou
  featured: false
- title: Jean Luc Ponty
  main_url: "https://ponty.com"
  url: "https://ponty.com"
  description: Official site for Jean Luc Ponty, French virtuoso violinist and jazz composer.
  featured: false
  categories:
    - Music
    - Entertainment
  built_by: Othermachines
  built_by_url: "https://othermachines.com"
- title: Rosewood Family Advisors
  main_url: "https://www.rfallp.com/"
  url: "https://www.rfallp.com/"
  description: Rosewood Family Advisors LLP (Palo Alto) provides a diverse range of family office services customized for ultra high net worth individuals.
  featured: false
  categories:
    - Finance
    - Business
  built_by: Othermachines
  built_by_url: "https://othermachines.com"
- title: Cole Walker's Portfolio
  main_url: "https://www.walkermakes.com"
  url: "https://www.walkermakes.com"
  source_url: "https://github.com/ColeWalker/portfolio"
  description: The portfolio of web developer Cole Walker, built with the help of Gatsby v2, React-Spring, and SASS.
  featured: false
  categories:
    - Portfolio
    - Web Development
  built_by: Cole Walker
  built_by_url: "https://www.walkermakes.com"
<<<<<<< HEAD
- title: Standing By Company
  main_url: "https://standingby.company"
  url: "https://standingby.company"
  description: A brand experience design company led by Scott Mackenzie and Trent Barton.
  featured: false
  categories:
    - Design
    - Web Development
  built_by: Standing By Company
  built_by_url: "https://standingby.company"
=======
- title: Ashley Thouret
  main_url: "https://www.ashleythouret.com"
  url: "https://www.ashleythouret.com"
  description: Official website of Canadian soprano Ashley Thouret.
  categories:
    - Portfolio
    - Music
  built_by: Michael Uloth
  built_by_url: "https://www.michaeluloth.com"
  featured: false
- title: The AZOOR Society
  main_url: "https://www.theazoorsociety.org"
  url: "https://www.theazoorsociety.org"
  description: The AZOOR Society is a UK-based charity committed to promoting awareness of Acute Zonal Occult Outer Retinopathy and assisting further research.
  categories:
    - Health & Wellness
    - Community
    - Nonprofit
  built_by: Michael Uloth
  built_by_url: "https://www.michaeluloth.com"
  featured: false
- title: Gábor Fűzy pianist
  main_url: "https://pianobar.hu"
  url: "https://pianobar.hu"
  description: Gábor Fűzy pianist's offical website built with Gatsby v2.
  categories:
    - Music
  built_by: Zoltán Bedi
  built_by_url: "https://github.com/B3zo0"
  featured: false
- title: Logicwind
  main_url: "https://logicwind.com"
  url: "https://logicwind.com"
  description: Website of Logicwind - JavaScript experts, Technology development agency & consulting.
  featured: false
  categories:
    - Portfolio
    - Agency
    - Web Development
    - Consulting
  built_by: Logicwind
  built_by_url: "https://www.logicwind.com"
- title: ContactBook.app
  main_url: "https://contactbook.app"
  url: "https://contactbook.app"
  description: Seamlessly share Contacts with G Suite team members
  featured: false
  categories:
    - Landing Page
    - Blog
  built_by: Logicwind
  built_by_url: "https://www.logicwind.com"
- title: npm.cardiv.de
  url: https://npm.cardiv.de
  main_url: https://npm.cardiv.de
  source_url: https://github.com/cardiv/npm.cardiv.de
  description: >
    A site to collect personal favorites of NPM packages – sorted by downloads count with a tags filter and search by title. Fork it and bookmark your favorite packages!
  categories:
    - Directory
    - JavaScript
    - Library
    - Open Source
    - Programming
    - Web Development
  built_by: cardiv
  built_by_url: https://github.com/cardiv/
  featured: false
- title: Waterscapes
  main_url: "https://waterscap.es"
  url: "https://waterscap.es/lake-monteynard/"
  source_url: "https://github.com/gaelbillon/Waterscapes-Gatsby-site"
  description: Waterscap.es is a directory of bodies of water (creeks, ponds, waterfalls, lakes, etc) with information about each place such as how to get there, hike time, activities and photos and a map displayed with the Mapbox GL SJ npm package. It was developed with the goal of learning Gatsby. This website is based on the gatsby-contentful-starter and uses Contentful as CMS. It is hosted on Netlify. Hooks are setup with Bitbucket and Contentful to trigger a new build upon code or content changes. The data on Waterscap.es is a mix of original content and informations from the internets gathered and put together.
  categories:
    - Directory
    - Photography
    - Travel
  built_by: Gaël Billon
  built_by_url: "https://gaelbillon.com"
  featured: false
- title: Packrs
  url: "https://www.packrs.co/"
  main_url: "https://www.packrs.co/"
  description: >
    Packrs is a local delivery platform, one spot for all your daily requirements. On a single tap get everything you need at your doorstep.
  categories:
    - Marketing
    - Landing Page
    - Entrepreneurship
  built_by: Vipin Kumar Rawat
  built_by_url: "https://github.com/aesthytik"
  featured: false
- title: HyakuninIsshu
  main_url: "https://hyakuninanki.net"
  url: "https://hyakuninanki.net"
  source_url: "https://github.com/rei-m/web_hyakuninisshu"
  description: >
    HyakuninIsshu is a traditional Japanese card game.
  categories:
    - Education
    - Gallery
    - Entertainment
  built_by: Rei Matsushita
  built_by_url: "https://github.com/rei-m/"
  featured: false
- title: WQU Partners
  main_url: "https://partners.wqu.org/"
  url: "https://partners.wqu.org/"
  featured: false
  categories:
    - Marketing
    - Education
    - Landing Page
  built_by: Corey Ward
  built_by_url: "http://www.coreyward.me/"
- title: Federico Giacone
  url: "https://federico.giac.one/"
  main_url: "https://federico.giac.one"
  source_url: "https://github.com/leopuleo/federico.giac.one"
  description: >
    Digital portfolio for Italian Architect Federico Giacone.
  categories:
    - Portfolio
    - Gallery
  built_by: Leonardo Giacone
  built_by_url: "https://github.com/leopuleo"
  featured: false
- title: Station
  url: "https://getstation.com/"
  main_url: "https://getstation.com/"
  description: Station is the first smart browser for busy people. A single place for all of your web applications.
  categories:
    - Technology
    - Web Development
    - Productivity
  featured: false
- title: Vyron Vasileiadis
  url: "https://fedonman.com/"
  main_url: "https://fedonman.com"
  source_url: "https://github.com/fedonman/fedonman-website"
  description: Personal space of Vyron Vasileiadis aka fedonman, a Web & IoT Developer, Educator and Entrepreneur based in Athens, Greece.
  categories:
    - Portfolio
    - Technology
    - Web Development
    - Education
  built_by: Vyron Vasileiadis
  built_by_url: "https://github.com/fedonman"
- title: Fabien Champigny
  url: "https://www.champigny.name/"
  main_url: "https://www.champigny.name/"
  built_by_url: "https://www.champigny.name/"
  description: Fabien Champigny's personal blog. Entrepreneur, hacker and loves street photo.
  categories:
    - Blog
    - Gallery
    - Photography
    - Productivity
    - Entrepreneurship
  featured: false
- title: Alex Xie - Portfolio
  url: https://alexieyizhe.me/
  main_url: https://alexieyizhe.me/
  source_url: https://github.com/alexieyizhe/alexieyizhe.github.io
  description: >
    Personal website of Alex Yizhe Xie, a University of Waterloo Computer Science student and coding enthusiast.
  categories:
    - Blog
    - Portfolio
    - Web Development
  featured: false
- title: Equithon
  url: https://equithon.org/
  main_url: https://equithon.org/
  source_url: https://github.com/equithon/site-main/
  built_by: Alex Xie
  built_by_url: https://alexieyizhe.me/
  description: >
    Equithon is the largest social innovation hackathon in Waterloo, Canada. It was founded in 2016 to tackle social equity issues and create change.
  categories:
    - Education
    - Event
    - Hackathon
    - Learning
    - Open Source
    - Nonprofit
    - Technology
  featured: false
- title: Dale Blackburn - Portfolio
  url: https://dakebl.co.uk/
  main_url: https://dakebl.co.uk/
  source_url: https://github.com/dakebl/dakebl.co.uk
  description: >
    Dale Blackburn's personal website and blog.
  categories:
    - Blog
    - Portfolio
    - Web Development
  featured: false
- title: Portfolio of Anthony Wiktor
  url: https://www.anthonydesigner.com/
  main_url: https://www.anthonydesigner.com/
  description: >
    Anthony Wiktor is a Webby Award-Winning Creative Director and Digital Designer twice named Hot 100 by WebDesigner Magazine. Anthony has over a decade of award-winning experience in design and has worked on projects across a diverse set of industries — from entertainment to consumer products to hospitality to technology. Anthony is a frequent lecturer at USC’s Annenberg School for Communication & Journalism and serves on the board of AIGA Los Angeles.
  categories:
    - Portfolio
    - Marketing
  built_by: Maciej Leszczyński
  built_by_url: http://twitter.com/_maciej
  featured: false
- title: Frame.io Workflow Guide
  main_url: https://workflow.frame.io
  url: https://workflow.frame.io
  description: >
    The web’s most comprehensive post-production resource, written by pro filmmakers, for pro filmmakers. Always expanding, always free.
  categories:
    - Education
    - Cinema
  built_by: Frame.io
  built_by_url: https://frame.io
  featured: false
- title: MarcySutton.com
  main_url: https://marcysutton.com
  url: https://marcysutton.com
  description: >
    The personal website of web developer and accessibility advocate Marcy Sutton.
  categories:
    - Blog
    - Accessibility
    - Video
    - Photography
  built_by: Marcy Sutton
  built_by_url: https://marcysutton.com
  featured: true
- title: Kepinski.me
  main_url: https://kepinski.me
  url: https://kepinski.me
  description: >
    The personal site of Antoni Kepinski, Node.js Developer.
  categories:
    - Portfolio
    - Open Source
  built_by: Antoni Kepinski
  built_by_url: https://kepinski.me
  featured: false
- title: WPGraphQL Docs
  main_url: https://docs.wpgraphql.com
  url: https://docs.wpgraphql.com
  description: >
    Documentation for WPGraphQL, a free open-source WordPress plugin that provides an extendable GraphQL schema and API for any WordPress site.
  categories:
    - API
    - CMS
    - Documentation
    - GraphQL
    - Technology
    - Web Development
    - WordPress
  built_by: WPGraphQL
  built_by_url: https://wpgraphql.com
  featured: false
- title: Shine Lawyers
  main_url: https://www.shine.com.au
  url: https://www.shine.com.au
  description: >
    Shine Lawyers is an Australian legal services website built with Gatsby v2, Elasticsearch, Isso, and Geolocation services.
  categories:
    - Legal
    - Business
    - Blog
- title: Parallel Polis Kosice
  url: https://www.paralelnapoliskosice.sk/
  main_url: https://www.paralelnapoliskosice.sk/
  source_url: https://github.com/ParalelnaPolisKE/paralelnapoliskosice.sk
  description: >
    Parallel Polis is a collective of people who want to live in a more opened world. We look for possibilities and technologies (Bitcoin, the blockchain, reputation systems and decentralized technologies in general) that open new ways, make processes easier and remove unnecessary barriers. We want to create an environment that aims at education, discovering and creating better systems for everybody who is interested in freedom and independence.
  categories:
    - Blog
    - Education
    - Technology
    - Blockchain
  built_by: Roman Vesely
  built_by_url: https://romanvesely.
  featured: false
- title: Unda Solutions
  url: https://unda.com.au
  main_url: https://unda.com.au
  description: >
    A custom web application development company in Perth, WA
  categories:
    - Business
    - Freelance
    - Web Development
    - Technology
  featured: false
- title: BIGBrave
  main_url: https://bigbrave.digital
  url: https://bigbrave.digital
  description: >
    BIGBrave is a strategic design firm. We partner with our clients, big and small, to design & create human-centered brands, products, services and systems that are simple, beautiful and easy to use.
  categories:
    - Agency
    - Web Development
    - Marketing
    - Technology
    - WordPress
  built_by: Francois Brill
  built_by_url: https://bigbrave.digital
  featured: false
- title: KegTracker
  main_url: https://www.kegtracker.co.za
  url: https://www.kegtracker.co.za
  description: >
    Keg Tracker is part of the Beverage Insights family and its sole aim is to provide you with the right data about your kegs to make better decisions. In today’s business landscape having the right information at your finger tips is crucial to the agility of your business.
  categories:
    - Food
    - Business
    - Technology
  built_by: Francois Brill
  built_by_url: https://bigbrave.digital
  featured: false
- title: Mike Nichols
  url: https://www.mikenichols.me
  main_url: https://www.mikenichols.me
  description: >
    Portfolio site of Mike Nichols, a UX designer and product development lead.
  categories:
    - Portfolio
    - Technology
    - Web Development
  built_by: Mike Nichols
  featured: false
- title: Steve Haid
  url: https://www.stevehaid.com
  main_url: https://www.stevehaid.com
  description: >
    Steve Haid is a real estate agent and Professional Financial Planner (PFP) who has been helping clients achieve their investment goals since 2006.
  categories:
    - Marketing
    - Real Estate
  built_by: Michael Uloth
  built_by_url: "https://www.michaeluloth.com"
- title: Incremental - Loyalty, Rewards and Incentive Programs
  main_url: https://www.incremental.com.au
  url: https://www.incremental.com.au
  description: >
    Sydney-based digital agency specialising in loyalty, rewards and incentive programs. WordPress backend; Cloudinary, YouTube and Hubspot form integration; query data displayed as animated SVG graphs; video background in the header.
  categories:
    - Agency
    - Portfolio
    - WordPress
  built_by: Incremental
  built_by_url: https://www.incremental.com.au
  featured: false
- title: Technica11y
  main_url: https://www.technica11y.org
  url: https://www.technica11y.org
  description: >
    Discussing challenges in technical accessibility.
  categories:
    - Accessibility
    - Education
    - Video
  built_by: Tenon.io
  built_by_url: https://tenon.io
  featured: false
- title: Tenon-UI Documentation
  main_url: https://www.tenon-ui.info
  url: https://www.tenon-ui.info
  description: >
    Documentation site for Tenon-UI: Tenon.io's accessible components library.
  categories:
    - Accessibility
    - Documentation
    - Library
    - Web Development
  built_by: Tenon.io
  built_by_url: https://tenon.io
  featured: false
- title: Matthew Secrist
  main_url: https://www.matthewsecrist.net
  url: https://www.matthewsecrist.net
  source_url: https://github.com/matthewsecrist/v3
  description: >
    Matthew Secrist's personal portfolio using Gatsby, Prismic and Styled-Components.
  categories:
    - Portfolio
    - Technology
    - Web Development
  built_by: Matthew Secrist
  built_by_url: https://www.matthewsecrist.net
  featured: false
- title: Node.js Dev
  main_url: https://nodejs.dev
  url: https://nodejs.dev
  source_url: https://github.com/nodejs/nodejs.dev
  description: >
    Node.js Foundation Website.
  categories:
    - Node.js
    - Documentation
    - Web Development
  built_by: Node.js Website Redesign Working Group
  built_by_url: https://github.com/nodejs/website-redesign
  featured: false
- title: Sheffielders
  main_url: https://sheffielders.org
  url: https://sheffielders.org
  source_url: https://github.com/davemullenjnr/sheffielders
  description: >
    A collective of businesses, creatives, and projects based in Sheffield, UK.
  categories:
    - Directory
  built_by: Dave Mullen Jnr
  built_by_url: https://davemullenjnr.co.uk
  featured: false
- title: Stealth Labs
  url: https://stealthlabs.io
  main_url: https://stealthlabs.io
  description: >
    We design and develop for the web, mobile and desktop
  categories:
    - Portfolio
    - Web Development
  built_by: Edvins Antonovs
  built_by_url: https://edvins.io
  featured: false
- title: Constanzia Yurashko
  main_url: https://www.constanziayurashko.com
  url: https://www.constanziayurashko.com
  description: >
    Exclusive women's ready-to-wear fashion by designer Constanzia Yurashko.
  categories:
    - Fashion
    - Portfolio
  built_by: Maxim Andries
  featured: false
- title: The Tenon.io blog
  main_url: https://blog.tenon.io/
  url: https://blog.tenon.io/
  description: >
    The Tenon.io blog features articles on accessibility written by some of the industry's leading lights and includes news, guidance, and education.
  categories:
    - Accessibility
    - Blog
    - Education
  built_by: Tenon.io
  built_by_url: https://tenon.io
  featured: false
- title: Algolia
  url: https://algolia.com
  main_url: https://algolia.com
  description: >
    Algolia helps businesses across industries quickly create relevant, scalable, and lightning fast search and discovery experiences.
  categories:
    - Web Development
    - Technology
    - Open Source
    - Featured
  built_by: Algolia
  featured: true
- title: GVD Renovations
  url: https://www.gvdrenovations.com/
  main_url: https://www.gvdrenovations.com/
  description: >
    GVD Renovations is a home improvement contractor with a well known reputation as a professional, quality contractor in California.
  categories:
    - Construction
    - Business
  built_by: David Krasniy
  built_by_url: http://dkrasniy.com
  featured: false
- title: Styled System
  url: https://styled-system.com/
  main_url: https://styled-system.com/
  source_url: https://github.com/styled-system/styled-system/tree/master/docs
  description: >
    Style props for rapid UI development.
  categories:
    - Design System
    - Styles
    - Type Scale
    - Responsive Design
  built_by: Brent Jackson
  built_by_url: https://jxnblk.com/
- title: Timehacker
  url: https://timehacker.app
  main_url: https://timehacker.app
  description: >
    Procrastination killer, automatic time tracking app to skyrocket your productivity
  categories:
    - Productivity
    - App
    - Technology
    - Marketing
    - Landing Page
  built_by: timehackers
  featured: false
- title: Little & Big
  main_url: "https://www.littleandbig.com.au/"
  url: "https://www.littleandbig.com.au/"
  description: >
    Little & Big exists with the aim to create Websites, Apps, E-commerce stores
    that are consistently unique and thoughtfully crafted, every time.
  categories:
    - Agency
    - Design
    - Web Development
    - Portfolio
  built_by: Little & Big
  built_by_url: "https://www.littleandbig.com.au/"
  featured: false
- title: Cat Knows
  main_url: "https://catnose99.com/"
  url: "https://catnose99.com/"
  description: >
    Personal blog built with Gatsby v2.
  categories:
    - Blog
    - Web Development
  built_by: CatNose
  built_by_url: "https://twitter.com/catnose99"
  featured: false
- title: just some dev
  url: https://www.iamdeveloper.com
  main_url: https://www.iamdeveloper.com
  source_url: https://github.com/nickytonline/www.iamdeveloper.com
  description: >
    Just some software developer writing things ✏️
  categories:
    - Blog
  built_by: Nick Taylor
  built_by_url: https://www.iamdeveloper.com
  featured: false
- title: Keziah Moselle Blog
  url: https://blog.keziahmoselle.fr/
  main_url: https://blog.keziahmoselle.fr/
  source_url: https://github.com/KeziahMoselle/blog.keziahmoselle.fr
  description: >
    ✍️ A place to share my thoughts.
  categories:
    - Blog
  built_by: Keziah Moselle
  built_by_url: https://keziahmoselle.fr/
- title: xfuture's blog
  url: https://www.xfuture-blog.com/
  main_url: https://www.xfuture-blog.com/
  source_url: https://github.com/xFuture603/xfuture-blog
  description: >
    A blog about Devops, Web development, and my insights as a systems engineer.
  categories:
    - Blog
  built_by: Daniel Uhlmann
  built_by_url: https://www.xfuture-blog.com/
- title: Mayne's Blog
  main_url: "https://gine.me/"
  url: "https://gine.me/page/1"
  source_url: "https://github.com/mayneyao/gine-blog"
  featured: false
  categories:
    - Blog
    - Web Development
- title: Bakedbird
  url: https://bakedbird.com
  main_url: https://bakedbird.com
  description: >
    Eleftherios Psitopoulos - A frontend developer from Greece ☕
  categories:
    - Portfolio
    - Blog
  built_by: Eleftherios Psitopoulos
  built_by_url: https://bakedbird.com
- title: Benjamin Lannon
  url: https://lannonbr.com
  main_url: https://lannonbr.com
  source_url: https://github.com/lannonbr/Portfolio-gatsby
  description: >
    Personal portfolio of Benjamin Lannon
  categories:
    - Portfolio
    - Web Development
  built_by: Benjamin Lannon
  built_by_url: https://lannonbr.com
  featured: false
- title: Aravind Balla
  url: https://aravindballa.com
  main_url: https://aravindballa.com
  source_url: https://github.com/aravindballa/website2017
  description: >
    Personal portfolio of Aravind Balla
  categories:
    - Portfolio
    - Blog
    - Web Development
  built_by: Aravind Balla
  built_by_url: https://aravindballa.com
- title: Kaleb McKelvey
  url: https://kalebmckelvey.com
  main_url: https://kalebmckelvey.com
  source_url: https://github.com/avatar-kaleb/kalebmckelvey-site
  description: >
    Personal portfolio of Kaleb McKelvey!
  categories:
    - Blog
    - Portfolio
  built_by: Kaleb McKelvey
  built_by_url: https://kalebmckelvey.com
  featured: false
- title: Michal Czaplinski
  url: https://czaplinski.io
  main_url: https://czaplinski.io
  source_url: https://github.com/michalczaplinski/michalczaplinski.github.io
  description: >
    Michal Czaplinski is a full-stack developer 🚀
  categories:
    - Portfolio
    - Web Development
  built_by: Michal Czaplinski mmczaplinski@gmail.com
  built_by_url: https://czaplinski.io
  featured: false
- title: Interactive Investor (ii)
  url: https://www.ii.co.uk
  main_url: https://www.ii.co.uk
  description: >
    Hybrid (static/dynamic) Gatsby web app for ii's free research, news and analysis, discussion and product marketing site.
  categories:
    - Banking
    - Business
    - Finance
    - Technology
  built_by: Interactive Investor (ii)
  built_by_url: https://www.ii.co.uk
  featured: false
- title: Weingut Goeschl
  url: https://www.weingut-goeschl.at/
  main_url: https://www.weingut-goeschl.at/
  description: >
    Weingut Goeschl is a family winery located in Gols, Burgenland in Austria (Österreich)
  categories:
    - eCommerce
    - Beverage
    - Business
  built_by: Peter Kroyer
  built_by_url: https://www.peterkroyer.at/
  featured: false
- title: Josef Aidt
  url: https://josefaidt.me
  main_url: https://josefaidt.me
  source_url: https://github.com/josefaidt/josefaidt.github.io
  description: >
    Personal website, blog, portfolio for Josef Aidt
  categories:
    - Portfolio
    - Blog
    - Web Development
  built_by: Josef Aidt
  built_by_url: https://twitter.com/garlicbred
- title: Hash Tech Guru
  url: https://hashtech.guru
  main_url: https://hashtech.guru
  description: >
    Software Development Training School and Tech Blog
  categories:
    - Blog
    - Education
  built_by: Htet Wai Yan Soe
  built_by_url: https://github.com/johnreginald
- title: AquaGruppen Vattenfilter
  url: https://aquagruppen.se
  main_url: https://aquagruppen.se/
  description: >
    Water filter and water treatment products in Sweden
  categories:
    - Business
    - Technology
  built_by: Johan Eliasson
  built_by_url: https://github.com/elitan
  featured: false
- title: How To egghead
  main_url: https://howtoegghead.com/
  url: https://howtoegghead.com/
  source_url: https://github.com/eggheadio/how-to-egghead
  featured: false
  built_by: egghead.io
  built_by_url: https://egghead.io
  description: >
    How to become an egghead instructor or reviewer
  categories:
    - Documentation
    - Education
- title: Sherpalo Ventures
  main_url: "https://www.sherpalo.com/"
  url: "https://www.sherpalo.com/"
  featured: false
  categories:
    - Finance
    - Business
    - Technology
  built_by: Othermachines
  built_by_url: "https://othermachines.com"
- title: WrapCode
  url: https://www.wrapcode.com
  main_url: https://www.wrapcode.com
  description: >
    A full stack blog on Microsoft Azure, JavaScript, DevOps, AI and Bots.
  categories:
    - Blog
    - Technology
    - Web Development
  built_by: Rahul P
  built_by_url: https://twitter.com/_rahulpp
  featured: false
- title: Kirankumar Ambati's Portfolio
  url: https://www.kirankumarambati.me
  main_url: https://www.kirankumarambati.me
  description: >
    Personal website, blog, portfolio of Kirankumar Ambati
  categories:
    - Blog
    - Portfolio
    - Web Development
  built_by: Kirankumar Ambati
  built_by_url: https://github.com/kirankumarambati
  featured: false
- title: Mixkit by Envato
  url: https://mixkit.co
  main_url: https://mixkit.co
  description: >
    Extraordinary free HD videos
  categories:
    - Video
    - Art
    - Design
    - Gallery
    - Video
  built_by: Envato
  built_by_url: https://github.com/envato
  featured: false
- title: Rou Hun Fan's portfolio
  main_url: https://flowen.me
  url: https://flowen.me
  source_url: https://github.com/flowen/flowen.me/tree/master/2019/v3
  description: >
    Portfolio of creative developer Rou Hun Fan. Built with Gatsby v2 &amp; Greensock drawSVG.
  categories:
    - Portfolio
  built_by: Rou Hun Fan Developer
  built_by_url: https://flowen.me
  featured: false
- title: chadly.net
  url: https://www.chadly.net
  main_url: https://www.chadly.net
  source_url: https://github.com/chadly/chadly.net
  description: >
    Personal tech blog by Chad Lee.
  categories:
    - Blog
    - Technology
    - Web Development
  built_by: Chad Lee
  built_by_url: https://github.com/chadly
  featured: false
- title: CivicSource
  url: https://www.civicsource.com
  main_url: https://www.civicsource.com
  description: >
    Online auction site to purchase tax-distressed properties from local taxing authorities.
  categories:
    - Auction
    - Real Estate
    - Government
  featured: false
- title: SpotYou
  main_url: "https://spotyou.joshglazer.com"
  url: "https://spotyou.joshglazer.com"
  source_url: "https://github.com/joshglazer/spotyou"
  description: >
    SpotYou allows you to watch your favorite music videos on Youtube based on your Spotify Preferences
  categories:
    - Entertainment
    - Music
  built_by: Josh Glazer
  built_by_url: https://linkedin.com/in/joshglazer/
  featured: false
- title: Hesam Kaveh's blog
  description: >
    A blog with great seo that using gatsby-source-wordpress to fetch posts from backend
  main_url: "https://hesamkaveh.com/"
  url: "https://hesamkaveh.com/"
  source_url: "https://github.com/hesamkaveh/sansi"
  featured: false
  categories:
    - Blog
    - WordPress
- title: On Earth Right Now
  main_url: https://oern.tv
  url: https://oern.tv
  source_url: https://github.com/cadejscroggins/oern.tv
  description: >
    A curated list of live video feeds from around the world—built with GatsbyJS.
  categories:
    - Directory
    - Entertainment
    - Gallery
  built_by: Cade Scroggins
  built_by_url: https://cadejs.com
  featured: false
- title: Oliver Gomes Portfolio
  main_url: https://oliver-gomes.github.io/v4/
  url: https://oliver-gomes.github.io/v4/
  description: >
    As an artist and a web designer/developer, I wanted to find a way to present these two portfolios in a way that made sense.  I felt with new found power of speed, Gatsby helped keep my creativity intact with amazing response and versatility. I felt my butter smooth transition felt much better in user perspective and super happy with the power of Gatsby.
  categories:
    - Portfolio
    - Web Development
    - Blog
  built_by: Oliver Gomes
  built_by_url: https://github.com/oliver-gomes
  featured: false
- title: Patrik Szewczyk
  url: https://www.szewczyk.cz/
  main_url: https://www.szewczyk.cz/
  description: >
    Patrik Szewczyk – JavaScript, TypeScript, React, Node.js developer, Redux, Reason
  categories:
    - Portfolio
  built_by: Patrik Szewczyk
  built_by_url: https://linkedin.com/in/thepatriczek/
  featured: false
- title: Patrik Arvidsson's portfolio
  url: https://www.patrikarvidsson.com
  main_url: https://www.patrikarvidsson.com
  source_url: https://github.com/patrikarvidsson/portfolio-gatsby-contentful
  description: >
    Personal portfolio site of Swedish interaction designer Patrik Arvidsson. Built with Gatsby, Tailwind CSS, Emotion JS and Contentful.
  categories:
    - Blog
    - Design
    - Portfolio
    - Web Development
    - Technology
  built_by: Patrik Arvidsson
  built_by_url: https://www.patrikarvidsson.com
  featured: false
- title: Jacob Cofman's Blog
  description: >
    Personal blog / portfolio about Jacob Cofman.
  main_url: "https://jcofman.de/"
  url: "https://jcofman.de/"
  source_url: "https://github.com/JCofman/jc-website"
  featured: false
  categories:
    - Blog
    - Portfolio
- title: re-geo
  description: >
    re-geo is react based geo cities style component.
  main_url: "https://re-geo.netlify.com/"
  url: "https://re-geo.netlify.com/"
  source_url: "https://github.com/sadnessOjisan/re-geo-lp"
  categories:
    - Open Source
    - Joke
  built_by: sadnessOjisan
  built_by_url: https://twitter.com/sadnessOjisan
  featured: false
- title: Luis Cestou Portfolio
  description: >
    Portfolio of graphic + interactive designer Luis Cestou.
  main_url: "https://luiscestou.com"
  url: "https://luiscestou.com"
  source_url: "https://github.com/lcestou/luiscestou.com"
  built_by: Luis Cestou contact@luiscestou.com
  built_by_url: https://luiscestou.com
  featured: false
  categories:
    - Portfolio
    - Web Development
- title: Data Hackers
  url: https://datahackers.com.br/
  main_url: https://datahackers.com.br/
  description: >
    Official website for the biggest portuguese-speaking data science community. Makes use of several data sources such as podcasts from Anchor, messages from Slack, newsletters from MailChimp and blog posts from Medium. The unique visual design also had its hurdles and was quite fun to develop!
  categories:
    - Blog
    - Education
    - Podcast
    - Technology
  built_by: Kaordica
  built_by_url: https://kaordica.design
  featured: false
- title: TROMAQ
  url: https://www.tromaq.com/
  main_url: https://www.tromaq.com/
  description: >
    TROMAQ executes earthmoving services and rents heavy machinery for construction work. Even with the lack of good photography, their new site managed to pass a solid and trustworthy feeling to visitors during testing and they're already seeing the improvement in brand awareness, being the sole player with a modern website in their industry.
  categories:
    - Marketing
  built_by: Kaordica
  built_by_url: https://kaordica.design
  featured: false
- title: Novida Consulting
  url: https://www.novidaconsultoria.com.br
  main_url: https://www.novidaconsultoria.com.br
  description: >
    Novida’s goal was to position itself as a solid, exclusive and trustworthy brand for families looking for a safe financial future… We created a narrative and visual design that highlight their exclusivity.
  categories:
    - Marketing
  built_by: Kaordica
  built_by_url: https://kaordica.design
  featured: false
- title: We Are Clarks
  url: "https://www.weareclarks.com"
  main_url: "https://www.weareclarks.com"
  source_url: "https://github.com/abeaclark/weareclarks"
  description: >
    A family travel blog.
  categories:
    - Blog
    - Travel
  built_by: Abe Clark
  built_by_url: https://www.linkedin.com/in/abrahamclark/
  featured: false
- title: Guillaume Briday's Blog
  main_url: "https://guillaumebriday.fr/"
  url: "https://guillaumebriday.fr/"
  source_url: "https://github.com/guillaumebriday/guillaumebriday.fr"
  description: >
    My personal blog built with Gatsby and Tailwind CSS.
  categories:
    - Blog
    - Web Development
    - Technology
  built_by: Guillaume Briday
  built_by_url: https://guillaumebriday.fr/
  featured: false
- title: SEOmonitor
  main_url: "https://www.seomonitor.com"
  url: "https://www.seomonitor.com"
  description: >
    SEOmonitor is a suite of SEO tools dedicated to agencies.
  categories:
    - Blog
    - Portfolio
    - Agency
  built_by: bejamas
  built_by_url: https://bejamas.io/
  featured: false
- title: Jean Regisser's Portfolio
  main_url: "https://jeanregisser.com/"
  url: "https://jeanregisser.com/"
  source_url: "https://github.com/jeanregisser/jeanregisser.com"
  featured: false
  description: >
    Portfolio of software engineer Jean Regisser.
  categories:
    - Portfolio
    - Mobile Development
    - React Native
  built_by: Jean Regisser
  built_by_url: "https://jeanregisser.com/"
- title: Axcept - Visual Screenshot Testing
  url: https://axcept.io
  main_url: https://axcept.io
  description: >
    Visual Testing for everyone
  categories:
    - Documentation
    - Testing
    - Web Development
  built_by: d:code:it
  built_by_url: https://dcodeit.com
  featured: false
- title: Chase Ohlson
  url: https://chaseohlson.com
  main_url: https://chaseohlson.com
  description: >
    Portfolio of frontend engineer & web developer Chase Ohlson.
  categories:
    - Portfolio
    - React
    - Web Development
  built_by: Chase Ohlson
  built_by_url: https://chaseohlson.com
  featured: false
- title: Zach Schnackel
  url: https://zslabs.com
  main_url: https://zslabs.com
  source_url: "https://github.com/zslabs/zslabs.com"
  description: >
    Portfolio site for UI/Motion Developer, Zach Schnackel.
  categories:
    - Portfolio
    - React
    - Web Development
  built_by: Zach Schnackel
  built_by_url: "https://zslabs.com"
- title: Gremlin
  url: https://www.gremlin.com
  main_url: https://www.gremlin.com
  description: >
    Gremlin's Failure as a Service finds weaknesses in your system before they cause problems.
  categories:
    - Marketing
    - Chaos Engineering
- title: Headless.page
  main_url: https://headless.page/
  url: https://headless.page/
  description: >
    Headless.page is a directory of eCommerce sites featuring headless architecture, PWA features and / or the latest JavaScript technology.
  categories:
    - Directory
    - eCommerce
  built_by: Pilon
  built_by_url: https://pilon.io/
  featured: false
- title: Ouracademy
  main_url: https://our-academy.org/
  url: https://our-academy.org/
  source_url: "https://github.com/ouracademy/website"
  description: >
    Ouracademy is an organization that promoves the education in software development throught blog posts & videos smiley.
  categories:
    - Open Source
    - Blog
    - Education
  built_by: Ouracademy
  built_by_url: https://github.com/ouracademy
  featured: false
- title: Tenon.io
  main_url: https://tenon.io
  url: https://tenon.io
  description: >
    Tenon.io is an accessibility tooling, services and consulting company.
  categories:
    - API
    - Accessibility
    - Business
    - Consulting
    - Technology
  built_by: Tenon.io
  built_by_url: https://tenon.io
  featured: false
- title: Projectival
  url: https://www.projectival.de/
  main_url: https://www.projectival.de/
  description: >
    Freelancer Online Marketing & Web Development in Cologne, Germany
  categories:
    - Freelance
    - Marketing
    - Web Development
    - Blog
    - Consulting
    - SEO
    - Business
  built_by: Sascha Klapetz
  built_by_url: https://www.projectival.de/
  featured: false
- title: Herman Starikov
  url: https://hermanya.github.io
  main_url: https://hermanya.github.io
  source_url: https://github.com/Hermanya/hermanya.github.io
  description: >
    (optional)
  categories:
    - Portfolio
    - Web Development
  built_by: Herman Starikov
  built_by_url: https://github.com/Hermanya
  featured: false
- title: Hetzner Online Community
  main_url: https://community.hetzner.com
  url: https://community.hetzner.com
  description: >
    Hetzner Online Community provides a free collection of high-quality tutorials, which are based on free and open source software, on a variety of topics such as development, system administration, and other web technology.
  categories:
    - Web Development
    - Technology
    - Programming
    - Open Source
    - Community
    - Tutorials
  built_by: Hetzner Online GmbH
  built_by_url: https://www.hetzner.com/
  featured: false
- title: AGYNAMIX
  url: https://www.agynamix.de/
  main_url: https://www.agynamix.de/
  source_url: https://github.com/tuhlmann/agynamix.de
  description: >
    Full Stack Java, Scala, Clojure, TypeScript, React Developer in Thalheim, Germany
  categories:
    - Freelance
    - Web Development
    - Programming
    - Blog
    - Consulting
    - Portfolio
    - Business
  built_by: Torsten Uhlmann
  built_by_url: https://www.agynamix.de/
  featured: false
- title: syracuse.io
  url: https://syracuse.io
  main_url: https://syracuse.io
  source_url: https://github.com/syracuseio/syracuseio/
  description: >
    Landing page for Syracuse NY Software Development Meetup Groups
  categories:
    - Community
  built_by: Benjamin Lannon
  built_by_url: https://lannonbr.com
- title: Render Documentation
  main_url: https://render.com/docs
  url: https://render.com/docs
  description: >
    Render is the easiest place to host your sites and apps. We use Gatsby for everything on https://render.com, including our documentation. The site is deployed on Render as well! We also have a guide to deploying Gatsby apps on Render: https://render.com/docs/deploy-gatsby.
  categories:
    - Web Development
    - Programming
    - Documentation
    - Hosting
    - Technology
  built_by: Render Developers
  built_by_url: https://render.com
  featured: false
- title: prima
  url: https://www.prima.co
  main_url: https://www.prima.co
  description: >
    Discover industry-defining wellness content and trusted organic hemp CBD products safely supporting wellness, stress, mood, skin health, and balance.
  categories:
    - Blog
    - eCommerce
    - Education
  built_by: The Couch
  built_by_url: https://thecouch.nyc
- title: Gatsby Guides
  url: https://gatsbyguides.com/
  main_url: https://gatsbyguides.com/
  description: >
    Free tutorial course about using Gatsby with a CMS.
  categories:
    - Education
    - Documentation
    - Web Development
  built_by: Osio Labs
  built_by_url: https://osiolabs.com/
  featured: false
- title: Architude
  url: https://architudedesign.com
  main_url: https://architudedesign.com
  description: >
    筑冶 Architude International Design Consultants
  categories:
    - Design
    - Landing Page
    - Gallery
  built_by: Neo Nie
  built_by_url: https://github.com/nihgwu
  featured: false
- title: Arctica
  url: https://arctica.io
  main_url: https://arctica.io
  description: >
    Arctica specialises in purpose-built web sites and progressive web applications with user optimal experiences, tailored to meet the objectives of your business.
  categories:
    - Portfolio
    - Agency
    - Design
    - Web Development
  built_by: Arctica
  built_by_url: https://arctica.io
  featured: false
- title: Shard Ventures
  url: https://shard.vc
  main_url: https://shard.vc
  description: >
    Shard is building new online companies from scratch, partnering with other like-minded founders to start and invest in technology companies.
  categories:
    - Finance
    - Technology
    - Portfolio
  built_by: Arctica
  built_by_url: https://arctica.io
  featured: false
- title: David Brookes
  url: https://davidbrookes.me
  main_url: https://davidbrookes.me
  description: >
    Specialising in crafting stylish, high performance websites and applications that get results, using the latest cutting edge web development technologies.
  categories:
    - Portfolio
    - Freelance
    - Web Development
  built_by: Arctica
  built_by_url: https://arctica.io
  featured: false
- title: Dennis Morello
  url: https://morello.dev
  main_url: https://morello.dev
  source_url: https://gitlab.com/dennismorello/dev-blog
  description: >
    morello.dev is a development and techology blog written by Dennis Morello.
  categories:
    - Blog
    - Education
    - Web Development
    - Open Source
    - Technology
  built_by: Dennis Morello
  built_by_url: https://twitter.com/dennismorello
  featured: false
- title: BaseTable
  url: https://autodesk.github.io/react-base-table/
  main_url: https://autodesk.github.io/react-base-table/
  source_url: https://github.com/Autodesk/react-base-table
  description: >
    BaseTable is a react table component to display large data set with high performance and flexibility.
  categories:
    - Web Development
    - Documentation
    - Open Source
  built_by: Neo Nie
  built_by_url: https://github.com/nihgwu
  featured: false
- title: herper.io
  url: https://herper.io
  main_url: https://herper.io
  description: >
    Portfolio website for Jacob Herper - a Front End Web Developer with a passion for all things digital. I have more than 10 years experience working in web development.
  categories:
    - Portfolio
    - Web Development
  built_by: Jacob Herper
  built_by_url: https://github.com/jakeherp
  featured: false
- title: Artem Sapegin Photography
  description: >
    Photography portfolio and blog of Artem Sapegin, an award-losing photographer living in Berlin, Germany. Landscapes, cityscapes and dogs.
  main_url: "https://morning.photos/"
  url: "https://morning.photos/"
  source_url: "https://github.com/sapegin/morning.photos"
  categories:
    - Portfolio
    - Photography
  built_by: Artem Sapegin
  built_by_url: "https://github.com/sapegin"
- title: Pattyrn
  main_url: https://pattyrn.com
  url: https://pattyrn.com
  # optional: short paragraph describing the content and/or purpose of the site that will appear in the modal detail view and permalink views for your site
  description: >
    Pattyrn uses advanced machine learning AI to analyze the platform’s your teams use, making it easy to solve performance problems, reduce bottlenecks, and monitor culture health to optimize your ROI and help boost performance without causing burn out.
  categories:
    - Marketing
    - Technology
  built_by: Pattyrn
  built_by_url: https://twitter.com/Pattyrn4
  featured: false
- title: Intranet Italia Day
  main_url: https://www.intranetitaliaday.it/en
  url: https://www.intranetitaliaday.it/en
  description: >
    The Italian event dedicated to the digital workplace that focuses on planning, governance and company intranet management
  categories:
    - Event
    - Conference
  built_by: Ariadne Digital
  built_by_url: https://www.ariadnedigital.it
  featured: false
- title: Textually Stylo
  main_url: https://www.textually.net
  url: https://www.textually.net
  description: >
    Stylo Markdown writing App marketing/documentation website by Textually Inc.
  categories:
    - Marketing
    - Technology
    - Blog
    - Documentation
  built_by: Sébastien Hamel
  built_by_url: https://www.textually.net
  featured: false
- title: OneDeck
  main_url: https://www.onedeck.co
  url: https://www.onedeck.co
  description: >
    OneDeck is a simple yet powerful tool for creating and sharing your one-page investment summary in under 10 minutes.
  categories:
    - Finance
    - Technology
  built_by: William Neill
  built_by_url: https://twitter.com/williamneill
  featured: false
- title: Assortment
  main_url: https://assortment.io
  url: https://assortment.io
  description: >
    Assortment aims to provide detailed tutorials (and more) for developers of all skill levels within the Web Development Industry. Attempting to cut out the fluff and arm you with the facts.
  categories:
    - Blog
    - Web Development
  built_by: Luke Whitehouse
  built_by_url: https://twitter.com/_lukewh
  featured: false
- title: Mission42
  main_url: https://mission42.zauberware.com
  url: https://mission42.zauberware.com
  description: >
    A landing page for the mobile app Mission42. Mission42 wants to help you learn new skills.
  categories:
    - App
    - Tutorials
    - Personal Training
    - Learning
    - Education
    - Landing Page
  built_by: Philipp Siegmund, zauberware
  built_by_url: https://www.zauberware.com
- title: Altstadtdomizil Idstein
  main_url: https://www.altstadtdomizil-idstein.de/
  url: https://www.altstadtdomizil-idstein.de/
  description: >
    A landing page for a holiday apartment in Idstein, Germany.
  categories:
    - Landing Page
    - Travel
    - Tourism
    - Real Estate
  built_by: Simon Franzen, zauberware
  built_by_url: https://www.zauberware.com
- title: Gerald Martinez Dev
  main_url: https://gmartinez.dev/
  url: https://gmartinez.dev/
  description: >
    Personal web site for show my skills and my works.
  categories:
    - Web Development
    - Portfolio
  built_by: Gerald Martinez
  built_by_url: https://twitter.com/GeraldM_92
  featured: false
- title: Becreatives
  main_url: "https://becreatives.com"
  url: "https://becreatives.com"
  featured: false
  description: >
    Digital software house. Enlights ideas. Think smart execute harder.
  categories:
    - Technology
    - Web Development
    - Agency
    - Marketing
  built_by: Becreatives
  built_by_url: "https://becreatives.com"
- title: Little Wolf Studio
  main_url: https://littlewolfstudio.co.uk
  url: https://littlewolfstudio.co.uk
  featured: false
  description: >
    A simple agency site built using GatsbyJS and DatoCMS. Aesthetic was creating using a customisation of Bulma.
  categories:
    - Blog
    - Agency
    - Web Development
  built_by: Little Wolf Studio
  built_by_url: https://littlewolfstudio.co.uk
- title: Paul Clifton Photography
  main_url: https://paulcliftonphotography.com
  url: https://paulcliftonphotography.com
  featured: false
  description: >
    A full migration from WordPress to GatsbyJS and DatoCMS. Includes custom cropping on images as viewport changes size and also an infinity scroll that doesn't preload all of the results.
  categories:
    - Blog
    - Portfolio
    - Gallery
    - Photography
  built_by: Little Wolf Studio
  built_by_url: https://littlewolfstudio.co.uk
- title: Atte Juvonen - Blog
  url: https://www.attejuvonen.fi/
  main_url: https://www.attejuvonen.fi/
  source_url: https://github.com/baobabKoodaa/blog
  description: >
    A blog with streamlined design and smooth UX
  categories:
    - Blog
    - Technology
    - Web Development
  featured: false
- title: Kibuk Construction
  url: https://kibukconstruction.com/
  main_url: https://kibukconstruction.com/
  description: >
    Kibuk Construction is a fully licensed and insured contractor specializing in Siding, Decks, Windows & Doors!
  categories:
    - Construction
    - Business
  built_by: David Krasniy
  built_by_url: http://dkrasniy.com
- title: RedCarpetUp
  main_url: https://www.redcarpetup.com
  url: https://www.redcarpetup.com/
  description: >
    RedCarpetUp's home page for a predominantly mobile-only customer base in India with major constraints on bandwidth availability
  categories:
    - Finance
    - Loans
    - Credit Card
  built_by: RedCarpet Dev Team
  built_by_url: https://www.redcarpetup.com
  featured: false
- title: talita traveler
  url: https://talitatraveler.com/
  main_url: https://talitatraveler.com/
  source_url: https://github.com/afuh/talitatraveler
  description: >
    Talita Traveler's personal blog.
  categories:
    - Blog
  built_by: Axel Fuhrmann
  built_by_url: https://axelfuhrmann.com/
  featured: false
- title: Pastelería el Progreso
  url: https://pasteleriaelprogreso.com/
  main_url: https://pasteleriaelprogreso.com/
  source_url: https://github.com/afuh/elprogreso
  description: >
    Famous bakery in Buenos Aires.
  categories:
    - Food
    - Gallery
  built_by: Axel Fuhrmann
  built_by_url: https://axelfuhrmann.com/
  featured: false
- title: Maitrik's Portfolio
  url: https://www.maitrikpatel.com/
  main_url: https://www.maitrikpatel.com/
  source_url: https://github.com/maitrikjpatel/portfolio
  description: >
    Portfolio of a Front-End Developer / UX Designer who designs and develops pixel perfect user interface, experiences and web applications.
  categories:
    - Portfolio
    - Blog
    - Design
    - Web Development
  built_by: Maitrik Patel
  built_by_url: https://www.maitrikpatel.com/
  featured: false
- title: PicPick
  url: https://picpick.app/
  main_url: https://picpick.app/
  description: >
    All-in-one Graphic Design Tool, Screen Capture Software, Image Editor, Color Picker, Pixel Ruler and More
  categories:
    - Productivity
    - App
    - Technology
  built_by: NGWIN
  built_by_url: https://picpick.app/
  featured: false
- title: Ste O'Neill
  main_url: https://www.steoneill.dev
  url: https://www.steoneill.dev
  description: >
    MVP of a portfolio site for a full stack UK based developer.
  categories:
    - Blog
    - Portfolio
  built_by: Ste O'Neill
  built_by_url: https://steoneill.dev
  featured: false
- title: Filipe Santos Correa's Portfolio
  description: >
    Filipe's Personal About Me / Portfolio.
  main_url: "https://filipesantoscorrea.com/"
  url: "https://filipesantoscorrea.com/"
  source_url: "https://github.com/Safi1012/filipesantoscorrea.com"
  featured: false
  categories:
    - Portfolio
- title: Progressive Massachusetts Legislator Scorecard
  main_url: https://scorecard.progressivemass.com
  url: https://scorecard.progressivemass.com
  featured: false
  source_url: https://github.com/progressivemass/legislator-scorecard
  description: >
    Learn about MA state legislators' voting records through a progressive lens
  categories:
    - Government
    - Education
  built_by: Alex Holachek
  built_by_url: "https://alex.holachek.com/"
- title: Jeff Wolff – Portfolio
  main_url: https://www.jeffwolff.net
  url: https://www.jeffwolff.net
  featured: false
  description: >
    A guy from San Diego who makes websites.
  categories:
    - Blog
    - Portfolio
    - Web Development
- title: Jp Valery – Portfolio
  main_url: https://jpvalery.photo
  url: https://jpvalery.photo
  featured: false
  description: >
    Self-taught photographer documenting spaces and people
  categories:
    - Portfolio
    - Photography
- title: Pantene
  main_url: https://pantene.com
  url: https://pantene.com
  featured: false
  description: >
    Pantene is a Swiss-created American brand of hair care products owned by Procter & Gamble
  categories:
    - Beauty
    - Business
- title: Prevue
  main_url: https://www.prevue.io
  url: https://www.prevue.io
  featured: false
  description: >
    All in One Prototyping Tool For Vue Developers
  categories:
    - Open Source
    - Web Development
- title: Gold Medal Flour
  main_url: https://www.goldmedalflour.com
  url: https://www.goldmedalflour.com
  description: >
    Gold Medal Four is a brand of flour products owned by General Mills. The new site was built using Gatsby v2 with data sources from Wordpress and an internal recipe API, and features multifaceted recipe filtering and a modified version of Gatsby Image to support art direction images.
  categories:
    - Food
  built_by: General Mills Branded Sites Dev Team
  built_by_url: https://www.generalmills.com
  featured: false
- title: Fifth Gait Technologies
  main_url: https://5thgait.com
  url: https://5thgait.com
  featured: false
  description: >
    Fifth Gait is a small business in the defense and space industry that is run and owned by physicists and engineers that have worked together for decades. The site was built using Gatsby V2.
  categories:
    - Government
    - Science
    - Technology
    - Space
  built_by: Jonathan Z. Fisher
  built_by_url: "https://jonzfisher.com"
- title: Sal's Pals
  main_url: https://www.sals-pals.net
  url: https://www.sals-pals.net
  featured: false
  description: >
    Sal's Pals is a professional dog walking and pet sitting service based in Westfield, NJ. New site built with gatsby v2.
  categories:
    - Business
- title: Zuyet Awarmatrip
  main_url: https://www.zuyetawarmatrip.com
  url: https://www.zuyetawarmatrip.com
  featured: false
  description: >
    Zuyet Awarmatrip is a subsidiary identity within the personal ecosystem of Zuyet Awarmatik, focusing on travel and photography.
  categories:
    - Travel
    - Photography
  built_by: Zuyet Awarmatik
- title: nikodemdeja.pl
  main_url: https://nikodemdeja.pl
  url: https://nikodemdeja.pl
  source_url: https://github.com/Norem80/nikodemdeja.pl
  description: >
    Portfolio of Nikodem Deja
  categories:
    - Portfolio
    - Open Source
  built_by: Nikodem Deja
  built_by_url: https://nikodemdeja.pl
  featured: false
- title: manuvel.be
  url: https://www.manuvel.be
  main_url: https://www.manuvel.be
  source_url: https://github.com/riencoertjens/manuvelsite
  description: >
    Cycling themed café coming this april in Sint Niklaas, Belgium. One page with funky css-grid and gatsby-image trickery!
  categories:
    - Coffee
    - Food
    - Instagram
  built_by: WEBhart
  built_by_url: https://www.web-hart.com
  featured: false
- title: WEBhart
  url: https://www.web-hart.com
  main_url: https://www.web-hart.com
  description: >
    Hi, I'm Rien (pronounced Reen) from Belgium but based in Girona, Spain. I'm an autodidact, committed to learning until the end of time.
  categories:
    - Portfolio
    - Design
    - Web Development
    - Freelance
  built_by: WEBhart
  built_by_url: https://www.web-hart.com
  featured: false
- title: nicdougall.com
  url: https://nicdougall.netlify.com/
  main_url: https://nicdougall.netlify.com/
  source_url: https://github.com/riencoertjens/nicdougall.com
  description: >
    Athlete website with Netlify CMS for blog content.
  categories:
    - Athlete
    - Blog
  built_by: WEBhart
  built_by_url: https://www.web-hart.com
  featured: false
- title: het Groeiatelier
  url: https://www.hetgroeiatelier.be/
  main_url: https://www.hetgroeiatelier.be/
  description: >
    Workspace for talent development and logopedics. One page site with basic info and small calendar CMS.
  categories:
    - Personal Development
    - One Page
  built_by: WEBhart
  built_by_url: https://www.web-hart.com
  featured: false
- title: Lebuin D'Haese
  url: https://www.lebuindhaese.be/
  main_url: https://www.lebuindhaese.be/
  description: >
    Artist portfolio website. Powered by a super simple Netlify CMS to easily add blog posts or new art pieces.
  categories:
    - Portfolio
    - Artist
    - Blog
  built_by: WEBhart
  built_by_url: https://www.web-hart.com
  featured: false
- title: Iefke Molenstra
  url: https://www.iefke.be/
  main_url: https://www.iefke.be/
  description: >
    Artist portfolio website. Powered by a super simple Netlify CMS to easily add blog posts or new art pieces.
  categories:
    - Portfolio
    - Artist
    - Blog
  built_by: WEBhart
  built_by_url: https://www.web-hart.com
  featured: false
- title: The Broomwagon
  url: https://www.thebroomwagongirona.com/
  main_url: https://www.thebroomwagongirona.com/
  description: >
    foodtruck style coffee by pro cyclist Robert Gesink. The site has a webshop with merchandise and coffee beans.
  categories:
    - eCommerce
    - Coffee
  built_by: WEBhart
  built_by_url: https://www.web-hart.com
- title: blog.nikodemdeja.pl
  main_url: https://blog.nikodemdeja.pl
  url: https://blog.nikodemdeja.pl
  source_url: https://github.com/Norem80/blog.nikodemdeja.pl
  description: >
    Personal blog of Nikodem Deja
  categories:
    - Blog
    - Open Source
  built_by: Nikodem Deja
  built_by_url: https://nikodemdeja.pl
  featured: false
- title: Pella Windows and Doors
  main_url: https://www.pella.com
  url: https://www.pella.com
  featured: false
  description: >
    The Pella Corporation is a privately held window and door manufacturing
  categories:
    - Construction
    - Business
- title: tinney.dev
  url: https://tinney.dev
  main_url: https://tinney.dev
  source_url: https://github.com/cdtinney/tinney.dev
  description: >
    Personal portfolio/blog of Colin Tinney
  categories:
    - Blog
    - Portfolio
    - Open Source
  built_by: Colin Tinney
  built_by_url: https://tinney.dev
  featured: false
- title: Monkeywrench Books
  main_url: https://monkeywrenchbooks.org
  url: https://monkeywrenchbooks.org
  description: >
    Monkeywrench Books is an all-volunteer, collectively-run bookstore and event space in Austin, TX
  categories:
    - Business
    - Community
    - Education
  built_by: Monkeywrench Books
  built_by_url: https://monkeywrenchbooks.org
- title: DeepMay.io
  main_url: https://deepmay.io
  url: https://deepmay.io
  description: >
    DeepMay is an experimental new tech bootcamp in the mountains of North Carolina.
  categories:
    - Event
    - Community
    - Technology
    - Marketing
  built_by: DeepMay
  built_by_url: https://twitter.com/deepmay_io
  featured: false
- title: Liferay.Design
  main_url: https://liferay.design
  url: https://liferay.design
  source_url: https://github.com/liferay-design/liferay.design
  description: >
    Liferay.Design is home to some of the freshest open-source designers who love to share articles and other resources for the Design Community.
  categories:
    - Blog
    - Community
    - Design
    - Marketing
    - Open Source
    - Technology
    - User Experience
  built_by: Liferay Designers
  built_by_url: https://twitter.com/liferaydesign
  featured: false
- title: Front End Remote Jobs
  main_url: https://frontendremotejobs.com
  url: https://frontendremotejobs.com
  source_url: https://github.com/benjamingrobertson/remotefrontend
  description: >
    Front End Remote Jobs features fully remote jobs for front end developers.
  categories:
    - Job Board
    - WordPress
    - Web Development
  built_by: Ben Robertson
  built_by_url: https://benrobertson.io
  featured: false
- title: Penrose Grand Del Mar
  main_url: https://penroseatthegrand.com
  url: https://penroseatthegrand.com
  description: >
    Penrose Grand Del Mar is a luxury housing project coming soon.
  categories:
    - Real Estate
    - Contentful
    - Netlify
    - Design
    - Animation
  built_by: Chase Ohlson
  built_by_url: https://chaseohlson.com
- title: JustGraphQL
  url: https://www.justgraphql.com/
  main_url: https://www.justgraphql.com/
  source_url: https://github.com/Novvum/justgraphql
  description: >
    JustGraphQL helps developers quickly search and filter through GraphQL resources, tools, and articles.
  categories:
    - Open Source
    - Web Development
    - Technology
  built_by: Novvum
  built_by_url: https://www.novvum.io/
  featured: false
- title: Peter Macinkovic Personal Blog
  url: https://peter.macinkovic.id.au/
  main_url: https://peter.macinkovic.id.au/
  source_url: https://github.com/inkovic/peter-macinkovic-static-site
  description: >
    Personal Website and Blog of eCommerce SEO Specilaist and Digital Marketer Peter Macinkovic.
  categories:
    - SEO
    - Marketing
    - Blog
  featured: false
- title: NH Hydraulikzylinder
  main_url: https://nh-hydraulikzylinder.com
  url: https://nh-hydraulikzylinder.com
  description: >
    High quality & high performance hydraulic cylinders manufactured in Austria based on the clients requirements
  categories:
    - Business
  built_by: MangoART
  built_by_url: https://www.mangoart.at
  featured: false
- title: Frauennetzwerk Linz-Land
  main_url: https://frauennetzwerk-linzland.net
  url: https://frauennetzwerk-linzland.net
  description: >
    Homepage for the local women's association providing support to people in need offline and online (Livechat integration)
  categories:
    - Nonprofit
  built_by: MangoART
  built_by_url: https://www.mangoart.at
  featured: false
- title: Mein Traktor
  main_url: http://www.mein-traktor.at/
  url: http://www.mein-traktor.at/
  description: >
    Homepage of a the main importer of SAME and Lamborghini Tractors in Austria with customer support area
  categories:
    - Business
    - App
  built_by: MangoART
  built_by_url: https://www.mangoart.at
  featured: false
- title: Lamborghini Traktoren
  main_url: https://lamborghini-traktor.at
  url: https://lamborghini-traktor.at
  description: >
    Lamborghini Tractors - Landing page for the brand in Austria
  categories:
    - Business
  built_by: MangoART
  built_by_url: https://www.mangoart.at
  featured: false
- title: Holly Lodge Community Centre - Highgate, London
  main_url: https://www.hlcchl.org/
  url: https://www.hlcchl.org/
  source_url: https://github.com/eugelogic/hlcchl-gatsby
  description: >
    The Holly Lodge Community Centre - Highgate, London has a shiny new website built with Gatsby v2 that makes important contributions towards a faster, more secure and environmentally friendly web for everyone.
  categories:
    - Charity
    - Community
    - Event
    - Nonprofit
  built_by: Eugene Molari Developer
  built_by_url: https://twitter.com/EugeneMolari
  featured: false
- title: blackcater's blog
  url: https://www.blackcater.win
  main_url: https://www.blackcater.win
  source_url: https://github.com/blackcater/blog
  description: >
    Blog like Medium, for person and team.
  categories:
    - Blog
    - Web Development
  built_by: blackcater
  built_by_url: https://github.com/blackcater
  featured: false
- title: Kenneth Kwakye-Gyamfi Portfolio Site
  url: https://www.kwakye-gyamfi.com
  main_url: https://www.kwakye-gyamfi.com
  source_url: https://github.com/cr05s19xx/cross-site
  description: >
    Personal portfolio site for Kenneth Kwakye-Gyamfi, a mobile and web full stack applications developer currently based in Accra, Ghana.
  categories:
    - SEO
    - Web Development
    - Open Source
    - Portfolio
  featured: false
- title: Gareth Weaver
  url: https://www.garethweaver.com/
  main_url: https://www.garethweaver.com/
  source_url: https://github.com/garethweaver/public-site-react
  description: >
    A personal portofolio of a London based frontend developer built with Gatsby 2, Redux and Sass
  categories:
    - Portfolio
    - Web Development
  built_by: Gareth Weaver
  built_by_url: https://twitter.com/garethdweaver
  featured: false
- title: Mailjet
  url: https://dev.mailjet.com/
  main_url: https://dev.mailjet.com/
  description: >
    Mailjet is an easy-to-use all-in-one e-mail platform.
  categories:
    - API
    - Documentation
  featured: false
- title: Peintagone
  url: https://www.peintagone.be/
  main_url: https://www.peintagone.be/
  description: >
    Peintagone is a superior quality paint brand with Belgian tones.
  categories:
    - Portfolio
    - Gallery
    - Landing
  built_by: Sebastien Crepin
  built_by_url: https://github.com/opeah
  featured: false
- title: Let's Do Dish!
  url: https://letsdodish.com
  main_url: https://letsdodish.com
  description: >
    A new recipe site for people who enjoy cooking great food in their home kitchen. Find some great meal ideas! Let's do dish!
  categories:
    - Blog
    - Food
  built_by: Connerra
  featured: false
- title: AWS Amplify Community
  url: https://amplify.aws/community/
  main_url: https://amplify.aws/community/
  source_url: https://github.com/aws-amplify/community
  description: >
    Amplify Community is a hub for developers building fullstack serverless applications with Amplify to easily access content (such as events, blog posts, videos, sample projects, and tutorials) created by other members of the Amplify community.
  categories:
    - Blog
    - Directory
    - Education
    - Technology
  built_by: Nikhil Swaminathan
  built_by_url: https://github.com/swaminator
  featured: false
- title: Cal State Monterey Bay
  url: https://csumb.edu
  main_url: https://csumb.edu
  source_url: https://github.com/csumb/csumb-gatsby
  description: >
    A website for the entire campus of California State University, Monterey Bay.
  categories:
    - Education
    - Government
  built_by: CSUMB Web Team
  built_by_url: https://csumb.edu/web/team
  featured: false
>>>>>>> 8aa2b8fe
<|MERGE_RESOLUTION|>--- conflicted
+++ resolved
@@ -3789,7 +3789,6 @@
     - Web Development
   built_by: Cole Walker
   built_by_url: "https://www.walkermakes.com"
-<<<<<<< HEAD
 - title: Standing By Company
   main_url: "https://standingby.company"
   url: "https://standingby.company"
@@ -3800,7 +3799,6 @@
     - Web Development
   built_by: Standing By Company
   built_by_url: "https://standingby.company"
-=======
 - title: Ashley Thouret
   main_url: "https://www.ashleythouret.com"
   url: "https://www.ashleythouret.com"
@@ -5742,5 +5740,4 @@
     - Government
   built_by: CSUMB Web Team
   built_by_url: https://csumb.edu/web/team
-  featured: false
->>>>>>> 8aa2b8fe
+  featured: false