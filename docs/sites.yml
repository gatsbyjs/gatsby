--- conflicted
+++ resolved
@@ -6381,7 +6381,6 @@
   built_by: Vikram Aroskar
   built_by_url: "https://medium.com/@vikramaroskar"
   featured: false
-<<<<<<< HEAD
 - title: Home Alarm Report
   url: https://homealarmreport.com/
   main_url: https://homealarmreport.com/
@@ -6396,7 +6395,6 @@
     - Technolog
   built_by: Centerfield Media
   built_by_url: https://www.centerfield.com
-=======
 - title: Just | FX for treasurers
   url: "https://www.gojust.com"
   main_url: "https://www.gojust.com"
@@ -6453,5 +6451,4 @@
     - Programming
   built_by: Chai Phonbopit
   built_by_url: "https://github.com/phonbopit"
->>>>>>> 31110b25
   featured: false