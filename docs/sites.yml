--- conflicted
+++ resolved
@@ -4129,7 +4129,6 @@
     - Web Development
     - Productivity
   featured: false
-<<<<<<< HEAD
 - title: Vyron Vasileiadis
   url: "https://fedonman.com/"
   main_url: "https://fedonman.com"
@@ -4142,7 +4141,6 @@
     - Education
   built_by: Vyron Vasileiadis
   built_by_url: "https://github.com/fedonman"
-=======
 - title: Fabien Champigny
   url: "https://www.champigny.name/"
   main_url: "https://www.champigny.name/"
@@ -4204,5 +4202,4 @@
     - Marketing
   built_by: Maciej Leszczyński
   built_by_url: http://twitter.com/_maciej
->>>>>>> b569ae53
   featured: false