--- conflicted
+++ resolved
@@ -4229,7 +4229,22 @@
   built_by: Marcy Sutton
   built_by_url: https://marcysutton.com
   featured: true
-<<<<<<< HEAD
+- title: WPGraphQL Docs
+  main_url: https://docs.wpgraphql.com
+  url: https://docs.wpgraphql.com
+  description: >
+    Documentation for WPGraphQL, a free open-source WordPress plugin that provides an extendable GraphQL schema and API for any WordPress site.
+  categories:
+    - API
+    - CMS
+    - Documentation
+    - GraphQL
+    - Technology
+    - Web Development
+    - WordPress
+  built_by: WPGraphQL
+  built_by_url: https://wpgraphql.com
+  featured: false
 - title: Parallel Polis Kosice
   url: https://www.paralelnapoliskosice.sk/
   main_url: https://www.paralelnapoliskosice.sk/
@@ -4243,21 +4258,4 @@
     - Blockchain
   built_by: Roman Vesely
   built_by_url: https://romanvesely.com
-=======
-- title: WPGraphQL Docs
-  main_url: https://docs.wpgraphql.com
-  url: https://docs.wpgraphql.com
-  description: >
-    Documentation for WPGraphQL, a free open-source WordPress plugin that provides an extendable GraphQL schema and API for any WordPress site.
-  categories:
-    - API
-    - CMS
-    - Documentation
-    - GraphQL
-    - Technology
-    - Web Development
-    - WordPress
-  built_by: WPGraphQL
-  built_by_url: https://wpgraphql.com
->>>>>>> 059ffaaa
   featured: false