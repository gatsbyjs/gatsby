- title: MobileUI
  main_url: https://mobileui.dev
  url: https://mobileui.dev
  description: >
    A java-based framework for cross-platform app development with Java and Kotlin.
  categories:
    - Mobile Development
    - Technology
    - Programming
    - Landing Page
    - Blog
    - WordPress
    - E-commerce
  built_by: NeverNull GmbH
  built_by_url: https://nevernull.io
  featured: false
- title: ReactJS
  main_url: https://reactjs.org/
  url: https://reactjs.org/
  source_url: https://github.com/reactjs/reactjs.org
  featured: true
  categories:
    - Web Development
    - Featured
    - Documentation
- title: Spotify.Design
  main_url: https://spotify.design/
  url: https://spotify.design/
  description: >
    Spotify Design's team site! Read their blog and meet Spotify designers.
  featured: true
  categories:
    - Featured
    - Music
    - Blog
- title: Flamingo
  main_url: https://www.shopflamingo.com/
  url: https://www.shopflamingo.com/
  description: >
    Online shop for women's body care and hair removal products.
  categories:
    - E-commerce
    - Featured
  featured: true
- title: IDEO
  url: https://www.ideo.com
  main_url: https://www.ideo.com/
  description: >
    A Global design company committed to creating positive impact.
  categories:
    - Agency
    - Technology
    - Featured
    - Consulting
    - User Experience
  featured: true
- title: Airbnb Engineering & Data Science
  description: >
    Creative engineers and data scientists building a world where you can belong
    anywhere
  main_url: https://airbnb.io/
  url: https://airbnb.io/
  categories:
    - Blog
    - Gallery
    - Featured
  featured: true
- title: Impossible Foods
  main_url: https://impossiblefoods.com/
  url: https://impossiblefoods.com/
  categories:
    - Food
    - Featured
  featured: true
- title: Braun
  description: >
    Braun offers high performance hair removal and hair care products, including dryers, straighteners, shavers, and more.
  main_url: https://ca.braun.com/en-ca
  url: https://ca.braun.com/en-ca
  categories:
    - E-commerce
    - Featured
  featured: true
- title: NYC Pride 2019 | WorldPride NYC | Stonewall50
  main_url: https://2019-worldpride-stonewall50.nycpride.org/
  url: https://2019-worldpride-stonewall50.nycpride.org/
  featured: true
  description: >-
    Join us in 2019 for NYC Pride, as we welcome WorldPride and mark the 50th
    Anniversary of the Stonewall Uprising and a half-century of LGBTQ+
    liberation.
  categories:
    - Education
    - Marketing
    - Nonprofit
    - Featured
  built_by: Canvas United
  built_by_url: https://www.canvasunited.com/
- title: The State of European Tech
  main_url: https://2017.stateofeuropeantech.com/
  url: https://2017.stateofeuropeantech.com/
  featured: true
  categories:
    - Technology
    - Featured
  built_by: Studio Lovelock
  built_by_url: http://www.studiolovelock.com/
- title: Hopper
  main_url: https://www.hopper.com/
  url: https://www.hopper.com/
  built_by: Narative
  built_by_url: https://www.narative.co/
  featured: true
  categories:
    - Technology
    - App
    - Featured
- title: Theodora Warre
  main_url: https://theodorawarre.eu
  url: https://theodorawarre.eu
  description: >-
    E-commerce site for jewellery designer Theodora Warre, built using Gatsby +
    + Prismic + Matter.js
  categories:
    - E-commerce
    - Marketing
  built_by: Pierre Nel
  built_by_url: https://pierre.io
  featured: false
- title: Life Without Barriers | Foster Care
  main_url: https://www.lwb.org.au/foster-care
  url: https://www.lwb.org.au/foster-care
  featured: true
  description: >-
    We are urgently seeking foster carers all across Australia. Can you open
    your heart and your home to a child in need? There are different types of
    foster care that can suit you. We offer training and 24/7 support.
  categories:
    - Nonprofit
    - Education
    - Documentation
    - Marketing
    - Featured
  built_by: LWB Digital Team
  built_by_url: https://twitter.com/LWBAustralia
- title: Figma
  main_url: https://www.figma.com/
  url: https://www.figma.com/
  featured: true
  categories:
    - Marketing
    - Design
    - Featured
  built_by: Corey Ward
  built_by_url: http://www.coreyward.me/
- title: Bejamas - JAM Experts for hire
  main_url: https://bejamas.io/
  url: https://bejamas.io/
  featured: true
  description: >-
    We help agencies and companies with JAMStack tools. This includes web
    development using Static Site Generators, Headless CMS, CI / CD and CDN
    setup.
  categories:
    - Technology
    - Web Development
    - Agency
    - Marketing
    - Featured
  built_by: Bejamas
  built_by_url: https://bejamas.io/
- title: The State of JavaScript
  description: >
    Data from over 20,000 developers, asking them questions on topics ranging
    from frontend frameworks and state management, to build tools and testing
    libraries.
  main_url: https://stateofjs.com/
  url: https://stateofjs.com/
  source_url: https://github.com/StateOfJS/StateOfJS
  categories:
    - Data
    - JavaScript
    - Featured
  built_by: StateOfJS
  built_by_url: https://github.com/StateOfJS/StateOfJS/graphs/contributors
  featured: true
- title: DesignSystems.com
  main_url: https://www.designsystems.com/
  url: https://www.designsystems.com/
  description: |
    A resource for learning, creating and evangelizing design systems.
  categories:
    - Design
    - Blog
    - Technology
    - Featured
  built_by: Corey Ward
  built_by_url: http://www.coreyward.me/
  featured: true
- title: Snap Kit
  main_url: https://kit.snapchat.com/
  url: https://kit.snapchat.com/
  description: >
    Snap Kit lets developers integrate some of Snapchat’s best features across
    platforms.
  categories:
    - Technology
    - Documentation
    - Featured
  featured: true
- title: SendGrid
  main_url: https://sendgrid.com/docs/
  url: https://sendgrid.com/docs/
  description: >
    SendGrid delivers your transactional and marketing emails through the
    world's largest cloud-based email delivery platform.
  categories:
    - API
    - Technology
    - Documentation
    - Featured
  featured: true
- title: Kirsten Noelle
  main_url: https://www.kirstennoelle.com/
  url: https://www.kirstennoelle.com/
  featured: true
  description: >
    Digital portfolio for San Francisco Bay Area photographer Kirsten Noelle Wiemer.
  categories:
    - Photography
    - Portfolio
    - Featured
  built_by: Ryan Wiemer
  built_by_url: https://www.ryanwiemer.com/
- title: Cajun Bowfishing
  main_url: https://cajunbowfishing.com/
  url: https://cajunbowfishing.com/
  featured: false
  categories:
    - E-commerce
    - Sports
  built_by: Escalade Sports
  built_by_url: https://www.escaladesports.com/
- title: GraphCMS
  main_url: https://graphcms.com/
  url: https://graphcms.com/
  featured: false
  categories:
    - Marketing
    - Technology
- title: Ghost Documentation
  main_url: https://docs.ghost.org/
  url: https://docs.ghost.org/
  source_url: https://github.com/tryghost/docs
  featured: false
  description: >-
    Ghost is an open source, professional publishing platform built on a modern Node.js technology stack — designed for teams who need power, flexibility and performance.
  categories:
    - Technology
    - Documentation
    - Open Source
  built_by: Ghost Foundation
  built_by_url: https://ghost.org/
- title: Nike - Just Do It
  main_url: https://justdoit.nike.com/
  url: https://justdoit.nike.com/
  featured: true
  categories:
    - E-commerce
    - Featured
- title: AirBnB Cereal
  main_url: https://airbnb.design/cereal
  url: https://airbnb.design/cereal
  featured: false
  categories:
    - Marketing
    - Design
- title: Cardiogram
  main_url: https://cardiogr.am/
  url: https://cardiogr.am/
  featured: false
  categories:
    - Marketing
    - Technology
- title: Matthias Jordan Portfolio
  main_url: https://iammatthias.com/
  url: https://iammatthias.com/
  source_url: https://github.com/iammatthias/.com
  description: >-
    Photography portfolio of content creator and digital marketer Matthias Jordan
  built_by: Matthias Jordan
  built_by_url: https://github.com/iammatthias
  featured: false
  categories:
    - Photography
    - Portfolio
    - Blog
    - Gallery
- title: Investment Calculator
  main_url: https://investmentcalculator.io/
  url: https://investmentcalculator.io/
  featured: false
  categories:
    - Education
    - Finance
- title: CSS Grid Playground by MozillaDev
  main_url: https://mozilladevelopers.github.io/playground/
  url: https://mozilladevelopers.github.io/playground/
  source_url: https://github.com/MozillaDevelopers/playground
  featured: false
  categories:
    - Education
    - Web Development
- title: Piotr Fedorczyk Portfolio
  built_by: Piotr Fedorczyk
  built_by_url: https://piotrf.pl
  categories:
    - Portfolio
    - Web Development
  description: >-
    Portfolio of Piotr Fedorczyk, a digital product designer and full-stack developer specializing in shaping, designing and building news and tools for news.
  featured: false
  main_url: https://piotrf.pl/
  url: https://piotrf.pl/
- title: unrealcpp
  main_url: https://unrealcpp.com/
  url: https://unrealcpp.com/
  source_url: https://github.com/Harrison1/unrealcpp-com
  featured: false
  categories:
    - Blog
    - Web Development
- title: Andy Slezak
  main_url: https://www.aslezak.com/
  url: https://www.aslezak.com/
  source_url: https://github.com/amslezak
  featured: false
  categories:
    - Web Development
    - Portfolio
- title: Deliveroo.Design
  main_url: https://www.deliveroo.design/
  url: https://www.deliveroo.design/
  featured: false
  categories:
    - Food
    - Marketing
- title: Dona Rita
  main_url: https://www.donarita.co.uk/
  url: https://www.donarita.co.uk/
  source_url: https://github.com/peduarte/dona-rita-website
  featured: false
  categories:
    - Food
    - Marketing
- title: Fröhlich ∧ Frei
  main_url: https://www.froehlichundfrei.de/
  url: https://www.froehlichundfrei.de/
  featured: false
  categories:
    - Web Development
    - Blog
    - Open Source
- title: How to GraphQL
  main_url: https://www.howtographql.com/
  url: https://www.howtographql.com/
  source_url: https://github.com/howtographql/howtographql
  featured: false
  categories:
    - Documentation
    - Web Development
    - Open Source
- title: OnCallogy
  main_url: https://www.oncallogy.com/
  url: https://www.oncallogy.com/
  featured: false
  categories:
    - Marketing
    - Healthcare
- title: Ryan Wiemer's Portfolio
  main_url: https://www.ryanwiemer.com/
  url: https://www.ryanwiemer.com/knw-photography/
  source_url: https://github.com/ryanwiemer/rw
  featured: false
  description: >
    Digital portfolio for Oakland, CA based account manager Ryan Wiemer.
  categories:
    - Portfolio
    - Web Development
    - Design
  built_by: Ryan Wiemer
  built_by_url: https://www.ryanwiemer.com/
- title: Ventura Digitalagentur Köln
  main_url: https://www.ventura-digital.de/
  url: https://www.ventura-digital.de/
  featured: false
  built_by: Ventura Digitalagentur
  categories:
    - Agency
    - Marketing
    - Featured
- title: Azer Koçulu
  main_url: https://kodfabrik.com/
  url: https://kodfabrik.com/photography/
  featured: false
  categories:
    - Portfolio
    - Photography
    - Web Development
- title: Damir.io
  main_url: http://damir.io/
  url: http://damir.io/
  source_url: https://github.com/dvzrd/gatsby-sfiction
  featured: false
  categories:
    - Blog
- title: Digital Psychology
  main_url: http://digitalpsychology.io/
  url: http://digitalpsychology.io/
  source_url: https://github.com/danistefanovic/digitalpsychology.io
  featured: false
  categories:
    - Education
    - Library
- title: Théâtres Parisiens
  main_url: http://theatres-parisiens.fr/
  url: http://theatres-parisiens.fr/
  source_url: https://github.com/phacks/theatres-parisiens
  featured: false
  categories:
    - Education
    - Entertainment
- title: A4 纸网
  main_url: http://www.a4z.cn/
  url: http://www.a4z.cn/price
  source_url: https://github.com/hiooyUI/hiooyui.github.io
  featured: false
  categories:
    - E-commerce
- title: Steve Meredith's Portfolio
  main_url: http://www.stevemeredith.com/
  url: http://www.stevemeredith.com/
  featured: false
  categories:
    - Portfolio
- title: API Platform
  main_url: https://api-platform.com/
  url: https://api-platform.com/
  source_url: https://github.com/api-platform/website
  featured: false
  categories:
    - Documentation
    - Web Development
    - Open Source
    - Library
- title: The Audacious Project
  main_url: https://audaciousproject.org/
  url: https://audaciousproject.org/
  featured: false
  categories:
    - Nonprofit
- title: Dustin Schau's Blog
  main_url: https://blog.dustinschau.com/
  url: https://blog.dustinschau.com/
  source_url: https://github.com/dschau/blog
  featured: false
  categories:
    - Blog
    - Web Development
- title: iContract Blog
  main_url: https://blog.icontract.co.uk/
  url: http://blog.icontract.co.uk/
  featured: false
  categories:
    - Blog
- title: BRIIM
  main_url: https://bri.im/
  url: https://bri.im/
  featured: false
  description: >-
    BRIIM is a movement to enable JavaScript enthusiasts and web developers in
    machine learning. Learn about artificial intelligence and data science, two
    fields which are governed by machine learning, in JavaScript. Take it right
    to your browser with WebGL.
  categories:
    - Education
    - Web Development
    - Technology
- title: Calpa's Blog
  main_url: https://calpa.me/
  url: https://calpa.me/
  source_url: https://github.com/calpa/blog
  featured: false
  categories:
    - Blog
    - Web Development
- title: Code Bushi
  main_url: https://codebushi.com/
  url: https://codebushi.com/
  featured: false
  description: >-
    Web development resources, trends, & techniques to elevate your coding
    journey.
  categories:
    - Web Development
    - Open Source
    - Blog
  built_by: Hunter Chang
  built_by_url: https://hunterchang.com/
- title: Daniel Hollcraft
  main_url: https://danielhollcraft.com/
  url: https://danielhollcraft.com/
  source_url: https://github.com/danielbh/danielhollcraft.com
  featured: false
  categories:
    - Web Development
    - Blog
    - Portfolio
- title: Darren Britton's Portfolio
  main_url: https://darrenbritton.com/
  url: https://darrenbritton.com/
  source_url: https://github.com/darrenbritton/darrenbritton.github.io
  featured: false
  categories:
    - Web Development
    - Portfolio
- title: Dave Lindberg Marketing & Design
  url: https://davelindberg.com/
  main_url: https://davelindberg.com/
  source_url: https://github.com/Dave-Lindberg/dl-gatsby
  featured: false
  description: >-
    My work revolves around solving problems for people in business, using
    integrated design and marketing strategies to improve sales, increase brand
    engagement, generate leads and achieve goals.
  categories:
    - Design
    - Marketing
    - Portfolio
- title: Dalbinaco's Website
  main_url: https://dlbn.co/en/
  url: https://dlbn.co/en/
  source_url: https://github.com/dalbinaco/dlbn.co
  featured: false
  categories:
    - Portfolio
    - Web Development
- title: mParticle's Documentation
  main_url: https://docs.mparticle.com/
  url: https://docs.mparticle.com/
  featured: false
  categories:
    - Web Development
    - Documentation
- title: Doopoll
  main_url: https://doopoll.co/
  url: https://doopoll.co/
  featured: false
  categories:
    - Marketing
    - Technology
- title: ERC dEX
  main_url: https://ercdex.com/
  url: https://ercdex.com/aqueduct
  featured: false
  categories:
    - Marketing
- title: CalState House Manager
  description: >
    Home service membership that offers proactive and on-demand maintenance for
    homeowners
  main_url: https://housemanager.calstate.aaa.com/
  url: https://housemanager.calstate.aaa.com/
  categories:
    - Marketing
- title: Hapticmedia
  main_url: https://hapticmedia.fr/en/
  url: https://hapticmedia.fr/en/
  featured: false
  categories:
    - Agency
- title: heml.io
  main_url: https://heml.io/
  url: https://heml.io/
  source_url: https://github.com/SparkPost/heml.io
  featured: false
  categories:
    - Documentation
    - Web Development
    - Open Source
- title: Juliette Pretot's Portfolio
  main_url: https://juliette.sh/
  url: https://juliette.sh/
  featured: false
  categories:
    - Web Development
    - Portfolio
    - Blog
- title: Kris Hedstrom's Portfolio
  main_url: https://k-create.com/
  url: https://k-create.com/portfolio/
  source_url: https://github.com/kristofferh/kristoffer
  featured: false
  description: >-
    Hey. I’m Kris. I’m an interactive designer / developer. I grew up in Umeå,
    in northern Sweden, but I now live in Brooklyn, NY. I am currently enjoying
    a hybrid Art Director + Lead Product Engineer role at a small startup called
    Nomad Health. Before that, I was a Product (Engineering) Manager at Tumblr.
    Before that, I worked at agencies. Before that, I was a baby. I like to
    design things, and then I like to build those things. I occasionally take on
    freelance projects. Feel free to get in touch if you have an interesting
    project that you want to collaborate on. Or if you just want to say hello,
    that’s cool too.
  categories:
    - Portfolio
  built_by: Kris Hedstrom
  built_by_url: https://k-create.com/
- title: knpw.rs
  main_url: https://knpw.rs/
  url: https://knpw.rs/
  source_url: https://github.com/knpwrs/knpw.rs
  featured: false
  categories:
    - Blog
    - Web Development
- title: Kostas Bariotis' Blog
  main_url: https://kostasbariotis.com/
  url: https://kostasbariotis.com/
  source_url: https://github.com/kbariotis/kostasbariotis.com
  featured: false
  categories:
    - Blog
    - Portfolio
    - Web Development
- title: LaserTime Clinic
  main_url: https://lasertime.ru/
  url: https://lasertime.ru/
  source_url: https://github.com/oleglegun/lasertime
  featured: false
  categories:
    - Marketing
- title: Jason Lengstorf
  main_url: https://lengstorf.com
  url: https://lengstorf.com
  source_url: https://github.com/jlengstorf/lengstorf.com
  featured: false
  categories:
    - Blog
  built_by: Jason Lengstorf
  built_by_url: https://github.com/jlengstorf
- title: Mannequin.io
  main_url: https://mannequin.io/
  url: https://mannequin.io/
  source_url: https://github.com/LastCallMedia/Mannequin/tree/master/site
  featured: false
  categories:
    - Open Source
    - Web Development
    - Documentation
- title: Fabric
  main_url: https://meetfabric.com/
  url: https://meetfabric.com/
  featured: false
  categories:
    - Marketing
- title: Nexit
  main_url: https://nexit.sk/
  url: https://nexit.sk/references
  featured: false
  categories:
    - Web Development
- title: Open FDA
  description: >
    Provides APIs and raw download access to a number of high-value, high
    priority and scalable structured datasets, including adverse events, drug
    product labeling, and recall enforcement reports.
  main_url: https://open.fda.gov/
  url: https://open.fda.gov/
  source_url: https://github.com/FDA/open.fda.gov
  featured: false
  categories:
    - Government
    - Open Source
    - Web Development
    - API
    - Data
- title: NYC Planning Labs (New York City Department of City Planning)
  main_url: https://planninglabs.nyc/
  url: https://planninglabs.nyc/about/
  source_url: https://github.com/NYCPlanning/
  featured: false
  description: >-
    We work with New York City's Urban Planners to deliver impactful, modern
    technology tools.
  categories:
    - Open Source
    - Government
- title: Preston Richey Portfolio / Blog
  main_url: https://prestonrichey.com/
  url: https://prestonrichey.com/
  source_url: https://github.com/prichey/prestonrichey.com
  featured: false
  categories:
    - Web Development
    - Portfolio
    - Blog
- title: Landing page of Put.io
  main_url: https://put.io/
  url: https://put.io/
  featured: false
  categories:
    - E-commerce
    - Technology
- title: The Rick and Morty API
  main_url: https://rickandmortyapi.com/
  url: https://rickandmortyapi.com/
  built_by: Axel Fuhrmann
  built_by_url: https://axelfuhrmann.com/
  featured: false
  categories:
    - Web Development
    - Entertainment
    - Documentation
    - Open Source
    - API
- title: Santa Compañía Creativa
  main_url: https://santacc.es/
  url: https://santacc.es/
  source_url: https://github.com/DesarrolloWebSantaCC/santacc-web
  featured: false
  categories:
    - Agency
- title: Sean Coker's Blog
  main_url: https://sean.is/
  url: https://sean.is/
  featured: false
  categories:
    - Blog
    - Portfolio
    - Web Development
- title: Several Levels
  main_url: https://severallevels.io/
  url: https://severallevels.io/
  source_url: https://github.com/Harrison1/several-levels
  featured: false
  categories:
    - Agency
    - Web Development
- title: Simply
  main_url: https://simply.co.za/
  url: https://simply.co.za/
  featured: false
  categories:
    - Marketing
- title: Storybook
  main_url: https://storybook.js.org/
  url: https://storybook.js.org/
  source_url: https://github.com/storybooks/storybook
  featured: false
  categories:
    - Web Development
    - Open Source
- title: Vibert Thio's Portfolio
  main_url: https://vibertthio.com/portfolio/
  url: https://vibertthio.com/portfolio/projects/
  source_url: https://github.com/vibertthio/portfolio
  featured: false
  categories:
    - Portfolio
    - Web Development
- title: VisitGemer
  main_url: https://visitgemer.sk/
  url: https://visitgemer.sk/
  featured: false
  categories:
    - Marketing
- title: Bricolage.io
  main_url: https://www.bricolage.io/
  url: https://www.bricolage.io/
  source_url: https://github.com/KyleAMathews/blog
  featured: false
  categories:
    - Blog
- title: Charles Pinnix Website
  main_url: https://www.charlespinnix.com/
  url: https://www.charlespinnix.com/
  featured: false
  description: >-
    I’m a senior frontend engineer with 8 years of experience building websites
    and web applications. I’m interested in leading creative, multidisciplinary
    engineering teams. I’m a creative technologist, merging photography, art,
    and design into engineering and visa versa. I take a pragmatic,
    product-oriented approach to development, allowing me to see the big picture
    and ensuring quality products are completed on time. I have a passion for
    modern frontend JavaScript frameworks such as React and Vue, and I have
    substantial experience on the backend with an interest in Node and
    container based deployment with Docker and AWS.
  categories:
    - Portfolio
    - Web Development
- title: Charlie Harrington's Blog
  main_url: https://www.charlieharrington.com/
  url: https://www.charlieharrington.com/
  source_url: https://github.com/whatrocks/blog
  featured: false
  categories:
    - Blog
    - Web Development
    - Music
- title: Gabriel Adorf's Portfolio
  main_url: https://www.gabrieladorf.com/
  url: https://www.gabrieladorf.com/
  source_url: https://github.com/gabdorf/gabriel-adorf-portfolio
  featured: false
  categories:
    - Portfolio
    - Web Development
- title: greglobinski.com
  main_url: https://www.greglobinski.com/
  url: https://www.greglobinski.com/
  source_url: https://github.com/greglobinski/www.greglobinski.com
  featured: false
  categories:
    - Portfolio
    - Web Development
- title: I am Putra
  main_url: https://www.iamputra.com/
  url: https://www.iamputra.com/
  featured: false
  categories:
    - Portfolio
    - Web Development
    - Blog
- title: In Sowerby Bridge
  main_url: https://www.insowerbybridge.co.uk/
  url: https://www.insowerbybridge.co.uk/
  featured: false
  categories:
    - Marketing
    - Government
- title: JavaScript Stuff
  main_url: https://www.javascriptstuff.com/
  url: https://www.javascriptstuff.com/
  featured: false
  categories:
    - Education
    - Web Development
    - Library
- title: Ledgy
  main_url: https://www.ledgy.com/
  url: https://github.com/morloy/ledgy.com
  featured: false
  categories:
    - Marketing
    - Finance
- title: Alec Lomas's Portfolio / Blog
  main_url: https://www.lowmess.com/
  url: https://www.lowmess.com/
  source_url: https://github.com/lowmess/lowmess
  featured: false
  categories:
    - Web Development
    - Blog
    - Portfolio
- title: Michele Mazzucco's Portfolio
  main_url: https://www.michelemazzucco.it/
  url: https://www.michelemazzucco.it/
  source_url: https://github.com/michelemazzucco/michelemazzucco.it
  featured: false
  categories:
    - Portfolio
- title: Orbit FM Podcasts
  main_url: https://www.orbit.fm/
  url: https://www.orbit.fm/
  source_url: https://github.com/agarrharr/orbit.fm
  featured: false
  categories:
    - Podcast
- title: Prosecco Springs
  main_url: https://www.proseccosprings.com/
  url: https://www.proseccosprings.com/
  featured: false
  categories:
    - Food
    - Blog
    - Marketing
- title: Verious
  main_url: https://www.verious.io/
  url: https://www.verious.io/
  source_url: https://github.com/cpinnix/verious
  featured: false
  categories:
    - Web Development
- title: Yisela
  main_url: https://www.yisela.com/
  url: https://www.yisela.com/tetris-against-trauma-gaming-as-therapy/
  featured: false
  categories:
    - Blog
- title: YouFoundRon.com
  main_url: https://www.youfoundron.com/
  url: https://www.youfoundron.com/
  source_url: https://github.com/rongierlach/yfr-dot-com
  featured: false
  categories:
    - Portfolio
    - Web Development
    - Blog
- title: Ease
  main_url: https://www.ease.com/
  url: https://www.ease.com/
  featured: false
  categories:
    - Marketing
    - Healthcare
- title: Policygenius
  main_url: https://www.policygenius.com/
  url: https://www.policygenius.com/
  featured: false
  categories:
    - Marketing
    - Healthcare
- title: Moteefe
  main_url: https://www.moteefe.com/
  url: https://www.moteefe.com/
  featured: false
  categories:
    - Marketing
    - Agency
    - Technology
- title: Athelas
  main_url: http://www.athelas.com/
  url: http://www.athelas.com/
  featured: false
  categories:
    - Marketing
    - Healthcare
- title: Pathwright
  main_url: http://www.pathwright.com/
  url: http://www.pathwright.com/
  featured: false
  categories:
    - Marketing
    - Education
- title: Lucid
  main_url: https://www.golucid.co/
  url: https://www.golucid.co/
  featured: false
  categories:
    - Marketing
    - Technology
- title: Bench
  main_url: http://www.bench.co/
  url: http://www.bench.co/
  featured: false
  categories:
    - Marketing
- title: Gin Lane
  main_url: http://www.ginlane.com/
  url: https://www.ginlane.com/
  featured: false
  categories:
    - Web Development
    - Agency
- title: Marmelab
  main_url: https://marmelab.com/en/
  url: https://marmelab.com/en/
  featured: false
  categories:
    - Web Development
    - Agency
- title: Dovetail
  main_url: https://dovetailapp.com/
  url: https://dovetailapp.com/
  featured: false
  categories:
    - Marketing
    - Technology
- title: The Bastion Bot
  main_url: https://bastionbot.org/
  url: https://bastionbot.org/
  description: Give awesome perks to your Discord server!
  featured: false
  categories:
    - Open Source
    - Technology
    - Documentation
    - Community
  built_by: Sankarsan Kampa
  built_by_url: https://traction.one
- title: Smakosh
  main_url: https://smakosh.com/
  url: https://smakosh.com/
  source_url: https://github.com/smakosh/smakosh.com
  featured: false
  categories:
    - Portfolio
    - Web Development
- title: WebGazer
  main_url: https://www.webgazer.io/
  url: https://www.webgazer.io/
  featured: false
  categories:
    - Marketing
    - Web Development
    - Technology
- title: Joe Seifi's Blog
  main_url: http://seifi.org/
  url: http://seifi.org/
  featured: false
  categories:
    - Portfolio
    - Web Development
    - Blog
- title: LekoArts — Graphic Designer & Front-End Developer
  main_url: https://www.lekoarts.de
  url: https://www.lekoarts.de
  source_url: https://github.com/LekoArts/portfolio
  featured: false
  built_by: LekoArts
  built_by_url: https://github.com/LekoArts
  description: >-
    Hi, I'm Lennart — a self-taught and passionate graphic/web designer &
    frontend developer based in Darmstadt, Germany. I love it to realize complex
    projects in a creative manner and face new challenges. Since 6 years I do
    graphic design, my love for frontend development came up 3 years ago. I
    enjoy acquiring new skills and cementing this knowledge by writing blogposts
    and creating tutorials.
  categories:
    - Portfolio
    - Blog
    - Design
    - Web Development
    - Freelance
    - Open Source
- title: 杨二小的博客
  main_url: https://blog.yangerxiao.com/
  url: https://blog.yangerxiao.com/
  source_url: https://github.com/zerosoul/blog.yangerxiao.com
  featured: false
  categories:
    - Blog
    - Portfolio
- title: MOTTO x MOTTO
  main_url: https://mottox2.com
  url: https://mottox2.com
  source_url: https://github.com/mottox2/website
  description: Web developer / UI Designer in Tokyo Japan.
  featured: false
  categories:
    - Blog
    - Portfolio
  built_by: mottox2
  built_by_url: https://mottox2.com
- title: Pride of the Meadows
  main_url: https://www.prideofthemeadows.com/
  url: https://www.prideofthemeadows.com/
  featured: false
  categories:
    - E-commerce
    - Food
    - Blog
  built_by: Caldera Digital
  built_by_url: https://www.calderadigital.com/
- title: Michael Uloth
  main_url: https://www.michaeluloth.com
  url: https://www.michaeluloth.com
  featured: false
  description: Michael Uloth is a web developer, opera singer, and the creator of Up and Running Tutorials.
  categories:
    - Portfolio
    - Web Development
    - Music
  built_by: Michael Uloth
  built_by_url: https://www.michaeluloth.com
- title: Spacetime
  main_url: https://www.heyspacetime.com/
  url: https://www.heyspacetime.com/
  featured: false
  description: >-
    Spacetime is a Dallas-based digital experience agency specializing in web,
    app, startup, and digital experience creation.
  categories:
    - Marketing
    - Portfolio
    - Agency
  built_by: Spacetime
  built_by_url: https://www.heyspacetime.com/
- title: Eric Jinks
  main_url: https://ericjinks.com/
  url: https://ericjinks.com/
  featured: false
  description: Software engineer / web developer from the Gold Coast, Australia.
  categories:
    - Portfolio
    - Blog
    - Web Development
    - Technology
  built_by: Eric Jinks
  built_by_url: https://ericjinks.com/
- title: GaiAma - We are wildlife
  main_url: https://www.gaiama.org/
  url: https://www.gaiama.org/
  featured: false
  description: >-
    We founded the GaiAma conservation organization to protect wildlife in Perú
    and to create an example of a permaculture neighborhood, living
    symbiotically with the forest - because reforestation is just the beginning
  categories:
    - Nonprofit
    - Marketing
    - Blog
  source_url: https://github.com/GaiAma/gaiama.org
  built_by: GaiAma
  built_by_url: https://www.gaiama.org/
- title: Healthcare Logic
  main_url: https://www.healthcarelogic.com/
  url: https://www.healthcarelogic.com/
  featured: false
  description: >-
    Revolutionary technology that empowers clinical and managerial leaders to
    collaborate with clarity.
  categories:
    - Marketing
    - Healthcare
    - Technology
  built_by: Thrive
  built_by_url: https://thriveweb.com.au/
- title: Papergov
  main_url: https://papergov.com/
  url: https://papergov.com/
  featured: false
  description: Manage all your government services in a single place
  categories:
    - Directory
    - Government
    - Technology
  source_url: https://github.com/WeOpenly/localgov.fyi
  built_by: Openly Technologies
  built_by_url: https://papergov.com/about/
- title: Kata.ai Documentation
  main_url: https://docs.kata.ai/
  url: https://docs.kata.ai/
  source_url: https://github.com/kata-ai/kata-platform-docs
  featured: false
  description: >-
    Documentation website for the Kata Platform, an all-in-one platform for
    building chatbots using AI technologies.
  categories:
    - Documentation
    - Technology
- title: goalgetters
  main_url: https://goalgetters.space/
  url: https://goalgetters.space/
  featured: false
  description: >-
    goalgetters is a source of inspiration for people who want to change their
    career. We offer articles, success stories and expert interviews on how to
    find a new passion and how to implement change.
  categories:
    - Blog
    - Education
  built_by: Stephanie Langers (content), Adrian Wenke (development)
  built_by_url: https://twitter.com/AdrianWenke
- title: StatusHub - Easy to use Hosted Status Page Service
  main_url: https://statushub.com/
  url: https://statushub.com/
  featured: false
  description: >-
    Set up your very own service status page in minutes with StatusHub. Allow
    customers to subscribe to be updated automatically.
  categories:
    - Technology
    - Marketing
  built_by: Bejamas
  built_by_url: https://bejamas.io/
- title: Mambu
  main_url: https://www.mambu.com/
  url: https://www.mambu.com/
  featured: false
  description: >-
    Mambu is the cloud platform for banking and lending businesses that
    puts customer relationships first.
  categories:
    - Technology
    - Finance
  built_by: Bejamas
  built_by_url: https://bejamas.io/
- title: Avenues
  main_url: https://www.avenues.org
  url: https://www.avenues.org
  featured: false
  description: >-
    One school with many campuses, providing transformative,
    world-focused learning experiences to students around the globe
  categories:
    - Education
  built_by: Bejamas
  built_by_url: https://bejamas.io/
- title: Multicoin Capital
  main_url: https://multicoin.capital
  url: https://multicoin.capital
  featured: false
  description: >-
    Multicoin Capital is a thesis-driven investment firm that
    invests in cryptocurrencies, tokens, and blockchain
    companies reshaping trillion-dollar markets.
  categories:
    - Technology
    - Finance
  built_by: Bejamas
  built_by_url: https://bejamas.io/
- title: Argent
  main_url: https://www.argent.xyz/
  url: https://www.argent.xyz/
  featured: false
  description: Argent is the simplest and safest Ethereum wallet for DeFi.
  categories:
    - Technology
    - Finance
  built_by: Bejamas
  built_by_url: https://bejamas.io/
- title: Meet Flo
  main_url: https://meetflo.com/
  url: https://meetflo.com/
  featured: false
  description: >-
    The Flo by Moen Smart Water Shutoff is a comprehensive
    water monitoringand shut-off system with leak detection
    and proactive leak prevention technologies.
  categories:
    - E-commerce
  built_by: Bejamas
  built_by_url: https://bejamas.io/
- title: Matthias Kretschmann Portfolio
  main_url: https://matthiaskretschmann.com/
  url: https://matthiaskretschmann.com/
  source_url: https://github.com/kremalicious/portfolio
  featured: false
  description: Portfolio of designer & developer Matthias Kretschmann.
  categories:
    - Portfolio
    - Web Development
  built_by: Matthias Kretschmann
  built_by_url: https://matthiaskretschmann.com/
- title: Iron Cove Solutions
  main_url: https://ironcovesolutions.com/
  url: https://ironcovesolutions.com/
  description: >-
    Iron Cove Solutions is a cloud based consulting firm. We help companies
    deliver a return on cloud usage by applying best practices
  categories:
    - Technology
    - Web Development
  built_by: Iron Cove Solutions
  built_by_url: https://ironcovesolutions.com/
  featured: false
- title: Moetez Chaabene Portfolio / Blog
  main_url: https://moetez.me/
  url: https://moetez.me/
  source_url: https://github.com/moetezch/moetez.me
  featured: false
  description: Portfolio of Moetez Chaabene
  categories:
    - Portfolio
    - Web Development
    - Blog
  built_by: Moetez Chaabene
  built_by_url: https://twitter.com/moetezch
- title: Nikita
  description: >-
    Automation of system deployments in Node.js for applications and
    infrastructures.
  main_url: https://nikita.js.org/
  url: https://nikita.js.org/
  source_url: https://github.com/adaltas/node-nikita
  categories:
    - Documentation
    - Open Source
    - Technology
  built_by: Adaltas
  built_by_url: https://www.adaltas.com
  featured: false
- title: Gourav Sood Blog & Portfolio
  main_url: https://www.gouravsood.com/
  url: https://www.gouravsood.com/
  featured: false
  categories:
    - Blog
    - Portfolio
  built_by: Gourav Sood
  built_by_url: https://www.gouravsood.com/
- title: Jonas Tebbe Portfolio
  description: |
    Hey, I’m Jonas and I create digital products.
  main_url: https://jonastebbe.com
  url: https://jonastebbe.com
  categories:
    - Portfolio
  built_by: Jonas Tebbe
  built_by_url: https://twitter.com/jonastebbe
  featured: false
- title: Parker Sarsfield
  description: |
    I'm Parker, a software engineer.
  main_url: https://sarsfield.io
  url: https://sarsfield.io
  categories:
    - Blog
    - Portfolio
  built_by: Parker Sarsfield
  built_by_url: https://sarsfield.io
- title: Frontend web development with Greg
  description: |
    JavaScript, GatsbyJS, ReactJS, CSS in JS... Let's learn some stuff together.
  main_url: https://dev.greglobinski.com
  url: https://dev.greglobinski.com
  categories:
    - Blog
    - Web Development
  built_by: Greg Lobinski
  built_by_url: https://github.com/greglobinski
- title: Insomnia
  description: |
    Desktop HTTP and GraphQL client for developers
  main_url: https://insomnia.rest/
  url: https://insomnia.rest/
  categories:
    - Blog
  built_by: Gregory Schier
  built_by_url: https://schier.co
  featured: false
- title: Timeline Theme Portfolio
  description: |
    I'm Aman Mittal, a software developer.
  main_url: https://amanhimself.dev/
  url: https://amanhimself.dev/
  categories:
    - Web Development
    - Portfolio
  built_by: Aman Mittal
  built_by_url: https://amanhimself.dev/
- title: janosh.dev
  description: >
    Janosh Riebesell's blog. Writes about physics, machine learning, sustainability
    and web development. Site is fully responsive and has fluid typography. Built with
    MDX (for interactive content), styled-components (for design), KaTeX (for math),
    gatsby-remark-vscode (for syntax highlighting), Disqus (for reader comments),
    Algolia (for search), react-spring (for animations).
  main_url: https://janosh.dev
  url: https://janosh.dev
  source_url: https://github.com/janosh/blog
  categories:
    - Portfolio
    - Blog
    - Science
    - Photography
    - Travel
  built_by: Janosh Riebesell
  built_by_url: https://janosh.dev
  featured: false
- title: Ocean artUp
  description: >
    Science outreach site built using styled-components and Contentful. Ocean artUp
    is a research project funded by an Advanced Grant of the European Research
    Council (ERC) to explore the possible benefits of artificial upwelling, i.e.
    pumping nutrient-rich deep water to the ocean’s sunlit surface layer. Potential
    benefits include increased bioactivity and CO2 sequestration.
  main_url: https://ocean-artup.eu
  url: https://ocean-artup.eu
  source_url: https://github.com/janosh/ocean-artup
  categories:
    - Science
    - Education
    - Blog
  built_by: Janosh Riebesell
  built_by_url: https://janosh.dev
  featured: false
- title: Studenten bilden Schüler
  description: >
    Studenten bilden Schüler e.V. is a German student-run nonprofit initiative that aims to
    contribute to more equal educational opportunities by providing free tutoring to refugees
    and children from underprivileged families. The site is built with styled-components,
    Contentful, CSS grid, fluid typography, Algolia search.
  main_url: https://studenten-bilden-schueler.de
  url: https://studenten-bilden-schueler.de
  source_url: https://github.com/StudentenBildenSchueler/homepage
  categories:
    - Education
    - Nonprofit
    - Blog
  built_by: Janosh Riebesell
  built_by_url: https://janosh.dev
  featured: false
- title: Ryan Fitzgerald
  description: |
    Personal portfolio and blog for Ryan Fitzgerald
  main_url: https://ryanfitzgerald.ca/
  url: https://ryanfitzgerald.ca/
  categories:
    - Web Development
    - Portfolio
  built_by: Ryan Fitzgerald
  built_by_url: https://github.com/RyanFitzgerald
  featured: false
- title: Kaizen
  description: |
    Content Marketing, PR & SEO Agency in London
  main_url: https://www.kaizen.co.uk/
  url: https://www.kaizen.co.uk/
  categories:
    - Agency
    - Blog
    - Design
    - Web Development
    - SEO
  built_by: Bogdan Stanciu
  built_by_url: https://github.com/b0gd4n
  featured: false
- title: HackerOne Platform Documentation
  description: |
    HackerOne's Product Documentation Center!
  url: https://docs.hackerone.com/
  main_url: https://docs.hackerone.com/
  categories:
    - Documentation
    - Security
  featured: false
- title: Mux Video
  description: |
    API to video hosting and streaming
  main_url: https://mux.com/
  url: https://mux.com/
  categories:
    - Video
    - API
  featured: false
- title: Swapcard
  description: >
    The easiest way for event organizers to instantly connect people, build a
    community of attendees and exhibitors, and increase revenue over time
  main_url: https://www.swapcard.com/
  url: https://www.swapcard.com/
  categories:
    - Event
    - Community
    - Marketing
  built_by: Swapcard
  built_by_url: https://www.swapcard.com/
  featured: false
- title: Kalix
  description: >
    Kalix is perfect for healthcare professionals starting out in private
    practice, to those with an established clinic.
  main_url: https://www.kalixhealth.com/
  url: https://www.kalixhealth.com/
  categories:
    - Healthcare
  featured: false
- title: Bad Credit Loans
  description: |
    Get the funds you need, from $250-$5,000
  main_url: https://www.creditloan.com/
  url: https://www.creditloan.com/
  categories:
    - Finance
  featured: false
- title: Financial Center
  description: >
    Member-owned, not-for-profit, co-operative whose members receive financial
    benefits in the form of lower loan rates, higher savings rates, and lower
    fees than banks.
  main_url: https://fcfcu.com/
  url: https://fcfcu.com/
  categories:
    - Finance
    - Nonprofit
    - Business
    - Education
  built_by: https://fcfcu.com/
  built_by_url: https://fcfcu.com/
  featured: false
- title: Office of Institutional Research and Assessment
  description: |
    Good Data, Good Decisions
  main_url: http://oira.ua.edu/
  url: http://oira.ua.edu/
  categories:
    - Data
  featured: false
- title: The Telegraph Premium
  description: |
    Exclusive stories from award-winning journalists
  main_url: https://premium.telegraph.co.uk/
  url: https://premium.telegraph.co.uk/
  categories:
    - Media
  featured: false
- title: html2canvas
  description: |
    Screenshots with JavaScript
  main_url: http://html2canvas.hertzen.com/
  url: http://html2canvas.hertzen.com/
  source_url: https://github.com/niklasvh/html2canvas/tree/master/www
  categories:
    - JavaScript
    - Documentation
  built_by: Niklas von Hertzen
  built_by_url: http://hertzen.com/
  featured: false
- title: Half Electronics
  description: |
    Personal website
  main_url: https://www.halfelectronic.com/
  url: https://www.halfelectronic.com/
  categories:
    - Blog
  built_by: Fernando Poumian
  built_by_url: https://github.com/fpoumian/halfelectronic.com
  featured: false
- title: Frithir Software Development
  main_url: https://frithir.com/
  url: https://frithir.com/
  featured: false
  description: I DRINK COFFEE, WRITE CODE AND IMPROVE MY DEVELOPMENT SKILLS EVERY DAY.
  categories:
    - Design
    - Web Development
  built_by: Frithir
  built_by_url: https://Frithir.com/
- title: Unow
  main_url: https://www.unow.fr/
  url: https://www.unow.fr/
  categories:
    - Education
    - Marketing
  featured: false
- title: Peter Hironaka
  description: |
    Freelance Web Developer based in Los Angeles.
  main_url: https://peterhironaka.com/
  url: https://peterhironaka.com/
  categories:
    - Portfolio
    - Web Development
  built_by: Peter Hironaka
  built_by_url: https://github.com/PHironaka
  featured: false
- title: Michael McQuade
  description: |
    Personal website and blog for Michael McQuade
  main_url: https://giraffesyo.io
  url: https://giraffesyo.io
  categories:
    - Blog
  built_by: Michael McQuade
  built_by_url: https://github.com/giraffesyo
  featured: false
- title: Haacht Brewery
  description: |
    Corporate website for Haacht Brewery. Designed and Developed by Gafas.
  main_url: https://haacht.com/en/
  url: https://haacht.com
  categories:
    - Marketing
  built_by: Gafas
  built_by_url: https://gafas.be
  featured: false
- title: StoutLabs
  description: |
    Portfolio of Daniel Stout, freelance developer in East Tennessee.
  main_url: https://www.stoutlabs.com/
  url: https://www.stoutlabs.com/
  categories:
    - Web Development
    - Portfolio
  built_by: Daniel Stout
  built_by_url: https://github.com/stoutlabs
  featured: false
- title: Chicago Ticket Outcomes By Neighborhood
  description: |
    ProPublica data visualization of traffic ticket court outcomes
  categories:
    - Media
    - Nonprofit
  url: >-
    https://projects.propublica.org/graphics/il/il-city-sticker-tickets-maps/ticket-status/?initialWidth=782
  main_url: >-
    https://projects.propublica.org/graphics/il/il-city-sticker-tickets-maps/ticket-status/?initialWidth=782
  built_by: David Eads
  built_by_url: https://github.com/eads
  featured: false
- title: Chicago South Side Traffic Ticketing rates
  description: |
    ProPublica data visualization of traffic ticket rates by community
  main_url: >-
    https://projects.propublica.org/graphics/il/il-city-sticker-tickets-maps/ticket-rate/?initialWidth=782
  url: >-
    https://projects.propublica.org/graphics/il/il-city-sticker-tickets-maps/ticket-rate/?initialWidth=782
  categories:
    - Media
    - Nonprofit
  built_by: David Eads
  built_by_url: https://github.com/eads
  featured: false
- title: Otsimo
  description: >
    Otsimo is a special education application for children with autism, down
    syndrome and other developmental disabilities.
  main_url: https://otsimo.com/en/
  url: https://otsimo.com/en/
  categories:
    - Blog
    - Education
  featured: false
- title: Matt Bagni Portfolio 2018
  description: >
    Mostly the result of playing with Gatsby and learning about react and
    graphql. Using the screenshot plugin to showcase the work done for my
    company in the last 2 years, and a good amount of other experiments.
  main_url: https://mattbag.github.io
  url: https://mattbag.github.io
  categories:
    - Portfolio
  featured: false
- title: Lisa Ye's Blog
  description: |
    Simple blog/portofolio for a fashion designer. Gatsby_v2 + Netlify cms
  main_url: https://lisaye.netlify.app/
  url: https://lisaye.netlify.app/
  categories:
    - Blog
    - Portfolio
  featured: false
- title: Artem Sapegin
  description: >
    Little homepage of Artem Sapegin, a frontend developer, passionate
    photographer, coffee drinker and crazy dogs’ owner.
  main_url: https://sapegin.me/
  url: https://sapegin.me/
  categories:
    - Portfolio
    - Open Source
    - Web Development
  built_by: Artem Sapegin
  built_by_url: https://github.com/sapegin
  featured: false
- title: SparkPost Developers
  main_url: https://developers.sparkpost.com/
  url: https://developers.sparkpost.com/
  source_url: https://github.com/SparkPost/developers.sparkpost.com
  categories:
    - Documentation
    - API
  featured: false
- title: Malik Browne Portfolio 2018
  description: >
    The portfolio blog of Malik Browne, a full-stack engineer, foodie, and avid
    blogger/YouTuber.
  main_url: https://www.malikbrowne.com/about
  url: https://www.malikbrowne.com
  categories:
    - Blog
    - Portfolio
  built_by: Malik Browne
  built_by_url: https://twitter.com/milkstarz
  featured: false
- title: Novatics
  description: |
    Digital products that inspire and make a difference
  main_url: https://www.novatics.com.br
  url: https://www.novatics.com.br
  categories:
    - Portfolio
    - Technology
    - Web Development
  built_by: Novatics
  built_by_url: https://github.com/Novatics
  featured: false
- title: Max McKinney
  description: >
    I’m a developer and designer with a focus in web technologies. I build cars
    on the side.
  main_url: https://maxmckinney.com/
  url: https://maxmckinney.com/
  categories:
    - Portfolio
    - Web Development
    - Design
  built_by: Max McKinney
  featured: false
- title: Stickyard
  description: |
    Make your React component sticky the easy way
  main_url: https://nihgwu.github.io/stickyard/
  url: https://nihgwu.github.io/stickyard/
  source_url: https://github.com/nihgwu/stickyard/tree/master/website
  categories:
    - Web Development
  built_by: Neo Nie
  featured: false
- title: Agata Milik
  description: |
    Website of a Polish psychologist/psychotherapist based in Gdańsk, Poland.
  main_url: https://agatamilik.pl
  url: https://agatamilik.pl
  categories:
    - Marketing
    - Healthcare
  built_by: Piotr Fedorczyk
  built_by_url: https://piotrf.pl
  featured: false
- title: WebPurple
  main_url: https://www.webpurple.net/
  url: https://www.webpurple.net/
  source_url: https://github.com/WebPurple/site
  description: >-
    Site of local (Russia, Ryazan) frontend community. Main purpose is to show
    info about meetups and keep blog.
  categories:
    - Nonprofit
    - Web Development
    - Community
    - Blog
    - Open Source
  built_by: Nikita Kirsanov
  built_by_url: https://twitter.com/kitos_kirsanov
  featured: false
- title: Papertrail.io
  description: |
    Inspection Management for the 21st Century
  main_url: https://www.papertrail.io/
  url: https://www.papertrail.io/
  categories:
    - Marketing
    - Technology
  built_by: Papertrail.io
  built_by_url: https://www.papertrail.io
  featured: false
- title: Matt Ferderer
  main_url: https://mattferderer.com
  url: https://mattferderer.com
  source_url: https://github.com/mattferderer/gatsbyblog
  description: >
    A blog built with Gatsby that discusses web related tech
    such as JavaScript, .NET, Blazor & security.
  categories:
    - Blog
    - Web Development
  built_by: Matt Ferderer
  built_by_url: https://twitter.com/mattferderer
  featured: false
- title: Sahyadri Open Source Community
  main_url: https://sosc.org.in
  url: https://sosc.org.in
  source_url: https://github.com/haxzie/sosc-website
  description: >
    Official website of Sahyadri Open Source Community for community blog, event
    details and members info.
  categories:
    - Blog
    - Community
    - Open Source
  built_by: Musthaq Ahamad
  built_by_url: https://github.com/haxzie
  featured: false
- title: Tech Confessions
  main_url: https://confessions.tech
  url: https://confessions.tech
  source_url: https://github.com/JonathanSpeek/tech-confessions
  description: A guilt-free place for us to confess our tech sins \U0001F64F\n
  categories:
    - Community
    - Open Source
  built_by: Jonathan Speek
  built_by_url: https://speek.design
  featured: false
- title: Thibault Maekelbergh
  main_url: https://thibmaek.com
  url: https://thibmaek.com
  source_url: https://github.com/thibmaek/thibmaek.github.io
  description: |
    A nice blog about development, Raspberry Pi, plants and probably records.
  categories:
    - Blog
    - Open Source
  built_by: Thibault Maekelbergh
  built_by_url: https://twitter.com/thibmaek
  featured: false
- title: LearnReact.design
  main_url: https://learnreact.design
  url: https://learnreact.design
  description: >
    React Essentials For Designers: A React course tailored for product
    designers, ux designers, ui designers.
  categories:
    - Blog
  built_by: Linton Ye
  built_by_url: https://twitter.com/lintonye
- title: Mega House Creative
  main_url: https://www.megahousecreative.com/
  url: https://www.megahousecreative.com/
  description: >
    Mega House Creative is a digital agency that provides unique goal-oriented
    web marketing solutions.
  categories:
    - Marketing
    - Agency
  built_by: Daniel Robinson
  featured: false
- title: Tobie Marier Robitaille - csc
  main_url: https://tobiemarierrobitaille.com/
  url: https://tobiemarierrobitaille.com/en/
  description: |
    Portfolio site for director of photography Tobie Marier Robitaille
  categories:
    - Portfolio
    - Gallery
  built_by: Mill3 Studio
  built_by_url: https://mill3.studio/en/
  featured: false
- title: Mahipat's Portfolio
  main_url: https://mojaave.com/
  url: https://mojaave.com
  source_url: https://github.com/mhjadav/mojaave
  description: >
    mojaave.com is Mahipat's portfolio, I have developed it using Gatsby v2 and
    Bootstrap, To get in touch with people looking for full-stack developer.
  categories:
    - Portfolio
    - Web Development
  built_by: Mahipat Jadav
  built_by_url: https://mojaave.com/
  featured: false
- title: Mintfort
  main_url: https://mintfort.com/
  url: https://mintfort.com/
  source_url: https://github.com/MintFort/mintfort.com
  description: >
    Mintfort, the first crypto-friendly bank account. Store and manage assets on
    the blockchain.
  categories:
    - Technology
    - Finance
  built_by: Axel Fuhrmann
  built_by_url: https://axelfuhrmann.com/
  featured: false
- title: React Native Explorer
  main_url: https://react-native-explorer.firebaseapp.com
  url: https://react-native-explorer.firebaseapp.com
  description: |
    Explorer React Native packages and examples effortlessly.
  categories:
    - Education
  featured: false
- title: 500Tech
  main_url: https://500tech.com/
  url: https://500tech.com/
  featured: false
  categories:
    - Web Development
    - Agency
    - Open Source
- title: eworld
  main_url: https://eworld.herokuapp.com/
  url: https://eworld.herokuapp.com/
  featured: false
  categories:
    - E-commerce
    - Technology
- title: It's a Date
  description: >
    It's a Date is a dating app that actually involves dating.
  main_url: https://www.itsadate.app/
  url: https://www.itsadate.app/
  featured: false
  categories:
    - App
    - Blog
- title: Node.js HBase
  description: >
    Asynchronous HBase client for NodeJs using REST.
  main_url: https://hbase.js.org/
  url: https://hbase.js.org/
  source_url: https://github.com/adaltas/node-hbase
  categories:
    - Documentation
    - Open Source
    - Technology
  built_by: David Worms
  built_by_url: http://www.adaltas.com
  featured: false
- title: Peter Kroyer - Web Design / Web Development
  main_url: https://www.peterkroyer.at/en/
  url: https://www.peterkroyer.at/en/
  description: >
    Freelance web designer / web developer based in Vienna, Austria (Wien, Österreich).
  categories:
    - Agency
    - Web Development
    - Design
    - Portfolio
    - Freelance
  built_by: Peter Kroyer
  built_by_url: https://www.peterkroyer.at/
  featured: false
- title: Geddski
  main_url: https://gedd.ski
  url: https://gedd.ski
  description: >
    frontend mastery blog - level up your UI game.
  categories:
    - Web Development
    - Education
    - Productivity
    - User Experience
  built_by: Dave Geddes
  built_by_url: https://twitter.com/geddski
  featured: false
- title: Rung
  main_url: https://rung.com.br/
  url: https://rung.com.br/
  description: >
    Rung alerts you about the exceptionalities of your personal and professional life.
  categories:
    - API
    - Technology
    - Travel
  featured: false
- title: Mokkapps
  main_url: https://www.mokkapps.de/
  url: https://www.mokkapps.de/
  source_url: https://github.com/mokkapps/website
  description: >
    Portfolio website from Michael Hoffmann. Passionate software developer with focus on web-based technologies.
  categories:
    - Blog
    - Portfolio
    - Web Development
    - Mobile Development
  featured: false
- title: Premier Octet
  main_url: https://www.premieroctet.com/
  url: https://www.premieroctet.com/
  description: >
    Premier Octet is a React-based agency
  categories:
    - Agency
    - Web Development
    - Mobile Development
  featured: false
- title: Thorium
  main_url: https://www.thoriumsim.com/
  url: https://www.thoriumsim.com/
  source_url: https://github.com/thorium-sim/thoriumsim.com
  description: >
    Thorium - Open-source Starship Simulator Controls for Live Action Role Play
  built_by: Alex Anderson
  built_by_url: https://twitter.com/ralex1993
  categories:
    - Blog
    - Portfolio
    - Documentation
    - Marketing
    - Education
    - Entertainment
    - Open Source
    - Web Development
  featured: false
- title: Cameron Maske
  main_url: https://www.cameronmaske.com/
  url: https://www.cameronmaske.com/courses/introduction-to-pytest/
  source_url: https://github.com/cameronmaske/cameronmaske.com-v2
  description: >
    The homepage of Cameron Maske, a freelance full-stack developer, who is currently working on a free pytest video course
  categories:
    - Education
    - Video
    - Portfolio
    - Freelance
  featured: false
- title: Mike's Remote List
  main_url: https://www.mikesremotelist.com
  url: https://www.mikesremotelist.com
  description: >
    A list of remote jobs, updated throughout the day. Built on Gatsby v1 and powered by Contentful, Google Sheets, string and sticky tape.
  categories:
    - Marketing
  featured: false
- title: Madvoid
  main_url: https://madvoid.com/
  url: https://madvoid.com/screenshot/
  featured: false
  description: >
    Madvoid is a team of expert developers dedicated to creating simple, clear, usable and blazing fast web and mobile apps.
    We are coders that help companies and agencies to create social & interactive experiences.
    This includes full-stack development using React, WebGL, Static Site Generators, Ruby On Rails, Phoenix, GraphQL, Chatbots, CI / CD, Docker and more!
  categories:
    - Portfolio
    - Technology
    - Web Development
    - Agency
    - Marketing
  built_by: Jean-Paul Bonnetouche
  built_by_url: https://twitter.com/_jpb
- title: MOMNOTEBOOK.COM
  description: >
    Sharing knowledge and experiences that make childhood and motherhood rich, vibrant and healthy.
  main_url: https://momnotebook.com/
  url: https://momnotebook.com/
  featured: false
  built_by: Aleksander Hansson
  built_by_url: https://www.linkedin.com/in/aleksanderhansson/
  categories:
    - Blog
- title: Pirate Studios
  description: >
    Reinventing music studios with 24/7 self service rehearsal, DJ & production rooms available around the world.
  main_url: https://www.piratestudios.co
  url: https://www.piratestudios.co
  featured: false
  built_by: The Pirate Studios team
  built_by_url: https://github.com/piratestudios/
  categories:
    - Music
- title: Aurora EOS
  main_url: https://www.auroraeos.com/
  url: https://www.auroraeos.com/
  featured: false
  categories:
    - Finance
    - Marketing
    - Blog
  built_by: Corey Ward
  built_by_url: http://www.coreyward.me/
- title: MadeComfy
  main_url: https://madecomfy.com.au/
  url: https://madecomfy.com.au/
  description: >
    Short term rental management startup, using Contentful + Gatsby + CircleCI
  featured: false
  categories:
    - Travel
  built_by: Lucas Vilela
  built_by_url: https://madecomfy.com.au/
- title: Tiger Facility Services
  description: >
    Tiger Facility Services combines facility management expertise with state of the art software to offer a sustainable and customer oriented cleaning and facility service.
  main_url: https://www.tigerfacilityservices.com/de-en/
  url: https://www.tigerfacilityservices.com/de-en/
  featured: false
  categories:
    - Marketing
- title: Luciano Mammino's blog
  description: >
    Tech & programming blog of Luciano Mammino a.k.a. "loige", Full-Stack Web Developer and International Speaker
  main_url: https://loige.co
  url: https://loige.co
  featured: false
  categories:
    - Blog
    - Web Development
  built_by: Luciano Mammino
  built_by_url: https://loige.co
- title: Wire • Secure collaboration platform
  description: >
    Corporate website of Wire, an open source, end-to-end encrypted collaboration platform
  main_url: https://wire.com
  url: https://wire.com
  featured: false
  categories:
    - Open Source
    - Productivity
    - Technology
    - Blog
    - App
  built_by: Wire team
  built_by_url: https://github.com/orgs/wireapp/people
- title: J. Patrick Raftery
  main_url: https://www.jpatrickraftery.com
  url: https://www.jpatrickraftery.com
  description: J. Patrick Raftery is an opera singer and voice teacher based in Vancouver, BC.
  categories:
    - Portfolio
    - Music
  built_by: Michael Uloth
  built_by_url: https://www.michaeluloth.com
  featured: false
- title: Aria Umezawa
  main_url: https://www.ariaumezawa.com
  url: https://www.ariaumezawa.com
  description: Aria Umezawa is a director, producer, and writer currently based in San Francisco. Site designed by Stephen Bell.
  categories:
    - Portfolio
    - Music
    - Entertainment
  built_by: Michael Uloth
  built_by_url: https://www.michaeluloth.com
  featured: false
- title: Pomegranate Opera
  main_url: https://pomegranateopera.netlify.app
  url: https://pomegranateopera.netlify.app
  description: Pomegranate Opera is a lesbian opera written by Amanda Hale & Kye Marshall. Site designed by Stephen Bell.
  categories:
    - Gallery
    - Music
  built_by: Michael Uloth
  built_by_url: https://www.michaeluloth.com
  featured: false
- title: Daniel Cabena
  main_url: https://www.danielcabena.com
  url: https://www.danielcabena.com
  description: Daniel Cabena is a Canadian countertenor highly regarded in both Canada and Europe for prize-winning performances ranging from baroque to contemporary repertoire. Site designed by Stephen Bell.
  categories:
    - Portfolio
    - Music
  built_by: Michael Uloth
  built_by_url: https://www.michaeluloth.com
  featured: false
- title: Artist.Center
  main_url: https://artistcenter.netlify.app
  url: https://artistcenter.netlify.app
  description: The marketing page for Artist.Center, a soon-to-launch platform designed to connect opera singers to opera companies. Site designed by Stephen Bell.
  categories:
    - Music
  built_by: Michael Uloth
  built_by_url: https://www.michaeluloth.com
  featured: false
- title: DG Volo & Company
  main_url: https://www.dgvolo.com
  url: https://www.dgvolo.com
  description: DG Volo & Company is a Toronto-based investment consultancy. Site designed by Stephen Bell.
  categories:
    - Finance
  built_by: Michael Uloth
  built_by_url: https://www.michaeluloth.com
  featured: false
- title: Shawna Lucey
  main_url: https://www.shawnalucey.com
  url: https://www.shawnalucey.com
  description: Shawna Lucey is an American theater and opera director based in New York City. Site designed by Stephen Bell.
  categories:
    - Portfolio
    - Music
    - Entertainment
  built_by: Michael Uloth
  built_by_url: https://www.michaeluloth.com
  featured: false
- title: Leyan Lo
  main_url: https://www.leyanlo.com
  url: https://www.leyanlo.com
  description: >
    Leyan Lo’s personal website
  categories:
    - Portfolio
  built_by: Leyan Lo
  built_by_url: https://www.leyanlo.com
  featured: false
- title: Hawaii National Bank
  url: https://hawaiinational.bank
  main_url: https://hawaiinational.bank
  description: Hawaii National Bank's highly personalized service has helped loyal customers & locally owned businesses achieve their financial dreams for over 50 years.
  categories:
    - Finance
  built_by: Wall-to-Wall Studios
  built_by_url: https://walltowall.com
  featured: false
- title: Coletiv
  url: https://coletiv.com
  main_url: https://coletiv.com
  description: Coletiv teams up with companies of all sizes to design, develop & launch digital products for iOS, Android & the Web.
  categories:
    - Technology
    - Agency
    - Web Development
  built_by: Coletiv
  built_by_url: https://coletiv.com
  featured: false
- title: Gold Edge Training
  url: https://www.goldedgetraining.co.uk
  main_url: https://www.goldedgetraining.co.uk
  description: >
    AAT approved online distance learning accountancy training provider. Branded landing page / mini brochure promoting competitor differentiators, student testimonials, offers, service benefits and features. Designed to both inform potential students and encourage visits to company e-commerce site or direct company contact.
  categories:
    - Education
    - Learning
    - Landing Page
    - Business
    - Finance
  built_by: Leo Furze-Waddock
  built_by_url: https://www.linkedin.com/in/lfurzewaddock
- title: Gatsby Manor
  description: >
    We build themes for gatsby. We have themes for all projects including personal,
    portfolio, e-commerce, landing pages and more. We also run an in-house
    web dev and design studio. If you cannot find what you want, we can build it for you!
    Email us at gatsbymanor@gmail.com with questions.
  main_url: https://www.gatsbymanor.com
  url: https://www.gatsbymanor.com
  source_url: https://github.com/gatsbymanor
  categories:
    - Web Development
    - Agency
    - Technology
    - Freelance
  built_by: Steven Natera
  built_by_url: https://stevennatera.com
- title: Ema Suriano's Portfolio
  main_url: https://emasuriano.com/
  url: https://emasuriano.com/
  description: >
    Ema Suriano's portfolio to display information about him, his projects and what he's writing about.
  categories:
    - Portfolio
    - Technology
    - Web Development
  built_by: Ema Suriano
  built_by_url: https://emasuriano.com/
  featured: false
- title: Luan Orlandi
  main_url: https://luanorlandi.github.io
  url: https://luanorlandi.github.io
  source_url: https://github.com/luanorlandi/luanorlandi.github.io
  description: >
    Luan Orlandi's personal website. Brazilian web developer, enthusiast in React and Gatsby.
  categories:
    - Blog
    - Portfolio
    - Web Development
  built_by: Luan Orlandi
  built_by_url: https://github.com/luanorlandi
- title: Mobius Labs
  main_url: https://mobius.ml
  url: https://mobius.ml
  description: >
    Mobius Labs landing page, a Start-up working on Computer Vision
  categories:
    - Landing Page
    - Marketing
    - Technology
  built_by: sktt
  built_by_url: https://github.com/sktt
- title: EZAgrar
  main_url: https://www.ezagrar.at/en/
  url: https://www.ezagrar.at/en/
  description: >
    EZAgrar.at is the homepage of the biggest agricultural machinery dealership in Austria. In total 8 pages will be built for this client reusing a lot of components between them.
  categories:
    - E-commerce
    - Marketing
  built_by: MangoART
  built_by_url: https://www.mangoart.at
  featured: false
- title: OAsome blog
  main_url: https://oasome.blog/
  url: https://oasome.blog/
  source_url: https://github.com/oorestisime/oasome
  description: >
    Paris-based Cypriot adventurers. A and O. Lovers of life and travel. Want to get a glimpse of the OAsome world?
  categories:
    - Blog
    - Photography
    - Travel
  built_by: Orestis Ioannou
  featured: false
- title: Brittany Chiang
  main_url: https://brittanychiang.com/
  url: https://brittanychiang.com/
  source_url: https://github.com/bchiang7/v4
  description: >
    Personal website and portfolio of Brittany Chiang built with Gatsby v2
  categories:
    - Portfolio
  built_by: Brittany Chiang
  built_by_url: https://github.com/bchiang7
  featured: false
- title: Fitekran
  description: >
    One of the most visited Turkish blogs about health, sports and healthy lifestyle, that has been rebuilt with Gatsby v2 using WordPress.
  main_url: https://www.fitekran.com
  url: https://www.fitekran.com
  categories:
    - Science
    - Healthcare
    - Blog
  built_by: Burak Tokak
  built_by_url: https://www.buraktokak.com
- title: Serverless
  main_url: https://serverless.com
  url: https://serverless.com
  description: >
    Serverless.com – Build web, mobile and IoT applications with serverless architectures using AWS Lambda, Azure Functions, Google CloudFunctions & more!
  categories:
    - Technology
    - Web Development
  built_by: Codebrahma
  built_by_url: https://codebrahma.com
  featured: false
- title: Dive Bell
  main_url: https://divebell.band/
  url: https://divebell.band/
  description: >
    Simple site for a band to list shows dates and videos (499 on lighthouse)
  categories:
    - Music
  built_by: Matt Bagni
  built_by_url: https://mattbag.github.io
  featured: false
- title: Mayer Media Co.
  main_url: https://mayermediaco.com/
  url: https://mayermediaco.com/
  description: >
    Freelance Web Development and Digital Marketing
  categories:
    - Web Development
    - Marketing
    - Blog
  source_url: https://github.com/MayerMediaCo/MayerMediaCo2.0
  built_by: Danny Mayer
  built_by_url: https://twitter.com/mayermediaco
  featured: false
- title: Jan Czizikow Portfolio
  main_url: https://www.janczizikow.com/
  url: https://www.janczizikow.com/
  source_url: https://github.com/janczizikow/janczizikow-portfolio
  description: >
    Simple personal portfolio site built with Gatsby
  categories:
    - Portfolio
    - Freelance
    - Web Development
  built_by: Jan Czizikow
  built_by_url: https://github.com/janczizikow
- title: Carbon Design Systems
  main_url: http://www.carbondesignsystem.com/
  url: http://www.carbondesignsystem.com/
  description: >
    The Carbon Design System is integrating the new IBM Design Ethos and Language. It represents a completely fresh approach to the design of all things at IBM.
  categories:
    - Design System
    - Documentation
  built_by: IBM
  built_by_url: https://www.ibm.com/
  featured: false
- title: Mozilla Mixed Reality
  main_url: https://mixedreality.mozilla.org/
  url: https://mixedreality.mozilla.org/
  description: >
    Virtual Reality for the free and open Web.
  categories:
    - Open Source
  built_by: Mozilla
  built_by_url: https://www.mozilla.org/
  featured: false
- title: Uniform Hudl Design System
  main_url: http://uniform.hudl.com/
  url: http://uniform.hudl.com/
  description: >
    A single design system to ensure every interface feels like Hudl. From the colors we use to the size of our buttons and what those buttons say, Uniform has you covered. Check the guidelines, copy the code and get to building.
  categories:
    - Design System
    - Open Source
    - Design
  built_by: Hudl
  built_by_url: https://www.hudl.com/
- title: Subtle UI
  main_url: https://subtle-ui.netlify.app/
  url: https://subtle-ui.netlify.app/
  source_url: https://github.com/ryanwiemer/subtle-ui
  description: >
    A collection of clever yet understated user interactions found on the web.
  categories:
    - Web Development
    - Open Source
    - User Experience
  built_by: Ryan Wiemer
  built_by_url: https://www.ryanwiemer.com/
  featured: false
- title: developer.bitcoin.com
  main_url: https://developer.bitcoin.com/
  url: https://developer.bitcoin.com/
  description: >
    Bitbox based bitcoin.com developer platform and resources.
  categories:
    - Finance
  featured: false
- title: Barmej
  main_url: https://app.barmej.com/
  url: https://app.barmej.com/
  description: >
    An interactive platform to learn different programming languages in Arabic for FREE
  categories:
    - Education
    - Programming
    - Learning
  built_by: Obytes
  built_by_url: https://www.obytes.com/
  featured: false
- title: Emergence
  main_url: https://emcap.com/
  url: https://emcap.com/
  description: >
    Emergence is a top enterprise cloud venture capital firm. We fund early stage ventures focusing on enterprise & SaaS applications. Emergence is one of the top VC firms in Silicon Valley.
  categories:
    - Marketing
    - Blog
  built_by: Upstatement
  built_by_url: https://www.upstatement.com/
  featured: false
- title: FPVtips
  main_url: https://fpvtips.com
  url: https://fpvtips.com
  source_url: https://github.com/jumpalottahigh/fpvtips
  description: >
    FPVtips is all about bringing racing drone pilots closer together, and getting more people into the hobby!
  categories:
    - Community
    - Education
  built_by: Georgi Yanev
  built_by_url: https://twitter.com/jumpalottahigh
  featured: false
- title: Georgi Yanev
  main_url: https://blog.georgi-yanev.com/
  url: https://blog.georgi-yanev.com/
  source_url: https://github.com/jumpalottahigh/blog.georgi-yanev.com
  description: >
    I write articles about FPV quads (building and flying), web development, smart home automation, life-long learning and other topics from my personal experience.
  categories:
    - Blog
  built_by: Georgi Yanev
  built_by_url: https://twitter.com/jumpalottahigh
  featured: false
- title: Bear Archery
  main_url: https://beararchery.com/
  url: https://beararchery.com/
  categories:
    - E-commerce
    - Sports
  built_by: Escalade Sports
  built_by_url: https://www.escaladesports.com/
  featured: false
- title: "attn:"
  main_url: https://www.attn.com/
  url: https://www.attn.com/
  categories:
    - Media
    - Entertainment
  built_by: "attn:"
  built_by_url: https://www.attn.com/
  featured: false
- title: Mirror Conf
  description: >
    Mirror Conf is a conference designed to empower designers and frontend developers who have a thirst for knowledge and want to broaden their horizons.
  main_url: https://www.mirrorconf.com/
  url: https://www.mirrorconf.com/
  categories:
    - Conference
    - Design
    - Web Development
  featured: false
- title: Startarium
  main_url: https://www.startarium.ro
  url: https://www.startarium.ro
  description: >
    Free entrepreneurship educational portal with more than 20000 users, hundreds of resources, crowdfunding, mentoring and investor pitching events facilitated.
  categories:
    - Education
    - Nonprofit
    - Entrepreneurship
  built_by: Cezar Neaga
  built_by_url: https://twitter.com/cezarneaga
  featured: false
- title: Microlink
  main_url: https://microlink.io/
  url: https://microlink.io/
  description: >
    Extract structured data from any website.
  categories:
    - Web Development
    - API
  built_by: Kiko Beats
  built_by_url: https://kikobeats.com/
  featured: false
- title: Kevin Legrand
  url: https://k-legrand.com
  main_url: https://k-legrand.com
  source_url: https://github.com/Manoz/k-legrand.com
  description: >
    Personal website and blog built with love with Gatsby v2
  categories:
    - Blog
    - Portfolio
    - Web Development
  built_by: Kevin Legrand
  built_by_url: https://k-legrand.com
  featured: false
- title: David James Portfolio
  main_url: https://dfjames.com/
  url: https://dfjames.com/
  source_url: https://github.com/daviddeejjames/dfjames-gatsby
  description: >
    Portfolio Site using GatsbyJS and headless WordPress
  categories:
    - WordPress
    - Portfolio
    - Blog
  built_by: David James
  built_by_url: https://twitter.com/daviddeejjames
- title: Hypertext Candy
  url: https://www.hypertextcandy.com/
  main_url: https://www.hypertextcandy.com/
  description: >
    Blog about web development. Laravel, Vue.js, etc.
  categories:
    - Blog
    - Web Development
  built_by: Masahiro Harada
  built_by_url: https://twitter.com/_Masahiro_H_
  featured: false
- title: Maxence Poutord's blog
  description: >
    Tech & programming blog of Maxence Poutord, Software Engineer, Serial Traveler and Public Speaker
  main_url: https://www.maxpou.fr
  url: https://www.maxpou.fr
  featured: false
  categories:
    - Blog
    - Web Development
  built_by: Maxence Poutord
  built_by_url: https://www.maxpou.fr
- title: The Noted Project
  url: https://thenotedproject.org
  main_url: https://thenotedproject.org
  source_url: https://github.com/ianbusko/the-noted-project
  description: >
    Website to showcase the ethnomusicology research for The Noted Project.
  categories:
    - Portfolio
    - Education
    - Gallery
  built_by: Ian Busko
  built_by_url: https://github.com/ianbusko
  featured: false
- title: People For Bikes
  url: https://2017.peopleforbikes.org/
  main_url: https://2017.peopleforbikes.org/
  categories:
    - Community
    - Sports
    - Gallery
    - Nonprofit
  built_by: PeopleForBikes
  built_by_url: https://peopleforbikes.org/about-us/who-we-are/staff/
  featured: false
- title: Wide Eye
  description: >
    Creative agency specializing in interactive design, web development, and digital communications.
  url: https://wideeye.co/
  main_url: https://wideeye.co/
  categories:
    - Design
    - Web Development
  built_by: Wide Eye
  built_by_url: https://wideeye.co/about-us/
  featured: false
- title: CodeSandbox
  description: >
    CodeSandbox is an online editor that helps you create web applications, from prototype to deployment.
  url: https://codesandbox.io/
  main_url: https://codesandbox.io/
  categories:
    - Web Development
  featured: false
- title: Marvel
  description: >
    The all-in-one platform powering design.
  url: https://marvelapp.com/
  main_url: https://marvelapp.com/
  categories:
    - Design
  featured: false
- title: Designcode.io
  description: >
    Learn to design and code React apps.
  url: https://designcode.io
  main_url: https://designcode.io
  categories:
    - Learning
  featured: false
- title: Happy Design
  description: >
    The Brand and Product Team Behind Happy Money
  url: https://design.happymoney.com/
  main_url: https://design.happymoney.com/
  categories:
    - Design
    - Finance
- title: Weihnachtsmarkt.ms
  description: >
    Explore the christmas market in Münster (Westf).
  url: https://weihnachtsmarkt.ms/
  main_url: https://weihnachtsmarkt.ms/
  source_url: https://github.com/codeformuenster/weihnachtsmarkt
  categories:
    - Gallery
    - Food
  built_by: Code for Münster during MSHACK18
  featured: false
- title: Code Championship
  description: >
    Competitive coding competitions for students from 3rd to 8th grade. Code is Sport.
  url: https://www.codechampionship.com
  main_url: https://www.codechampionship.com
  categories:
    - Learning
    - Education
    - Sports
  built_by: Abamath LLC
  built_by_url: https://www.abamath.com
  featured: false
- title: Wieden+Kennedy
  description: >
    Wieden+Kennedy is an independent, global creative company.
  categories:
    - Technology
    - Web Development
    - Agency
    - Marketing
  url: https://www.wk.com
  main_url: https://www.wk.com
  built_by: Wieden Kennedy
  built_by_url: https://www.wk.com/about/
  featured: false
- title: Testing JavaScript
  description: >
    This course will teach you the fundamentals of testing your JavaScript applications using eslint, Flow, Jest, and Cypress.
  url: https://testingjavascript.com/
  main_url: https://testingjavascript.com/
  categories:
    - Learning
    - Education
    - JavaScript
  built_by: Kent C. Dodds
  built_by_url: https://kentcdodds.com/
  featured: false
- title: Use Hooks
  description: >
    One new React Hook recipe every day.
  url: https://usehooks.com/
  main_url: https://usehooks.com/
  categories:
    - Learning
  built_by: Gabe Ragland
  built_by_url: https://twitter.com/gabe_ragland
  featured: false
- title: Ambassador
  url: https://www.getambassador.io
  main_url: https://www.getambassador.io
  description: >
    Open source, Kubernetes-native API Gateway for microservices built on Envoy.
  categories:
    - Open Source
    - Documentation
    - Technology
  built_by: Datawire
  built_by_url: https://www.datawire.io
  featured: false
- title: Clubhouse
  main_url: https://clubhouse.io
  url: https://clubhouse.io
  description: >
    The intuitive and powerful project management platform loved by software teams of all sizes. Built with Gatsby v2 and Prismic
  categories:
    - Technology
    - Blog
    - Productivity
    - Community
    - Design
    - Open Source
  built_by: Ueno.
  built_by_url: https://ueno.co
  featured: false
- title: Asian Art Collection
  url: http://artmuseum.princeton.edu/asian-art/
  main_url: http://artmuseum.princeton.edu/asian-art/
  description: >
    Princeton University has a branch dealing with state of art.They have showcased ore than 6,000 works of Asian art are presented alongside ongoing curatorial and scholarly research
  categories:
    - Marketing
  featured: false
- title: QHacks
  url: https://qhacks.io
  main_url: https://qhacks.io
  source_url: https://github.com/qhacks/qhacks-website
  description: >
    QHacks is Queen’s University’s annual hackathon! QHacks was founded in 2016 with a mission to advocate and incubate the tech community at Queen’s University and throughout Canada.
  categories:
    - Education
    - Technology
    - Podcast
  featured: false
- title: Tyler McGinnis
  url: https://tylermcginnis.com/
  main_url: https://tylermcginnis.com/
  description: >
    The linear, course based approach to learning web technologies.
  categories:
    - Education
    - Technology
    - Podcast
    - Web Development
  featured: false
- title: a11y with Lindsey
  url: https://www.a11ywithlindsey.com/
  main_url: https://www.a11ywithlindsey.com/
  source_url: https://github.com/lkopacz/a11y-with-lindsey
  description: >
    To help developers navigate accessibility jargon, write better code, and to empower them to make their Internet, Everyone's Internet.
  categories:
    - Education
    - Blog
    - Technology
  built_by: Lindsey Kopacz
  built_by_url: https://twitter.com/littlekope0903
  featured: false
- title: DEKEMA
  url: https://www.dekema.com/
  main_url: https://www.dekema.com/
  description: >
    Worldclass crafting: Furnace, fervor, fulfillment. Delivering highest demand for future craftsmanship. Built using Gatsby v2 and Prismic.
  categories:
    - Healthcare
    - Science
    - Technology
  built_by: Crisp Studio
  built_by_url: https://crisp.studio
  featured: false
- title: Ramón Chancay
  description: >-
    Front-end / Back-end Developer in Guayaquil Ecuador.
    Currently at Everymundo, previously at El Universo.
    I enjoy teaching and sharing what I know.
    I give professional advice to developers and companies.
    My wife and my children are everything in my life.
  main_url: https://ramonchancay.me/
  url: https://ramonchancay.me/
  source_url: https://github.com/devrchancay/personal-site
  featured: false
  categories:
    - Blog
    - Technology
    - Web Development
  built_by: Ramón Chancay
  built_by_url: https://ramonchancay.me/
- title: Acclimate Consulting
  main_url: https://www.acclimate.io/
  url: https://www.acclimate.io/
  description: >-
    Acclimate is a consulting firm that puts organizations back in control with data-driven strategies and full-stack applications.
  categories:
    - Technology
    - Consulting
  built_by: Andrew Wilson
  built_by_url: https://github.com/andwilson
  featured: false
- title: Flyright
  url: https://flyright.co/
  main_url: https://flyright.co/
  description: >-
    Flyright curates everything you need for international travel in one tidy place 💜
  categories:
    - Technology
    - App
  built_by: Ty Hopp
  built_by_url: https://github.com/tyhopp
  featured: false
- title: Vets Who Code
  url: https://vetswhocode.io/
  main_url: https://vetswhocode.io/
  description: >-
    VetsWhoCode is a non-profit organization dedicated to training military veterans & giving them the skills they need transition into tech careers.
  categories:
    - Technology
    - Nonprofit
  featured: false
- title: Patreon Blog
  url: https://blog.patreon.com/
  main_url: https://blog.patreon.com/
  description: >-
    Official blog of Patreon.com
  categories:
    - Blog
  featured: false
- title: Full Beaker
  url: https://fullbeaker.com/
  main_url: https://fullbeaker.com/
  description: >-
    Full Beaker provides independent advice online about careers and home ownership, and connect anyone who asks with companies that can help them.
  categories:
    - Consulting
  featured: false
- title: Citywide Holdup
  url: https://citywideholdup.org/
  main_url: https://citywideholdup.org/
  description: >-
    Citywide Holdup is an annual fundraising event held around early November in the city of Austin, TX hosted by the Texas Wranglers benefitting Easter Seals of Central Texas, a non-profit organization that provides exceptional services, education, outreach and advocacy so that people with disabilities can live, learn, work and play in our communities.
  categories:
    - Nonprofit
    - Event
  built_by: Cameron Rison
  built_by_url: https://github.com/killakam3084
  featured: false
- title: Dawn Labs
  url: https://dawnlabs.io
  main_url: https://dawnlabs.io
  description: >-
    Thoughtful products for inspired teams. With a holistic approach to engineering and design, we partner with startups and enterprises to build for the digital era.
  categories:
    - Technology
    - Agency
    - Web Development
  featured: false
- title: COOP by Ryder
  url: https://coop.com/
  main_url: https://coop.com/
  description: >
    COOP is a platform that connects fleet managers that have idle vehicles to businesses that are looking to rent vehicles. COOP simplifies the process and paperwork required to safely share vehicles between business owners.
  categories:
    - Marketing
  built_by: Crispin Porter Bogusky
  built_by_url: http://www.cpbgroup.com/
  featured: false
- title: Propapanda
  url: https://propapanda.eu/
  main_url: https://propapanda.eu/
  description: >
    Is a creative production house based in Tallinn, Estonia. We produce music videos, commercials, films and campaigns – from scratch to finish.
  categories:
    - Video
    - Portfolio
    - Agency
    - Media
  built_by: Henry Kehlmann
  built_by_url: https://github.com/madhenry/
  featured: false
- title: JAMstack.paris
  url: https://jamstack.paris/
  main_url: https://jamstack.paris/
  source_url: https://github.com/JAMstack-paris/jamstack.paris
  description: >
    JAMstack-focused, bi-monthly meetup in Paris
  categories:
    - Web Development
  built_by: Matthieu Auger & Nicolas Goutay
  built_by_url: https://github.com/JAMstack-paris
  featured: false
- title: DexWallet - The only Wallet you need by Dexlab
  main_url: https://www.dexwallet.io/
  url: https://www.dexwallet.io/
  source_url: https://github.com/dexlab-io/DexWallet-website
  featured: false
  description: >-
    DexWallet is a secure, multi-chain, mobile wallet with an upcoming one-click exchange for mobile.
  categories:
    - App
    - Open Source
  built_by: DexLab
  built_by_url: https://github.com/dexlab-io
- title: Kings Valley Paving
  url: https://kingsvalleypaving.com
  main_url: https://kingsvalleypaving.com
  description: >
    Kings Valley Paving is an asphalt, paving and concrete company serving the commercial, residential and industrial sectors in the Greater Toronto Area. Site designed by Stephen Bell.
  categories:
    - Marketing
  built_by: Michael Uloth
  built_by_url: https://www.michaeluloth.com
  featured: false
- title: Peter Barrett
  url: https://www.peterbarrett.ca
  main_url: https://www.peterbarrett.ca
  description: >
    Peter Barrett is a Canadian baritone from Newfoundland and Labrador who performs opera and concert repertoire in Canada, the U.S. and around the world. Site designed by Stephen Bell.
  categories:
    - Portfolio
    - Music
  built_by: Michael Uloth
  built_by_url: https://www.michaeluloth.com
  featured: false
- title: NARCAN
  main_url: https://www.narcan.com
  url: https://www.narcan.com
  description: >
    NARCAN Nasal Spray is the first and only FDA-approved nasal form of naloxone for the emergency treatment of a known or suspected opioid overdose.
  categories:
    - Healthcare
  built_by: NARCAN
  built_by_url: https://www.narcan.com
  featured: false
- title: Ritual
  main_url: https://ritual.com
  url: https://ritual.com
  description: >
    Ritual started with a simple question, what exactly is in women's multivitamins? This is the story of what happened when our founder Kat started searching for answers — the story of Ritual.
  categories:
    - Healthcare
  built_by: Ritual
  built_by_url: https://ritual.com
  featured: false
- title: Truebill
  main_url: https://www.truebill.com
  url: https://www.truebill.com
  description: >
    Truebill empowers you to take control of your money.
  categories:
    - Finance
  built_by: Truebill
  built_by_url: https://www.truebill.com
  featured: false
- title: Smartling
  main_url: https://www.smartling.com
  url: https://www.smartling.com
  description: >
    Smartling enables you to automate, manage, and professionally translate content so that you can do more with less.
  categories:
    - Marketing
  built_by: Smartling
  built_by_url: https://www.smartling.com
  featured: false
- title: Clear
  main_url: https://www.clearme.com
  url: https://www.clearme.com
  description: >
    At clear, we’re working toward a future where you are your ID, enabling you to lead an unstoppable life.
  categories:
    - Security
  built_by: Clear
  built_by_url: https://www.clearme.com
  featured: false
- title: VS Code Rocks
  main_url: https://vscode.rocks
  url: https://vscode.rocks
  source_url: https://github.com/lannonbr/vscode-rocks
  featured: false
  description: >
    VS Code Rocks is a place for weekly news on the newest features and updates to Visual Studio Code as well as trending extensions and neat tricks to continually improve your VS Code skills.
  categories:
    - Open Source
    - Blog
    - Web Development
  built_by: Benjamin Lannon
  built_by_url: https://github.com/lannonbr
- title: Particle
  main_url: https://www.particle.io
  url: https://www.particle.io
  featured: false
  description: Particle is a fully-integrated IoT platform that offers everything you need to deploy an IoT product.
  categories:
    - Marketing
- title: freeCodeCamp curriculum
  main_url: https://learn.freecodecamp.org
  url: https://learn.freecodecamp.org
  featured: false
  description: Learn to code with free online courses, programming projects, and interview preparation for developer jobs.
  categories:
    - Web Development
    - Learning
- title: Tandem
  main_url: https://www.tandem.co.uk
  url: https://www.tandem.co.uk
  description: >
    We're on a mission to free you of money misery. Our app, card and savings account are designed to help you spend less time worrying about money and more time enjoying life.
  categories:
    - Finance
    - App
  built_by: Tandem
  built_by_url: https://github.com/tandembank
  featured: false
- title: Monbanquet.fr
  main_url: https://monbanquet.fr
  url: https://monbanquet.fr
  description: >
    Give your corporate events the food and quality it deserves, thanks to the know-how of the best local artisans.
  categories:
    - E-commerce
    - Food
    - Event
  built_by: Monbanquet.fr
  built_by_url: https://github.com/monbanquet
  featured: false
- title: The Leaky Cauldron Blog
  url: https://theleakycauldronblog.com
  main_url: https://theleakycauldronblog.com
  source_url: https://github.com/v4iv/theleakycauldronblog
  description: >
    A Brew of Awesomeness with a Pinch of Magic...
  categories:
    - Blog
  built_by: Vaibhav Sharma
  built_by_url: https://github.com/v4iv
  featured: false
- title: Wild Drop Surf Camp
  main_url: https://wilddropsurfcamp.com
  url: https://wilddropsurfcamp.com
  description: >
    Welcome to Portugal's best kept secret and be amazed with our nature. Here you can explore, surf, taste the world's best gastronomy and wine, feel the North Canyon's power with the biggest waves in the world and so many other amazing things. Find us, discover yourself!
  categories:
    - Travel
  built_by: Samuel Fialho
  built_by_url: https://samuelfialho.com
  featured: false
- title: JoinUp HR chatbot
  url: https://www.joinup.io
  main_url: https://www.joinup.io
  description: Custom HR chatbot for better candidate experience
  categories:
    - App
    - Technology
  featured: false
- title: JDCastro Web Design & Development
  main_url: https://jacobdcastro.com
  url: https://jacobdcastro.com
  source_url: https://github.com/jacobdcastro/personal-site
  featured: false
  description: >
    A small business site for freelance web designer and developer Jacob D. Castro. Includes professional blog, contact forms, and soon-to-come portfolio of sites for clients. Need a new website or an extra developer to share the workload? Feel free to check out the website!
  categories:
    - Blog
    - Portfolio
    - Business
    - Freelance
  built_by: Jacob D. Castro
  built_by_url: https://twitter.com/jacobdcastro
- title: Gatsby Tutorials
  main_url: https://www.gatsbytutorials.com
  url: https://www.gatsbytutorials.com
  source_url: https://github.com/ooloth/gatsby-tutorials
  featured: false
  description: >
    Gatsby Tutorials is a community-updated list of video, audio and written tutorials to help you learn GatsbyJS.
  categories:
    - Web Development
    - Education
    - Open Source
  built_by: Michael Uloth
  built_by_url: https://www.michaeluloth.com
- title: Grooovinger
  url: https://www.grooovinger.com
  main_url: https://www.grooovinger.com
  description: >
    Martin Grubinger, a web developer from Austria
  categories:
    - Portfolio
    - Web Development
  built_by: Martin Grubinger
  built_by_url: https://www.grooovinger.com
  featured: false
- title: LXDX - the Crypto Derivatives Exchange
  main_url: https://www.lxdx.co/
  url: https://www.lxdx.co/
  description: >
    LXDX is the world's fastest crypto exchange. Our mission is to bring innovative financial products to retail crypto investors, providing access to the same speed and scalability that institutional investors already depend on us to deliver each and every day.
  categories:
    - Marketing
    - Finance
  built_by: Corey Ward
  built_by_url: http://www.coreyward.me/
  featured: false
- title: Kyle McDonald
  url: https://kylemcd.com
  main_url: https://kylemcd.com
  source_url: https://github.com/kylemcd/personal-site-react
  description: >
    Personal site + blog for Kyle McDonald
  categories:
    - Blog
  built_by: Kyle McDonald
  built_by_url: https://kylemcd.com
  featured: false
- title: VSCode Power User Course
  main_url: https://VSCode.pro
  url: https://VSCode.pro
  description: >
    After 10 years with Sublime, I switched to VSCode. Love it. Spent 1000+ hours building a premium video course to help you switch today. 200+ power user tips & tricks turn you into a VSCode.pro
  categories:
    - Education
    - Learning
    - E-commerce
    - Marketing
    - Technology
    - Web Development
  built_by: Ahmad Awais
  built_by_url: https://twitter.com/MrAhmadAwais/
  featured: false
- title: Thijs Koerselman Portfolio
  main_url: https://www.vauxlab.com
  url: https://www.vauxlab.com
  featured: false
  description: >
    Portfolio of Thijs Koerselman. A freelance software engineer, full-stack web developer and sound designer.
  categories:
    - Portfolio
    - Business
    - Freelance
    - Technology
    - Web Development
    - Music
- title: Ad Hoc Homework
  main_url: https://homework.adhoc.team
  url: https://homework.adhoc.team
  description: >
    Ad Hoc builds government digital services that are fast, efficient, and usable by everyone. Ad Hoc Homework is a collection of coding and design challenges for candidates applying to our open positions.
  categories:
    - Web Development
    - Government
    - Healthcare
    - Programming
  built_by_url: https://adhoc.team
  featured: false
- title: Birra Napoli
  main_url: http://www.birranapoli.it
  url: http://www.birranapoli.it
  built_by: Ribrain
  built_by_url: https://www.ribrainstudio.com
  featured: false
  description: >
    Birra Napoli official site
  categories:
    - Landing Page
    - Business
    - Food
- title: Satispay
  url: https://www.satispay.com
  main_url: https://www.satispay.com
  categories:
    - Business
    - Finance
    - Technology
  built_by: Satispay
  built_by_url: https://www.satispay.com
  featured: false
- title: The Movie Database - Gatsby
  url: https://tmdb.lekoarts.de
  main_url: https://tmdb.lekoarts.de
  source_url: https://github.com/LekoArts/gatsby-source-tmdb-example
  categories:
    - Open Source
    - Entertainment
    - Gallery
  featured: false
  built_by: LekoArts
  built_by_url: https://github.com/LekoArts
  description: >
    Source from The Movie Database (TMDb) API (v3) in Gatsby. This example is built with react-spring, React hooks and react-tabs and showcases the gatsby-source-tmdb plugin. It also has some client-only paths and uses gatsby-image.
- title: LANDR - Creative Tools for Musicians
  url: https://www.landr.com/
  main_url: https://www.landr.com/en/
  categories:
    - Music
    - Technology
    - Business
    - Entrepreneurship
    - Freelance
    - Marketing
    - Media
  featured: false
  built_by: LANDR
  built_by_url: https://twitter.com/landr_music
  description: >
    Marketing website built for LANDR. LANDR is a web application that provides tools for musicians to master their music (using artificial intelligence), collaborate with other musicians, and distribute their music to multiple platforms.
- title: ClinicJS
  url: https://clinicjs.org/
  main_url: https://clinicjs.org/
  categories:
    - Technology
    - Documentation
  featured: false
  built_by: NearForm
  built_by_url: https://www.nearform.com/
  description: >
    Tools to help diagnose and pinpoint Node.js performance issues.
- title: KOBIT
  main_url: https://kobit.in
  url: https://kobit.in
  description: Automated Google Analytics Report with everything you need and more
  featured: false
  categories:
    - Marketing
    - Blog
  built_by: mottox2
  built_by_url: https://mottox2.com
- title: Aleksander Hansson
  main_url: https://ahansson.com
  url: https://ahansson.com
  featured: false
  description: >
    Portfolio website for Aleksander Hansson
  categories:
    - Portfolio
    - Business
    - Freelance
    - Technology
    - Web Development
    - Consulting
  built_by: Aleksander Hansson
  built_by_url: https://www.linkedin.com/in/aleksanderhansson/
- title: Surfing Nosara
  main_url: https://www.surfingnosara.com
  url: https://www.surfingnosara.com
  description: Real estate, vacation, and surf report hub for Nosara, Costa Rica
  featured: false
  categories:
    - Business
    - Blog
    - Gallery
    - Marketing
  built_by: Desarol
  built_by_url: https://www.desarol.com
- title: Crispin Porter Bogusky
  url: https://cpbgroup.com/
  main_url: https://cpbgroup.com/
  description: >
    We solve the world’s toughest communications problems with the most quantifiably potent creative assets.
  categories:
    - Agency
    - Design
    - Marketing
  built_by: Crispin Porter Bogusky
  built_by_url: https://cpbgroup.com/
  featured: false
- title: graphene-python
  url: https://graphene-python.org
  main_url: https://graphene-python.org
  description: Graphene is a collaboratively funded project.Graphene-Python is a library for building GraphQL APIs in Python easily.
  categories:
    - Library
    - API
    - Documentation
  featured: false
- title: Engel & Völkers Ibiza Holiday Rentals
  main_url: https://www.ev-ibiza.com/
  url: https://www.ev-ibiza.com/
  featured: false
  built_by: Ventura Digitalagentur
  description: >
    Engel & Völkers, one of the most successful real estate agencies in the world, offers luxury holiday villas to rent in Ibiza.
  categories:
    - Travel
- title: Sylvain Hamann's personal website
  url: https://shamann.fr
  main_url: https://shamann.fr
  source_url: https://github.com/sylvhama/shamann-gatsby/
  description: >
    Sylvain Hamann, web developer from France
  categories:
    - Portfolio
    - Web Development
  built_by: Sylvain Hamann
  built_by_url: https://twitter.com/sylvhama
  featured: false
- title: Luca Crea's portfolio
  main_url: https://lcrea.github.io
  url: https://lcrea.github.io
  description: >
    Portfolio and personal website of Luca Crea, an Italian software engineer.
  categories:
    - Portfolio
  built_by: Luca Crea
  built_by_url: https://github.com/lcrea
  featured: false
- title: Escalade Sports
  main_url: https://www.escaladesports.com/
  url: https://www.escaladesports.com/
  categories:
    - E-commerce
    - Sports
  built_by: Escalade Sports
  built_by_url: https://www.escaladesports.com/
  featured: false
- title: Exposify
  main_url: https://www.exposify.de/
  url: https://www.exposify.de/
  description: >
    This is our German website built with Gatsby 2.0, Emotion and styled-system.
    Exposify is a proptech startup and builds technology for real estate businesses.
    We provide our customers with an elegant agent software in combination
    with beautifully designed and fast websites.
  categories:
    - Web Development
    - Real Estate
    - Agency
    - Marketing
  built_by: Exposify
  built_by_url: https://www.exposify.de/
  featured: false
- title: Steak Point
  main_url: https://www.steakpoint.at/
  url: https://www.steakpoint.at/
  description: >
    Steak Restaurant in Vienna, Austria (Wien, Österreich).
  categories:
    - Food
  built_by: Peter Kroyer
  built_by_url: https://www.peterkroyer.at/
  featured: false
- title: Takumon blog
  main_url: https://takumon.com
  url: https://takumon.com
  source_url: https://github.com/Takumon/blog
  description: Java Engineer's tech blog.
  featured: false
  categories:
    - Blog
  built_by: Takumon
  built_by_url: https://twitter.com/inouetakumon
- title: DayThirty
  main_url: https://daythirty.com
  url: https://daythirty.com
  description: DayThirty - ideas for the new year.
  featured: false
  categories:
    - Marketing
  built_by: Jack Oliver
  built_by_url: https://twitter.com/mrjackolai
- title: TheAgencyProject
  main_url: https://theagencyproject.co
  url: https://theagencyproject.co
  description: Agency model, without agency overhead.
  categories:
    - Agency
  built_by: JV-LA
  built_by_url: https://jv-la.com
- title: Karen Hou's portfolio
  main_url: https://www.karenhou.com/
  url: https://www.karenhou.com/
  categories:
    - Portfolio
  built_by: Karen H. Developer
  built_by_url: https://github.com/karenhou
  featured: false
- title: Jean Luc Ponty
  main_url: https://ponty.com
  url: https://ponty.com
  description: Official site for Jean Luc Ponty, French virtuoso violinist and jazz composer.
  featured: false
  categories:
    - Music
    - Entertainment
  built_by: Othermachines
  built_by_url: https://othermachines.com
- title: Rosewood Family Advisors
  main_url: https://www.rfallp.com/
  url: https://www.rfallp.com/
  description: Rosewood Family Advisors LLP (Palo Alto) provides a diverse range of family office services customized for ultra high net worth individuals.
  featured: false
  categories:
    - Finance
    - Business
  built_by: Othermachines
  built_by_url: https://othermachines.com
- title: Standing By Company
  main_url: https://standingby.company
  url: https://standingby.company
  description: A brand experience design company led by Scott Mackenzie and Trent Barton.
  featured: false
  categories:
    - Design
    - Web Development
  built_by: Standing By Company
  built_by_url: https://standingby.company
- title: Ashley Thouret
  main_url: https://www.ashleythouret.com
  url: https://www.ashleythouret.com
  description: Official website of Canadian soprano Ashley Thouret. Site designed by Stephen Bell.
  categories:
    - Portfolio
    - Music
  built_by: Michael Uloth
  built_by_url: https://www.michaeluloth.com
  featured: false
- title: The AZOOR Society
  main_url: https://www.azoorsociety.org
  url: https://www.azoorsociety.org
  description: The AZOOR Society is a UK-based charity committed to promoting awareness of Acute Zonal Occult Outer Retinopathy and assisting further research. Site designed by Stephen Bell.
  categories:
    - Community
    - Nonprofit
  built_by: Michael Uloth
  built_by_url: https://www.michaeluloth.com
  featured: false
- title: Gábor Fűzy pianist
  main_url: https://pianobar.hu
  url: https://pianobar.hu
  description: Gábor Fűzy pianist's official website built with Gatsby v2.
  categories:
    - Music
  built_by: Zoltán Bedi
  built_by_url: https://github.com/B3zo0
  featured: false
- title: Logicwind
  main_url: https://logicwind.com
  url: https://logicwind.com
  description: Website of Logicwind - JavaScript experts, Technology development agency & consulting.
  featured: false
  categories:
    - Portfolio
    - Agency
    - Web Development
    - Consulting
  built_by: Logicwind
  built_by_url: https://www.logicwind.com
- title: ContactBook.app
  main_url: https://contactbook.app
  url: https://contactbook.app
  description: Seamlessly share Contacts with G Suite team members
  featured: false
  categories:
    - Landing Page
    - Blog
  built_by: Logicwind
  built_by_url: https://www.logicwind.com
- title: Waterscapes
  main_url: https://waterscap.es
  url: https://waterscap.es/lake-monteynard/
  source_url: https://github.com/gaelbillon/Waterscapes-Gatsby-site
  description: Waterscap.es is a directory of bodies of water (creeks, ponds, waterfalls, lakes, etc) with information about each place such as how to get there, hike time, activities and photos and a map displayed with the Mapbox GL SJ npm package. It was developed with the goal of learning Gatsby. This website is based on the gatsby-contentful-starter and uses Contentful as CMS. It is hosted on Netlify. Hooks are setup with Bitbucket and Contentful to trigger a new build upon code or content changes. The data on Waterscap.es is a mix of original content and informations from the internets gathered and put together.
  categories:
    - Directory
    - Photography
    - Travel
  built_by: Gaël Billon
  built_by_url: https://gaelbillon.com
  featured: false
- title: Packrs
  url: https://www.packrs.co/
  main_url: https://www.packrs.co/
  description: >
    Packrs is a local delivery platform, one spot for all your daily requirements. On a single tap get everything you need at your doorstep.
  categories:
    - Marketing
    - Landing Page
    - Entrepreneurship
  built_by: Vipin Kumar Rawat
  built_by_url: https://github.com/aesthytik
  featured: false
- title: HyakuninIsshu
  main_url: https://hyakuninanki.net
  url: https://hyakuninanki.net
  source_url: https://github.com/rei-m/web_hyakuninisshu
  description: >
    HyakuninIsshu is a traditional Japanese card game.
  categories:
    - Education
    - Gallery
    - Entertainment
  built_by: Rei Matsushita
  built_by_url: https://github.com/rei-m/
  featured: false
- title: WQU Partners
  main_url: https://partners.wqu.org/
  url: https://partners.wqu.org/
  featured: false
  categories:
    - Marketing
    - Education
    - Landing Page
  built_by: Corey Ward
  built_by_url: http://www.coreyward.me/
- title: Federico Giacone
  url: https://federico.giac.one/
  main_url: https://federico.giac.one
  source_url: https://github.com/leopuleo/federico.giac.one
  description: >
    Digital portfolio for Italian Architect Federico Giacone.
  categories:
    - Portfolio
    - Gallery
  built_by: Leonardo Giacone
  built_by_url: https://github.com/leopuleo
  featured: false
- title: Station
  url: https://getstation.com/
  main_url: https://getstation.com/
  description: Station is the first smart browser for busy people. A single place for all of your web applications.
  categories:
    - Technology
    - Web Development
    - Productivity
  featured: false
- title: Vyron Vasileiadis
  url: https://fedonman.com/
  main_url: https://fedonman.com
  source_url: https://github.com/fedonman/fedonman-website
  description: Personal space of Vyron Vasileiadis aka fedonman, a Web & IoT Developer, Educator and Entrepreneur based in Athens, Greece.
  categories:
    - Portfolio
    - Technology
    - Web Development
    - Education
  built_by: Vyron Vasileiadis
  built_by_url: https://github.com/fedonman
- title: Fabien Champigny
  url: https://www.champigny.name/
  main_url: https://www.champigny.name/
  built_by_url: https://www.champigny.name/
  description: Fabien Champigny's personal blog. Entrepreneur, hacker and loves street photo.
  categories:
    - Blog
    - Gallery
    - Photography
    - Productivity
    - Entrepreneurship
  featured: false
- title: Alex Xie - Portfolio
  url: https://alexieyizhe.me/
  main_url: https://alexieyizhe.me/
  source_url: https://github.com/alexieyizhe/alexieyizhe.github.io
  description: >
    Personal website of Alex Yizhe Xie, a University of Waterloo Computer Science student and coding enthusiast.
  categories:
    - Blog
    - Portfolio
    - Web Development
  featured: false
- title: Dale Blackburn - Portfolio
  url: https://dakebl.co.uk/
  main_url: https://dakebl.co.uk/
  description: >
    Dale Blackburn's personal website and blog.
  categories:
    - Blog
    - Portfolio
    - Web Development
  featured: false
- title: Portfolio of Anthony Wiktor
  url: https://www.anthonydesigner.com/
  main_url: https://www.anthonydesigner.com/
  description: >
    Anthony Wiktor is a Webby Award-Winning Creative Director and Digital Designer twice named Hot 100 by WebDesigner Magazine. Anthony has over a decade of award-winning experience in design and has worked on projects across a diverse set of industries — from entertainment to consumer products to hospitality to technology. Anthony is a frequent lecturer at USC’s Annenberg School for Communication & Journalism and serves on the board of AIGA Los Angeles.
  categories:
    - Portfolio
    - Marketing
  built_by: Maciej Leszczyński
  built_by_url: https://twitter.com/_maciej
  featured: false
- title: Frame.io Workflow Guide
  main_url: https://workflow.frame.io
  url: https://workflow.frame.io
  description: >
    The web’s most comprehensive post-production resource, written by pro filmmakers, for pro filmmakers. Always expanding, always free.
  categories:
    - Education
  built_by: Frame.io
  built_by_url: https://frame.io
  featured: false
- title: MarcySutton.com
  main_url: https://marcysutton.com
  url: https://marcysutton.com
  description: >
    The personal website of web developer and accessibility advocate Marcy Sutton.
  categories:
    - Blog
    - Accessibility
    - Video
    - Photography
  built_by: Marcy Sutton
  built_by_url: https://marcysutton.com
  featured: true
- title: WPGraphQL Docs
  main_url: https://docs.wpgraphql.com
  url: https://docs.wpgraphql.com
  description: >
    Documentation for WPGraphQL, a free open-source WordPress plugin that provides an extendable GraphQL schema and API for any WordPress site.
  categories:
    - API
    - Documentation
    - Technology
    - Web Development
    - WordPress
  built_by: WPGraphQL
  built_by_url: https://wpgraphql.com
  featured: false
- title: Shine Lawyers
  main_url: https://www.shine.com.au
  url: https://www.shine.com.au
  description: >
    Shine Lawyers is an Australian legal services website built with Gatsby v2, Elasticsearch, Isso, and Geolocation services.
  categories:
    - Business
    - Blog
- title: Parallel Polis Kosice
  url: https://www.paralelnapoliskosice.sk/
  main_url: https://www.paralelnapoliskosice.sk/
  source_url: https://github.com/ParalelnaPolisKE/paralelnapoliskosice.sk
  description: >
    Parallel Polis is a collective of people who want to live in a more opened world. We look for possibilities and technologies (Bitcoin, the blockchain, reputation systems and decentralized technologies in general) that open new ways, make processes easier and remove unnecessary barriers. We want to create an environment that aims at education, discovering and creating better systems for everybody who is interested in freedom and independence.
  categories:
    - Blog
    - Education
    - Technology
  built_by: Roman Vesely
  built_by_url: https://romanvesely.
  featured: false
- title: Unda Solutions
  url: https://unda.com.au
  main_url: https://unda.com.au
  description: >
    A custom web application development company in Perth, WA
  categories:
    - Business
    - Freelance
    - Web Development
    - Technology
  featured: false
- title: BIGBrave
  main_url: https://bigbrave.digital
  url: https://bigbrave.digital
  description: >
    BIGBrave is a strategic design firm. We partner with our clients, big and small, to design & create human-centered brands, products, services and systems that are simple, beautiful and easy to use.
  categories:
    - Agency
    - Web Development
    - Marketing
    - Technology
    - WordPress
  built_by: Francois Brill | BIGBrave
  built_by_url: https://bigbrave.digital
  featured: false
- title: 5th Avenue Properties
  main_url: https://5thavenue.co.za
  url: https://5thavenue.co.za
  description: >
    5th Avenue Properties specializes in the leasing and sales of office space and industrial property. BIGBrave built the website in Gatsby with data from an API server (CRM) for all the property and consultant data, and WordPress for all the website content data and case studies. All forms on the website was also directly integrated into the CRM system to ensure no leads are lost. People cannot stop commenting on the speed of the site and the property search.
  categories:
    - Technology
    - WordPress
    - API
  built_by: Russel Povey and Francois Brill | BIGBrave
  built_by_url: https://bigbrave.digital
  featured: false
- title: Intsha Consulting
  main_url: https://intsha.co.za
  url: https://intsha.co.za
  description: >
    Intsha is a bespoke Human Resources consultancy firm offering expert Recruitment and Talent Management services in today's competitive marketplace. BIGBrave helped Intsha design and develop a bespoke online presense helping them stand out from the crowd.
  categories:
    - Consulting
    - Marketing
    - WordPress
  built_by: Evan Janovsky | BIGBrave
  built_by_url: https://bigbrave.digital
  featured: false
- title: MHW Law
  main_url: https://mhwlaw.ca
  url: https://mhwlaw.ca
  description: >
    MHW is a full service law firm that has offered legal representation and advice to clients locally and throughout British Columbia since 1984. BIGBrave helped MHW bring their website into the 21st century by offering the best and latest Gatsby site to help them stand our from the crowd.
  categories:
    - Law
    - Marketing
    - WordPress
  built_by: Evan Janovsky and Francois Brill | BIGBrave
  built_by_url: https://bigbrave.digital
  featured: false
- title: KegTracker
  main_url: https://www.kegtracker.co.za
  url: https://www.kegtracker.co.za
  description: >
    Keg Tracker is part of the Beverage Insights family and its sole aim is to provide you with the right data about your kegs to make better decisions. In today’s business landscape having the right information at your finger tips is crucial to the agility of your business.
  categories:
    - Food
    - Business
    - Technology
  built_by: Francois Brill | BIGBrave
  built_by_url: https://bigbrave.digital
  featured: false
- title: Mike Nichols
  url: https://www.mikenichols.me
  main_url: https://www.mikenichols.me
  description: >
    Portfolio site of Mike Nichols, a UX designer and product development lead.
  categories:
    - Portfolio
    - Technology
    - Web Development
  built_by: Mike Nichols
  featured: false
- title: Steve Haid
  url: https://www.stevehaid.com
  main_url: https://www.stevehaid.com
  description: >
    Steve Haid is a real estate agent and Professional Financial Planner (PFP) who has been helping clients achieve their investment goals since 2006. Site designed by Stephen Bell.
  categories:
    - Marketing
    - Real Estate
  built_by: Michael Uloth
  built_by_url: https://www.michaeluloth.com
- title: Incremental - Loyalty, Rewards and Incentive Programs
  main_url: https://www.incremental.com.au
  url: https://www.incremental.com.au
  description: >
    Sydney-based digital agency specialising in loyalty, rewards and incentive programs. WordPress backend; Cloudinary, YouTube and Hubspot form integration; query data displayed as animated SVG graphs; video background in the header.
  categories:
    - Agency
    - Portfolio
    - WordPress
  built_by: Incremental
  built_by_url: https://www.incremental.com.au
  featured: false
- title: Technica11y
  main_url: https://www.technica11y.org
  url: https://www.technica11y.org
  description: >
    Discussing challenges in technical accessibility.
  categories:
    - Accessibility
    - Education
    - Video
  built_by: Tenon.io
  built_by_url: https://tenon.io
  featured: false
- title: Matthew Secrist
  main_url: https://www.matthewsecrist.net
  url: https://www.matthewsecrist.net
  source_url: https://github.com/matthewsecrist/v3
  description: >
    Matthew Secrist's personal portfolio using Gatsby, Prismic and Styled-Components.
  categories:
    - Portfolio
    - Technology
    - Web Development
  built_by: Matthew Secrist
  built_by_url: https://www.matthewsecrist.net
  featured: false
- title: Node.js Dev
  main_url: https://nodejs.dev
  url: https://nodejs.dev
  source_url: https://github.com/nodejs/nodejs.dev
  description: >
    Node.js Foundation Website.
  categories:
    - Documentation
    - Web Development
  built_by: Node.js Website Redesign Working Group
  built_by_url: https://github.com/nodejs/website-redesign
  featured: false
- title: Sheffielders
  main_url: https://sheffielders.org
  url: https://sheffielders.org
  source_url: https://github.com/davemullenjnr/sheffielders
  description: >
    A collective of businesses, creatives, and projects based in Sheffield, UK.
  categories:
    - Directory
  built_by: Dave Mullen Jnr
  built_by_url: https://davemullenjnr.co.uk
  featured: false
- title: Stealth Labs
  url: https://stealthlabs.io
  main_url: https://stealthlabs.io
  description: >
    We design and develop for the web, mobile and desktop
  categories:
    - Portfolio
    - Web Development
  built_by: Edvins Antonovs
  built_by_url: https://edvins.io
  featured: false
- title: Constanzia Yurashko
  main_url: https://www.constanziayurashko.com
  url: https://www.constanziayurashko.com
  description: >
    Exclusive women's ready-to-wear fashion by designer Constanzia Yurashko.
  categories:
    - Portfolio
  built_by: Maxim Andries
  featured: false
- title: Algolia
  url: https://algolia.com
  main_url: https://algolia.com
  description: >
    Algolia helps businesses across industries quickly create relevant, scalable, and lightning fast search and discovery experiences.
  categories:
    - Web Development
    - Technology
    - Open Source
    - Featured
  built_by: Algolia
  featured: true
- title: GVD Renovations
  url: https://www.gvdrenovationsinc.com/
  main_url: https://www.gvdrenovationsinc.com/
  description: >
    GVD Renovations is a home improvement contractor with a well known reputation as a professional, quality contractor in California.
  categories:
    - Business
  built_by: David Krasniy
  built_by_url: http://dkrasniy.com
  featured: false
- title: Styled System
  url: https://styled-system.com/
  main_url: https://styled-system.com/
  source_url: https://github.com/styled-system/styled-system/tree/master/docs
  description: >
    Style props for rapid UI development.
  categories:
    - Design System
  built_by: Brent Jackson
  built_by_url: https://jxnblk.com/
- title: Timehacker
  url: https://timehacker.app
  main_url: https://timehacker.app
  description: >
    Procrastination killer, automatic time tracking app to skyrocket your productivity
  categories:
    - Productivity
    - App
    - Technology
    - Marketing
    - Landing Page
  built_by: timehackers
  featured: false
- title: Little & Big
  main_url: https://www.littleandbig.com.au/
  url: https://www.littleandbig.com.au/
  description: >
    Little & Big exists with the aim to create Websites, Apps, E-commerce stores
    that are consistently unique and thoughtfully crafted, every time.
  categories:
    - Agency
    - Design
    - Web Development
    - Portfolio
  built_by: Little & Big
  built_by_url: https://www.littleandbig.com.au/
  featured: false
- title: Cat Knows
  main_url: https://catnose99.com/
  url: https://catnose99.com/
  description: >
    Personal blog built with Gatsby v2.
  categories:
    - Blog
    - Web Development
  built_by: CatNose
  built_by_url: https://twitter.com/catnose99
  featured: false
- title: just some dev
  url: https://www.iamdeveloper.com
  main_url: https://www.iamdeveloper.com
  source_url: https://github.com/nickytonline/www.iamdeveloper.com
  description: >
    Just some software developer writing things ✏️
  categories:
    - Blog
  built_by: Nick Taylor
  built_by_url: https://www.iamdeveloper.com
  featured: false
- title: Keziah Moselle Blog
  url: https://blog.keziahmoselle.fr/
  main_url: https://blog.keziahmoselle.fr/
  source_url: https://github.com/KeziahMoselle/blog.keziahmoselle.fr
  description: >
    ✍️ A place to share my thoughts.
  categories:
    - Blog
  built_by: Keziah Moselle
  built_by_url: https://keziahmoselle.fr/
- title: xfuture's blog
  url: https://www.xfuture-blog.com/
  main_url: https://www.xfuture-blog.com/
  source_url: https://github.com/xFuture603/xfuture-blog
  description: >
    A blog about Devops, Web development, and my insights as a systems engineer.
  categories:
    - Blog
  built_by: Daniel Uhlmann
  built_by_url: https://www.xfuture-blog.com/
- title: Mayne's Blog
  main_url: https://gine.me/
  url: https://gine.me/page/1
  source_url: https://github.com/mayneyao/gine-blog
  featured: false
  categories:
    - Blog
    - Web Development
- title: Bakedbird
  url: https://bakedbird.com
  main_url: https://bakedbird.com
  description: >
    Eleftherios Psitopoulos - A frontend developer from Greece ☕
  categories:
    - Portfolio
    - Blog
  built_by: Eleftherios Psitopoulos
  built_by_url: https://bakedbird.com
- title: Benjamin Lannon
  url: https://lannonbr.com
  main_url: https://lannonbr.com
  source_url: https://github.com/lannonbr/Portfolio-gatsby
  description: >
    Personal portfolio of Benjamin Lannon
  categories:
    - Portfolio
    - Web Development
  built_by: Benjamin Lannon
  built_by_url: https://lannonbr.com
  featured: false
- title: Aravind Balla
  url: https://aravindballa.com
  main_url: https://aravindballa.com
  source_url: https://github.com/aravindballa/website2017
  description: >
    Personal portfolio of Aravind Balla
  categories:
    - Portfolio
    - Blog
    - Web Development
  built_by: Aravind Balla
  built_by_url: https://aravindballa.com
- title: Kaleb McKelvey
  url: https://kalebmckelvey.com
  main_url: https://kalebmckelvey.com
  source_url: https://github.com/avatar-kaleb/kalebmckelvey-site
  description: >
    Personal portfolio of Kaleb McKelvey!
  categories:
    - Blog
    - Portfolio
  built_by: Kaleb McKelvey
  built_by_url: https://kalebmckelvey.com
  featured: false
- title: Michal Czaplinski
  url: https://czaplinski.io
  main_url: https://czaplinski.io
  source_url: https://github.com/michalczaplinski/michalczaplinski.github.io
  description: >
    Michal Czaplinski is a full-stack developer 🚀
  categories:
    - Portfolio
    - Web Development
  built_by: Michal Czaplinski mmczaplinski@gmail.com
  built_by_url: https://czaplinski.io
  featured: false
- title: Interactive Investor (ii)
  url: https://www.ii.co.uk
  main_url: https://www.ii.co.uk
  description: >
    Hybrid (static/dynamic) Gatsby web app for ii's free research, news and analysis, discussion and product marketing site.
  categories:
    - Business
    - Finance
    - Technology
  built_by: Interactive Investor (ii)
  built_by_url: https://www.ii.co.uk
  featured: false
- title: Weingut Goeschl
  url: https://www.weingut-goeschl.at/
  main_url: https://www.weingut-goeschl.at/
  description: >
    Weingut Goeschl is a family winery located in Gols, Burgenland in Austria (Österreich)
  categories:
    - E-commerce
    - Business
  built_by: Peter Kroyer
  built_by_url: https://www.peterkroyer.at/
  featured: false
- title: Hash Tech Guru
  url: https://hashtech.guru
  main_url: https://hashtech.guru
  description: >
    Software Development Training School and Tech Blog
  categories:
    - Blog
    - Education
  built_by: Htet Wai Yan Soe
  built_by_url: https://github.com/johnreginald
- title: AquaGruppen Vattenfilter
  url: https://aquagruppen.se
  main_url: https://aquagruppen.se/
  description: >
    Water filter and water treatment products in Sweden
  categories:
    - Business
    - Technology
  built_by: Johan Eliasson
  built_by_url: https://github.com/elitan
  featured: false
- title: Josef Aidt
  url: https://josefaidt.dev
  main_url: https://josefaidt.dev
  source_url: https://github.com/josefaidt/josefaidt.github.io
  description: >
    Personal website, blog, portfolio for Josef Aidt
  categories:
    - Portfolio
    - Blog
    - Web Development
  built_by: Josef Aidt
  built_by_url: https://twitter.com/garlicbred
- title: How To egghead
  main_url: https://howtoegghead.com/
  url: https://howtoegghead.com/
  source_url: https://github.com/eggheadio/how-to-egghead
  featured: false
  built_by: egghead.io
  built_by_url: https://egghead.io
  description: >
    How to become an egghead instructor or reviewer
  categories:
    - Documentation
    - Education
- title: Sherpalo Ventures
  main_url: https://www.sherpalo.com/
  url: https://www.sherpalo.com/
  featured: false
  categories:
    - Finance
    - Business
    - Technology
  built_by: Othermachines
  built_by_url: https://othermachines.com
- title: WrapCode
  url: https://www.wrapcode.com
  main_url: https://www.wrapcode.com
  description: >
    A full stack blog on Microsoft Azure, JavaScript, DevOps, AI and Bots.
  categories:
    - Blog
    - Technology
    - Web Development
  built_by: Rahul P
  built_by_url: https://twitter.com/_rahulpp
  featured: false
- title: Kirankumar Ambati's Portfolio
  url: https://www.kirankumarambati.me
  main_url: https://www.kirankumarambati.me
  description: >
    Personal website, blog, portfolio of Kirankumar Ambati
  categories:
    - Blog
    - Portfolio
    - Web Development
  built_by: Kirankumar Ambati
  built_by_url: https://github.com/kirankumarambati
  featured: false
- title: Rou Hun Fan's portfolio
  main_url: https://flowen.me
  url: https://flowen.me
  description: >
    Portfolio of creative developer Rou Hun Fan. Built with Gatsby v2 &amp; Greensock drawSVG.
  categories:
    - Portfolio
  built_by: Rou Hun Fan Developer
  built_by_url: https://flowen.me
  featured: false
- title: chadly.net
  url: https://www.chadly.net
  main_url: https://www.chadly.net
  source_url: https://github.com/chadly/chadly.net
  description: >
    Personal tech blog by Chad Lee.
  categories:
    - Blog
    - Technology
    - Web Development
  built_by: Chad Lee
  built_by_url: https://github.com/chadly
  featured: false
- title: CivicSource
  url: https://www.civicsource.com
  main_url: https://www.civicsource.com
  description: >
    Online auction site to purchase tax-distressed properties from local taxing authorities.
  categories:
    - Real Estate
    - Government
  featured: false
- title: SpotYou
  main_url: https://spotyou.joshglazer.com
  url: https://spotyou.joshglazer.com
  source_url: https://github.com/joshglazer/spotyou
  description: >
    SpotYou allows you to watch your favorite music videos on Youtube based on your Spotify Preferences
  categories:
    - Entertainment
    - Music
  built_by: Josh Glazer
  built_by_url: https://linkedin.com/in/joshglazer/
  featured: false
- title: Hesam Kaveh's blog
  description: >
    A blog with great seo that using gatsby-source-wordpress to fetch posts from backend
  main_url: https://hesamkaveh.com/
  url: https://hesamkaveh.com/
  source_url: https://github.com/hesamkaveh/sansi
  featured: false
  categories:
    - Blog
    - WordPress
- title: Oliver Gomes Portfolio
  main_url: https://oliver-gomes.github.io/v4/
  url: https://oliver-gomes.github.io/v4/
  description: >
    As an artist and a web designer/developer, I wanted to find a way to present these two portfolios in a way that made sense.  I felt with new found power of speed, Gatsby helped keep my creativity intact with amazing response and versatility. I felt my butter smooth transition felt much better in user perspective and super happy with the power of Gatsby.
  categories:
    - Portfolio
    - Web Development
    - Blog
  built_by: Oliver Gomes
  built_by_url: https://github.com/oliver-gomes
  featured: false
- title: Patrik Szewczyk
  url: https://www.szewczyk.cz/
  main_url: https://www.szewczyk.cz/
  description: >
    Patrik Szewczyk – JavaScript, TypeScript, React, Node.js developer, Redux, Reason
  categories:
    - Portfolio
  built_by: Patrik Szewczyk
  built_by_url: https://linkedin.com/in/thepatriczek/
  featured: false
- title: Jacob Cofman's Blog
  description: >
    Personal blog / portfolio about Jacob Cofman.
  main_url: https://jcofman.de/
  url: https://jcofman.de/
  source_url: https://github.com/JCofman/jc-website
  featured: false
  categories:
    - Blog
    - Portfolio
- title: re-geo
  description: >
    re-geo is react based geo cities style component.
  main_url: https://re-geo.netlify.app/
  url: https://re-geo.netlify.app/
  source_url: https://github.com/sadnessOjisan/re-geo-lp
  categories:
    - Open Source
  built_by: sadnessOjisan
  built_by_url: https://twitter.com/sadnessOjisan
  featured: false
- title: Luis Cestou Portfolio
  description: >
    Portfolio of graphic + interactive designer Luis Cestou.
  main_url: https://luiscestou.com
  url: https://luiscestou.com
  source_url: https://github.com/lcestou/luiscestou.com
  built_by: Luis Cestou contact@luiscestou.com
  built_by_url: https://luiscestou.com
  featured: false
  categories:
    - Portfolio
    - Web Development
- title: Data Hackers
  url: https://datahackers.com.br/
  main_url: https://datahackers.com.br/
  description: >
    Official website for the biggest portuguese-speaking data science community. Makes use of several data sources such as podcasts from Anchor, messages from Slack, newsletters from MailChimp and blog posts from Medium. The unique visual design also had its hurdles and was quite fun to develop!
  categories:
    - Blog
    - Education
    - Podcast
    - Technology
  built_by: Kaordica
  built_by_url: https://kaordica.design
  featured: false
- title: TROMAQ
  url: https://www.tromaq.com/
  main_url: https://www.tromaq.com/
  description: >
    TROMAQ executes earthmoving services and rents heavy machinery for construction work. Even with the lack of good photography, their new site managed to pass a solid and trustworthy feeling to visitors during testing and they're already seeing the improvement in brand awareness, being the sole player with a modern website in their industry.
  categories:
    - Marketing
  built_by: Kaordica
  built_by_url: https://kaordica.design
  featured: false
- title: Novida Consulting
  url: https://www.novidaconsultoria.com.br
  main_url: https://www.novidaconsultoria.com.br
  description: >
    Novida’s goal was to position itself as a solid, exclusive and trustworthy brand for families looking for a safe financial future… We created a narrative and visual design that highlight their exclusivity.
  categories:
    - Marketing
  built_by: Kaordica
  built_by_url: https://kaordica.design
  featured: false
- title: We Are Clarks
  url: https://www.weareclarks.com
  main_url: https://www.weareclarks.com
  source_url: https://github.com/abeaclark/weareclarks
  description: >
    A family travel blog.
  categories:
    - Blog
    - Travel
  built_by: Abe Clark
  built_by_url: https://www.linkedin.com/in/abrahamclark/
  featured: false
- title: Guillaume Briday's Blog
  main_url: https://guillaumebriday.fr/
  url: https://guillaumebriday.fr/
  source_url: https://github.com/guillaumebriday/guillaumebriday.fr
  description: >
    My personal blog built with Gatsby and Tailwind CSS.
  categories:
    - Blog
    - Web Development
    - Technology
  built_by: Guillaume Briday
  built_by_url: https://guillaumebriday.fr/
  featured: false
- title: Jean Regisser's Portfolio
  main_url: https://jeanregisser.com/
  url: https://jeanregisser.com/
  source_url: https://github.com/jeanregisser/jeanregisser.com
  featured: false
  description: >
    Portfolio of software engineer Jean Regisser.
  categories:
    - Portfolio
    - Mobile Development
  built_by: Jean Regisser
  built_by_url: https://jeanregisser.com/
- title: Chase Ohlson
  url: https://chaseohlson.com
  main_url: https://chaseohlson.com
  description: >
    Portfolio of frontend engineer & web developer Chase Ohlson.
  categories:
    - Portfolio
    - Web Development
  built_by: Chase Ohlson
  built_by_url: https://chaseohlson.com
  featured: false
- title: Zach Schnackel
  url: https://zslabs.com
  main_url: https://zslabs.com
  source_url: https://github.com/zslabs/zslabs.com
  description: >
    Portfolio site for UI/Motion Developer, Zach Schnackel.
  categories:
    - Portfolio
    - Web Development
  built_by: Zach Schnackel
  built_by_url: https://zslabs.com
- title: Gremlin
  url: https://www.gremlin.com
  main_url: https://www.gremlin.com
  description: >
    Gremlin's Failure as a Service finds weaknesses in your system before they cause problems.
  categories:
    - Marketing
- title: Headless.page
  main_url: https://headless.page/
  url: https://headless.page/
  description: >
    Headless.page is a directory of e-commerce sites featuring headless architecture, PWA features and / or the latest JavaScript technology.
  categories:
    - Directory
    - E-commerce
  built_by: Subscribe Pro
  built_by_url: https://www.subscribepro.com/
  featured: false
- title: Ouracademy
  main_url: https://our-academy.org/
  url: https://our-academy.org/
  source_url: https://github.com/ouracademy/website
  description: >
    Ouracademy is an organization that promoves the education in software development through blog posts & videos smiley.
  categories:
    - Open Source
    - Blog
    - Education
  built_by: Ouracademy
  built_by_url: https://github.com/ouracademy
  featured: false
- title: Tenon.io
  main_url: https://tenon.io
  url: https://tenon.io
  description: >
    Tenon.io is an accessibility tooling, services and consulting company.
  categories:
    - API
    - Accessibility
    - Business
    - Consulting
    - Technology
  built_by: Tenon.io
  built_by_url: https://tenon.io
  featured: false
- title: Projectival
  url: https://www.projectival.de/
  main_url: https://www.projectival.de/
  description: >
    Freelancer Online Marketing & Web Development in Cologne, Germany
  categories:
    - Freelance
    - Marketing
    - Web Development
    - Blog
    - Consulting
    - SEO
    - Business
  built_by: Sascha Klapetz
  built_by_url: https://www.projectival.de/
  featured: false
- title: Hetzner Online Community
  main_url: https://community.hetzner.com
  url: https://community.hetzner.com
  description: >
    Hetzner Online Community provides a free collection of high-quality tutorials, which are based on free and open source software, on a variety of topics such as development, system administration, and other web technology.
  categories:
    - Web Development
    - Technology
    - Programming
    - Open Source
    - Community
  built_by: Hetzner Online GmbH
  built_by_url: https://www.hetzner.com/
  featured: false
- title: AGYNAMIX
  url: https://www.agynamix.de/
  main_url: https://www.agynamix.de/
  source_url: https://github.com/tuhlmann/agynamix.de
  description: >
    Full Stack Java, Scala, Clojure, TypeScript, React Developer in Thalheim, Germany
  categories:
    - Freelance
    - Web Development
    - Programming
    - Blog
    - Consulting
    - Portfolio
    - Business
  built_by: Torsten Uhlmann
  built_by_url: https://www.agynamix.de/
  featured: false
- title: syracuse.io
  url: https://syracuse.io
  main_url: https://syracuse.io
  source_url: https://github.com/syracuseio/syracuseio/
  description: >
    Landing page for Syracuse NY Software Development Meetup Groups
  categories:
    - Community
  built_by: Benjamin Lannon
  built_by_url: https://lannonbr.com
- title: Render Documentation
  main_url: https://render.com/docs
  url: https://render.com/docs
  description: >
    Render is the easiest place to host your sites and apps. We use Gatsby for everything on https://render.com, including our documentation. The site is deployed on Render as well! We also have a guide to deploying Gatsby apps on Render: https://render.com/docs/deploy-gatsby.
  categories:
    - Web Development
    - Programming
    - Documentation
    - Technology
  built_by: Render Developers
  built_by_url: https://render.com
  featured: false
- title: prima
  url: https://www.prima.co
  main_url: https://www.prima.co
  description: >
    Discover industry-defining wellness content and trusted organic hemp CBD products safely supporting wellness, stress, mood, skin health, and balance.
  categories:
    - Blog
    - E-commerce
    - Education
  built_by: The Couch
  built_by_url: https://thecouch.nyc
- title: Gatsby Guides
  url: https://gatsbyguides.com/
  main_url: https://gatsbyguides.com/
  description: >
    Free tutorial course about using Gatsby with a CMS.
  categories:
    - Education
    - Documentation
    - Web Development
  built_by: Osio Labs
  built_by_url: https://osiolabs.com/
  featured: false
- title: Architude
  url: https://architudedesign.com
  main_url: https://architudedesign.com
  description: >
    筑冶 Architude International Design Consultants
  categories:
    - Design
    - Landing Page
    - Gallery
  built_by: Neo Nie
  built_by_url: https://github.com/nihgwu
  featured: false
- title: Arctica
  url: https://arctica.io
  main_url: https://arctica.io
  description: >
    Arctica specialises in purpose-built websites and progressive web applications with user optimal experiences, tailored to meet the objectives of your business.
  categories:
    - Portfolio
    - Agency
    - Design
    - Web Development
  built_by: Arctica
  built_by_url: https://arctica.io
  featured: false
- title: David Brookes
  url: https://davidbrookes.me
  main_url: https://davidbrookes.me
  description: >
    Specialising in crafting stylish, high performance websites and applications that get results, using the latest cutting edge web development technologies.
  categories:
    - Portfolio
    - Freelance
    - Web Development
  built_by: Arctica
  built_by_url: https://arctica.io
  featured: false
- title: Dennis Morello
  url: https://morello.dev
  main_url: https://morello.dev
  source_url: https://gitlab.com/dennismorello/dev-blog
  description: >
    morello.dev is a development and technology blog written by Dennis Morello.
  categories:
    - Blog
    - Education
    - Web Development
    - Open Source
    - Technology
  built_by: Dennis Morello
  built_by_url: https://twitter.com/dennismorello
  featured: false
- title: BaseTable
  url: https://autodesk.github.io/react-base-table/
  main_url: https://autodesk.github.io/react-base-table/
  source_url: https://github.com/Autodesk/react-base-table
  description: >
    BaseTable is a react table component to display large data set with high performance and flexibility.
  categories:
    - Web Development
    - Documentation
    - Open Source
  built_by: Neo Nie
  built_by_url: https://github.com/nihgwu
  featured: false
- title: herper.io
  url: https://herper.io/
  main_url: https://herper.io/
  description: >
    Portfolio website for Jacob Herper - a Front End Web Developer with a passion for all things digital. I have more than 10 years experience working in web development.
  categories:
    - Portfolio
    - Web Development
    - Freelance
    - Design
    - SEO
  built_by: Jacob Herper
  built_by_url: https://github.com/jakeherp
  source_url: https://github.com/jakeherp/portfolio
  featured: false
- title: Artem Sapegin Photography
  description: >
    Photography portfolio and blog of Artem Sapegin, an award-losing photographer living in Berlin, Germany. Landscapes, cityscapes and dogs.
  main_url: https://morning.photos/
  url: https://morning.photos/
  source_url: https://github.com/sapegin/morning.photos
  categories:
    - Portfolio
    - Photography
  built_by: Artem Sapegin
  built_by_url: https://github.com/sapegin
- title: Pattyrn
  main_url: https://pattyrn.com
  url: https://pattyrn.com
  description: >
    Pattyrn uses advanced machine learning AI to analyze the platform’s your teams use, making it easy to solve performance problems, reduce bottlenecks, and monitor culture health to optimize your ROI and help boost performance without causing burn out.
  categories:
    - Marketing
    - Technology
  built_by: Pattyrn
  built_by_url: https://twitter.com/Pattyrn4
  featured: false
- title: Intranet Italia Day
  main_url: https://www.intranetitaliaday.it/en
  url: https://www.intranetitaliaday.it/en
  description: >
    The Italian event dedicated to the digital workplace that focuses on planning, governance and company intranet management
  categories:
    - Event
    - Conference
  built_by: Ariadne Digital
  built_by_url: https://www.ariadnedigital.it
  featured: false
- title: Textually Stylo
  main_url: https://www.textually.net
  url: https://www.textually.net
  description: >
    Stylo Markdown writing App marketing/documentation website by Textually Inc.
  categories:
    - Marketing
    - Technology
    - Blog
    - Documentation
  built_by: Sébastien Hamel
  built_by_url: https://www.textually.net
  featured: false
- title: OneDeck
  main_url: https://www.onedeck.co
  url: https://www.onedeck.co
  description: >
    OneDeck is a simple yet powerful tool for creating and sharing your one-page investment summary in under 10 minutes.
  categories:
    - Finance
    - Technology
  built_by: William Neill
  built_by_url: https://twitter.com/williamneill
  featured: false
- title: Assortment
  main_url: https://assortment.io
  url: https://assortment.io
  description: >
    Assortment aims to provide detailed tutorials (and more) for developers of all skill levels within the Web Development Industry. Attempting to cut out the fluff and arm you with the facts.
  categories:
    - Blog
    - Web Development
  built_by: Luke Whitehouse
  built_by_url: https://twitter.com/_lukewh
  featured: false
- title: Mission42
  main_url: https://mission42.zauberware.com
  url: https://mission42.zauberware.com
  description: >
    A landing page for the mobile app Mission42. Mission42 wants to help you learn new skills.
  categories:
    - App
    - Learning
    - Education
    - Landing Page
  built_by: Philipp Siegmund, zauberware
  built_by_url: https://www.zauberware.com
- title: Altstadtdomizil Idstein
  main_url: http://www.altstadtdomizil-idstein.de/
  url: http://www.altstadtdomizil-idstein.de/
  description: >
    A landing page for a holiday apartment in Idstein, Germany.
  categories:
    - Landing Page
    - Travel
    - Real Estate
  built_by: Simon Franzen, zauberware
  built_by_url: https://www.zauberware.com
- title: Gerald Martinez Dev
  main_url: https://gmartinez.dev/
  url: https://gmartinez.dev/
  source_url: https://github.com/nephlin7/gmartinez.dev
  description: >
    Personal website for show my skills and my works.
  categories:
    - Web Development
    - Portfolio
  built_by: Gerald Martinez
  built_by_url: https://twitter.com/GeraldM_92
  featured: false
- title: Becreatives
  main_url: https://becreatives.com
  url: https://becreatives.com
  featured: false
  description: >
    Digital software house. Enlights ideas. Think smart execute harder.
  categories:
    - Technology
    - Web Development
    - Agency
    - Marketing
  built_by: Becreatives
  built_by_url: https://becreatives.com
- title: Paul Clifton Photography
  main_url: https://paulcliftonphotography.com
  url: https://paulcliftonphotography.com
  featured: false
  description: >
    A full migration from WordPress to GatsbyJS and DatoCMS. Includes custom cropping on images as viewport changes size and also an infinity scroll that doesn't preload all of the results.
  categories:
    - Blog
    - Portfolio
    - Gallery
    - Photography
  built_by: Little Wolf Studio
  built_by_url: https://littlewolfstudio.co.uk
- title: Atte Juvonen - Blog
  url: https://www.attejuvonen.fi/
  main_url: https://www.attejuvonen.fi/
  source_url: https://github.com/baobabKoodaa/blog
  description: >
    Tech-oriented personal blog covering topics like AI, data, voting, game theory, infosec and software development.
  categories:
    - Blog
    - Data
    - JavaScript
    - Programming
    - Science
    - Security
    - Technology
    - Web Development
  featured: false
- title: Kibuk Construction
  url: https://kibukconstruction.com/
  main_url: https://kibukconstruction.com/
  description: >
    Kibuk Construction is a fully licensed and insured contractor specializing in Siding, Decks, Windows & Doors!
  categories:
    - Business
  built_by: David Krasniy
  built_by_url: http://dkrasniy.com
- title: RedCarpetUp
  main_url: https://www.redcarpetup.com
  url: https://www.redcarpetup.com/
  description: >
    RedCarpetUp's home page for a predominantly mobile-only customer base in India with major constraints on bandwidth availability
  categories:
    - Finance
  built_by: RedCarpet Dev Team
  built_by_url: https://www.redcarpetup.com
  featured: false
- title: talita traveler
  url: https://talitatraveler.com/
  main_url: https://talitatraveler.com/
  source_url: https://github.com/afuh/talitatraveler
  description: >
    Talita Traveler's personal blog.
  categories:
    - Blog
  built_by: Axel Fuhrmann
  built_by_url: https://axelfuhrmann.com/
  featured: false
- title: Pastelería el Progreso
  url: https://pasteleriaelprogreso.com/
  main_url: https://pasteleriaelprogreso.com/
  source_url: https://github.com/afuh/elprogreso
  description: >
    Famous bakery in Buenos Aires.
  categories:
    - Food
    - Gallery
  built_by: Axel Fuhrmann
  built_by_url: https://axelfuhrmann.com/
  featured: false
- title: Maitrik's Portfolio
  url: https://www.maitrikpatel.com/
  main_url: https://www.maitrikpatel.com/
  source_url: https://github.com/maitrikjpatel/portfolio
  description: >
    Portfolio of a Front-End Developer / UX Designer who designs and develops pixel perfect user interface, experiences and web applications.
  categories:
    - Portfolio
    - Blog
    - Design
    - Web Development
  built_by: Maitrik Patel
  built_by_url: https://www.maitrikpatel.com/
  featured: false
- title: PicPick
  url: https://picpick.app/
  main_url: https://picpick.app/
  description: >
    All-in-one Graphic Design Tool, Screen Capture Software, Image Editor, Color Picker, Pixel Ruler and More
  categories:
    - Productivity
    - App
    - Technology
  built_by: NGWIN
  built_by_url: https://picpick.app/
  featured: false
- title: Ste O'Neill
  main_url: https://www.steoneill.dev
  url: https://www.steoneill.dev
  description: >
    MVP of a portfolio site for a full stack UK based developer.
  categories:
    - Blog
    - Portfolio
  built_by: Ste O'Neill
  built_by_url: https://steoneill.dev
  featured: false
- title: Filipe Santos Correa's Portfolio
  description: >
    Filipe's Personal About Me / Portfolio.
  main_url: https://filipesantoscorrea.com/
  url: https://filipesantoscorrea.com/
  source_url: https://github.com/Safi1012/filipesantoscorrea.com
  featured: false
  categories:
    - Portfolio
- title: Progressive Massachusetts Legislator Scorecard
  main_url: https://scorecard.progressivemass.com
  url: https://scorecard.progressivemass.com
  featured: false
  source_url: https://github.com/progressivemass/legislator-scorecard
  description: >
    Learn about MA state legislators' voting records through a progressive lens
  categories:
    - Government
    - Education
  built_by: Alex Holachek
  built_by_url: https://alex.holachek.com/
- title: Jeff Wolff – Portfolio
  main_url: https://www.jeffwolff.net
  url: https://www.jeffwolff.net
  featured: false
  description: >
    A guy from San Diego who makes websites.
  categories:
    - Blog
    - Portfolio
    - Web Development
- title: Jp Valery – Portfolio
  main_url: https://jpvalery.photo
  url: https://jpvalery.photo
  featured: false
  description: >
    Self-taught photographer documenting spaces and people
  categories:
    - Portfolio
    - Photography
- title: Prevue
  main_url: https://www.prevue.io
  url: https://www.prevue.io
  featured: false
  description: >
    All in One Prototyping Tool For Vue Developers
  categories:
    - Open Source
    - Web Development
- title: Gold Medal Flour
  main_url: https://www.goldmedalflour.com
  url: https://www.goldmedalflour.com
  description: >
    Gold Medal Four is a brand of flour products owned by General Mills. The new site was built using Gatsby v2 with data sources from WordPress and an internal recipe API, and features multifaceted recipe filtering and a modified version of Gatsby Image to support art direction images.
  categories:
    - Food
  built_by: General Mills Branded Sites Dev Team
  built_by_url: https://www.generalmills.com
  featured: false
- title: Fifth Gait Technologies
  main_url: https://5thgait.com
  url: https://5thgait.com
  featured: false
  description: >
    Fifth Gait is a small business in the defense and space industry that is run and owned by physicists and engineers that have worked together for decades. The site was built using Gatsby V2.
  categories:
    - Government
    - Science
    - Technology
  built_by: Jonathan Z. Fisher
  built_by_url: https://jonzfisher.com
- title: Sal's Pals
  main_url: https://www.sals-pals.net
  url: https://www.sals-pals.net
  featured: false
  description: >
    Sal's Pals is a professional dog walking and pet sitting service based in Westfield, NJ. New site built with gatsby v2.
  categories:
    - Business
- title: Zuyet Awarmatrip
  main_url: https://www.zuyetawarmatrip.com
  url: https://www.zuyetawarmatrip.com
  featured: false
  description: >
    Zuyet Awarmatrip is a subsidiary identity within the personal ecosystem of Zuyet Awarmatik, focusing on travel and photography.
  categories:
    - Travel
    - Photography
  built_by: Zuyet Awarmatik
- title: manuvel.be
  url: https://www.manuvel.be
  main_url: https://www.manuvel.be
  source_url: https://github.com/riencoertjens/manuvelsite
  description: >
    Cycling themed café coming this april in Sint Niklaas, Belgium. One page with funky css-grid and gatsby-image trickery!
  categories:
    - Food
  built_by: WEBhart
  built_by_url: https://www.web-hart.com
  featured: false
- title: WEBhart
  url: https://www.web-hart.com
  main_url: https://www.web-hart.com
  description: >
    Hi, I'm Rien (pronounced Reen) from Belgium but based in Girona, Spain. I'm an autodidact, committed to learning until the end of time.
  categories:
    - Portfolio
    - Design
    - Web Development
    - Freelance
  built_by: WEBhart
  built_by_url: https://www.web-hart.com
  featured: false
- title: nicdougall.com
  url: https://nicdougall.netlify.app/
  main_url: https://nicdougall.netlify.app/
  source_url: https://github.com/riencoertjens/nicdougall.com
  description: >
    Athlete website with Netlify CMS for blog content.
  categories:
    - Blog
  built_by: WEBhart
  built_by_url: https://www.web-hart.com
  featured: false
- title: Lebuin D'Haese
  url: https://www.lebuindhaese.be/
  main_url: https://www.lebuindhaese.be/
  description: >
    Artist portfolio website. Powered by a super simple Netlify CMS to easily add blog posts or new art pieces.
  categories:
    - Portfolio
    - Blog
  built_by: WEBhart
  built_by_url: https://www.web-hart.com
  featured: false
- title: Iefke Molenstra
  url: https://www.iefke.be/
  main_url: https://www.iefke.be/
  description: >
    Artist portfolio website. Powered by a super simple Netlify CMS to easily add blog posts or new art pieces.
  categories:
    - Portfolio
    - Blog
  built_by: WEBhart
  built_by_url: https://www.web-hart.com
  featured: false
- title: The Broomwagon
  url: https://www.thebroomwagongirona.com/
  main_url: https://www.thebroomwagongirona.com/
  description: >
    foodtruck style coffee by pro cyclist Robert Gesink. The site has a webshop with merchandise and coffee beans.
  categories:
    - E-commerce
  built_by: WEBhart
  built_by_url: https://www.web-hart.com
- title: Pella Windows and Doors
  main_url: https://www.pella.com
  url: https://www.pella.com
  featured: false
  description: >
    The Pella Corporation is a privately held window and door manufacturing
  categories:
    - Business
- title: tinney.dev
  url: https://tinney.dev
  main_url: https://tinney.dev
  source_url: https://github.com/cdtinney/tinney.dev
  description: >
    Personal portfolio/blog of Colin Tinney
  categories:
    - Blog
    - Portfolio
    - Open Source
  built_by: Colin Tinney
  built_by_url: https://tinney.dev
  featured: false
- title: Monkeywrench Books
  main_url: https://monkeywrenchbooks.org
  url: https://monkeywrenchbooks.org
  description: >
    Monkeywrench Books is an all-volunteer, collectively-run bookstore and event space in Austin, TX
  categories:
    - Business
    - Community
    - Education
  built_by: Monkeywrench Books
  built_by_url: https://monkeywrenchbooks.org
- title: DeepMay.io
  main_url: https://deepmay.io
  url: https://deepmay.io
  description: >
    DeepMay is an experimental new tech bootcamp in the mountains of North Carolina.
  categories:
    - Event
    - Community
    - Technology
    - Marketing
  built_by: DeepMay
  built_by_url: https://twitter.com/deepmay_io
  featured: false
- title: Liferay.Design
  main_url: https://liferay.design
  url: https://liferay.design
  source_url: https://github.com/liferay-design/liferay.design
  description: >
    Liferay.Design is home to some of the freshest open-source designers who love to share articles and other resources for the Design Community.
  categories:
    - Blog
    - Community
    - Design
    - Marketing
    - Open Source
    - Technology
    - User Experience
  built_by: Liferay Designers
  built_by_url: https://twitter.com/liferaydesign
  featured: false
- title: Front End Remote Jobs
  main_url: https://frontendremotejobs.com
  url: https://frontendremotejobs.com
  source_url: https://github.com/benjamingrobertson/remotefrontend
  description: >
    Front End Remote Jobs features fully remote jobs for front end developers.
  categories:
    - WordPress
    - Web Development
  built_by: Ben Robertson
  built_by_url: https://benrobertson.io
  featured: false
- title: Penrose Grand Del Mar
  main_url: https://penroseatthegrand.com
  url: https://penroseatthegrand.com
  description: >
    Penrose Grand Del Mar is a luxury housing project coming soon.
  categories:
    - Real Estate
    - Design
  built_by: Chase Ohlson
  built_by_url: https://chaseohlson.com
- title: JustGraphQL
  url: https://www.justgraphql.com/
  main_url: https://www.justgraphql.com/
  source_url: https://github.com/Novvum/justgraphql
  description: >
    JustGraphQL helps developers quickly search and filter through GraphQL resources, tools, and articles.
  categories:
    - Open Source
    - Web Development
    - Technology
  built_by: Novvum
  built_by_url: https://www.novvum.io/
  featured: false
- title: Peter Macinkovic Personal Blog
  url: https://peter.macinkovic.id.au/
  main_url: https://peter.macinkovic.id.au/
  source_url: https://github.com/inkovic/peter-macinkovic-static-site
  description: >
    Personal Website and Blog of e-commerce SEO Specialist and Digital Marketer Peter Macinkovic.
  categories:
    - SEO
    - Marketing
    - Blog
  featured: false
- title: NH Hydraulikzylinder
  main_url: https://nh-hydraulikzylinder.com
  url: https://nh-hydraulikzylinder.com
  description: >
    High quality & high performance hydraulic cylinders manufactured in Austria based on the clients requirements
  categories:
    - Business
  built_by: MangoART
  built_by_url: https://www.mangoart.at
  featured: false
- title: Frauennetzwerk Linz-Land
  main_url: https://frauennetzwerk-linzland.net
  url: https://frauennetzwerk-linzland.net
  description: >
    Homepage for the local women's association providing support to people in need offline and online (Livechat integration)
  categories:
    - Nonprofit
  built_by: MangoART
  built_by_url: https://www.mangoart.at
  featured: false
- title: Mein Traktor
  main_url: http://www.mein-traktor.at/
  url: http://www.mein-traktor.at/
  description: >
    Homepage of a the main importer of SAME and Lamborghini Tractors in Austria with customer support area
  categories:
    - Business
    - App
  built_by: MangoART
  built_by_url: https://www.mangoart.at
  featured: false
- title: Lamborghini Traktoren
  main_url: https://lamborghini-traktor.at
  url: https://lamborghini-traktor.at
  description: >
    Lamborghini Tractors - Landing page for the brand in Austria
  categories:
    - Business
  built_by: MangoART
  built_by_url: https://www.mangoart.at
  featured: false
- title: Holly Lodge Community Centre - Highgate, London
  main_url: https://www.hlcchl.org/
  url: https://www.hlcchl.org/
  source_url: https://github.com/eugelogic/hlcchl-gatsby
  description: >
    The Holly Lodge Community Centre - Highgate, London has a shiny new website built with Gatsby v2 that makes important contributions towards a faster, more secure and environmentally friendly web for everyone.
  categories:
    - Community
    - Event
    - Nonprofit
  built_by: Eugene Molari Developer
  built_by_url: https://twitter.com/EugeneMolari
  featured: false
- title: blackcater's blog
  url: https://www.blackcater.win
  main_url: https://www.blackcater.win
  source_url: https://github.com/blackcater/blog
  description: >
    Blog like Medium, for person and team.
  categories:
    - Blog
    - Web Development
  built_by: blackcater
  built_by_url: https://github.com/blackcater
  featured: false
- title: Kenneth Kwakye-Gyamfi Portfolio Site
  url: https://www.kwakye-gyamfi.com
  main_url: https://www.kwakye-gyamfi.com
  source_url: https://www.github.com/cross19xx/cross-site
  description: >
    Personal portfolio site for Kenneth Kwakye-Gyamfi, a mobile and web full stack applications developer currently based in Accra, Ghana.
  categories:
    - SEO
    - Web Development
    - Open Source
    - Portfolio
  featured: false
- title: Gareth Weaver
  url: https://www.garethweaver.com/
  main_url: https://www.garethweaver.com/
  source_url: https://github.com/garethweaver/public-site-react
  description: >
    A personal portfolio of a London based frontend developer built with Gatsby 2, Redux and Sass
  categories:
    - Portfolio
    - Web Development
  built_by: Gareth Weaver
  built_by_url: https://twitter.com/garethdweaver
  featured: false
- title: Mailjet
  url: https://dev.mailjet.com/
  main_url: https://dev.mailjet.com/
  description: >
    Mailjet is an easy-to-use all-in-one e-mail platform.
  categories:
    - API
    - Documentation
  featured: false
- title: Peintagone
  url: https://www.peintagone.be/
  main_url: https://www.peintagone.be/
  description: >
    Peintagone is a superior quality paint brand with Belgian tones.
  categories:
    - Portfolio
    - Gallery
  built_by: Sebastien Crepin
  built_by_url: https://github.com/opeah
  featured: false
- title: Let's Do Dish!
  url: https://letsdodish.com
  main_url: https://letsdodish.com
  description: >
    A new recipe site for people who enjoy cooking great food in their home kitchen. Find some great meal ideas! Let's do dish!
  categories:
    - Blog
    - Food
  built_by: Connerra
  featured: false
- title: AWS Amplify Community
  url: https://amplify.aws/community/
  main_url: https://amplify.aws/community/
  source_url: https://github.com/aws-amplify/community
  description: >
    Amplify Community is a hub for developers building fullstack serverless applications with Amplify to easily access content (such as events, blog posts, videos, sample projects, and tutorials) created by other members of the Amplify community.
  categories:
    - Blog
    - Directory
    - Education
    - Technology
  built_by: Nikhil Swaminathan
  built_by_url: https://github.com/swaminator
  featured: false
- title: Cal State Monterey Bay
  url: https://csumb.edu
  main_url: https://csumb.edu
  source_url: https://github.com/csumb/csumb-gatsby
  description: >
    A website for the entire campus of California State University, Monterey Bay.
  categories:
    - Education
    - Government
  built_by: CSUMB Web Team
  built_by_url: https://csumb.edu/web/team
  featured: false
- title: BestPricingPages.com
  url: https://bestpricingpages.com
  main_url: https://bestpricingpages.com
  source_url: https://github.com/jpvalery/pricingpages/
  description: >
    A repository of the best pricing pages by the best companies. Built in less than a week.
    Inspired by RGE and since pricingpages.xyz no longer exists, I felt such a resource was missing and could be helpful to many people.
  categories:
    - Business
    - Community
    - Entrepreneurship
    - Open Source
    - Technology
  built_by: Jp Valery
  built_by_url: https://jpvalery.me
  featured: false
- title: Lendo Austria
  url: https://lendo.at
  main_url: https://lendo.at
  description: >
    A Comparison site for best private loan offer from banks in Austria.
  categories:
    - Business
    - Finance
  built_by: Lendo developers
  featured: false
- title: Visual Cloud FX
  url: https://visualcloudfx.com
  main_url: https://visualcloudfx.com
  source_url: https://github.com/jjcav84/visualcloudfx
  description: >
    Basic static site built with MDBootstrap, React, and Gatsby
  categories:
    - Consulting
    - Portfolio
  built_by: Jacob Cavazos
  built_by_url: https://jacobcavazos.com
- title: Matthew Miller (Me4502)
  url: https://matthewmiller.dev
  main_url: https://matthewmiller.dev
  description: >
    The personal site, blog and portfolio of Matthew Miller (Me4502)
  categories:
    - Blog
    - Programming
    - Technology
    - Portfolio
  built_by: Matthew Miller
  featured: false
- title: Årets Kontor
  url: https://aretskontor.newst.se
  main_url: https://aretskontor.newst.se
  description: >
    A swedish competition for "office of the year" in sweden with a focus on design. Built with MDBootstrap and Gatsby.
  categories:
    - Real Estate
    - Marketing
  built_by: Victor Björklund
  built_by_url: https://victorbjorklund.com
  featured: false
- title: Kyma
  url: https://kyma-project.io
  main_url: https://kyma-project.io
  source_url: https://github.com/kyma-project/website
  description: >
    This website holds overview, blog and documentation for Kyma open source project that is a Kubernates based application extensibility framework.
  categories:
    - Documentation
    - Blog
    - Technology
    - Open Source
  built_by: Kyma developers
  built_by_url: https://twitter.com/kymaproject
  featured: false
- title: Verso
  main_url: https://verso.digital
  url: https://verso.digital
  description: >
    Verso is a creative technology studio based in Singapore. Site built with Gatsby and Netlify.
  categories:
    - Agency
    - Consulting
    - Design
    - Technology
  built_by: Verso
  built_by_url: https://verso.digital
  featured: false
- title: Camilo Holguin
  url: https://camiloholguin.me
  main_url: https://camiloholguin.me
  source_url: https://github.com/camiloholguin/gatsby-portfolio
  description: >
    Portfolio site using GatsbyJS and WordPress REST API.
  categories:
    - WordPress
    - Portfolio
    - Web Development
  built_by: Camilo Holguin
  built_by_url: https://camiloholguin.me
  featured: false
- title: Kodingnesia
  url: https://kodingnesia.com/
  main_url: https://kodingnesia.com/
  description: >
    Kodingnesia is a place for learning programming & linux in Bahasa Indonesia.
  categories:
    - Blog
    - Programming
    - Technology
  built_by: Frisko Mayufid
  built_by_url: https://frisko.space
- title: ERS HCL Open Source Portal
  url: https://ers-hcl.github.io/
  main_url: https://ers-hcl.github.io/
  description: >
    Official site for ERS-HCL GitHub organizational site. This is a hybrid app with static and dynamic content, providing a details of the open source projects, initiatives, innovation ideas within ERS-HCL. It pulls data from various data sources including GitHub APIs, MDX based blog posts, excel files. It also hosts an ideas app that is based on Firebase.
  categories:
    - Open Source
    - Blog
    - Technology
    - Web Development
    - Community
    - Documentation
  source_url: https://github.com/ERS-HCL/gatsby-ershcl-app
  built_by: Tarun Kumar Sukhu
  built_by_url: https://github.com/tsukhu
- title: Ben Shi
  url: https://hbish.com/
  main_url: https://hbish.com/
  source_url: https://github.com/hbish/hbish.com
  description: >
    A personal website of Ben Shi, a technologist from Sydney, Australia.
  categories:
    - Blog
    - Programming
    - Technology
  built_by: Ben Shi
  built_by_url: https://hbish.com/
  featured: false
- title: Sandbox
  url: https://www.sandboxneu.com/
  main_url: https://www.sandboxneu.com/
  source_url: https://github.com/sandboxneu/sandboxneu.com
  description: >
    Official website of Sandbox, a Northeastern University student group that builds software for researchers.
  categories:
    - Marketing
  built_by: Sandbox at Northeastern
  built_by_url: https://github.com/sandboxneu/
  featured: false
- title: Accessible App
  main_url: https://accessible-app.com
  url: https://accessible-app.com
  source_url: https://github.com/accessible-app/accessible-app_com
  description: >
    Learn how to build inclusive web applications and Single Page Apps in modern JavaScript frameworks. This project collects strategies, links, patterns and plugins for React, Vue and Angular.
  categories:
    - Accessibility
    - Web Development
    - JavaScript
  built_by: Marcus Herrmann
  built_by_url: https://marcus.io
  featured: false
- title: PygmalionPolymorph
  url: https://pygmalionpolymorph.com
  main_url: https://pygmalionpolymorph.com
  source_url: https://github.com/PygmalionPolymorph/portfolio
  description: >
    Portfolio of artist, musician and developer PygmalionPolymorph.
  categories:
    - Portfolio
    - Gallery
    - Music
    - Photography
    - Web Development
  built_by: PygmalionPolymorph
  built_by_url: https://pygmalionpolymorph.com
  featured: false
- title: Gonzalo Nuñez Photographer
  main_url: https://www.gonzalonunez.com
  url: https://www.gonzalonunez.com
  description: >
    Website for Cancun based destination wedding photographer Gonzalo Nuñez. Site built with GatsbyJS, WordPress API and Netlify.
  categories:
    - Photography
    - Portfolio
    - WordPress
  built_by: Miguel Mayo
  built_by_url: https://www.miguelmayo.com
  featured: false
- title: Element 84
  main_url: https://www.element84.com
  url: https://www.element84.com
  description: >
    Element 84 is software engineering and design firm that helps companies and government agencies solve problems using remote sensing, life sciences, and transportation data in the cloud.
  categories:
    - Agency
    - Blog
    - Business
    - Consulting
    - Data
    - Design
    - Government
    - Portfolio
    - Programming
    - Science
    - Technology
    - User Experience
    - Web Development
- title: Raconteur Agency
  main_url: https://www.raconteur.net/agency
  url: https://www.raconteur.net/agency
  description: >
    Raconteur Agency is a London-based content marketing agency for B2B brands. We have rebuilt their site with Gatsby v2 using their existing WordPress backend as the data source. By switching from WordPress to GatsbyJS we have achieved a 200%+ improvement in page load times and went from a Lighthouse performance score of 49 to 100.
  categories:
    - Agency
    - Marketing
    - WordPress
  built_by: Jacob Herper
  built_by_url: https://herper.io
  featured: false
- title: Purple11
  main_url: https://purple11.com/
  url: https://purple11.com/
  description: >
    Purple11 is a site for photography and photo retouching tips and tricks.
  categories:
    - Blog
    - Photography
  built_by: Sébastien Noël
  built_by_url: https://blkfuel.com/
  featured: false
- title: PerfReviews
  main_url: https://perf.reviews/
  url: https://perf.reviews/
  source_url: https://github.com/PerfReviews/PerfReviews
  description: >
    The best content about web performance in spanish language.
  categories:
    - Web Development
  built_by: Joan León & José M. Pérez
  built_by_url: https://perf.reviews/nosotros/
  featured: false
- title: Un Backend - Blog
  main_url: https://www.unbackend.pro/
  url: https://www.unbackend.pro/
  description: >
    The personal website and blog of Camilo Ramírez, a backend developer :).
  categories:
    - Blog
    - Programming
    - Technology
  source_url: https://github.com/camilortte/camilortte.github.com
  built_by: Camilo Ramírez
  built_by_url: https://www.unbackend.pro/about
  featured: false
- title: Hitesh Vaghasiya
  main_url: https://hiteshvaghasiya.com/
  url: https://hiteshvaghasiya.com/
  description: >
    This is Hitesh Vaghasiya's blog. This blog is help you an E-Commerce like Magento, Shopify, and BigCommerce.
  categories:
    - Blog
    - Programming
    - Technology
    - Web Development
  built_by: Hitesh Vaghasiya
  built_by_url: https://hiteshvaghasiya.com/
  featured: false
- title: Aditus
  main_url: https://www.aditus.io
  url: https://www.aditus.io
  description: >
    Aditus is the accessibility tool for your team. We help teams build accessible websites and products.
  categories:
    - Accessibility
    - Education
  built_by: Aditus
  built_by_url: https://www.aditus.io
  featured: false
- title: Ultra Config
  main_url: https://ultraconfig.com.au/
  url: https://ultraconfig.com.au/ultra-config-generator/
  description: >
    Ultra Config Generator is a software application for Network Engineers to efficiently manage their network infrastructure.
  categories:
    - Blog
    - Technology
  built_by: Ultra Config
  built_by_url: https://ultraconfig.com.au/
  featured: false
- title: Malice
  main_url: https://malice.fr/
  url: https://malice.fr/
  description: >
    Malice is a cyber-training  platform for learning, validating and improving security related skills through simulated scenarios and challenges.
  categories:
    - Security
    - Technology
  built_by: Sysdream
  built_by_url: https://sysdream.com/
  featured: false
- title: Nash
  main_url: https://nash.io/
  url: https://nash.io/
  description: >
    Nash is a decentralized platform for trading, payment and other financial services. Our goal is to bring distributed finance to everyone by making blockchain technology fast and easy to use. We employ an off-chain engine to match trades rapidly, but never take control of customers’ assets. Our intuitive interface offers easy access to a range of trading, payment and investment functions.
  categories:
    - Portfolio
    - Security
    - Technology
  built_by: Andrej Gajdos
  built_by_url: https://andrejgajdos.com/
  featured: false
- title: Axel Fuhrmann
  url: https://axelfuhrmann.com
  main_url: https://axelfuhrmann.com
  source_url: https://github.com/afuh/axelfuhrmann.com
  description: >
    Personal portfolio.
  categories:
    - Portfolio
    - Freelance
    - Web Development
  featured: false
- title: Alaina Viau
  url: https://www.alainaviau.com
  main_url: https://www.alainaviau.com
  description: >
    Official website of Canadian opera director, creator, and producer Alaina Viau. Site designed by Stephen Bell.
  categories:
    - Portfolio
    - Music
  built_by: Michael Uloth
  built_by_url: https://www.michaeluloth.com
- title: Alison Moritz
  url: https://www.alisonmoritz.com
  main_url: https://www.alisonmoritz.com
  description: >
    Official website of American stage director Alison Moritz. Site designed by Stephen Bell.
  categories:
    - Portfolio
    - Music
  built_by: Michael Uloth
  built_by_url: https://www.michaeluloth.com
- title: Luke Secomb Digital
  url: https://lukesecomb.digital
  main_url: https://lukesecomb.digital
  source_url: https://github.com/lukethacoder/luke-secomb-simple
  description: >
    A simple portfolio site built using TypeScript, Markdown and React Spring.
  categories:
    - Portfolio
    - Web Development
  built_by: Luke Secomb
  built_by_url: https://lukesecomb.digital
  featured: false
- title: We are Brew
  url: https://www.wearebrew.co.uk
  main_url: https://www.wearebrew.co.uk
  description: >
    Official website for Brew, a Birmingham based Digital Marketing Agency.
  categories:
    - Portfolio
    - Web Development
    - Agency
    - Marketing
  built_by: Brew Digital
  built_by_url: https://www.wearebrew.co.uk
- title: Global City Data
  main_url: https://globalcitydata.com
  url: https://globalcitydata.com
  source_url: https://github.com/globalcitydata/globalcitydata
  description: >
    Global City Data is an open, easily browsable platform to showcase peer-reviewed urban datasets and models created by different research groups.
  categories:
    - Education
    - Open Source
  built_by: Rafi Barash
  built_by_url: https://rafibarash.com
  featured: false
- title: Submittable
  url: https://www.submittable.com
  main_url: https://www.submittable.com
  description: >
    Submissions made simple. Submittalbe is a cloud-based submissions manager that lets you accept, review, and make decisions on any kind of digital content.
  categories:
    - Technology
    - Marketing
  built_by: Genevieve Crow
  built_by_url: https://github.com/g-crow
- title: Appmantle
  main_url: https://appmantle.com
  url: https://appmantle.com
  description: >
    Appmantle is a new way of creating apps. A complete modern app that you build yourself quickly & easily, without programming knowledge.
  categories:
    - App
    - Marketing
    - Landing Page
    - Mobile Development
    - Technology
  built_by: Appmantle
  built_by_url: https://appmantle.com
  featured: false
- title: Acto
  main_url: https://www.acto.dk/
  url: https://www.acto.dk/
  description: >
    Tomorrows solutions - today. Acto is an innovative software engineering company, providing your business with high-quality, scalable and maintainable software solutions, to make your business shine.
  categories:
    - Agency
    - Technology
    - Web Development
    - Mobile Development
  built_by: Acto
  built_by_url: https://www.acto.dk/
- title: Gatsby GitHub Stats
  url: https://gatsby-github-stats.netlify.app
  main_url: https://gatsby-github-stats.netlify.app
  source_url: https://github.com/lannonbr/gatsby-github-stats/
  description: >
    Statistics Dashboard for Gatsby GitHub repository
  categories:
    - Data
  built_by: Benjamin Lannon
  built_by_url: https://lannonbr.com
  featured: false
- title: Graphic Intuitions
  url: https://www.graphicintuitions.com/
  main_url: https://www.graphicintuitions.com/
  description: >
    Digital marketing agency located in Morris, Manitoba.
  categories:
    - Agency
    - Web Development
    - Marketing
  featured: false
- title: Smooper
  url: https://www.smooper.com/
  main_url: https://www.smooper.com/
  description: >
    We connect you with digital marketing experts for 1 on 1 consultation sessions
  categories:
    - Marketing
    - Directory
  featured: false
- title: Lesley Barber
  url: https://www.lesleybarber.com/
  main_url: https://www.lesleybarber.com/
  description: >
    Official website of Canadian film composer Lesley Barber.
  categories:
    - Portfolio
    - Music
  built_by: Michael Uloth
  built_by_url: https://www.michaeluloth.com
- title: Timeline of Terror
  main_url: https://timelineofterror.org/
  url: https://timelineofterror.org/
  source_url: https://github.com/Symbitic/timeline-of-terror
  description: >
    Complete guide to the events of September 11, 2001.
  categories:
    - Directory
    - Government
  built_by: Alex Shaw
  built_by_url: https://github.com/Symbitic/
  featured: false
- title: Pill Club
  url: https://thepillclub.com
  main_url: https://thepillclub.com
  description: >
    Zero Copay With Insurance + Free Shipping + Bonus Gifts + Online Delivery – Birth Control Delivery and Prescription
  categories:
    - Marketing
    - Healthcare
  built_by: Pill Club
  built_by_url: https://thepillclub.com
- title: myweekinjs
  url: https://www.myweekinjs.com/
  main_url: https://www.myweekinjs.com/
  source_url: https://github.com/myweekinjs/public-website
  description: >
    Challenge to create and/or learn something new in JavaScript each week.
  categories:
    - Blog
  built_by: Adriaan Janse van Rensburg
  built_by_url: https://github.com/HurricaneInteractive/
  featured: false
- title: The Edit Suite
  main_url: https://www.theeditsuite.com.au/
  url: https://www.theeditsuite.com.au/
  source_url: https://thriveweb.com.au/portfolio/the-edit-suite/
  description: >-
    The Edit Suite is an award winning video production and photography company based out of our Mermaid Beach studio on the Gold Coast of Australia but we also have the ability to work mobile from any location.
  categories:
    - Photography
    - Marketing
  built_by: Thrive Team - Gold Coast
  built_by_url: https://thriveweb.com.au/
  featured: false
- title: CarineRoitfeld
  main_url: https://www.carineroitfeld.com/
  url: https://www.carineroitfeld.com/
  description: >
    Online shop for Carine Roitfeld parfume
  categories:
    - E-commerce
  built_by: Ask Phill
  built_by_url: https://askphill.com
- title: EngineHub.org
  url: https://enginehub.org
  main_url: https://enginehub.org
  source_url: https://github.com/EngineHub/enginehub-website
  description: >
    The landing pages for EngineHub, the organisation behind WorldEdit, WorldGuard, CraftBook, and more
  categories:
    - Landing Page
    - Technology
    - Open Source
  built_by: Matthew Miller
  built_by_url: https://matthewmiller.dev
- title: Goulburn Physiotherapy
  url: https://www.goulburnphysiotherapy.com.au/
  main_url: https://www.goulburnphysiotherapy.com.au/
  description: >
    Goulburn Physiotherapy is a leader in injury prevention, individual and community health, and workplace health solutions across Central Victoria.
  categories:
    - Blog
    - Healthcare
  built_by: KiwiSprout
  built_by_url: https://kiwisprout.nz/
  featured: false
- title: TomTom Traffic Index
  main_url: https://www.tomtom.com/en_gb/traffic-index/
  url: https://www.tomtom.com/en_gb/traffic-index/
  description: >
    The TomTom Traffic Index provides drivers, city planners, auto manufacturers and policy makers with unbiased statistics and information about congestion levels in 403 cities across 56 countries on 6 continents.
  categories:
    - Travel
    - Data
  built_by: TomTom
  built_by_url: https://tomtom.com
  featured: false
- title: PrintAWorld | A 3D Printing and Fabrication Company
  main_url: https://prtwd.com/
  url: https://prtwd.com/
  description: >
    PrintAWorld is a NYC based fabrication and manufacturing company that specializes in 3D printing, 3D scanning, CAD Design,
    laser cutting, and rapid prototyping. We help artists, agencies and engineers turn their ideas into its physical form.
  categories:
    - Business
  featured: false
- title: Glug-Infinite
  main_url: https://gluginfinite.github.io
  url: https://gluginfinite.github.io
  source_url: https://github.com/crstnmac/glug
  description: >
    This is a website built with Gatsby v2 that is deployed on GitHub using GitHub Pages and Netlify.
  categories:
    - Web Development
    - Blog
    - Portfolio
    - Agency
  built_by: Criston Macarenhas
  built_by_url: https://github.com/crstnmac
  featured: false
- title: The State of CSS Survey
  main_url: https://stateofcss.com/
  url: https://stateofcss.com/
  source_url: https://github.com/StateOfJS/state-of-css-2019
  description: >
    Annual CSS survey, brother of The State of JS Survey.
  categories:
    - Web Development
  built_by: Sacha Greif & Contribs
  built_by_url: https://github.com/StateOfJS
  featured: false
- title: Bytom Blockchain
  url: https://bytom.io/
  main_url: https://bytom.io/
  source_url: https://github.com/bytomlabs/bytom.io
  description: >
    Embrace the New Era of Bytom Blockchain
  categories:
    - Finance
    - Open Source
    - Technology
  built_by: Bytom Foundation
  built_by_url: https://bytom.io/
  featured: false
- title: Oerol Festival
  url: https://www.oerol.nl/nl/
  main_url: https://www.oerol.nl/en/
  description: >
    Oerol is a cultural festival on the island of Terschelling in the Netherlands that is held annually in June.
    The ten-day festival is focused on live, public theatre as well as music and visual arts.
  categories:
    - Event
    - Entertainment
  built_by: Oberon
  built_by_url: https://oberon.nl/
  featured: false
- title: Libra
  main_url: https://libra.org/
  url: https://libra.org/
  description: Libra's mission is to enable a simple global currency and financial infrastructure that empowers billions of people.
  featured: false
  categories:
    - Open Source
    - Technology
    - Finance
- title: Riffy Blog
  main_url: https://blog.rayriffy.com/
  url: https://blog.rayriffy.com/
  source_url: https://github.com/rayriffy/rayriffy-blog
  description: >
    Riffy Blog is async based beautiful highly maintainable site built by using Gatsby v2 with SEO optimized.
  categories:
    - Web Development
    - Blog
    - Open Source
    - Technology
    - Music
    - SEO
  built_by: Phumrapee Limpianchop
  built_by_url: https://rayriffy.com/
  featured: false
- title: The Coffee Collective
  url: https://coffeecollective.dk
  main_url: https://coffeecollective.dk
  description: >
    The Coffee Collective website is a JAM-stack based, multilingual, multi currency website/shop selling coffee, related products and subscriptions.
  categories:
    - E-commerce
    - Food
  built_by: Remotely (Anders Hallundbæk)
  built_by_url: https://remotely.dk
  featured: false
- title: Leadership Development International
  url: https://ldi.global
  main_url: https://ldi.global
  description: >
    A DatoCMS-backed site for an education and training company based in the US, China and the UAE.
  categories:
    - Education
    - Nonprofit
  built_by: Grant Holle
  built_by_url: https://grantholle.com
  featured: false
- title: Canvas 1839
  main_url: https://www.canvas1839.com/
  url: https://www.canvas1839.com/
  description: >-
    Online store for Canvas 1839 products, including pharmacological-grade CBD oil and relief cream.
  categories:
    - E-commerce
    - Marketing
  built_by: Corey Ward
  built_by_url: http://www.coreyward.me/
- title: Sparkle Stories
  main_url: https://app.sparklestories.com/
  url: https://app.sparklestories.com/
  description: >-
    Sparkle Stories is a streaming audio platform for children with over 1,200 original audio stories.
  categories:
    - App
    - Education
  built_by: Corey Ward
  built_by_url: http://www.coreyward.me/
- title: nehalist.io
  main_url: https://nehalist.io
  url: https://nehalist.io
  description: >
    nehalist.io is a blog about software development, technology and all that kind of geeky stuff.
  categories:
    - Blog
    - Web Development
    - Open Source
  built_by: Kevin Hirczy
  built_by_url: https://nehalist.io
  featured: false
- title: March and Ash
  main_url: https://marchandash.com/
  url: https://marchandash.com/
  description: >-
    March and Ash is a customer-focused, licensed cannabis dispensary located in Mission Valley.
  categories:
    - E-commerce
    - Business
    - Blog
  built_by: Blueyellow
  built_by_url: https://blueyellow.io/
  featured: false
- title: T Two Industries
  description: >
    T Two Industries is a manufacturing company specializing in building custom truck decks, truck bodies, and trailers.
  main_url: https://www.ttwo.ca
  url: https://www.ttwo.ca
  categories:
    - Business
  built_by: https://www.t2.ca
  built_by_url: https://www.t2.ca
  featured: false
- title: Cali's Finest Landscaping
  url: https://www.calisfinestlandscaping.com/
  main_url: https://www.calisfinestlandscaping.com/
  description: >
    A team of hard-working, quality-obsessed landscaping professionals looking to take dreams and transform them into reality.
  categories:
    - Business
  built_by: David Krasniy
  built_by_url: http://dkrasniy.com
  featured: false
- title: Vazco
  url: https://www.vazco.eu
  main_url: https://www.vazco.eu
  description: >
    Vazco works for clients from all around the world in future-proof technologies and help them build better products.
  categories:
    - Agency
    - Web Development
    - Blog
    - Business
    - Technology
  built_by: Vazco
  built_by_url: https://www.vazco.eu
  featured: false
- title: Major League Eating
  main_url: https://majorleagueeating.com
  url: https://majorleagueeating.com
  description: >
    Major League Eating is the professional competitive eating organization that runs the Nathan’s Famous Coney Island Hot Dog eating contest on July 4th, among other eating events.
  categories:
    - Entertainment
    - Sports
  built_by: Carmen Cincotti
  built_by_url: https://github.com/ccincotti3
  featured: false
- title: APIs You Won't Hate
  url: https://apisyouwonthate.com/blog
  main_url: https://apisyouwonthate.com
  source_url: https://github.com/apisyouwonthate/apisyouwonthate.com
  description: >
    API development is a topic very close to our hearts. APIs You Won't Hate is a team and community dedicated to learning, writing, sharing ideas and bettering understanding of API practices. Together we can eradicate APIs we hate.
  categories:
    - Blog
    - Education
    - E-commerce
    - API
    - Community
    - Learning
    - Open Source
    - Technology
    - Web Development
  built_by: Mike Bifulco
  built_by_url: https://github.com/mbifulco
  featured: false
- title: Sankarsan Kampa
  main_url: https://traction.one
  url: https://traction.one
  description: Full time programmer, part time gamer, exploring the details of programmable systems and how to stretch their capabilities.
  featured: false
  categories:
    - Portfolio
    - Freelance
- title: AwesomeDocs
  main_url: https://awesomedocs.traction.one/
  url: https://awesomedocs.traction.one/install
  source_url: https://github.com/AwesomeDocs/website
  description: An awesome documentation website generator!
  featured: false
  categories:
    - Open Source
    - Web Development
    - Technology
    - Documentation
  built_by: Sankarsan Kampa
  built_by_url: https://traction.one
- title: Prism Programming Language
  main_url: https://prism.traction.one/
  url: https://prism.traction.one/
  source_url: https://github.com/PrismLang/website
  description: Interpreted, high-level, programming language.
  featured: false
  categories:
    - Programming
    - Open Source
    - Technology
    - Documentation
  built_by: Sankarsan Kampa
  built_by_url: https://traction.one
- title: KingsDesign
  url: https://www.kingsdesign.com.au/
  main_url: https://www.kingsdesign.com.au/
  description: KingsDesign is a Hobart based web design and development company. KingsDesign creates, designs, measures and improves web based solutions for businesses and organisations across Australia.
  categories:
    - Agency
    - Technology
    - Portfolio
    - Consulting
    - User Experience
  built_by: KingsDesign
  built_by_url: https://www.kingsdesign.com.au
- title: EasyFloh | Easy Flows for all
  url: https://www.easyfloh.com
  main_url: https://www.easyfloh.com
  description: >
    EasyFloh is for creating simple flows for your organisation. An organisation
    can design own flows with own stages.
  categories:
    - Business
    - Landing Page
  built_by: Vikram Aroskar
  built_by_url: https://medium.com/@vikramaroskar
  featured: false
- title: Home Alarm Report
  url: https://homealarmreport.com/
  main_url: https://homealarmreport.com/
  description: >
    Home Alarm Report is dedicated to helping consumers make informed decisions
    about home security solutions. The site was easily migrated from a legacy WordPress
    installation and the dev team chose Gatsby for its site speed and SEO capabilities.
  categories:
    - Blog
    - Business
    - SEO
    - Technology
  built_by: Centerfield Media
  built_by_url: https://www.centerfield.com
- title: Just | FX for treasurers
  url: https://www.gojust.com
  main_url: https://www.gojust.com
  description: >
    Just provides a single centralized view of FX for corporate treasurers. See interbank market prices, and access transaction cost analysis.
  categories:
    - Finance
    - Technology
  built_by: Bejamas
  built_by_url: https://bejamas.io/
  featured: false
- title: Bureau for Good | Nonprofit branding, web and print communications
  url: https://www.bureauforgood.com
  main_url: https://www.bureauforgood.com
  description: >
    Bureau for Good helps nonprofits explain why they matter across digital & print media. Bureau for Good crafts purpose-driven identities, websites & print materials for changemakers.
  categories:
    - Nonprofit
    - Agency
    - Design
  built_by: Bejamas
  built_by_url: https://bejamas.io/
  featured: false
- title: Atelier Cartier Blumen
  url: https://www.ateliercartier.ch
  main_url: https://www.ateliercartier.ch
  description: >
    Im schönen Kreis 6 in Zürich kreiert Nicole Cartier Blumenkompositionen anhand Charaktereigenschaften oder Geschichten zur Person an. Für wen ist Dein Blumenstrauss gedacht? Einzigartige Floristik Blumensträusse, Blumenabos, Events, Shootings. Site designed by https://www.stolfo.co
  categories:
    - E-commerce
    - Design
  built_by: Bejamas
  built_by_url: https://bejamas.io/
  featured: false
- title: Veronym – Cloud Security Service Provider
  url: https://www.veronym.com
  main_url: https://www.veronym.com
  description: >
    Veronym is securing your digital transformation. A comprehensive Internet security solution for business. Stay safe no matter how, where and when you connect.
  categories:
    - Security
    - Technology
    - Business
  built_by: Bejamas
  built_by_url: https://bejamas.io/
  featured: false
- title: Devahoy
  url: https://devahoy.com/
  main_url: https://devahoy.com/
  description: >
    Devahoy is a personal blog written in Thai about software development.
  categories:
    - Blog
    - Programming
  built_by: Chai Phonbopit
  built_by_url: https://github.com/phonbopit
  featured: false
- title: Venus Lover
  url: https://venuslover.com
  main_url: https://venuslover.com
  description: >
    Venus Lover is a mobile app for iOS and Android so you can read your daily horoscope and have your natal chart, including the interpretation of the ascendant, planets, houses and aspects.
  categories:
    - App
    - Consulting
    - Education
    - Landing Page
- title: Write/Speak/Code
  url: https://www.writespeakcode.com/
  main_url: https://www.writespeakcode.com/
  description: >
    Write/Speak/Code is a non-profit on a mission to promote the visibility and leadership of technologists with marginalized genders through peer-led professional development.
  categories:
    - Community
    - Nonprofit
    - Open Source
    - Conference
  built_by: Nicola B.
  built_by_url: https://www.linkedin.com/in/nicola-b/
  featured: false
- title: Daniel Spajic
  url: https://danieljs.tech/
  main_url: https://danieljs.tech/
  description: >
    Passionate front-end developer with a deep, yet diverse skillset.
  categories:
    - Portfolio
    - Programming
    - Freelance
  built_by: Daniel Spajic
  featured: false
- title: Cosmotory
  url: https://cosmotory.netlify.app/
  main_url: https://cosmotory.netlify.app/
  description: >
    This is the educational blog containing various courses,learning materials from various authors from all over the world.
  categories:
    - Blog
    - Community
    - Nonprofit
    - Open Source
    - Education
  built_by: Hanishraj B Rao.
  built_by_url: https://hanishrao.netlify.app/
  featured: false
- title: Armorblox | Security Powered by Understanding
  url: https://www.armorblox.com
  main_url: https://www.armorblox.com
  description: >
    Armorblox is a venture-backed stealth cybersecurity startup, on a mission to build a game-changing enterprise security platform.
  categories:
    - Security
    - Technology
    - Business
  built_by: Bejamas
  built_by_url: https://bejamas.io
  featured: false
- title: Mojo
  url: https://www.mojo.is
  main_url: https://www.mojo.is/
  description: >
    We help companies create beautiful digital experiences
  categories:
    - Agency
    - Technology
    - Consulting
    - User Experience
    - Web Development
  featured: false
- title: Marcel Hauri
  url: https://marcelhauri.ch/
  main_url: https://marcelhauri.ch/
  description: >
    Marcel Hauri is an award-winning Magento developer and e-commerce specialist.
  categories:
    - Portfolio
    - Blog
    - Programming
    - Community
    - Open Source
    - E-commerce
  built_by: Marcel Hauri
  built_by_url: https://marcelhauri.ch
  featured: false
- title: Projektmanagementblog
  url: https://www.projektmanagementblog.de
  main_url: https://www.projektmanagementblog.de/
  source_url: https://github.com/StephanWeinhold/pmblog
  description: >
    Thoughts about modern project management. Built with Gatsby and Tachyons, based on Advanced Starter.
  categories:
    - Blog
  built_by: Stephan Weinhold
  built_by_url: https://stephanweinhold.com/
  featured: false
- title: Anthony Boyd Graphics
  url: https://www.anthonyboyd.graphics/
  main_url: https://www.anthonyboyd.graphics/
  description: >
    Free Graphic Design Resources by Anthony Boyd
  categories:
    - Portfolio
  built_by: Anthony Boyd
  built_by_url: https://www.anthonyboyd.com/
  featured: false
- title: Relocation Hero
  url: https://relocationhero.com
  main_url: https://relocationhero.com
  description: >
    Blog with FAQs related to Germany relocation. Built with Gatsby.
  categories:
    - Blog
    - Consulting
    - Community
  featured: false
- title: Zoe Rodriguez
  url: https://zoerodrgz.com
  main_url: https://zoerodrgz.com
  description: >
    Portfolio for Los Angeles-based designer Zoe Rodriguez. Built with Gatsby.
  categories:
    - Portfolio
    - Design
  built_by: Chase Ohlson
  built_by_url: https://chaseohlson.com
  featured: false
- title: TriActive USA
  url: https://triactiveusa.com
  main_url: https://triactiveusa.com
  description: >
    Website and blog for TriActive USA. Built with Gatsby.
  categories:
    - Landing Page
    - Business
  built_by: Chase Ohlson
  built_by_url: https://chaseohlson.com
- title: LaunchDarkly
  url: https://launchdarkly.com/
  main_url: https://launchdarkly.com/
  description: >
    LaunchDarkly is the feature management platform that software teams use to build better software, faster.
  categories:
    - Technology
    - Marketing
  built_by: LaunchDarkly
  built_by_url: https://launchdarkly.com/
  featured: false
- title: Arpit Goyal
  url: https://arpitgoyal.com
  main_url: https://arpitgoyal.com
  source_url: https://github.com/92arpitgoyal/ag-blog
  description: >
    Blog and portfolio website of a Front-end Developer turned Product Manager.
  categories:
    - Blog
    - Portfolio
    - Technology
    - User Experience
  built_by: Arpit Goyal
  built_by_url: https://twitter.com/_arpitgoyal
  featured: false
- title: Portfolio of Cole Townsend
  url: https://twnsnd.co
  main_url: https://twnsnd.co
  description: Portfolio of Cole Townsend, Product Designer
  categories:
    - Portfolio
    - User Experience
    - Web Development
    - Design
  built_by: Cole Townsend
  built_by_url: https://twitter.com/twnsndco
- title: Jana Desomer
  url: https://www.janadesomer.be/
  main_url: https://www.janadesomer.be/
  description: >
    I'm Jana, a digital product designer with coding skills, based in Belgium
  categories:
    - Portfolio
  built_by: Jana Desomer Designer/Developer
  built_by_url: https://www.janadesomer.be/
  featured: false
- title: Carbon8 Regenerative Agriculture
  url: https://www.carbon8.org.au/
  main_url: https://www.carbon8.org.au/
  description: >
    Carbon8 is a Not for Profit charity that supports Aussie farmers to transition to regenerative agriculture practices and rebuild the carbon (organic matter) in their soil from 1% to 8%.
  categories:
    - Nonprofit
    - E-commerce
  built_by: Little & Big
  built_by_url: https://www.littleandbig.com.au/
  featured: false
- title: Reactgo blog
  url: https://reactgo.com/
  main_url: https://reactgo.com/
  description: >
    It provides tutorials & articles about modern open source web technologies such as react,vuejs and gatsby.
  categories:
    - Blog
    - Education
    - Programming
    - Web Development
  built_by: Sai gowtham
  built_by_url: https://twitter.com/saigowthamr
  featured: false
- title: City Springs
  url: https://citysprings.com/
  main_url: https://citysprings.com/
  description: >
    Sandy Springs is a city built on creative thinking and determination. They captured a bold vision for a unified platform to bring together new and existing information systems. To get there, the Sandy Springs communications team partnered with Mediacurrent on a new Drupal 8 decoupled platform architecture with a Gatsbyjs front end to power both the City Springs website and its digital signage network. Now, the Sandy Springs team can create content once and publish it everywhere.
  categories:
    - Community
    - Government
  built_by: Mediacurrent
  built_by_url: https://www.mediacurrent.com
  featured: false
- title: Behalf
  url: https://www.behalf.no/
  main_url: https://www.behalf.no/
  description: >
    Behalf is Norwegian based digital design agency.
  categories:
    - Agency
    - Portfolio
    - Business
    - Consulting
    - Design
    - Design System
    - Marketing
    - Web Development
    - User Experience
  built_by: Behalf
  built_by_url: https://www.behalf.no/
  featured: false
- title: Saxenhammer & Co.
  url: https://saxenhammer-co.com/
  main_url: https://saxenhammer-co.com/
  description: >
    Saxenhammer & Co. is a leading boutique investment bank in Continental Europe. The firm’s strong track record is comprised of the execution of 200 successful transactions across all major industries.
  categories:
    - Consulting
    - Finance
    - Business
  built_by: Axel Fuhrmann
  built_by_url: https://axelfuhrmann.com/
  featured: false
- title: UltronEle
  url: http://ultronele.com
  main_url: https://runbytech.github.io/ueofcweb/
  source_url: https://github.com/runbytech/ueofcweb
  description: >
    UltronEle is a light, fast, simple yet interesting serverless e-learning CMS based on GatsbyJS. It aims to provide a easy-use product for tutors, teachers, instructors from all kinks of fields with near-zero efforts to setup their own authoring tool and content publish website.
  categories:
    - Education
    - Consulting
    - Landing Page
    - Web Development
    - Open Source
    - Learning
  built_by: RunbyTech
  built_by_url: http://runbytech.co
  featured: false
- title: Nick Selvaggio
  url: https://nickgs.com/
  main_url: https://nickgs.com/
  description: >
    The personal website of Nick Selvaggio. Long Island based web developer, teacher, and technologist.
  categories:
    - Consulting
    - Programming
    - Web Development
  featured: false
- title: Free & Open Source Gatsby Themes by LekoArts
  main_url: https://themes.lekoarts.de
  url: https://themes.lekoarts.de
  source_url: https://github.com/LekoArts/gatsby-themes/tree/master/www
  built_by: LekoArts
  built_by_url: https://github.com/LekoArts
  description: >-
    Get high-quality and customizable Gatsby themes to quickly bootstrap your website! Choose from many professionally created and impressive designs with a wide variety of features and customization options. Use Gatsby Themes to take your project to the next level and let you and your customers take advantage of the many benefits Gatsby has to offer.
  categories:
    - Open Source
    - Directory
    - Marketing
    - Landing Page
  featured: false
- title: Lars Roettig
  url: https://larsroettig.dev/
  main_url: https://larsroettig.dev/
  description: >
    Lars Roettig is a Magento Maintainer and e-commerce specialist. On his Blog, he writes Software Architecture and Magento Development.
  categories:
    - Portfolio
    - Blog
    - Programming
    - Community
    - Open Source
    - E-commerce
  built_by: Lars Roettig
  built_by_url: https://larsroettig.dev/
  featured: false
- title: Cade Kynaston
  url: https://cade.codes
  main_url: https://cade.codes
  source_url: https://github.com/cadekynaston/gatsby-portfolio
  description: >
    Cade Kynaston's Portfolio
  categories:
    - Portfolio
  built_by: Cade Kynaston
  built_by_url: https://github.com/cadekynaston
  featured: false
- title: Growable Meetups
  url: https://www.growable.io/
  main_url: https://www.growable.io/
  description: >
    Growable - Events to Accelerate your career in Tech. Made with <3 with Gatsby, React & Netlify by Talent Point in London.
  categories:
    - Event
    - Technology
    - Education
    - Community
    - Conference
  built_by: Talent Point
  built_by_url: https://github.com/talent-point/
  featured: false
- title: Fantastic Metropolis
  main_url: https://fantasticmetropolis.com
  url: https://fantasticmetropolis.com
  description: >
    Fantastic Metropolis ran between 2001 and 2006, highlighting the potential of literary science fiction and fantasy.
  categories:
    - Entertainment
  built_by: Luis Rodrigues
  built_by_url: https://goblindegook.com
  featured: false
- title: Simon Koelewijn
  main_url: https://simonkoelewijn.nl
  url: https://simonkoelewijn.nl
  description: >
    Personal blog of Simon Koelewijn, where he blogs about UX, analytics and web development (in Dutch). Made awesome and fast by using Gatsby 2.x (naturally) and gratefully using Netlify and Netlify CMS.
  categories:
    - Freelance
    - Blog
    - Web Development
    - User Experience
  built_by: Simon Koelewijn
  built_by_url: https://simonkoelewijn.nl
  featured: false
- title: Frankly Steve
  url: https://www.franklysteve.com/
  main_url: https://www.franklysteve.com/
  description: >
    Wedding photography with all the hugs, tears, kisses, smiles, laughter, banter, kids up trees, friends in hedges.
  categories:
    - Photography
    - Portfolio
  built_by: Little & Big
  built_by_url: https://www.littleandbig.com.au/
  featured: false
- title: Eventos orellana
  description: >-
    We are a company dedicated to providing personalized and professional advice
    for the elaboration and coordination of social and business events.
  main_url: https://eventosorellana.com/
  url: https://eventosorellana.com/
  featured: false
  categories:
    - Gallery
  built_by: Ramón Chancay
  built_by_url: https://ramonchancay.me/
- title: DIA Supermercados
  main_url: https://dia.com.br
  url: https://dia.com.br
  description: >-
    Brazilian retailer subsidiary, with more than 1,100 stores in Brazil, focusing on low prices and exclusive DIA Products.
  categories:
    - Business
  built_by: CloudDog
  built_by_url: https://clouddog.com.br
  featured: false
- title: AntdSite
  main_url: https://antdsite.yvescoding.org
  url: https://antdsite.yvescoding.org
  description: >-
    A static docs generator based on Ant Design and GatsbyJs.
  categories:
    - Documentation
  built_by: Yves Wang
  built_by_url: https://antdsite.yvescoding.org
- title: AntV
  main_url: https://antv.vision
  url: https://antv.vision
  description: >-
    AntV is a new generation of data visualization technique from Ant Financial
  categories:
    - Documentation
  built_by: afc163
  built_by_url: https://github.com/afc163
- title: ReactStudy Blog
  url: https://elated-lewin-51cf0d.netlify.app
  main_url: https://elated-lewin-51cf0d.netlify.app
  description: >
    Belong to your own blog by gatsby
  categories:
    - Blog
  built_by: 97thjingba
  built_by_url: https://github.com/97thjingba
  featured: false
- title: George
  main_url: https://kind-mestorf-5a2bc0.netlify.app
  url: https://kind-mestorf-5a2bc0.netlify.app
  description: >
    shiny new web built with Gatsby
  categories:
    - Blog
    - Portfolio
    - Gallery
    - Landing Page
    - Design
    - Web Development
    - Open Source
    - Science
  built_by: George Davituri
  featured: false

- title: CEO amp
  main_url: https://www.ceoamp.com
  url: https://www.ceoamp.com
  description: >
    CEO amp is an executive training programme to amplify a CEO's voice in the media. This site was built with Gatsby v2, Styled-Components, TypeScript and React Spring.
  categories:
    - Consulting
    - Entrepreneurship
    - Marketing
    - Landing Page
  built_by: Jacob Herper
  built_by_url: https://herper.io
  featured: false
- title: QuantumBlack
  main_url: https://www.quantumblack.com/
  url: https://www.quantumblack.com/
  description: >
    We help companies use data to make distinctive, sustainable and significant improvements to their performance.
  categories:
    - Technology
    - Consulting
    - Data
    - Design
  built_by: Richard Westenra
  built_by_url: https://www.richardwestenra.com/
  featured: false
- title: Coffeeshop Creative
  url: https://www.coffeeshopcreative.ca
  main_url: https://www.coffeeshopcreative.ca
  description: >
    Marketing site for a Toronto web design and videography studio.
  categories:
    - Marketing
    - Agency
    - Design
    - Video
    - Web Development
  built_by: Michael Uloth
  built_by_url: https://www.michaeluloth.com
  featured: false
- title: Daily Hacker News
  url: https://dailyhn.com
  main_url: https://dailyhn.com
  description: >
    Daily Hacker News presents the top five stories from Hacker News daily.
  categories:
    - Entertainment
    - Design
    - Web Development
    - Technology
    - Science
  built_by: Joeri Smits
  built_by_url: https://joeri.dev
  featured: false
- title: Grüne Dresden
  main_url: https://ltw19dresden.de
  url: https://ltw19dresden.de
  description: >
    This site was built for the Green Party in Germany (Bündnis 90/Die Grünen) for their local election in Dresden, Saxony. The site was built with Gatsby v2 and Styled-Components.
  categories:
    - Government
    - Nonprofit
  built_by: Jacob Herper
  built_by_url: https://herper.io
- title: Mill3 Studio
  main_url: https://mill3.studio/en/
  url: https://mill3.studio/en/
  description: >
    Our agency specializes in the analysis, strategy and development of digital products.
  categories:
    - Agency
    - Portfolio
  built_by: Mill3
  built_by_url: https://mill3.studio/en/
  featured: false
- title: Zellement
  main_url: https://www.zellement.com
  url: https://www.zellement.com
  description: >
    Online portfolio of Dan Farrow from Nottingham, UK.
  categories:
    - Portfolio
  built_by: Zellement
  built_by_url: https://www.zellement.com
  featured: false
- title: Fullstack HQ
  url: https://fullstackhq.com/
  main_url: https://fullstackhq.com/
  description: >
    Get immediate access to a battle-tested team of designers and developers on a pay-as-you-go monthly subscription.
  categories:
    - Agency
    - Consulting
    - Freelance
    - Marketing
    - Portfolio
    - Web Development
    - App
    - Business
    - Design
    - JavaScript
    - Technology
    - User Experience
    - Web Development
    - E-commerce
    - WordPress
  built_by: Fullstack HQ
  built_by_url: https://fullstackhq.com/
  featured: false
- title: Cantas
  main_url: https://www.cantas.co.jp
  url: https://www.cantas.co.jp
  description: >
    Cantas is digital marketing company in Japan.
  categories:
    - Business
    - Agency
  built_by: Cantas
  built_by_url: https://www.cantas.co.jp
  featured: false
- title: Sheringham Shantymen
  main_url: https://www.shantymen.com/
  url: https://www.shantymen.com/
  description: >
    The Sheringham Shantymen are a sea shanty singing group that raise money for the RNLI in the UK.
  categories:
    - Music
    - Community
    - Entertainment
    - Nonprofit
  built_by: Zellement
  built_by_url: https://www.zellement.com/
  featured: false
- title: WP Spark
  main_url: https://wpspark.io/
  url: https://wpspark.io/
  description: >
    Create blazing fast website with WordPress and our Gatsby themes.
  categories:
    - Agency
    - Community
    - Blog
    - WordPress
  built_by: wpspark
  built_by_url: https://wpspark.io/
- title: Ronald Langeveld
  description: >
    Ronald Langeveld's blog and Web Development portfolio website.
  main_url: https://www.ronaldlangeveld.com
  url: https://www.ronaldlangeveld.com
  categories:
    - Blog
    - Web Development
    - Freelance
    - Portfolio
    - Consulting
  featured: false
- title: Golfonaut
  description: >
    Golfonaut - Golf application for Apple Watch
  main_url: https://golfonaut.io
  url: https://golfonaut.io
  categories:
    - App
    - Sports
  featured: false
- title: Anton Sten - UX Lead/Design
  url: https://www.antonsten.com
  main_url: https://www.antonsten.com
  description: Anton Sten leads UX for design-driven companies.
  categories:
    - User Experience
    - Blog
    - Freelance
    - Portfolio
    - Consulting
    - Agency
    - Design
  featured: false
- title: Rashmi AP - Front-end Developer
  main_url: http://rashmiap.me
  url: http://rashmiap.me
  featured: false
  description: >
    Rashmi AP's Personal Portfolio Website
  source_url: https://github.com/rashmiap/personal-website-react
  categories:
    - Portfolio
    - Open Source
  built_by: Rashmi AP
  built_by_url: http://rashmiap.me
- title: OpenSourceRepos - Blogs for open source repositories
  main_url: https://opensourcerepos.com
  url: https://opensourcerepos.com
  featured: false
  description: >
    Open Source Repos is a blog site for explaining the architecture, code-walkthrough and key takeways for the GitHub repository. Out main aim to is to help more developers contribute to open source projects.
  source_url: https://github.com/opensourcerepos/blogs
  categories:
    - Open Source
    - Design
    - Design System
    - Blog
  built_by: OpenSourceRepos Team
  built_by_url: https://opensourcerepos.com
- title: Sheelah Brennan - Front-End/UX Engineer
  main_url: https://sheelahb.com
  url: https://sheelahb.com
  featured: false
  description: >
    Sheelah Brennan's web development blog
  categories:
    - Blog
    - Web Development
    - Design
    - Freelance
    - Portfolio
  built_by: Sheelah Brennan
- title: Delinx.Digital - Web and Mobile Development Agency based in Sofia, Bulgaria
  main_url: https://delinx.digital
  url: https://delinx.digital/solutions
  description: >
    Delinx.digital is a software development oriented digital agency based in Sofia, Bulgaria. We develop bespoke software solutions using  WordPress, WooCommerce, Shopify, e-commerce, React.js, Node.js, PHP, Laravel and many other technologies.
  categories:
    - Agency
    - Web Development
    - Design
    - E-commerce
    - WordPress
  featured: false
- title: Cameron Nuckols - Articles, Book Notes, and More
  main_url: https://nucks.co
  url: https://nucks.co
  description: >
    This site hosts all of Cameron Nuckols's writing on entrepreneurship, startups, money, fitness, self-education, and self-improvement.
  categories:
    - Blog
    - Entrepreneurship
    - Business
    - Productivity
    - Technology
    - Marketing
  featured: false
- title: Hayato KAJIYAMA - Portfolio
  main_url: https://hyakt.dev
  url: https://hyakt.dev
  source_url: https://github.com/hyakt/hyakt.github.io
  featured: false
  categories:
    - Portfolio
- title: Skirtcraft - Unisex Skirts with Large Pockets
  main_url: https://skirtcraft.com
  url: https://skirtcraft.com/products
  source_url: https://github.com/jqrn/skirtcraft-web
  description: >
    Skirtcraft sells unisex skirts with large pockets, made in the USA. Site built with TypeScript and styled-components, with Tumblr-sourced blog posts.
  categories:
    - E-commerce
    - Blog
  built_by: Joe Quarion
  built_by_url: https://github.com/jqrn
  featured: false
- title: Vermarc Sport
  main_url: https://www.vermarcsport.com/
  url: https://www.vermarcsport.com/
  description: >
    Vermarc Sport offers a wide range of cycle clothing, cycling jerseys, bib shorts, rain gear and accessories, as well for the summer, the mid-season (autumn / spring) and the winter.
  categories:
    - E-commerce
  built_by: BrikL
  built_by_url: https://github.com/Brikl
- title: Cole Ruche
  main_url: https://coleruche.com
  url: https://coleruche.com
  source_url: https://github.com/kingingcole/myblog
  description: >
    The personal website and blog for Emeruche "Cole" Ikenna, front-end web developer from Nigeria.
  categories:
    - Blog
    - Portfolio
  built_by: Emeruche "Cole" Ikenna
  built_by_url: https://twitter.com/cole_ruche
  featured: false
- title: Abhith Rajan - Coder, Blogger, Biker, Full Stack Developer
  main_url: https://www.abhith.net/
  url: https://www.abhith.net/
  source_url: https://github.com/Abhith/abhith.net
  description: >
    abhith.net is a portfolio website of Abhith Rajan, a full stack developer. Sharing blog posts, recommended videos, developer stories and services with the world through this site.
  categories:
    - Portfolio
    - Blog
    - Programming
    - Open Source
    - Technology
  built_by: Abhith Rajan
  built_by_url: https://github.com/Abhith
  featured: false
- title: Mr & Mrs Wilkinson
  url: https://thewilkinsons.netlify.app/
  main_url: https://thewilkinsons.netlify.app/
  source_url: https://github.com/davemullenjnr/the-wilkinsons
  description: >
    A one-page wedding photography showcase using Gatsby Image and featuring a lovely hero and intro section.
  categories:
    - Photography
  built_by: Dave Mullen Jnr
  built_by_url: https://davemullenjnr.co.uk
  featured: false
- title: Gopesh Gopinath - Full Stack JavaScript Developer
  url: https://www.gopeshgopinath.com
  main_url: https://www.gopeshgopinath.com
  source_url: https://github.com/GopeshMedayil/gopeshgopinath.com
  description: >
    Gopesh Gopinath's Personal Portfolio Website
  categories:
    - Portfolio
    - Open Source
  built_by: Gopesh Gopinath
  built_by_url: https://www.gopeshgopinath.com
  featured: false
- title: Misael Taveras - FrontEnd Developer
  url: https://taverasmisael.com
  main_url: https://taverasmisael.com
  source_url: https://github.com/taverasmisael/taverasmisael
  description: >
    Personal site and blogging about learning FrontEnd web development in spanish.
  categories:
    - Portfolio
    - Open Source
    - Blog
    - JavaScript
    - Web Development
  built_by: Misael Taveras
  built_by_url: https://taverasmisael.com
  featured: false
- title: Le Reacteur
  url: https://www.lereacteur.io/
  main_url: https://www.lereacteur.io/
  description: >
    Le Reacteur is the first coding bootcamp dedicated to web and mobile apps development (iOS/Android). We offer intensive sessions to train students in a short time (10 weeks). Our goal is to pass on to our students in less than 3 months what they would have learned in 2 years. To achieve this ambitious challenge, our training is based on learning JavaScript (Node.js, Express, ReactJS, React Native).
  categories:
    - JavaScript
    - Learning
    - Mobile Development
    - Web Development
  built_by: Farid Safi
  built_by_url: https://twitter.com/FaridSafi
  featured: false
- title: Cinch
  url: https://www.cinch.co.uk
  main_url: https://www.cinch.co.uk
  description: >
    Cinch is a hub for car supermarkets and dealers to show off their stock. The site only lists second-hand cars that are seven years old or younger, with less than 70,000 miles on the clock.
  categories:
    - Entrepreneurship
    - Business
  built_by: Somo
  built_by_url: https://www.somoglobal.com
  featured: false
- title: Recetas El Universo
  description: >-
    Recipes and videos with the best of Ecuadorian cuisine.
    Collectable recipes from Diario El Universo.
  main_url: https://recetas-eu.now.sh/
  url: https://recetas-eu.now.sh/
  featured: false
  categories:
    - Blog
    - WordPress
    - Food
  built_by: Ramón Chancay
  built_by_url: https://ramonchancay.me/
- title: Third and Grove
  url: https://www.thirdandgrove.com
  main_url: https://www.thirdandgrove.com
  source_url: https://github.com/thirdandgrove/tagd8_gatsby
  description: >
    A digital agency slaying the mundane one pixel at a time.
  categories:
    - Agency
    - Marketing
    - Open Source
    - Technology
  built_by: Third and Grove
  built_by_url: https://www.thirdandgrove.com
  featured: false
- title: Le Bikini
  url: https://lebikini.com
  main_url: https://lebikini.com
  description: >
    New website for Toulouse's most iconic concert hall.
  categories:
    - Music
  built_by: Antoine Rousseau
  built_by_url: https://antoine.rousseau.im
  featured: false
- title: Jimmy Truong's Portfolio
  url: https://jimmytruong.ca
  main_url: https://jimmytruong.ca
  description: >
    This porfolio is a complication of all projects done during my time at BCIT D3 (Digital Design and Development) program and after graduation.
  categories:
    - Portfolio
    - Web Development
  built_by: Jimmy Truong
  built_by_url: https://jimmytruong.ca
  featured: false
- title: Quick Stop Nicaragua
  main_url: https://quickstopnicaragua.com
  url: https://quickstopnicaragua.com
  description: >
    Convenience Store Website
  categories:
    - Food
  built_by: Gerald Martinez
  built_by_url: https://twitter.com/GeraldM_92
  featured: false
- title: XIEL
  main_url: https://xiel.dev
  url: https://xiel.dev
  source_url: https://github.com/xiel/xiel
  description: >
    I'm a freelance front-end developer from Berlin who creates digital experiences that everyone likes to use.
  categories:
    - Portfolio
    - Blog
  built_by: Felix Leupold
  built_by_url: https://twitter.com/xiel
  featured: false
- title: Nicaragua Best Guides
  main_url: https://www.nicaraguasbestguides.com
  url: https://www.nicaraguasbestguides.com
  description: >
    Full-Service Tour Operator and Destination Management Company (DMC)
  categories:
    - Agency
    - Travel
  built_by: Gerald Martinez
  built_by_url: https://twitter.com/GeraldM_92
  featured: false
- title: Thoughts and Stuff
  main_url: http://thoughtsandstuff.com
  url: http://thoughtsandstuff.com
  source_url: https://github.com/robmarshall/gatsby-tns
  description: >
    A simple easy to read blog. Minimalistic, focusing on content over branding. Includes RSS feed.
  categories:
    - Accessibility
    - Blog
    - WordPress
  built_by: Robert Marshall
  built_by_url: https://robertmarshall.dev
  featured: false
- title: Tracli
  url: https://tracli.rootvan.com/
  main_url: https://tracli.rootvan.com/
  source_url: https://github.com/ridvankaradag/tracli-landing
  description: >
    A command line app that tracks your time
  categories:
    - Productivity
    - Technology
    - Landing Page
  built_by: Ridvan Karadag
  built_by_url: http://www.rootvan.com
  featured: false
- title: spon.io
  url: https://www.spon.io
  main_url: https://www.spon.io
  source_url: https://github.com/magicspon/spon.io
  description: >
    Portfolio for frontend web developer, based in Bristol UK
  categories:
    - Portfolio
  built_by: Dave Stockley
  built_by_url: https://www.spon.io
  featured: false
- title: BBS
  url: https://big-boss-studio.com
  main_url: https://big-boss-studio.com
  description: >
    For 11 years, we help great brands in their digital transformation, offering all our expertise for their needs. Technical consulting, UX, design, technical integration and maintenance.
  categories:
    - Agency
    - JavaScript
    - Web Development
  built_by: BBS
  built_by_url: https://big-boss-studio.com
  featured: false
- title: Appes - Meant to evolve
  main_url: https://appes.co
  url: https://appes.co
  description: >
    Appes is all about apps and evolution. We help companies to build mobile and
    web products.
  categories:
    - Agency
    - Mobile Development
    - Web Development
    - Technology
  built_by: Appes
  built_by_url: https://appes.co
  featured: false
- title: Intern
  url: https://intern.imedadel.me
  main_url: https://intern.imedadel.me
  description: >
    Intern is a job board for getting internships in tech, design, marketing, and more. It's built entirely with Gatsby.
  categories:
    - Directory
    - Technology
  built_by: Imed Adel
  built_by_url: https://imedadel.me
  featured: false
- title: Global Citizen Foundation
  main_url: https://www.globalcitizenfoundation.org
  url: https://www.globalcitizenfoundation.org
  description: >
    In the digital economy, we are Global Citizens and the currency is Personal Data
  categories:
    - Nonprofit
  built_by: The Delta Studio
  built_by_url: https://www.thedelta.io
  featured: false
- title: GatsbyFinds
  main_url: https://gatsbyfinds.netlify.app
  url: https://gatsbyfinds.netlify.app
  description: >
    GatsbyFinds is a website built ontop of Gatsby v2 by providing developers with a showcase of all the latest projects made with the beloved GatsbyJS.
  categories:
    - Portfolio
    - Gallery
  built_by: Bvlktech
  built_by_url: https://twitter.com/bvlktech
  featured: false
- title: AFEX Commodities Exchange
  main_url: https://afexnigeria.com
  url: https://afexnigeria.com
  description: >
    AFEX Nigeria strives to transform Nigerian agriculture by creating more bargaining power to smallholder farmers, access to information, and secure storage.
  categories:
    - Blog
    - Business
    - Finance
    - Food
    - WordPress
  built_by: Mayowa Falade
  built_by_url: http://mayowafalade.com
  featured: false
- title: VIA Data
  main_url: https://viadata.io
  url: https://viadata.io
  description: >
    The future of data management
  categories:
    - Data
  built_by: The Delta Studio
  built_by_url: https://www.thedelta.io
  featured: false
- title: Front End Day Event Website
  main_url: https://frontend-day.com/
  url: https://frontend-day.com/
  description: >
    Performant landing page for a front end workshops recurring event / conference.
  categories:
    - Event
    - Conference
    - Web Development
    - Technology
  built_by: Pagepro
  built_by_url: https://pagepro.co
  featured: false
- title: Mutual
  main_url: https://www.madebymutual.com
  url: https://www.madebymutual.com
  description: >
    Mutual is a web design and development agency. Our new website is powered by Gatsby and Craft CMS.
  categories:
    - Blog
    - Portfolio
    - Agency
    - Design
    - Web Development
  built_by: Mutual
  built_by_url: https://twitter.com/madebymutual
  featured: false
- title: Surge 3
  main_url: https://surge3.com
  url: https://surge3.com/
  description: >
    We’re Surge 3 - a premier web development agency. Our company centers around the principles of quality, speed, and service! We are founded using the latest in web technologies and are dedicated to using those exact tools to help our customers achieve their goals.
  categories:
    - Portfolio
    - Blog
    - Agency
    - Web Development
    - Marketing
  built_by: Dillon Browne
  built_by_url: https://dillonbrowne.com
- title: Adaltas
  main_url: https://www.adaltas.com
  url: https://www.adaltas.com
  description: >
    Adaltas is a team of consultants with a focus on Open Source, Big Data and Cloud Computing based in France, Canada and Morocco.
  categories:
    - Consulting
    - Data
    - Design System
    - Programming
    - Learning
  built_by: Adaltas
  built_by_url: https://www.adaltas.com
- title: Themis Attorneys
  main_url: https://themis-attorneys.com
  url: https://themis-attorneys.com
  description: >
    Themis Attorneys is Chennai based lawyers. Their new complete website is made using Gatsby.
  categories:
    - Agency
    - Consulting
    - Portfolio
    - Law
  built_by: Merbin J Anselm
  built_by_url: https://anselm.in
- title: Runlet
  main_url: https://runlet.app
  url: https://runlet.app
  source_url: https://github.com/runletapp/runlet
  description: >
    Runlet is a cloud-based job manager that offers device synchronization and reliable message delivery in a network of connected devices even after connectivity issues. Available for ARM, Linux, Mac and Windows.
  categories:
    - App
    - Landing Page
    - Productivity
    - Technology
  built_by: Vandré Leal
  built_by_url: https://vandreleal.github.io
  featured: false
- title: tiaan.dev
  main_url: https://tiaan.dev
  url: https://tiaan.dev
  featured: false
  categories:
    - Blog
    - Portfolio
    - Web Development
- title: Praveen Bisht
  main_url: https://www.prvnbist.com/
  url: https://www.prvnbist.com/
  source_url: https://github.com/prvnbist/portfolio
  categories:
    - Portfolio
    - Blog
  built_by: Praveen Bisht
  built_by_url: https://www.prvnbist.com/
  featured: false
- title: Jeff Mills The Outer Limits x NTS Radio
  url: https://www.nts.live/projects/jeff-mills-the-outer-limits/
  main_url: https://www.nts.live/projects/jeff-mills-the-outer-limits/
  source_url: https://github.com/ntslive/the-outer-limits
  description: >
    NTS Radio created a minisite for Jeff Mills' 6 part radio series The Outer Limits, including original music production and imagery curated from the NASA online image archive.
  categories:
    - Music
    - Gallery
    - Science
    - Entertainment
  built_by: NTS Radio
  built_by_url: https://www.nts.live
  featured: false
- title: BALAJIRAO676
  main_url: https://thebalajiraoecommerce.netlify.app/
  url: https://thebalajiraoecommerce.netlify.app/
  featured: false
  categories:
    - Blog
    - E-commerce
    - Web Development
- title: Mentimeter
  url: https://www.mentimeter.com/
  main_url: https://www.mentimeter.com/
  categories:
    - Business
  featured: false
- title: HYFN
  url: https://hyfn.com/
  main_url: https://hyfn.com/
  categories:
    - Business
  featured: false
- title: Mozilla India
  main_url: https://mozillaindia.org/
  url: https://mozillaindia.org/
  categories:
    - Open Source
  featured: false
- title: Primer Labs
  main_url: https://www.primerlabs.io
  url: https://www.primerlabs.io
  featured: false
  categories:
    - Education
    - Learning
- title: AJ on Purr-fect Solutions
  url: https://ajonp.com
  main_url: https://ajonp.com
  description: >
    A Community of developers, creating resources for all to use!
  categories:
    - Education
    - Learning
    - Programming
    - Web Development
    - API
    - Blog
    - SEO
  built_by: AJonP
  built_by_url: http://ajonp.com/authors/alex-patterson
- title: blog.kwst.site
  main_url: https://blog.kwst.site
  url: https://blog.kwst.site
  description: A blog of frontend engineer working in Fukuoka
  source_url: https://github.com/SatoshiKawabata/blog
  featured: false
  categories:
    - Blog
    - Technology
    - Web Development
    - JavaScript
- title: Run Leeds
  main_url: http://www.runleeds.co.uk
  url: http://www.runleeds.co.uk
  description: >
    Community running site based in Leeds,UK. Aiming to support those going through a life crisis.
  categories:
    - Accessibility
    - Blog
    - Community
    - Nonprofit
    - Sports
    - WordPress
  built_by: Robert Marshall
  built_by_url: https://www.robertmarshall.dev
- title: Arvind Kumar
  main_url: https://arvind.io
  url: https://arvind.io
  source_url: https://github.com/EnKrypt/arvind.io
  built_by: Arvind Kumar
  built_by_url: https://arvind.io/
  description: >
    A blog about writing code, making music and studying the skies.
  featured: false
  categories:
    - Blog
    - Music
    - Technology
- title: GlobalMoney
  url: https://global24.ua
  main_url: https://global24.ua
  description: >
    Provide payment solution for SMB, eWallet GlobalMoney
  categories:
    - Business
    - Finance
    - Technology
  built_by: NodeArt
  built_by_url: https://NodeArt.io
- title: Women's and Girls' Emergency Centre
  url: https://www.wagec.org.au/
  main_url: https://www.wagec.org.au/
  description: >
    Specialist homelessness service for women and families escaping domestic violence. Based in Redfern, Sydney, Australia.
  categories:
    - Nonprofit
    - Community
    - E-commerce
  built_by: Little & Big
  built_by_url: https://www.littleandbig.com.au/
  featured: false
- title: Guus van de Wal | Drupal Front-end specialist
  url: https://guusvandewal.nl
  main_url: https://guusvandewal.nl
  description: >
    Decoupled portfolio site for guusvandewal.nl, a Drupal and ReactJS front-end developer and designer.
  categories:
    - Open Source
    - Web Development
    - Design
    - Blog
    - Freelance
  built_by: Guus van de Wal
  featured: false
- title: Pixelize Web Design Gold Coast | Web Design and SEO
  url: https://www.pixelize.com.au/
  main_url: https://www.pixelize.com.au/
  description: >
    Pixelize is a tight knit group of professional web developers, graphic designers, and content creators that work together to create high performing, blazing fast, beautiful websites with a strong focus on SEO.
  categories:
    - Agency
    - Web Development
    - Marketing
    - SEO
    - Design
    - Portfolio
    - Blog
  built_by: Pixelize
  built_by_url: https://www.pixelize.com.au
  featured: false
- title: VS Code GitHub Stats
  url: https://vscode-github-stats.netlify.app
  main_url: https://vscode-github-stats.netlify.app
  source_url: https://github.com/lannonbr/vscode-github-stats/
  description: >
    Statistics Dashboard for VS Code GitHub repository
  categories:
    - Data
  built_by: Benjamin Lannon
  built_by_url: https://lannonbr.com
  featured: false
- title: MetaProjection
  main_url: https://www.metaprojection.ca
  url: https://www.metaprojection.ca
  source_url: https://github.com/rosslh/metaprojection
  description: >
    MetaProjection is a website that aggregates multiple Canadian federal electoral projections in order to provide an overview of how the election is playing out, both federally and by district.
  categories:
    - Government
    - Data
    - Open Source
  built_by: Ross Hill
  built_by_url: https://rosshill.ca
  featured: false
- title: Tamarisc VC
  url: https://www.tamarisc.vc
  main_url: https://www.tamarisc.vc
  description: >
    Tamarisc invests in and helps build companies that improve the human habitat through innovating at the intersection of real estate, health, and technology.
  categories:
    - Business
    - Technology
  built_by: Peter Hironaka
  built_by_url: https://peterhironaka.com
  featured: false
- title: Up Your A11y
  url: https://www.upyoura11y.com/
  main_url: https://www.upyoura11y.com/
  source_url: https://www.upyoura11y.com/
  description: >
    A web accessibility toolkit with a React focus, Up Your A11y is a resource for front-end developers to find useful information on how to make your sites more accessible. The topics covered have a React bias, but the principles in each apply to all web development, so please don't be put off if you don't work with React specifically!
  categories:
    - Accessibility
    - Blog
    - Programming
    - JavaScript
    - User Experience
    - Web Development
  built_by: Suzanne Aitchison
  built_by_url: https://twitter.com/s_aitchison
  featured: false
- title: Roman Kravets
  description: >
    Portfolio of Roman Kravets. Web Developer, HTML & CSS Coder.
  main_url: https://romkravets.netlify.app/
  url: https://romkravets.netlify.app/
  categories:
    - Portfolio
    - Open Source
    - Web Development
    - Blog
  built_by: Roman Kravets
  built_by_url: https://github.com/romkravets/dev-page
  featured: false
- title: Phil Tietjen Portfolio
  url: https://www.philtietjen.dev/
  main_url: https://www.philtietjen.dev/
  source_url: https://github.com/Phizzard/phil-portfolio
  description: >
    Portfolio of Phil Tietjen using Gatsby, Tailwind CSS, and Emotion/styled
  categories:
    - Portfolio
    - Open Source
    - Web Development
  built_by: Phil Tietjen
  built_by_url: https://github.com/Phizzard
  featured: false
- title: Gatsby Bomb
  description: >
    A fan made version of the website Giantbomb, fully static and powered by Gatsby JS and the GiantBomb API.
  main_url: https://gatsbybomb.netlify.app
  url: https://gatsbybomb.netlify.app
  categories:
    - App
    - Entertainment
    - Media
    - Video
  built_by: Phil Tietjen
  built_by_url: https://github.com/Phizzard
  featured: false
- title: Divyanshu Maithani
  main_url: https://divyanshu013.dev
  url: https://divyanshu013.dev
  source_url: https://github.com/divyanshu013/blog
  description: >
    Personal blog of Divyanshu Maithani. Life, music, code and things in between...
  categories:
    - Blog
    - JavaScript
    - Open Source
    - Music
    - Programming
    - Technology
    - Web Development
  built_by: Divyanshu Maithani
  built_by_url: https://twitter.com/divyanshu013
- title: TFE Energy
  main_url: https://www.tfe.energy
  url: https://www.tfe.energy
  source_url: https://gitlab.com/marcfehrmedia/2019-07-03-tfe-energy
  description: >
    TFE Energy believes in the future. Their new website is programmed with Gatsby, Scrollmagic, Contentful, Cloudify.
  categories:
    - Technology
    - Consulting
    - Video
    - Business
  built_by: Marc Fehr
  built_by_url: https://www.marcfehr.ch
- title: AtomBuild
  url: https://atombuild.github.io/
  main_url: https://atombuild.github.io/
  source_url: https://github.com/AtomBuild/atombuild.github.io
  description: >
    Landing page for the AtomBuild project, offering a curation of Atom packages associated with the project.
  categories:
    - Directory
    - Landing Page
    - Open Source
    - Programming
    - Technology
  built_by: Kepler Sticka-Jones
  built_by_url: https://keplersj.com/
  featured: false
- title: Josh Pensky
  main_url: https://joshpensky.com
  url: https://joshpensky.com
  description: >
    Josh Pensky is an interactive developer based in Boston. He designs and builds refreshing web experiences, packed to the punch with delightful interactions.
  categories:
    - Portfolio
    - Web Development
    - Design
    - SEO
  built_by: Josh Pensky
  built_by_url: https://github.com/joshpensky
  featured: false
- title: AtomLinter
  url: https://atomlinter.github.io/
  main_url: https://atomlinter.github.io/
  source_url: https://github.com/AtomLinter/atomlinter.github.io
  description: >
    Landing page for the AtomLinter project, offering a curation of Atom packages associated with the project.
  categories:
    - Directory
    - Landing Page
    - Open Source
    - Programming
    - Technology
  built_by: Kepler Sticka-Jones
  built_by_url: https://keplersj.com/
  featured: false
- title: Dashbouquet
  url: https://dashbouquet.com/
  main_url: https://dashbouquet.com/
  categories:
    - Agency
    - Blog
    - Business
    - Mobile Development
    - Portfolio
    - Web Development
  built_by: Dashbouquet team
  featured: false
- title: rathes.me
  url: https://rathes.me/
  main_url: https://rathes.me/
  source_url: https://github.com/rathesDot/rathes.me
  description: >
    The Portfolio Website of Rathes Sachchithananthan
  categories:
    - Blog
    - Portfolio
    - Web Development
  built_by: Rathes Sachchithananthan
  built_by_url: https://rathes.me/
- title: viviGuides - Your travel guides
  url: https://vivitravels.com/en/guides/
  main_url: https://vivitravels.com/en/guides/
  description: >
    viviGuides is viviTravels' blog: here you will find travel tips, useful information about the cities and the best guides for your next vacation.
  categories:
    - Travel
    - Blog
  built_by: Kframe Interactive SA
  built_by_url: https://kframeinteractive.com/
  featured: false
- title: KNC Blog
  main_url: https://nagakonada.com
  url: https://nagakonada.com/
  description: >
    Nagakonada is my blogging and portfolio site where I list my projects, experience, capabilities and the blog mostly talks about technical and personal writings.
  categories:
    - Blog
    - Web Development
    - Portfolio
  built_by: Konada, Naga Chaitanya
  built_by_url: https://github.com/ChaituKNag
  featured: false
- title: Vishal Nakum
  url: https://nakum.tech/
  main_url: https://nakum.tech/
  source_url: https://github.com/vishalnakum011/contentful
  description: >
    Portfolio of Vishal Nakum. Made with Gatsby, Contentful. Deployed on Netlify.
  categories:
    - Portfolio
    - Blog
  built_by: Amol Tangade
  built_by_url: https://amoltangade.me/
- title: Sagar Hani Portfolio
  url: http://sagarhani.in/
  main_url: http://sagarhani.in/
  source_url: https://github.com/sagarhani
  description: >
    Sagar Hani is a Software Developer & an Open Source Enthusiast. He blogs about JavaScript, Open Source and his Life experiences.
  categories:
    - Portfolio
    - Blog
    - Web Development
    - Open Source
    - Technology
    - Programming
    - JavaScript
  built_by: Sagar Hani
  built_by_url: http://sagarhani.in/about
- title: Arturo Alviar's Portfolio
  main_url: https://arturoalviar.com
  url: https://arturoalviar.com
  source_url: https://github.com/arturoalviar/portfolio
  categories:
    - Portfolio
    - Open Source
    - Web Development
  built_by: Arturo Alviar
  built_by_url: https://github.com/arturoalviar
  featured: false
- title: Pearly
  url: https://www.pearlyplan.com
  main_url: https://www.pearlyplan.com
  description: >
    Dental Membership Growth Platform
  categories:
    - Technology
    - Healthcare
    - App
  built_by: Sean Emmer and Jeff Cole
- title: MarceloNM
  url: https://marcelonm.com
  main_url: https://marcelonm.com
  description: >
    Personal landing page and blog for MarceloNM, a frontend developer based in Brazil.
  categories:
    - Blog
    - JavaScript
    - Landing Page
    - Programming
    - Web Development
  built_by: Marcelo Nascimento Menezes
  built_by_url: https://github.com/mrcelo
  featured: false
- title: Open Source Galaxy
  main_url: https://www.opensourcegalaxy.com
  url: https://www.opensourcegalaxy.com
  description: >
    Explore the Open Source Galaxy and help other earthlings by contributing to open source.
  categories:
    - Open Source
    - Programming
    - Web Development
  built_by: Justin Juno
  built_by_url: https://www.justinjuno.dev
  featured: false
- title: enBonnet Blog
  url: https://enbonnet.me/
  main_url: https://enbonnet.me/
  source_url: https://github.com/enbonnet
  description: >
    Hola, este es mi sitio personal, estare escribiendo sobre JavaScript, Frontend y Tecnologia que utilice en mi dia a dia.
  categories:
    - Portfolio
    - Blog
    - Web Development
    - Technology
    - Programming
    - JavaScript
  built_by: Ender Bonnet
  built_by_url: https://enbonnet.me/
- title: Edenspiekermann
  url: https://www.edenspiekermann.com/eu/
  main_url: https://www.edenspiekermann.com/eu/
  description: >
    Hello. We are Edenspiekermann, an independent global creative agency.
  categories:
    - Featured
    - Agency
    - Design
    - Portfolio
  featured: true
- title: IBM Design
  url: https://www.ibm.com/design/
  main_url: https://www.ibm.com/design/
  description: >
    At IBM, our design philosophy is to help guide people so they can do their best work. Our human-centered design practices help us deliver on that goal.
  categories:
    - Featured
    - Design
    - Technology
    - Web Development
  built_by: IBM
  featured: true
- title: We Do Plugins
  url: https://wedoplugins.com
  main_url: https://wedoplugins.com
  description: >
    Free & premium WordPress plugins development studio from Wroclaw, Poland.
  categories:
    - Portfolio
    - Agency
    - Open Source
    - Web Development
  built_by: We Do Plugins
  built_by_url: https://wedoplugins.com
- title: Mevish Aslam, business coach
  url: https://mevishaslam.com/
  main_url: https://mevishaslam.com/
  description: >
    Mevish Aslam helps women build a life they love and coaches women to launch and grow businesses.
  categories:
    - Business
    - Consulting
    - Entrepreneurship
    - Freelance
    - Marketing
    - Portfolio
  built_by: Rou Hun Fan
  built_by_url: https://flowen.me
  featured: false
- title: Principles of wealth
  url: https://principlesofwealth.net
  main_url: https://principlesofwealth.net
  source_url: https://github.com/flowen/principlesofwealth
  description: >
    Principles of wealth. How to get rich without being lucky, a summary of Naval Ravikant's tweets and podcast.`
  categories:
    - Business
    - Consulting
    - Education
    - Entrepreneurship
    - Finance
    - Learning
    - Marketing
    - Media
    - Nonprofit
    - Productivity
    - Science
  built_by: Rou Hun Fan
  built_by_url: https://flowen.me
  featured: false
- title: Problem studio
  url: https://problem.studio
  main_url: https://problem.studio
  description: >
    Problem Studio creates unique and fun web experiences. Our enemy is "boring" if ya know what we mean: overused WordPress templates, the top 10 shopify templates, copy of a copy of a copy of a copy. We love to support design and marketing agencies and help realize their creations into a digital product. `
  categories:
    - Agency
    - Business
    - Consulting
    - Design
    - Education
    - Entrepreneurship
    - Freelance
    - Landing Page
    - Marketing
    - Media
    - Portfolio
    - Productivity
    - Web Development
  built_by: Rou Hun Fan & Sander Visser
  built_by_url: https://flowen.me
- title: North X South
  main_url: https://northxsouth.co
  url: https://northxsouth.co
  description: >
    We work with small businesses and non-profits to develop their brands, build an online identity, create stellar designs, and give a voice to their causes.
  categories:
    - Agency
    - Consulting
    - Business
    - Design
    - Web Development
  built_by: North X South
  built_by_url: https://northxsouth.co
- title: Plenty of Fish
  main_url: https://www.pof.com/
  url: https://pof.com
  description: >
    Plenty of Fish is one of the world's largest dating platforms.
  categories:
    - Community
  featured: true
- title: Bitcoin
  main_url: https://www.bitcoin.com/
  url: https://bitcoin.com
  description: >
    One of the largest crypto-currency platforms in the world.
  categories:
    - Technology
    - Finance
  featured: true
- title: Frame.io
  main_url: https://www.frame.io/
  url: https://frame.io
  description: >
    Frame.io is a cloud-based video collaboration platform that allows its users to easily work on media projects together
  categories:
    - Technology
    - Entertainment
    - Media
  featured: true
- title: Sainsbury’s Homepage
  main_url: https://www.sainsburys.co.uk/
  url: https://www.sainsburys.co.uk
  description: >
    Sainsbury’s is an almost 150 year old supermarket chain in the United Kingdom.
  categories:
    - E-commerce
    - Food
  featured: true
- title: Haxzie, Portfolio and Blog
  url: https://haxzie.com/
  main_url: https://haxzie.com/
  source_url: https://github.com/haxzie/haxzie.com
  description: >
    Haxzie.com is the portfolio and personal blog of Musthaq Ahamad, UX Engineer and Visual Designer
  categories:
    - Blog
    - Portfolio
  built_by: Musthaq Ahamad
  built_by_url: https://haxzie.com
  featured: false
- title: Robin Wieruch's Blog
  url: https://www.robinwieruch.de/
  main_url: https://www.robinwieruch.de/
  categories:
    - Blog
    - Education
  featured: false
- title: Roger Ramos Development Journal
  url: https://rogerramos.me/
  main_url: https://rogerramos.me/
  source_url: https://github.com/rogerramosme/rogerramos.me/
  description: >
    Personal development journal made with Netlify CMS
  categories:
    - Blog
  built_by: Roger Ramos
  built_by_url: https://rogerramos.me/
  featured: false
- title: Global Adviser Alpha
  main_url: https://globaladviseralpha.com
  url: https://globaladviseralpha.com
  description: >
    Lead by David Haintz, Global Adviser Alpha transforms advice business into world class firms.
  categories:
    - Business
    - Blog
    - Finance
  built_by: Handsome Creative
  built_by_url: https://www.hellohandsome.com.au
  featured: false
- title: Alcamine
  url: https://alcamine.com/
  main_url: https://alcamine.com/
  description: >
    Never apply to another job online and receive tons of tech jobs in your inbox everyday — all while keeping your information private.
  categories:
    - Blog
    - Technology
  built_by: Caldera Digital
  built_by_url: https://www.calderadigital.com/
  featured: false
- title: Caldera Digital
  url: https://www.calderadigital.com/
  main_url: https://www.calderadigital.com/
  source_url: https://github.com/caldera-digital/platform
  description: >
    Caldera is a product and application development agency that uses innovative technology to bring your vision, brand, and identity to life through user centered design.
  categories:
    - Blog
    - User Experience
    - Consulting
  built_by: Caldera Digital
  built_by_url: https://www.calderadigital.com/
  featured: false
- title: Keycodes
  url: https://www.keycodes.dev
  main_url: https://www.keycodes.dev
  source_url: https://github.com/justinjunodev/keycodes.dev
  description: >
    A developer resource for getting keyboard key codes.
  categories:
    - Programming
    - Productivity
    - Open Source
    - Web Development
  built_by: Justin Juno
  built_by_url: https://www.justinjuno.dev
  featured: false
- title: Utah Pumpkins
  url: https://www.utahpumpkins.com/
  main_url: https://www.utahpumpkins.com/
  source_url: https://github.com/cadekynaston/utah-pumpkins
  description: >
    An awesome pumpkin gallery built using Gatsby and Contentful.
  categories:
    - Gallery
    - Blog
    - Photography
  built_by: Cade Kynaston
  built_by_url: https://cade.codes
- title: diff001a's blog
  main_url: https://diff001a.netlify.app/
  url: https://diff001a.netlify.app/
  description: >
    This is diff001a's blog which contains blogs related to programming.
  categories:
    - Blog
  built_by: diff001a
- title: Rockwong Blog
  main_url: http://rockwong.com/blog/
  url: http://rockwong.com/blog/
  description: >
    Rockwong is a technical blog containing content related to various web technologies.
  categories:
    - Technology
    - Education
    - Blog
- title: RegexGuide
  main_url: https://regex.guide
  url: https://regex.guide/playground
  source_url: https://github.com/pacdiv/regex.guide
  description: >
    The easiest way to learn regular expressions! The RegexGuide is a playground helping developers to discover regular expressions. Trying it is adopting regular expressions!
  categories:
    - App
    - Education
    - JavaScript
    - Nonprofit
    - Open Source
    - Programming
    - Technology
    - Web Development
  built_by: Loïc J.
  built_by_url: https://growthnotes.dev
- title: re:store
  url: https://www.visitrestore.com
  main_url: https://www.visitrestore.com
  description: >
    This is your chance to discover, connect, and shop beyond your feed and get to know the who, how, and why behind your favorite products.
  categories:
    - Marketing
  built_by: The Couch
  built_by_url: https://thecouch.nyc
  featured: false
- title: MyPrograming Steps
  main_url: https://mysteps.netlify.app/
  url: https://mysteps.netlify.app/
  description: >
    FrontEnd Tutorial Information
  featured: false
  categories:
    - Blog
    - Portfolio
  source_url: https://github.com/IoT-Arduino/Gatsby-MySteps
  built_by: Maruo
  built_by_url: https://twitter.com/DengenT
- title: Brent Runs Marathons
  main_url: https://www.brentrunsmarathons.com/
  url: https://www.brentrunsmarathons.com/
  description: >
    Brent Runs Marathons is about the training and race experience for the Comrades Ultra Marathon
  categories:
    - Blog
  built_by: Brent Ingram
  built_by_url: https://www.brentjingram.com/
  featured: false
- title: Pedro LaTorre
  main_url: https://www.pedrolatorre.com/
  url: https://www.pedrolatorre.com/
  source_url: https://github.com/bingr001/pedro-latorre-site
  description: >
    A really awesome website built for the motivational speaker Pedro LaTorre
  categories:
    - Blog
  built_by: Brent Ingram
  built_by_url: https://www.brentjingram.com/
  featured: false
- title: Veryben
  main_url: https://veryben.com/
  url: https://veryben.com/
  description: >
    be water my friend
  categories:
    - Blog
  built_by: anikijiang
  built_by_url: https://twitter.com/anikijiang
  featured: false
- title: kentarom's portfolio
  main_url: https://kentarom.com/
  url: https://kentarom.com/
  source_url: https://github.com/kentaro-m/portfolio-gatsby
  description: >
    The portfolio of kentarom, frontend developer. This site shows recent activities about him.
  categories:
    - Portfolio
    - Technology
    - Web Development
  built_by: kentarom
  built_by_url: https://twitter.com/_kentaro_m
  featured: false
- title: MotionThat
  main_url: https://motionthat.com.au
  url: https://motionthat.com.au
  description: >
    MotionThat was created to fill a void in Tabletop Product shooting, whereby the need for consistency, repetition and flexibility was required to eliminate the many variables and inaccuracies that slow the filming process down.
  categories:
    - Entertainment
    - Food
    - Media
    - Gallery
  built_by: Handsome Creative
  built_by_url: https://www.hellohandsome.com.au
  featured: false
- title: TEN ALPHAS
  main_url: https://tenalphas.com.au
  url: https://tenalphas.com.au
  description: >
    TEN ALPHAS is a content production company based in Sydney and Wollongong, telling stories through moving image and beautiful design.
  categories:
    - Media
    - Entertainment
    - Video
  built_by: Handsome Creative
  built_by_url: https://www.hellohandsome.com.au
  featured: false
- title: SalesGP
  main_url: https://salesgp.io
  url: https://salesgp.io
  description: >
    SalesGP is a specialist Sales and Operations partner offering expert skill-sets and decades of experience to companies entering the Australia, NZ (ANZ) and South East Asian (SEA) markets.
  categories:
    - Business
    - Marketing
    - Consulting
  built_by: Handsome Creative
  built_by_url: https://www.hellohandsome.com.au
  featured: false
- title: Source Separation Systems
  main_url: https://sourceseparationsystems.com.au
  url: https://sourceseparationsystems.com.au
  description: >
    Innovative waste diversion products, designed to connect Australians to a more sustainable world.
  categories:
    - Business
  built_by: Handsome Creative
  built_by_url: https://www.hellohandsome.com.au
- title: Fuzzy String Matching
  main_url: https://fuzzy-string-matching.netlify.app
  url: https://fuzzy-string-matching.netlify.app
  source_url: https://github.com/jdemieville/fuzzyStringMatching
  description: >
    This site is built to assess the performance of various approximate string matching algorithms aka fuzzy string searching.
  categories:
    - JavaScript
    - Learning
    - Programming
  built_by: Jennifer Demieville
  built_by_url: https://demieville-codes.herokuapp.com/portfolio
  featured: false
- title: Open Techiz
  main_url: https://www.opentechiz.com/
  url: https://www.opentechiz.com/
  featured: false
  description: >
    An agile software development company in Vietnam, providing wide range service from e-commerce development, mobile development, automation testing and cloud deployment with kubernets
  categories:
    - Web Development
    - Mobile Development
    - Technology
  built_by: Open Techiz
  built_by_url: https://www.opentechiz.com/
- title: Leave Me Alone
  url: https://leavemealone.app
  main_url: https://leavemealone.app
  description: >
    Leave Me Alone helps you unsubscribe from unwanted emails easily. It's built with Gatsby v2.
  categories:
    - Landing Page
    - Productivity
  built_by: James Ivings
  built_by_url: https://squarecat.io
  featured: false
- title: Oberion
  main_url: https://oberion.io
  url: https://oberion.io
  description: >
    Oberion analyzes your gaming library and gives you personal recommendations based on what you play
  categories:
    - Entertainment
    - Media
  built_by: Thomas Uta
  built_by_url: https://twitter.com/ThomasJanUta
  featured: false
- title: Yoseph.tech
  main_url: https://www.yoseph.tech
  url: https://www.yoseph.tech/compilers
  source_url: https://github.com/radding/yoseph.tech_gatsby
  description: >
    Yoseph.tech is a personal blog centered around technology and software engineering
  categories:
    - Technology
    - Web Development
    - Open Source
  built_by: Yoseph Radding
  built_by_url: https://github.com/radding
  featured: false
- title: Really Fast Sites
  url: https://reallyfastsites.com
  main_url: https://reallyfastsites.com
  description: >
    Really Fast Sites showcases websites that have a speed score of 85 or higher on Google's Page Speed Insights for both mobile and desktop, along with some of the platforms and technologies those sites use.
  categories:
    - Web Development
    - Programming
  built_by: Peter Brady
  built_by_url: https://www.peterbrady.co.uk
  featured: false
- title: Mieke Frouws
  url: https://www.miekefrouws.nl
  main_url: https://www.miekefrouws.nl
  description: >
    Mieke Frouws is a freelance primary and secondary school theatre teacher based in the Netherlands.
  categories:
    - Freelance
    - Education
  built_by: Laurens Kling
  built_by_url: https://www.goedideemedia.nl
  featured: false
- title: Paul de Vries
  url: https://pauldevries1972.nl
  main_url: https://pauldevries1972.nl
  description: >
    Paul de Vries is founder of #DCDW and Spokesperson for Marktplaats Automotive (eBay) - Making the online automotive better!
  categories:
    - Blog
    - Business
    - Consulting
  built_by: Laurens Kling
  built_by_url: https://www.goedideemedia.nl
  featured: false
- title: The Fabulous Lifestyles 不藏私旅行煮藝
  url: https://thefabulouslifestyles.com/
  main_url: https://thefabulouslifestyles.com/
  description: >
    The Fabulous Lifestyles features content about travel and food. It offers practical travel advice that covers trip planning, logistics, and reviews on destination, resort & hotel...etc. Besides travelling, there are step-by-step homemade gourmet recipes that will appeal to everyone's taste buds.
  categories:
    - Blog
    - Food
    - Travel
  built_by: Kevin C Chen
  built_by_url: https://www.linkedin.com/in/kevincychen/
- title: Salexa - Estetica Venezolana
  url: https://peluqueriavenezolana.cl/
  main_url: https://peluqueriavenezolana.cl/
  source_url: https://github.com/enbonnet/salexa-front
  description: >
    Venezuelan beauty and hairdressing salon in Chile
  categories:
    - Marketing
    - Business
  built_by: Ender Bonnet
  built_by_url: https://enbonnet.me/
- title: Akshay Thakur's Portfolio
  main_url: https://akshaythakur.me
  url: https://akshaythakur.me
  categories:
    - Portfolio
    - Web Development
  built_by: Akshay Thakur
  built_by_url: https://akshaythakur.me
- title: Binaria
  description: >
    Digital product connecting technics & creativity.
  main_url: https://binaria.com/en/
  url: https://binaria.com/en/
  categories:
    - Web Development
    - Agency
    - Technology
    - App
    - Consulting
    - User Experience
  built_by: Binaria
  built_by_url: https://binaria.com/
- title: Quema Labs
  url: https://quemalabs.com/
  main_url: https://quemalabs.com/
  description: >
    WordPress themes for these modern times
  categories:
    - Blog
    - Web Development
    - WordPress
    - Portfolio
  built_by: Nico Andrade
  built_by_url: https://nicoandrade.com/
- title: Century 21 Financial
  url: https://century21financial.co.nz/
  main_url: https://century21financial.co.nz/
  description: Website for Century 21's mortgage broker and insurance broker business in New Zealand.
  categories:
    - Real Estate
    - Finance
    - Business
  built_by: Shannon Smith
  built_by_url: https://www.powerboard.co.nz/clients
  featured: false
- title: Base Backpackers
  url: https://www.stayatbase.com/
  main_url: https://www.stayatbase.com/
  description: Base Backpackers is one of Australasia's biggest youth adventure tourism brands. They are super stoked to have one of the fastest websites in the tourism industry.
  categories:
    - Travel
    - Business
  built_by: Shannon Smith
  built_by_url: https://www.powerboard.co.nz/clients
  featured: false
- title: Wealthsimple
  url: https://www.wealthsimple.com/
  main_url: https://www.wealthsimple.com/en-us/
  description: >
    The simple way to grow your money like the world's most sophisticated investors. Zero-maintenance portfolios, expert advisors and low fees.
  categories:
    - App
    - Business
    - Finance
  featured: false
- title: To Be Created
  description: >
    tbc is a London based styling agency that champions a modernised minimal aesthetic for both personal clients and brands.
  main_url: https://to-be-created.com
  url: https://to-be-created.com
  categories:
    - Web Development
    - Agency
    - Portfolio
    - Freelance
  built_by: Sam Goddard
  built_by_url: https://samgoddard.dev/
- title: Kosmos Platform
  main_url: https://kosmosplatform.com
  url: https://kosmosplatform.com
  description: >
    Explore the Kosmos - A new world is here, where every clinician now has the ability to improve cardiothoracic and abdominal assessment, in just a few minutes.
  categories:
    - Marketing
    - Science
    - Video
    - Landing Page
    - Healthcare
    - Technology
  built_by: Bryce Benson via Turnstyle Studio
  built_by_url: https://github.com/brycebenson
- title: B-Engaged
  url: https://b-engaged.se/
  main_url: https://b-engaged.se/
  description: >
    B-Engaged gives a clear picture of the organization and helps you implement the measures that makes difference for the employees. The results of our employee surveys are easily transformed into concrete improvement measures using AI technology.
  categories:
    - Business
    - Human Resources
  featured: false
- title: Rollbar
  url: https://rollbar.com/
  main_url: https://rollbar.com/
  description: >
    Rollbar automates error monitoring and triaging, so developers can fix errors that matter within minutes, and build software quickly and painlessly.
  categories:
    - Programming
    - Web Development
  featured: false
- title: EQX
  url: https://digitalexperience.equinox.com/
  main_url: https://digitalexperience.equinox.com/
  description: >
    The Equinox app, personalized to unlock your full potential.
  categories:
    - Sports
    - App
  featured: false
- title: WagWalking
  url: https://wagwalking.com/
  main_url: https://wagwalking.com/
  description: >
    Paws on the move
  categories:
    - App
  featured: false
- title: FirstBorn
  url: https://www.firstborn.com/
  main_url: https://www.firstborn.com/
  description: >
    We shape modern brands for a connected future.
  categories:
    - Agency
    - Design
- title: Pix4D
  url: https://www.pix4d.com
  main_url: https://www.pix4d.com
  description: >
    A unique suite of photogrammetry software for drone mapping. Capture images with our app, process on desktop or cloud and create maps and 3D models.
  categories:
    - Business
    - Productivity
    - Technology
  featured: false
- title: Bakken & Bæck
  url: https://bakkenbaeck.com
  main_url: https://bakkenbaeck.com
  description: >
    We’re Bakken & Bæck, a digital studio based in Oslo, Bonn and Amsterdam. Ambitious companies call us when they need an experienced team that can transform interesting ideas into powerful products.
  categories:
    - Agency
    - Design
    - Technology
  featured: false
- title: Figma Config
  url: https://config.figma.com/
  main_url: https://config.figma.com/
  description: A one-day conference where Figma users come together to learn from each other.
  categories:
    - Conference
    - Design
    - Event
    - Community
    - Learning
  built_by: Corey Ward
  built_by_url: http://www.coreyward.me/
  featured: false
- title: Anurag Hazra's Portfolio
  url: https://anuraghazra.github.io/
  main_url: https://anuraghazra.github.io/
  source_url: https://github.com/anuraghazra/anuraghazra.github.io
  description: >
    Anurag Hazra's portfolio & personal blog, Creative FrontEnd web developer from india.
  categories:
    - Portfolio
    - Blog
    - Open Source
    - JavaScript
  built_by: Anurag Hazra
  built_by_url: https://github.com/anuraghazra
- title: VeganWorks
  url: https://veganworks.com/
  main_url: https://veganworks.com/
  description: We make delicious vegan snack boxes.
  categories:
    - Food
- title: codesundar
  url: https://codesundar.com
  main_url: https://codesundar.com
  description: >
    Learn PhoneGap, Ionic, Flutter
  categories:
    - Education
    - Technology
    - Web Development
    - Blog
  built_by: codesundar
  built_by_url: https://codesundar.com
  featured: false
- title: Nordic Microfinance Initiative
  url: https://www.nmimicro.no/
  main_url: https://www.nmimicro.no/
  description: Nordic Microfinance Initiative's (NMI) vision is to contribute to the empowerment of poor people in developing countries and to the creation of jobs and wealth on a sustainable basis.
  featured: false
  categories:
    - Finance
    - Business
  built_by: Othermachines
  built_by_url: https://othermachines.com
- title: Subscribe Pro Documentation
  url: https://docs.subscribepro.com/
  main_url: https://docs.subscribepro.com/
  description: >
    Subscribe Pro is a subscription commerce solution that enables brands to quickly add subscription commerce models such as box, subscribe-and-save, autoship and similar to their existing e-commerce websites.
  categories:
    - Documentation
    - E-commerce
    - API
    - Technology
    - Web Development
  built_by: Subscribe Pro
  built_by_url: https://www.subscribepro.com/
- title: Software.com
  main_url: https://www.software.com
  url: https://www.software.com
  description: Our data platform helps developers learn from their data, increase productivity, and code smarter.
  categories:
    - Data
    - Productivity
    - Programming
  built_by: Brett Stevens, Joshua Cheng, Geoff Stevens
  built_by_url: https://github.com/swdotcom/
  featured: false
- title: WTL Studio Website Builder
  main_url: https://wtlstudio.com/
  url: https://wtlstudio.com/
  description: >
    Cloud-based, SEO focused website builder - helping local businesses and startups reach audiences faster.
  featured: false
  categories:
    - E-commerce
    - SEO
    - Business
- title: ToolsDB
  main_url: https://toolsdb.dev
  url: https://toolsdb.dev
  description: List of tools for better software development.
  featured: false
  categories:
    - Technology
    - Web Development
    - Programming
    - Productivity
- title: Eastman Strings
  url: https://www.eastmanstrings.com
  main_url: https://www.eastmanstrings.com
  description: >
    Site was built using GatsbyJS, Cosmic CMS, and Netlify.
  categories:
    - Business
    - Music
  built_by: Tekhaus
  built_by_url: https://www.tekha.us
  featured: false
- title: Lesley Lai
  main_url: https://lesleylai.info
  url: https://lesleylai.info
  source_url: https://github.com/LesleyLai/blog
  description: >
    lesleylai.info is the personal website of Lesley Lai, where he talks mainly about C++ and Computer Graphics.
  categories:
    - Blog
    - Open Source
    - Portfolio
    - Programming
    - Technology
  built_by: Lesley Lai
  built_by_url: https://github.com/LesleyLai
  featured: false
- title: Whipstitch Webwork
  url: https://www.whipstitchwebwork.com
  main_url: https://www.whipstitchwebwork.com
  description: >
    Websites for smart people.
  categories:
    - Agency
    - Web Development
  built_by: Matthew Russell
  featured: false
- title: Vandré Leal
  main_url: https://vandreleal.github.io
  url: https://vandreleal.github.io
  source_url: https://github.com/vandreleal/vandreleal.github.io
  description: >
    Portfolio of Vandré Leal.
  categories:
    - Portfolio
    - Web Development
  built_by: Vandré Leal
  built_by_url: https://vandreleal.github.io
  featured: false
- title: Tarokenlog
  url: https://taroken.dev/
  main_url: https://taroken.dev/
  description: >
    Blog and Gallery
  categories:
    - Blog
    - Portfolio
    - Web Development
    - Photography
  built_by: Kentaro Koga
  built_by_url: https://twitter.com/kentaro_koga
  featured: false
- title: OwlyPixel Blog
  main_url: https://owlypixel.com
  url: https://owlypixel.com
  description: >
    Notes and tutorials on coding, web development, design and other stuff.
  categories:
    - Web Development
    - Blog
    - Education
  built_by: Owlypixel
  built_by_url: https://twitter.com/owlypixel
  featured: false
- title: talkoverflow
  main_url: https://talkoverflow.com
  url: https://talkoverflow.com
  description: Blog on software engineering built with Gatsby themes and theme-ui
  categories:
    - Blog
    - Web Development
    - Technology
  built_by: Patryk Jeziorowski
  built_by_url: https://twitter.com/pjeziorowski
- title: HISTORYTalks
  main_url: https://www.history-talks.com/
  url: https://www.history-talks.com/
  description: Built using Gatsby, JSS and Contentful
  categories:
    - Conference
    - Media
  built_by: A+E Networks
  built_by_url: https://www.aenetworks.com/
- title: HISTORYCon
  main_url: https://www.historycon.com/
  url: https://www.historycon.com/
  description: Built using Gatsby, JSS and Contentful
  categories:
    - Conference
    - Media
  built_by: A+E Networks
  built_by_url: https://www.aenetworks.com/
- title: Kölliker Immobilien
  url: https://koelliker-immobilien.ch/
  main_url: https://koelliker-immobilien.ch/
  description: >
    Built using Gatsby, Netlify and Contentful
  categories:
    - Real Estate
    - Marketing
  built_by: Matthias Gemperli
  built_by_url: https://matthiasgemperli.ch
- title: Lessmess Agency website
  url: https://lessmess.agency/
  main_url: https://lessmess.agency/
  description: >
    Website of Lessmess Agency
  categories:
    - Agency
    - Web Development
  built_by: Ilya Lesik
  built_by_url: https://github.com/ilyalesik
- title: Ezekiel Ekunola Portfolio
  main_url: http://ezekielekunola.com/
  url: http://ezekielekunola.com/
  description: Built using Gatsby, Styled-Components
  categories:
    - Web Development
    - Portfolio
  built_by: Ezekiel Ekunola
  built_by_url: https://github.com/easybuoy/
  featured: false
- title: Gearbox Development
  main_url: https://gearboxbuilt.com
  url: https://gearboxbuilt.com/?no-load-in
  description: >
    Gearbox is a performance website development & optimization company based out of Canada. Built using Gatsby/WordPress.
  categories:
    - Agency
    - Web Development
    - WordPress
    - Portfolio
    - Programming
    - Technology
    - Business
  built_by: Gearbox Development
  built_by_url: https://gearboxbuilt.com
  featured: false
- title: UXWorks
  main_url: https://uxworks.org
  url: https://uxworks.org
  description: Built with Gatsby, Netlify and Markdown
  categories:
    - Web Development
    - Blog
  built_by: Amrish Kushwaha
  built_by_url: https://github.com/isamrish
  featured: false
- title: Jarod Peachey
  main_url: https://jarodpeachey.netlify.app
  url: https://jarodpeachey.netlify.app
  source_url: https://github.com/jarodpeachey/portfolio
  description: >
    Jarod Peachey is a front-end developer focused on building modern and fast websites for everyone.
  categories:
    - Blog
    - JavaScript
    - Mobile Development
    - Portfolio
  built_by: Jarod Peachey
  built_by_url: https://github.com/jarodpeachey
  featured: false
- title: Thomas Maximini
  main_url: https://www.thomasmaximini.com/
  url: https://www.thomasmaximini.com/
  source_url: https://github.com/tmaximini/maxi.io
  description: >
    Thomas Maximini is a full stack web developer from Germany
  categories:
    - Blog
    - JavaScript
    - Photography
    - Portfolio
    - Web Development
  built_by: Thomas Maximini
  built_by_url: https://github.com/tmaximini
  featured: false
- title: Aretha Iskandar
  main_url: https://arethaiskandar.com/
  url: https://arethaiskandar.com/
  source_url: https://github.com/tmaximini/arethaiskandar.com
  description: >
    Aretha Iskandar is a Jazz and Soul Singer / Songwriter from Paris
  categories:
    - Music
  built_by: Thomas Maximini
  built_by_url: https://github.com/tmaximini
  featured: false
- title: Harshil Shah
  url: https://harshil.net
  main_url: https://harshil.net
  description: >
    Harshil Shah is an iOS engineer from Mumbai, India
  categories:
    - Blog
    - Mobile Development
  built_by: Harshil Shah
  built_by_url: https://twitter.com/_HarshilShah
  featured: false
- title: Code Examples
  url: https://codeexamples.dev/
  main_url: https://codeexamples.dev/
  description: >
    Examples about various programming languages like JavaScript, Python, Rust, Angular, React, Vue.js etc.
  categories:
    - Blog
    - Education
    - Programming
    - Web Development
  built_by: Sai gowtham
  built_by_url: https://twitter.com/saigowthamr
  featured: false
- title: Samir Mujanovic
  main_url: https://www.samirmujanovic.com/
  url: https://www.samirmujanovic.com/
  description: >
    I'm a Frontend Developer with 3 years of experience. I describe myself as a developer who loves coding, open-source and web platform.
  categories:
    - Portfolio
    - Web Development
    - Design
  built_by: Samir Mujanovic
  built_by_url: https://github.com/sameerrM
- title: Yearlyglot - Fluent Every Year
  url: https://www.yearlyglot.com/blog
  main_url: https://www.yearlyglot.com
  description: >
    A popular blog on languages, second language acquisition and polyglottery.
  categories:
    - Blog
    - Education
    - Learning
    - Travel
  built_by: Donovan Nagel
  built_by_url: https://www.donovannagel.com
  featured: false
- title: 8fit.com
  url: https://8fit.com/
  main_url: https://8fit.com/
  description: >
    Get personalized workouts, custom meal plans, and nutrition guidance, right in the palm of your hand. Prioritize progress over perfection with the 8fit app!
  categories:
    - App
    - Food
    - Sports
  featured: false
- title: Dispel - Remote Access for Industrial Control Systems
  url: https://dispel.io
  main_url: https://dispel.io
  description: >
    Dispel provides secure, moving target defense networks through which your teams can remotely access industrial control systems in seconds, replacing static-defense products that take 5 to 15 minutes to work through.
  categories:
    - Business
    - Technology
    - Security
  built_by: Anton Aberg
  built_by_url: https://github.com/aaaberg
  featured: false
- title: Geothermal Heat Pump DIY Project
  url: https://diyheatpump.net/
  main_url: https://diyheatpump.net/
  description: Personal project by Yuriy Logvin that demonstrates how you can switch to heating with electricity at a minimal cost. The goal here is to show that everyone can build a geothermal heat pump and start saving money.
  categories:
    - Blog
    - Education
    - Technology
  built_by: Yuriy Logvin
  built_by_url: https://powerwatcher.net
- title: Catalyst Network - Cryptocurrency
  url: https://www.cryptocatalyst.net/
  main_url: https://www.cryptocatalyst.net/
  source_url: https://github.com/n8tb1t/gatsby-starter-cryptocurrency
  description: >
    An All-in-One solution for Modern Transactions.
  categories:
    - Business
    - Technology
  built_by: n8tb1t
  built_by_url: https://github.com/n8tb1t/
  featured: false
- title: SaoBear's-Blog
  main_url: https://saobear.xyz/
  url: https://saobear.xyz/
  source_url: https://github.com/PiccoloYu/SaoBear-is-Blog
  featured: false
  categories:
    - Blog
    - Web Development
- title: Rumaan Khalander - Portfolio
  url: https://rumaan.tech/
  main_url: https://rumaan.tech/
  description: >
    Rumaan Khalander is a Full-Stack Dev from Bengaluru who loves to develop for mobile and web.
  categories:
    - Portfolio
  built_by: rumaan
  built_by_url: https://github.com/rumaan/
  featured: false
- title: DigiGov
  main_url: https://digigov.grnet.gr/
  url: https://digigov.grnet.gr/
  description: >
    DigiGov is an initiative for the Digital Transformation of the Greek Public Sector
  categories:
    - Government
  built_by: GRNET
  built_by_url: https://grnet.gr/
  featured: false
- title: Zeek Interactive
  main_url: https://zeek.com
  url: https://zeek.com
  description: >
    Business site for Zeek Interactive. Using WordPress as a data store via the WPGraphQL plugin.
  categories:
    - Blog
    - Web Development
    - Mobile Development
    - WordPress
    - Agency
    - Business
  built_by: Zeek Interactive
  built_by_url: https://zeek.com
  featured: false
- title: Bare Advertising & Communications
  url: https://bare.ca/
  main_url: https://bare.ca/
  description: >
    Bare is a full-service branding and production agency in Vancouver BC with deep experience in digital/traditional communications and strategy. We specialize in building headless WordPress sites with Gatsby.
  categories:
    - WordPress
    - Agency
    - Business
  built_by: Bare Advertising & Communications
  built_by_url: https://www.bare.ca/
  featured: false
- title: The Decking Superstore
  url: https://www.thedeckingsuperstore.com/
  main_url: https://www.thedeckingsuperstore.com/
  description: >
    One of Northern California's largest outdoor decking and siding providers.
  categories:
    - WordPress
    - Business
  built_by: Bare Advertising & Communications
  built_by_url: https://www.bare.ca/
  featured: false
- title: Precision Cedar Products
  url: https://www.precisioncedar.com/
  main_url: https://www.precisioncedar.com/
  description: >
    Western Red Cedar Distributor in Vancouver Canada.
  categories:
    - WordPress
    - Business
  built_by: Bare Advertising & Communications
  built_by_url: https://www.bare.ca/
  featured: false
- title: Circle Restoration
  url: https://www.circlerestoration.com/
  main_url: https://www.circlerestoration.com/
  description: >
    Restoration Services Provider in Vancouver Canada.
  categories:
    - WordPress
    - Business
  built_by: Bare Advertising & Communications
  built_by_url: https://www.bare.ca/
  featured: false
- title: ALS Rally
  url: https://www.alsrally.com/
  main_url: https://www.alsrally.com/
  description: >
    Non profit fundraiser for ALS Research.
  categories:
    - WordPress
    - Nonprofit
    - Event
  built_by: Bare Advertising & Communications
  built_by_url: https://www.bare.ca/
  featured: false
- title: Vancouver Welsh Men's Choir
  url: https://vancouverchoir.ca/
  main_url: https://vancouverchoir.ca/
  description: >
    Vancouver Welsh Men's Choir website for upcoming shows, ticket purchases and online merchandise.
  categories:
    - WordPress
    - Entertainment
    - Event
    - E-commerce
  built_by: Bare Advertising & Communications
  built_by_url: https://www.bare.ca/
  featured: false
- title: Paul Scanlon - Blog
  main_url: https://paulie.dev/
  url: https://paulie.dev/
  source_url: https://github.com/PaulieScanlon/paulie-dev-2019
  description: >
    I'm a React UI developer / UX Engineer. React, GatsbyJs, JavaScript, TypeScript/Flow, StyledComponents, Storybook, TDD (Jest/Enzyme) and a tiny bit of Node.js.
  categories:
    - Blog
    - Web Development
  built_by: Paul Scanlon
  built_by_url: http://www.pauliescanlon.io
  featured: false
- title: EF Design
  main_url: https://ef.design
  url: https://ef.design
  description: >
    Home of everything creative, digital and brand at EF.
  featured: false
  categories:
    - Marketing
    - Design
  built_by: João Matos (Global Creative Studio - Education First)
- title: Codica
  main_url: https://www.codica.com/
  url: https://www.codica.com/
  description: >
    We help startups and established brands with JAMStack, Progressive Web Apps and Marketplaces development.
  categories:
    - Agency
    - Web Development
  built_by: Codica
  built_by_url: https://www.codica.com/
- title: Bhavani Ravi's Portfolio
  url: https://bhavaniravi.com
  main_url: https://bhavaniravi.com
  description: >
    Showcase of Bhavani Ravi's skillset and blogs
  categories:
    - Blog
    - Portfolio
  built_by: Bhavani Ravi
  built_by_url: https://twitter.com/geeky_bhavani
- title: Kotoriyama
  main_url: https://kotoriyama.com/
  url: https://kotoriyama.com/
  description: >
    Japanese Indie Game Creator.
  featured: false
  categories:
    - App
    - Entertainment
    - Mobile Development
  built_by: Motoyoshi Shiine (Kotoriyama)
- title: PWA Shields
  url: https://www.pwa-shields.com
  main_url: https://www.pwa-shields.com
  source_url: https://github.com/richardtaylordawson/pwa-shields
  description: >
    Personalize your app's README with custom, fun, PWA shields in SVG
  categories:
    - Documentation
    - App
    - API
  built_by: Richard Taylor Dawson
  built_by_url: https://richardtaylordawson.com
- title: Zatsuzen
  url: https://zatsuzen.com
  main_url: https://zatsuzen.com
  description: >
    Web developer's portfolio
  categories:
    - Portfolio
  built_by: Akane
  built_by_url: https://twitter.com/akanewz
  featured: false
- title: Reeemoter
  description: >-
    Join thousands of developers from everywhere and access to job
    offers from hundreds of companies worldwide right
    at your inbox for free.
  main_url: https://reeemoter.com/
  url: https://reeemoter.com/
  featured: false
  categories:
    - Technology
    - Web Development
  built_by: Ramón Chancay
  built_by_url: https://ramonchancay.me/
- title: Ananya Neogi
  main_url: https://ananyaneogi.com
  url: https://ananyaneogi.com
  description: >
    Showcases Ananya's work as a frontend developer and comprises of a collection of written articles on web development, programming and, user experience.
  categories:
    - Portfolio
    - Blog
  built_by: Ananya Neogi
  built_by_url: https://ananyaneogi.com
- title: webman.pro
  main_url: https://webman.pro/
  url: https://webman.pro/
  description: >
    webman.pro is an awesome portfolio and technical blog where
    professional Front End engineer Dmytro Chumak shares his thoughts
    and experience to inspire other developers.
  featured: false
  categories:
    - Blog
    - Web Development
    - JavaScript
  built_by: Dmytro Chumak
  built_by_url: https://github.com/wwwebman
- title: borderless
  url: https://junhobaik.github.io
  main_url: https://junhobaik.github.io
  source_url: https://github.com/junhobaik/junhobaik.github.io/tree/develop
  description: >
    Junho Baik's Development Blog
  categories:
    - Blog
    - Web Development
  built_by: Junho Baik
  built_by_url: https://github.com/junhobaik
  featured: false
- title: React Resume Generator
  main_url: https://nimahkh.github.io/nima_habibkhoda
  url: https://nimahkh.github.io/nima_habibkhoda
  source_url: https://github.com/nimahkh/resume_generator
  description: >
    The resume generator is a project to create your own resume web page easily with Gatsby.
  categories:
    - Portfolio
  built_by: Nima Habibkhoda
  featured: false
- title: Thomas Wang's Blog
  main_url: https://www.thomaswang.io
  url: https://www.thomaswang.io
  description: >-
    Technical blog by Thomas Wang
  built_by: Thomas Wang
  built_by_url: https://github.com/thomaswang
  featured: false
  categories:
    - Blog
    - Web Development
- title: The Rebigulator
  main_url: https://www.rebigulator.org/
  source_url: https://github.com/Me4502/Rebigulator/
  url: https://rebigulator.org/
  description: A quote-based via game powered by Frinkiac
  built_by: Matthew Miller
  built_by_url: https://matthewmiller.dev/
  featured: false
  categories:
    - Open Source
    - Entertainment
    - App
- title: madewithlove
  main_url: https://madewithlove.com
  url: https://madewithlove.com
  description: >-
    We build digital products and create the teams around them. We can help with software engineering, product management, managing technical teams, audits and technical consulting.
  built_by: madewithlove
  built_by_url: https://madewithlove.com
  featured: false
  categories:
    - Web Development
    - Blog
    - Agency
    - Business
- title: Sprucehill
  url: https://sprucehill.ca/
  main_url: https://sprucehill.ca/
  description: >
    Sprucehill is a North Vancouver based custom home builder and renovator.
  categories:
    - WordPress
    - Business
  built_by: Bare Advertising & Communications
  built_by_url: https://www.bare.ca/
  featured: false
- title: Nathaniel Ryan Mathew
  url: https://nathanielmathew.me
  main_url: https://nathanielmathew.me
  source_url: https://github.com/nathanielmathew/MyPortfolio
  description: >
    A personal online Portfolio built using GatsbyJS, that showcases Achievements, Projects and Additional information.
  categories:
    - Portfolio
    - Open Source
    - Blog
  built_by: Nathaniel Ryan Mathew
  built_by_url: https://github.com/nathanielmathew
  featured: false
- title: Kanazawa.js Community Page
  main_url: https://kanazawajs.now.sh/
  url: https://kanazawajs.now.sh/
  source_url: https://github.com/kanazawa-js/community-page
  description: >
    Kanazawa.js is a local community for the JSer around Kanazawa to share knowledge about JavaScript.
  categories:
    - Community
    - Programming
    - Web Development
  built_by: Kanazawa.js
  built_by_url: https://twitter.com/knzw_js
  featured: false
- title: monica*dev
  url: https://www.aboutmonica.com/
  main_url: https://www.aboutmonica.com/
  description: >
    Personal site for Monica Powell, a software engineer who is passionate about making open-source more accessible and building community, online & offline.
  categories:
    - Web Development
    - Blog
    - Programming
    - Portfolio
  built_by: Monica Powell
  built_by_url: https://www.aboutmonica.com/
  featured: false
- title: Shivam Sinha
  url: https://www.helloshivam.com/
  main_url: https://www.helloshivam.com/
  description: >
    Portfolio of Shivam Sinha, Graphic Designer and Creative Coder based in New York.
  categories:
    - Portfolio
  built_by: Shivam Sinha
  built_by_url: https://www.helloshivam.com/
  featured: false
- title: Brianna Sharpe - Writer
  main_url: https://www.briannasharpe.com/
  url: https://www.briannasharpe.com/
  source_url: https://github.com/ehowey/briannasharpe
  description: >
    Brianna Sharpe is an Alberta, Canada based freelance writer and journalist focused on health, LGBTQ2S+, parenting, and the environment.
  categories:
    - Portfolio
    - Media
  built_by: Eric Howey
  built_by_url: https://www.erichowey.dev/
  featured: false
- title: Eric Howey Web Development
  main_url: https://www.erichowey.dev/
  url: https://www.erichowey.dev/
  source_url: https://github.com/ehowey/erichoweydev
  description: >
    Personal website and blog for Eric Howey. I am a freelance web developer based in Alberta, Canada specializing in Gatsby, React, WordPress and Theme-UI.
  categories:
    - Portfolio
    - Web Development
    - Freelance
    - Blog
  built_by: Eric Howey
  built_by_url: https://www.erichowey.dev/
- title: Solfej Chord Search
  url: https://www.solfej.io/chords
  main_url: https://www.solfej.io/chords
  description: >
    Solfej Chord Search helps you master every chord imaginable. It shows you notes, intervals, guitar and piano fingerings for 1000s of chords.
  categories:
    - Education
    - Music
  built_by: Shayan Javadi
  built_by_url: https://www.instagram.com/shawnjavadi/
- title: a+ Saúde
  url: https://www.amaissaude.com.br/sp/
  main_url: https://www.amaissaude.com.br/sp/
  description: >
    An even better experience in using health services.
  categories:
    - Healthcare
    - Marketing
    - Blog
  built_by: Grupo Fleury
  built_by_url: http://www.grupofleury.com.br/
  featured: false
- title: Mallikarjun Katakol Photography
  main_url: https://mallik.in
  url: https://mallik.in
  built_by: Arvind Kumar
  built_by_url: https://arvind.io/
  description: >
    Mallikarjun Katakol is an Advertising, Architecture, Editorial, Fashion and Lifestyle Photographer based in Bangalore, India.
    Shoots Corporate & Business headshots, Portfolios for Models and Actors, Documents Projects for Architects, Fashion & Interior Designers
  featured: false
  categories:
    - Gallery
    - Photography
    - Portfolio
- title: gatsby-animate-blog
  url: https://gatsby-animate-blog.luffyzh.now.sh/
  main_url: https://gatsby-animate-blog.luffyzh.now.sh/home
  source_url: https://github.com/luffyZh/gatsby-animate-blog
  description: >
    A simple && cool blog site starter kit by Gatsby.
  categories:
    - Blog
    - Open Source
    - Web Development
  built_by: luffyZh
  built_by_url: https://github.com/luffyZh
  featured: false
- title: LBI Financial
  main_url: https://lbifinancial.com/
  url: https://lbifinancial.com/
  description: >
    We help individuals and businesses with life insurance, disability, long-term care and annuities.
  categories:
    - Business
    - Consulting
    - Finance
  built_by: Pagepro
  built_by_url: https://pagepro.co
  featured: false
- title: GIS-Netzwerk
  url: https://www.gis-netzwerk.com/
  main_url: https://www.gis-netzwerk.com/
  description: >
    Multilingual (i18n) Blog with different URLs for categories, tags and posts depending on the language.
  categories:
    - Blog
    - Data
    - Technology
  built_by: Max Dietrich
  built_by_url: https://www.gis-netzwerk.com/
  featured: false
- title: Krishna Gopinath
  main_url: https://krishnagopinath.me
  url: https://krishnagopinath.me
  source_url: https://github.com/krishnagopinath/website
  description: >
    Website of Krishna Gopinath, software engineer and budding teacher.
  categories:
    - Portfolio
  built_by: Krishna Gopinath
  built_by_url: https://twitter.com/krishwader
  featured: false
- title: Curology
  main_url: https://curology.com
  url: https://curology.com
  description: >
    Curology's mission is to make effective skincare accessible to everyone. We provide customized prescription skincare for our acne and anti-aging patients.
  categories:
    - Healthcare
    - Community
    - Landing Page
  built_by: Curology
  built_by_url: https://curology.com
- title: labelmake.jp
  main_url: https://labelmake.jp/
  url: https://labelmake.jp/
  description: >
    Web Application of Variable Data Printing and Blog.
  categories:
    - App
    - Data
    - Blog
  built_by: hand-dot
  built_by_url: https://twitter.com/hand_dot
  featured: false
- title: Personal website of Maarten Afink
  main_url: https://www.maarten.im/
  url: https://www.maarten.im/
  source_url: https://github.com/maartenafink/personal-website
  description: >
    Personal website of Maarten Afink, digital product designer.
  categories:
    - Portfolio
    - Open Source
    - Blog
    - Music
    - Design
- title: Adam Bowen
  main_url: https://adamcbowen.com/
  url: https://adamcbowen.com/
  source_url: https://github.com/bowenac/my-website
  description: >
    Personal website for Adam Bowen. I am a freelance web developer based in Tacoma, WA specializing in WordPress, Craft CMS, plus a lot more and recently fell in love with Gatsby.
  categories:
    - Portfolio
    - Web Development
    - Freelance
  built_by: Adam Bowen
  built_by_url: https://adamcbowen.com
  featured: false
- title: tqCoders
  main_url: https://tqcoders.com
  url: https://tqcoders.com
  description: >
    tqCoders is a software development company that focuses on the development of the most advanced websites and mobile apps. We use the most advanced technologies to make websites blazing fast, SEO-friendly and responsive for each screen resolution.
  categories:
    - Web Development
    - Mobile Development
    - SEO
    - Design
    - Programming
    - Technology
    - Business
  built_by: tqCoders
  built_by_url: https://tqcoders.com
  featured: false
- title: ErudiCAT
  main_url: https://www.erudicat.com
  url: https://www.erudicat.com
  description: >
    ErudiCAT is an educational platform created to help PMP certification candidates to prepare for the exam. There are 1k+ sample questions and PMP Exam Simulator. Upon completion, there are statistics and performance chart available. Performance reports are saved in users' accounts and may be used later to review questions. The PMP Exam Simulator has a unique feature of Time Acceleration. It makes the Mock Exam even tougher and makes training even more advanced.
  categories:
    - Education
    - Web Development
    - Learning
  built_by: tqCoders
  built_by_url: https://tqcoders.com
  featured: false
- title: Qri.io Website and Docs
  main_url: https://qri.io
  url: https://qri.io/docs
  source_url: https://github.com/qri-io/website
  description: >
    Website and Documentation for Qri, an open source version control system for datasets
  categories:
    - Open Source
    - Community
    - Data
    - Technology
  built_by: Qri, Inc.
  built_by_url: https://qri.io
  featured: false
- title: Jellypepper
  main_url: https://jellypepper.com/
  url: https://jellypepper.com/
  description: >
    Award-winning creative studio for disrupters. We design and build beautiful brands, apps, websites and videos for startups and tech companies.
  categories:
    - Portfolio
    - Agency
  built_by: Jellypepper
  built_by_url: https://jellypepper.com/
- title: Miyamado Jinja
  main_url: https://www.miyamadojinja.com
  url: https://www.miyamadojinja.com
  source_url: https://github.com/mnishiguchi/miyamadojinja
  description: >
    Miyamado Jinja is a Japanese Shinto Shrine in Yokkaichi, Mie, Japan.
  categories:
    - Nonprofit
    - Travel
  built_by: mnishiguchi
  built_by_url: https://mnishiguchi.com
  featured: false
- title: Hear This Idea
  main_url: https://hearthisidea.com
  url: https://hearthisidea.com/episodes/victoria
  source_url: https://github.com/finmoorhouse/podcast
  description: >
    A podcast showcasing new thinking from top academics.
  categories:
    - Podcast
    - Open Source
  built_by: Fin Moorhouse
  built_by_url: https://finmoorhouse.com
  featured: false
- title: Calisthenics Skills
  main_url: https://www.calisthenicsskills.com
  url: https://www.calisthenicsskills.com
  description: >
    A beautiful fitness progress tracker built on Gatsby.
  categories:
    - Sports
  built_by: Andrico Karoulla
  built_by_url: https://andri.co
  featured: false
- title: AutoloadIT
  main_url: https://autoloadit.com/
  url: https://autoloadit.com/
  description: >
    The world's leading Enterprise Automotive imaging solution
  categories:
    - Business
    - Landing Page
  built_by: Pagepro
  built_by_url: https://pagepro.co
  featured: false
- title: Tools of Golf
  main_url: https://thetoolsofgolf.com/
  url: https://thetoolsofgolf.com//titleist-915-d2-driver
  description: >
    Tools of Golf is a community dedicated to golf nerds and gear heads.
  categories:
    - Sports
    - Data
    - Documentation
  built_by: Peter Hironaka
  built_by_url: https://peterhironaka.com
  featured: false
- title: sung.codes
  main_url: https://sung.codes/
  source_url: https://github.com/dance2die/sung.codes
  url: https://sung.codes/
  description: >
    Blog by Sung M. Kim (a.k.a. dance2die)
  categories:
    - Blog
    - Landing Page
  built_by: Sung M. Kim
  built_by_url: https://github.com/dance2die
  featured: false
- title: Choose Tap
  main_url: https://www.choosetap.com.au/
  url: https://www.choosetap.com.au/
  featured: false
  description: >
    Choose Tap aims to improve the health and wellbeing of communities and the environment by promoting tap water as the best choice of hydration for all Australians.
  built_by: Hardhat
  built_by_url: https://www.hardhat.com.au
  categories:
    - Nonprofit
    - Community
- title: Akash Rajpurohit
  main_url: https://akashwho.codes/
  url: https://akashwho.codes/
  description: >
    Personal portfolio website of Akash Rajpurohit made using Gatsby v2, where I  write short blogs related to software development and share my experiences.
  categories:
    - Portfolio
    - Blog
  built_by: Akash Rajpurohit
  built_by_url: https://github.com/AkashRajpurohit
  featured: false
- title: See Kids Dream
  url: https://seekidsdream.org/
  main_url: https://seekidsdream.org/
  description: >
    A not-for-profit organization dedicated to empower youth with the skills, motivation and confidence.
  categories:
    - Nonprofit
    - Education
    - Learning
  built_by: CapTech Consulting
  built_by_url: https://www.captechconsulting.com/
  featured: false
- title: Locale Central
  url: https://localecentral.io/
  main_url: https://localecentral.io/
  description: >
    Locale Central is a web & mobile data collection app that makes it easy to record accurate data out on the field.
  categories:
    - Technology
  built_by: KiwiSprout
  built_by_url: https://kiwisprout.nz/
  featured: false
- title: Cathy O'Shea
  url: https://cathyoshea.co.nz/
  main_url: https://cathyoshea.co.nz/
  categories:
    - Portfolio
    - Real Estate
  built_by: KiwiSprout
  built_by_url: https://kiwisprout.nz/
  featured: false
- title: DG Recruit
  url: https://dgrecruit.com
  main_url: https://dgrecruit.com
  description: >
    DG Recruit is a NYC recruitment agency
  categories:
    - Agency
    - WordPress
  built_by: Waverly Lab
  built_by_url: https://waverlylab.com
  featured: false
- title: Smile
  url: https://reasontosmile.com
  main_url: https://reasontosmile.com
  description: >
    Smile is an online store for buying CBD products that keep you balanced and happy
  categories:
    - E-commerce
    - WordPress
  built_by: Waverly Lab
  built_by_url: https://waverlylab.com
- title: Bold Oak Design
  url: https://boldoak.design/
  main_url: https://boldoak.design/
  description: >
    A Milwaukee-based web design and development studio.
  categories:
    - Blog
    - Business
    - Freelance
    - Portfolio
    - Programming
    - Technology
    - Web Development
  featured: false
- title: Lydia Rose Eiche
  url: https://lydiaroseeiche.com/
  main_url: https://lydiaroseeiche.com/
  description: >
    Lydia Rose Eiche is a soprano, opera singer, and actress based in Milwaukee.
  categories:
    - Music
    - Portfolio
  built_by: Bold Oak Design
  built_by_url: https://boldoak.design/
  featured: false
- title: Chris Otto
  url: https://chrisotto.dev/
  main_url: https://chrisotto.dev/
  source_url: https://github.com/chrisotto6/chrisottodev
  description: >
    Blog, portfolio and website for Chris Otto.
  categories:
    - Blog
    - JavaScript
    - Landing Page
    - Portfolio
    - Programming
    - Technology
    - Web Development
  built_by: Chris Otto
  built_by_url: https://github.com/chrisotto6
  featured: false
- title: Roboto Studio
  url: https://roboto.studio
  main_url: https://roboto.studio
  description: >
    Faster than a speeding bullet Website Development based in sunny old Nottingham
  categories:
    - Agency
    - Blog
    - Business
    - Design
    - Featured
    - Freelance
    - Web Development
  featured: true
- title: Viraj Chavan | Full Stack Software Engineer
  url: http://virajc.tech
  main_url: http://virajc.tech
  source_url: https://github.com/virajvchavan/portfolio
  description: >
    Portfolio and blog of a full stack software engineer from India
  categories:
    - Portfolio
    - Blog
    - Web Development
  built_by: Viraj V Chavan
  built_by_url: https://twitter.com/VirajVChavan
  featured: false
- title: Nexweave
  url: https://www.nexweave.com
  main_url: https://www.nexweave.com
  description: >
    Nexweave is a SaaS platform built by a team of experienced product, design & technology professionals in India. Nexweave allows brands to create personalized & interactive video experiences at scale. We would love for our site to be featured at the gatsby showcase since we have long been appreciating the flexibility and speed of the sites we have created using the same.
  categories:
    - Video
    - API
    - User Experience
    - Marketing
    - Design
    - Data
    - Technology
    - Media
    - Consulting
  built_by: Kashaf S
  built_by_url: https://www.linkedin.com/in/kashaf-shaikh-925117178
  featured: false
- title: Daniel Balloch
  url: https://danielballoch.com
  main_url: https://danielballoch.com
  source_url: https://github.com/danielballoch/danielballoch
  description: >
    Hey, I'm Daniel and this is my portfolio site. Made with Gatsby, React, GraphQL, Styled Emotion & Netlify. Install & local host instructions: 1. git clone https://github.com/danielballoch/danielballoch.git 2. npm install. 3. gatsby develop. Keep in mind I'm still learning myself, so these may not be best practises. If anyone's curious as to how something works flick me a message or if you have advice for me I'd love to hear it, otherwise happy coding!
  categories:
    - Portfolio
    - Business
    - Design
    - Freelance
    - Web Development
  built_by: Daniel Balloch
  built_by_url: https://danielballoch.com
- title: The Rift Metz
  url: http://theriftmetz.com/
  main_url: http://theriftmetz.com/
  description: >
    The Rift is a gaming bar based in Metz (France).
  categories:
    - Landing Page
    - Entertainment
    - Design
    - Blog
    - Food
  built_by: Hugo Torzuoli
  built_by_url: https://github.com/HZooly
  featured: false
- title: Built with Workers
  url: https://workers.cloudflare.com/built-with/
  main_url: https://workers.cloudflare.com/built-with/
  description: >
    Showcasing websites & projects built with Cloudflare Workers
  categories:
    - Portfolio
    - JavaScript
    - Web Development
  built_by: Workers who work at Cloudflare
  built_by_url: https://github.com/cloudflare/built-with-workers/graphs/contributors
- title: WebAnaya Solutions
  url: https://www.webanaya.com
  main_url: https://www.webanaya.com
  description: >
    Full Stack Web Solutions Provider.
  categories:
    - Agency
    - Web Development
    - API
    - Blog
  built_by: Durgesh Gupta
  built_by_url: https://durgeshgupta.com
  featured: false
- title: Artem Sapegin’s Blog
  description: >
    Blog of a Berlin based coffee first frontend engineer who works at Omio, makes photos and hangs out with his dogs.
  main_url: https://blog.sapegin.me/
  url: https://blog.sapegin.me/
  source_url: https://github.com/sapegin/blog.sapegin.me
  categories:
    - Blog
    - Open Source
    - Web Development
    - JavaScript
    - Programming
    - Technology
  built_by: Artem Sapegin
  built_by_url: https://github.com/sapegin
- title: adam.ai
  url: https://adam.ai/
  main_url: https://adam.ai/
  description: >
    Are you ready to make your meetings more productive? Our intelligent meeting management tool can help!
  categories:
    - Business
    - Landing Page
    - Productivity
    - Technology
  built_by: Hazem Osama
  built_by_url: https://github.com/hazem3500
  featured: false
- title: Indra Kusuma Profile Page
  url: https://indrakusuma.web.id/me/
  main_url: https://indrakusuma.web.id/me/
  description: >
    Hi! I'm Indra Kusuma. I am an optimistic and type of person of learn by doing who have an interest in Software Engineering, specifically about Web Development.
  categories:
    - Landing Page
    - Blog
  built_by: Indra Kusuma
  built_by_url: https://github.com/idindrakusuma/me
  featured: false
- title: Lukas Horak
  main_url: https://lukashorak.com
  url: https://lukashorak.com
  description: >
    Lukas Horak's personal website. Full stack JavaScript Developer, working in React on front end and Node.js on back end.
  categories:
    - Blog
    - Portfolio
    - Web Development
  built_by: Lukas Horak
  built_by_url: https://github.com/lhorak
  featured: false
- title: Alexandra Thomas
  main_url: https://alexandracthomas.com/
  url: https://alexandracthomas.com/
  description: >
    A portfolio site for Alexandra Thomas, a front-end developer with creative super powers based in Charlotte, NC.
  categories:
    - Portfolio
    - Blog
    - Web Development
  featured: false
- title: Storto Productions
  main_url: https://www.storto-productions.com/
  url: https://www.storto-productions.com/about/
  featured: false
  description: >
    A portfolio site for a video production company based out of Phoenix, AZ.
  categories:
    - Video
    - Blog
    - Portfolio
    - Business
  built_by: Alexandra Thomas
  built_by_url: https://alexandracthomas.com/
- title: Zatsuzen Blog
  url: https://blog.zatsuzen.com
  main_url: https://blog.zatsuzen.com
  description: >
    Web developer's tech blog
  categories:
    - Blog
  built_by: Akane
  built_by_url: https://twitter.com/akanewz
- title: Matthew Mesa
  url: https://matthewmesa.com
  main_url: https://matthewmesa.com
  description: >
    Portfolio website for freelance digital specialist Matthew Mesa.
  categories:
    - Portfolio
  built_by: Matthew Mesa
  built_by_url: https://matthewmesa.com
- title: Taskade
  main_url: https://taskade.com
  url: https://taskade.com
  description: >
    Taskade is the unified workspace for distributed teams. Collaborate and organize in real-time to get things done, faster and smarter.
  categories:
    - App
    - Business
    - Productivity
  built_by: Taskade
  built_by_url: https://github.com/taskade
  featured: false
- title: PWD
  url: https://pwd.com.au
  main_url: https://pwd.com.au
  description: >
    PWD is a full service web marketing, design, and development agency in Perth, Western Australia.
  categories:
    - Blog
    - Portfolio
    - WordPress
    - Business
  built_by: Alex Moon
  built_by_url: https://moonmeister.net
  featured: false
- title: ramonak.io
  url: https://ramonak.io/
  main_url: https://ramonak.io/
  source_url: https://github.com/KaterinaLupacheva/ramonak.io
  description: >
    Tech blog and portfolio site of a full stack web developer Katsiaryna (Kate) Lupachova
  categories:
    - Blog
    - Portfolio
  built_by: Katsiaryna Lupachova
  built_by_url: https://ramonak.io/
  featured: false
- title: React JS Developer
  main_url: https://reacter.dev/
  url: https://reacter.dev/
  featured: false
  categories:
    - App
    - Web Development
    - Web Development
    - Agency
  built_by: App Design
  built_by_url: https://appdesign.dev/
- title: Guillermo Gómez-Peña
  url: https://www.guillermogomezpena.com/
  main_url: https://www.guillermogomezpena.com/
  description: >
    Personal website for the work of Guillermo Gómez-Peña: performance artist, writer, activist, radical pedagogue and artistic director of the performance troupe La Pocha Nostra. Recipient of the MacArthur Fellow, USA Artists Fellow, and a winner of the Bessie, Guggenheim, and American Book awards.
  categories:
    - Portfolio
    - Gallery
  built_by: Aveling Ray
  built_by_url: https://avelingray.com/
  featured: false
- title: Clinka
  url: https://www.clinka.com.au/
  main_url: https://www.clinka.com.au/
  description: >
    B2B website for an Australian manufacturer of environmentally friendly construction materials.
  categories:
    - Business
  built_by: Aveling Ray
  built_by_url: https://avelingray.com/
- title: Chris Vogt's Blog
  main_url: https://www.chrisvogt.me
  url: https://www.chrisvogt.me
  source_url: https://github.com/chrisvogt/gatsby-theme-private-sphere
  description: >-
    Personal blog of Chris Vogt, a software developer in San Francisco. Showcases
    my latest activity on Instagram, Goodreads, and Spotify using original widgets.
  categories:
    - Blog
    - Open Source
    - Photography
    - Portfolio
  built_by: Chris Vogt
  built_by_url: https://github.com/chrisvogt
- title: Trolley Travel
  main_url: http://trolleytravel.org/
  url: http://trolleytravel.org/
  description: >
    Travel blog website to give tips and informations for many destinations, built with Novella theme
  categories:
    - Blog
    - Travel
  built_by: Pierre Beard
  built_by_url: https://github.com/PBRT
  featured: false
- title: Playlist Detective
  main_url: https://www.playlistdetective.com/
  url: https://www.playlistdetective.com/
  source_url: https://github.com/bobylito/playlistFinder
  description: >
    Playlist Detective is an attempt to ease music discovery with playlists. Back in the days, people were sharing mixtapes - some songs we knew and others we didn't, therefore expanding our musical horizons.

    Playlists are the same, and playlist detective lets you search for songs or artists you like in order to stumble on your new favorite songs.

    It uses Algolia for the search.
  categories:
    - Media
    - Music
  built_by: Alexandre Valsamou-Stanislawski
  built_by_url: https://www.noima.xyz
- title: ProjectManager.tools
  main_url: https://projectmanager.tools/
  url: https://projectmanager.tools/
  featured: false
  categories:
    - App
    - Web Development
    - Design
    - Agency
  built_by: App Design
  built_by_url: https://appdesign.dev/
- title: 1902 Software
  url: https://1902software.com/
  main_url: https://1902software.com/
  description: >
    We are an IT company that specializes in e-commerce and website development on different platforms such as Magento, WordPress, and Umbraco. We are also known for custom software development, web design and mobile app solutions for iOS and Android.
  categories:
    - E-commerce
    - Web Development
    - Programming
    - Mobile Development
    - WordPress
    - Design
    - Business
    - Agency
  built_by: 1902 Software Development Corporation
  built_by_url: https://1902software.com/
  featured: false
- title: Codeful
  url: https://www.codeful.fi/
  main_url: https://www.codeful.fi/
  categories:
    - Agency
    - Consulting
  featured: false
- title: Noima
  url: https://www.noima.xyz
  main_url: https://www.noima.xyz
  categories:
    - Agency
    - Consulting
    - Blog
  featured: false
  built_by: Alexandre Valsamou-Stanislawski
  built_by_url: https://www.noima.xyz
- title: Talent Point
  url: https://talentpoint.co
  main_url: https://talentpoint.co
  description: >
    Talent Point provide the tools that companies need to scale quickly and effectively, bridging the gap between employer brand, HR, and hiring to build teams from within.
  categories:
    - Business
    - Technology
    - Blog
    - Consulting
    - Human Resources
  built_by: Talent Point
  built_by_url: https://talentpoint.co
  featured: false
- title: Marathon Oil
  main_url: https://www.marathonoil.com/
  url: https://www.marathonoil.com/
  featured: false
  categories:
    - Business
    - Marketing
  built_by: Corey Ward
  built_by_url: http://www.coreyward.me/
- title: Gene
  url: https://www.geneglobal.com/work
  main_url: https://www.geneglobal.com
  description: >
    We’re an experience design agency, focused on the future of health
  categories:
    - Agency
    - Technology
    - Healthcare
    - Consulting
    - User Experience
  featured: false
- title: medignition – healthcare innovations
  url: https://medignition.com/
  main_url: https://medignition.com/
  description: >
    medignition builds digital innovations in healthcare.
  categories:
    - Healthcare
    - Education
    - Technology
    - Design
    - Business
    - Portfolio
    - Entrepreneurship
    - Agency
  built_by: medignition
  built_by_url: https://medignition.com/
- title: Dynobase
  url: https://dynobase.dev/
  main_url: https://dynobase.dev/
  description: >
    Professional GUI Client for DynamoDB.
  categories:
    - Data
    - Programming
    - Web Development
  built_by: Rafal Wilinski
  built_by_url: https://rwilinski.me/
  featured: false
- title: Vaktija.eu
  url: https://vaktija.eu
  main_url: https://vaktija.eu
  description: >
    Vaktija.eu gives information about prayer times in germany. (Built with GatsbyJS. Fast in every way that matters.)
  categories:
    - App
    - Community
    - Nonprofit
    - SEO
    - Web Development
  built_by: Rašid Redžić
  built_by_url: https://rasidre.com/
  featured: false
- title: Creative code daily
  main_url: https://www.bobylito.dev/
  url: https://www.bobylito.dev/
  source_url: https://github.com/bobylito/sketches
  description: >
    Creative code daily (CCD) is a personal project for which I build a new animation made out of code every day.
  categories:
    - Blog
    - Programming
    - Gallery
    - Portfolio
  built_by: Alexandre Valsamou-Stanislawski
  built_by_url: https://www.noima.xyz
- title: Messi vs Ronaldo
  description: >
    The biggest debate in football - but who is the best, Messi or Ronaldo? This website provides all the goals and stats to help you reach your own conclusion.
  main_url: https://www.messivsronaldo.app/
  url: https://www.messivsronaldo.app/
  categories:
    - Sports
    - Data
    - App
  built_by: Stephen Greig
  built_by_url: http://ste.digital/
- title: Em Em Recipes
  url: https://ememrecipes.com
  main_url: https://ememrecipes.com
  description: >
    Finally, a recipe website that gets straight to the point.
  categories:
    - Blog
    - Food
  built_by: Matthew Mesa
  built_by_url: https://matthewmesa.com
- title: Yuuniworks Portfolio / Blog
  main_url: https://www.yuuniworks.com/
  url: https://www.yuuniworks.com/
  source_url: https://github.com/junkboy0315/gatsby-portfolio-blog
  featured: false
  categories:
    - Portfolio
    - Web Development
    - Blog
- title: Jun Chen Portfolio
  url: https://www.junchenjun.me
  main_url: https://www.junchenjun.me
  source_url: https://github.com/junchenjun/junchenjun.me
  description: >
    Get to know Jun.
  categories:
    - Portfolio
    - Blog
    - Web Development
  built_by: Jun Chen
  built_by_url: https://www.junchenjun.me
- title: Xavier Mirabelli-Montan
  url: https://xavie.mirmon.co.uk
  main_url: https://xavie.mirmon.co.uk
  source_url: https://github.com/xaviemirmon/xavier-developer-site
  description: >
    The developer portfolio and blog for Xavier Mirabelli-Montan.  Built using TinaCMS Grande hosted on Gatsby Cloud.
  categories:
    - Blog
    - Portfolio
    - Programming
  featured: false
- title: MPG Calculator
  url: https://www.mpg-calculator.co.uk
  main_url: https://www.mpg-calculator.co.uk
  description: >
    A website which allows you to calculate the MPG of your vehicle.
  categories:
    - SEO
    - Accessibility
    - Blog
  built_by: PJ
  built_by_url: https://pjsachdev.me
- title: Softblues
  main_url: https://softblues.io
  url: https://softblues.io
  description: >
    We optimize your project costs and deliver outstanding results by applying relevant technology. Plus, we create our own effective products for businesses and developers all over the world.
  categories:
    - WordPress
    - Portfolio
    - Agency
  built_by: Softblues
  built_by_url: https://softblues.io
- title: Clipchamp
  main_url: https://clipchamp.com/
  url: https://clipchamp.com/en/
  description: >
    Clipchamp is an online video editor, compressor, and converter. The Clipchamp website and blog are powered by Gatsby, Contentful, and Smartling.
  categories:
    - App
    - Blog
    - Landing Page
    - Marketing
    - Video
  featured: false
- title: Mob HQ
  main_url: https://hq.yt-mob.com/
  url: https://hq.yt-mob.com/
  description: >
    Mob HQ is the Headquarters for the World Cup winning Downhill Mountain Bike Race Team, and also a full-time Ride Center for YT bikes.
  categories:
    - Sports
    - Travel
  built_by: Built by Rebels Ltd.
  built_by_url: https://builtbyrebels.com/
  featured: false
- title: OCIUS
  url: https://www.ocius.com.au/
  main_url: https://www.ocius.com.au/
  source_url: https://github.com/ocius/website
  description: >
    Ocius Technology Ltd (formerly Solar Sailor Holdings Ltd) is an Australian public unlisted company with Research and Development facilities at the University of NSW.
  categories:
    - Business
    - Technology
    - Science
  built_by: Sergey Monin
  built_by_url: https://build-in-saratov.com/
- title: Kosmos & Kaos
  main_url: https://www.kosmosogkaos.is/
  url: https://www.kosmosogkaos.is/
  description: >
    A carefully designed user experience is good business.
  categories:
    - Design
    - Consulting
    - Agency
    - Web Development
    - JavaScript
  built_by: Kosmos & Kaos
  built_by_url: https://www.kosmosogkaos.is/
  featured: false
- title: Design Portfolio of Richard Bruskowski
  main_url: https://bruskowski.design/
  url: https://bruskowski.design/
  description: >
    My freelance design portfolio: Visual design, digital products, interactive prototypes, design systems, brand design. Uses MDX, Styled Components, Framer Motion. Started with Gatsby Starter Emilia by LekoArts.
  categories:
    - Design
    - Portfolio
    - User Experience
    - Freelance
    - Photography
  built_by: Richard Bruskowski
  built_by_url: https://github.com/richardbruskowski
- title: Kelvin DeCosta's Website
  url: https://kelvindecosta.com
  main_url: https://kelvindecosta.com
  categories:
    - Blog
    - Portfolio
  built_by: Kelvin DeCosta
  built_by_url: https://github.com/kelvindecosta
  featured: false
- title: Coronavirus (COVID-19) Tracker
  url: https://coronavirus.traction.one/
  main_url: https://coronavirus.traction.one/
  description: >
    This application shows the near real-time status based on data from JHU CSSE.
  categories:
    - Data
    - Directory
  built_by: Sankarsan Kampa
  built_by_url: https://traction.one
  featured: false
- title: Coronavirus COVID-19 Statistics Worldwide
  url: https://maxmaxinechen.github.io/COVID19-Worldwide-Stats/
  main_url: https://maxmaxinechen.github.io/COVID19-Worldwide-Stats/
  source_url: https://github.com/maxMaxineChen/COVID19-Worldwide-Stats
  description: >
    A Coronavirus COVID-19 global data statistics application built by Gatsby + Material UI + Recharts
  categories:
    - Data
    - Open Source
  built_by: Maxine Chen
  built_by_url: https://github.com/maxMaxineChen
  featured: false
- title: Folding@Home Stats
  url: https://folding.traction.one/team?id=246252
  main_url: https://folding.traction.one
  description: >
    Folding@Home Stats Report for Teams.
  categories:
    - Data
    - Science
    - Directory
  built_by: Sankarsan Kampa
  built_by_url: https://traction.one
  featured: false
- title: COVID-19 Tracking and Projections
  url: https://flattenthecurve.co.nz/
  main_url: https://flattenthecurve.co.nz/
  source_url: https://github.com/carlaiau/flatten-the-curve
  description: >
    Allowing non technical users to compare their country with other situations around the world. We present configurable cumulative graph curves. We compare your countries current status with other countries who have already been at your level and show you where they’ve ended up. Data via JHU. Further functionality added daily.
  categories:
    - Data
    - Open Source
  built_by: Carl Aiau
  built_by_url: https://github.com/carlaiau
  featured: false
- title: Takeout Tracker
  main_url: https://www.takeouttracker.com/
  url: https://www.takeouttracker.com/
  featured: false
  categories:
    - Data
    - Open Source
    - Food
    - Directory
    - Nonprofit
  built_by: Corey Ward
  built_by_url: http://www.coreyward.me/
- title: Illustration Hunt
  main_url: https://illustrationhunt.com/
  url: https://illustrationhunt.com/
  featured: false
  categories:
    - Data
    - Design
    - Entertainment
    - Productivity
    - User Experience
    - Programming
    - Gallery
    - Human Resources
    - Library
  built_by: Gilbish Kosma
  built_by_url: https://www.gil20.me/
- title: Monolit
  url: https://monolit.hr
  main_url: https://monolit.hr
  description: >
    Standard business website with sliders and contact form.
  categories:
    - Business
  built_by: Devnet
  built_by_url: https://devnet.hr
  featured: false
- title: Andrew Zeller
  main_url: https://zeller.io
  source_url: https://github.com/ajzeller/zellerio_gatsby
  url: https://zeller.io
  featured: false
  categories:
    - Portfolio
    - Blog
    - Web Development
  built_by: Andrew Zeller
  built_by_url: https://zeller.io
- title: Crushing WFH
  url: https://crushingwfh.com/
  main_url: https://crushingwfh.com/
  source_url: https://github.com/tiagofsanchez/wfh-tools
  description: >
    A directory of tools to help anyone to work from home in a productive manner
  categories:
    - Directory
    - Open Source
  built_by: Tiago Sanchez
  built_by_url: https://www.tiagofsanchez.com/
  featured: false
- title: Martin Container
  main_url: https://www.container.com/
  url: https://www.container.com/
  featured: false
  categories:
    - Business
  built_by: Vincit California
  built_by_url: https://www.vincit.com/
- title: Urban Armor Gear
  main_url: https://www.urbanarmorgear.com/
  url: https://www.urbanarmorgear.com/
  featured: false
  categories:
    - E-commerce
  built_by: Vincit California
  built_by_url: https://www.vincit.com/
- title: Jason Zheng's Portfolio
  main_url: https://jasonzy.com
  url: https://jasonzy.com
  source_url: https://github.com/bilafish/portfolio-site
  description: >
    Hey there, I'm Jason! I'm a front-end web developer from the sunny island
    of Singapore. This is my first Gatsby site developed using Gatsby and
    Netlify CMS. Feel free to get in touch if you're interested to collaborate
    or engage me on any projects. If you just want to say hello, that's cool
    too.
  featured: false
  categories:
    - Portfolio
    - Web Development
  built_by: Jason Zheng
  built_by_url: https://github.com/bilafish
- title: Fluiditype
  url: https://www.fluiditype.com/
  main_url: https://www.fluiditype.com/
  description: >
    Fluditype is small CSS library focusing on pure typographic fluidity. Recommend to be used for blogs, portfolios, documentation & and simplistic text websites.
  categories:
    - Open Source
    - Design
  built_by: Boris Kirov
  built_by_url: https://www.boriskirov.com
  featured: false
- title: Bonsaiilabs
  main_url: https://bonsaiilabs.com/
  url: https://bonsaiilabs.com/
  description: >
    We are a team of two, creating software for startups and enabling learners with our visualize, break, and solve approach.
  featured: false
  categories:
    - Education
    - Consulting
  built_by: Bonsaiilabs Team
  built_by_url: https://bonsaiilabs.com/team
- title: Tyson
  main_url: https://www.tyson.com
  url: https://www.tyson.com
  featured: false
  categories:
    - Food
    - Marketing
  built_by: Tyson Foods, Inc.
- title: Hillshire Farm
  main_url: https://www.hillshirefarm.com
  url: https://www.hillshirefarm.com
  featured: false
  categories:
    - Food
    - Marketing
  built_by: Tyson Foods, Inc.
- title: Hillshire Snacking
  main_url: https://www.hillshiresnacking.com
  url: https://www.hillshiresnacking.com
  featured: false
  categories:
    - Food
    - Marketing
  built_by: Tyson Foods, Inc.
- title: Jimmy Dean
  main_url: https://www.jimmydean.com
  url: https://www.jimmydean.com
  featured: false
  categories:
    - Food
    - Marketing
  built_by: Tyson Foods, Inc.
- title: Aidells
  main_url: https://www.aidells.com
  url: https://www.aidells.com
  featured: false
  categories:
    - Food
    - Marketing
  built_by: Tyson Foods, Inc.
- title: State Fair
  main_url: https://www.corndogs.com
  url: https://www.corndogs.com
  featured: false
  categories:
    - Food
    - Marketing
  built_by: Tyson Foods, Inc.
- title: Nudges
  main_url: https://www.nudgesdogtreats.com
  url: https://www.nudgesdogtreats.com
  featured: false
  categories:
    - Food
    - Marketing
  built_by: Tyson Foods, Inc.
- title: Tyson Ingredient Solutions
  main_url: https://www.tysoningredientsolutions.com
  url: https://www.tysoningredientsolutions.com
  featured: false
  categories:
    - Food
    - Marketing
  built_by: Tyson Foods, Inc.
- title: Wright Brand
  main_url: https://www.wrightbrand.com
  url: https://www.wrightbrand.com
  featured: false
  categories:
    - Food
    - Marketing
  built_by: Tyson Foods, Inc.
- title: TSUKUTTEMITA LAB
  main_url: https://create.kayac.com/
  url: https://create.kayac.com/
  description: KAYAC private works
  featured: false
  categories:
    - Portfolio
    - Technology
    - Entertainment
  built_by: KAYAC inc.
- title: Brad Garropy
  url: https://bradgarropy.com
  main_url: https://bradgarropy.com
  source_url: https://github.com/bradgarropy/bradgarropy.com
  categories:
    - Blog
    - Education
    - Entertainment
    - JavaScript
    - Open Source
    - Portfolio
    - Programming
    - SEO
    - Technology
    - Web Development
  built_by: Brad Garropy
  built_by_url: https://twitter.com/bradgarropy
- title: mrkaluzny
  main_url: https://mrkaluzny.com
  url: https://mrkaluzny.com
  description: >
    Web designer and web developer specializing in providing services for SME sector.
  featured: false
  categories:
    - Web Development
    - Programming
    - Business
    - Portfolio
    - Freelance
  built_by: Wojciech Kaluzny
- title: The COVID Tracking Project
  url: https://covidtracking.com/
  main_url: https://covidtracking.com/
  source_url: https://github.com/COVID19Tracking/website
  description: >
    The COVID Tracking Project collects and publishes the most complete testing data available for US states and territories.
  categories:
    - Media
    - Healthcare
  built_by: The COVID Tracking Project Web Team
  built_by_url: https://github.com/COVID19Tracking/website/graphs/contributors
- title: The Gauntlet Coverage of COVID-19 in Canada
  url: https://covid19.thegauntlet.ca
  main_url: https://covid19.thegauntlet.ca
  description: >
    Tracking The Spread of Coronavirus in Canada
  categories:
    - Media
    - Education
  built_by: Masoud Karimi
  built_by_url: https://github.com/masoudkarimif
- title: Zestard Technologies
  main_url: https://www.zestard.com
  url: https://www.zestard.com
  description: >
    Zestard Technologies is an eCommerce Specialist company focusing on Magento & Shopify as a core expertise.
  categories:
    - Web Development
    - WordPress
    - Technology
    - Agency
    - E-commerce
  built_by: Zestard Technologies
  built_by_url: https://www.zestard.com
- title: Kostas Vrouvas
  main_url: https://kosvrouvas.com
  url: https://kosvrouvas.com
  featured: false
  categories:
    - Blog
    - Portfolio
  built_by: Kostas Vrouvas
- title: Hanare Cafe in Toshijima, Toba, Japan
  main_url: https://hanarecafe.com
  url: https://hanarecafe.com
  source_url: https://github.com/mnishiguchi/hanarecafe-gatsby
  description: >
    A website for a cafe/bakery located in Toshijima, a beautiful sightseeing spot just a 20-minutes ferry ride from downtown Toba, Japan.
  categories:
    - Food
    - Travel
  built_by: Masatoshi Nishiguchi
  built_by_url: https://mnishiguchi.com
  featured: false
- title: WhileNext
  url: https://whilenext.com
  main_url: https://whilenext.com
  description: >
    A Blog on Software Development
  categories:
    - Blog
    - Learning
    - Programming
    - Web Development
  built_by: Masoud Karimi
  built_by_url: https://github.com/masoudkarimif
- title: Jamify.me
  description: >
    We build websites & PWAs with JAMstack. Delivering faster, more secure web.
  main_url: https://jamify.me
  url: https://jamify.me
  categories:
    - Agency
    - Web Development
  featured: false
- title: Shrey Sachdeva
  url: https://www.shreysachdeva.tech/
  main_url: https://www.shreysachdeva.tech/
  source_url: https://github.com/shrey-sachdeva2000/Shrey-Sachdeva
  description: >
    Personal website for Shrey Sachdeva. An abstract thinker who writes code and designs pixel-perfect user-interfaces with industry experience.
  categories:
    - Portfolio
    - Web Development
  built_by: Shrey Sachdeva
  built_by_url: https://www.shreysachdeva.tech/
- title: The Cares Family
  main_url: https://thecaresfamily.org.uk/home
  url: https://thecaresfamily.org.uk/home
  description: >
    The Cares Family helps people find connection and community in a disconnected age. They relaunched their website in Gatsby during the COVID-19 outbreak of 2020 to help connect neighbours.
  categories:
    - Nonprofit
    - Blog
    - Community
  built_by: Mutual
  built_by_url: https://www.madebymutual.com
- title: "Due to COVID-19: Documenting the Signs of the Pandemic"
  url: https://duetocovid19.com
  main_url: https://duetocovid19.com
  description: >
    A project to document all the signs that have gone up on the storefronts of our cities in response to the coronavirus pandemic.
  categories:
    - Photography
    - Community
  built_by: Andrew Louis
  built_by_url: https://hyfen.net
  featured: false
- title: "Besoegsvenner - Visiting Friends for the Elderly"
  main_url: https://www.xn--besgsvenner-igb.dk
  url: https://www.xn--besgsvenner-igb.dk/ruths-historie
  description: >
    50.000 elderly people in Denmark feel lonely. This project seeks to inform people to become visitor friends ("Besøgsven" in Danish) to help fight loneliness and bring new friendships in to the world.
  categories:
    - Marketing
    - Nonprofit
    - Landing Page
  built_by: Hello Great Works
  built_by_url: https://hellogreatworks.com
- title: Interficie Internet Services
  main_url: https://www.interficie.com
  url: https://www.interficie.com/our-work/
  description: >
    Located in Barcelona, we develop innovative websites, ecommerce solutions and software platforms for global brands, startups and organizations.
  categories:
    - E-commerce
    - Web Development
    - Consulting
    - JavaScript
    - Agency
    - Business
  built_by: Interficie Internet Services
  built_by_url: https://github.com/InterficieIS
- title: SofaScore Corporate
  url: https://corporate.sofascore.com
  main_url: https://corporate.sofascore.com
  description: >
    SofaScore is a leading provider of advanced sports insights and content with global coverage of 20+ sports.
  categories:
    - App
    - Data
    - Sports
    - Technology
  built_by: SofaScore
  built_by_url: https://www.sofascore.com
- title: "#compraaospequenos: buy local during Covid-19"
  url: https://compraaospequenos.pt/
  main_url: https://compraaospequenos.pt/
  source_url: https://github.com/marzeelabs/compraaospequenos
  description: >
    Helping local stores survive and thrive during the Covid-19 crisis (Portugal).
  categories:
    - Community
    - Food
    - Data
    - Directory
  built_by: Marzee Labs
  built_by_url: https://marzeelabs.org
  featured: false
- title: Inventia
  main_url: https://inventia.life/
  url: https://inventia.life/
  description: >
    We have developed unique digital bioprinting technology and unleashed it in a complete platform designed to make complex 3D cell biology simple.
  categories:
    - Business
    - Science
  built_by: Jellypepper
  built_by_url: https://jellypepper.com/
- title: Hasura
  url: https://hasura.io
  main_url: https://hasura.io
  description: >
    Hasura is an open source engine that connects to your databases & microservices and auto-generates a production-ready GraphQL backend.
  categories:
    - API
    - Web Development
    - Technology
    - Open Source
  featured: false
- title: Jimdo.com
  description: >
    Jimdo is an international tech company and one of the world's leading providers of online services for small and medium businesses (SMBs). The company empowers entrepreneurs to create their own website or store without coding and to digitize their business ideas.
  main_url: https://www.jimdo.com/
  url: https://www.jimdo.com/
  categories:
    - Marketing
    - Technology
    - E-commerce
    - Web Development
    - Business
  built_by: Jimdo GmbH
- title: Resume on the Web
  main_url: https://amruthpillai.com
  url: https://amruthpillai.com
  source_url: https://github.com/AmruthPillai/ResumeOnTheWeb-Gatsby
  description: >
    Everyone needs their own little spot on the interwebs, and this is mine. Welcome to my resume, on the web!
  categories:
    - Blog
    - Design
    - Freelance
    - Gallery
    - JavaScript
    - Landing Page
    - Mobile Development
    - Open Source
    - Photography
    - Portfolio
    - Technology
    - Web Development
  built_by: Amruth Pillai
  built_by_url: https://amruthpillai.com
  featured: false
- title: Landmarks.ro
  main_url: https://landmarks.ro/
  url: https://landmarks.ro/
  description: >
    Lead generation technology for real estate developers
  categories:
    - Real Estate
    - Marketing
    - Technology
    - Web Development
    - Landing Page
  built_by: Horia Miron
  built_by_url: https://github.com/ancashoria
  featured: false
- title: GeneOS
  url: https://geneos.me/
  main_url: https://geneos.me/
  description: >
    GeneOS is a privacy-preserving data monetization protocol for genetic, activity, and medical data.
  categories:
    - Landing Page
    - Business
  built_by: GeneOS Team
- title: COVID KPI
  url: https://covidkpi.com/
  main_url: https://covidkpi.com/
  description: >
    COVID KPI aggregates COVID-19 data from numerous official sources then displays the Key Performance Indicators.
  categories:
    - Data
    - Media
    - Healthcare
  built_by: Albert Chen
  built_by_url: https://github.com/mralbertchen
- title: Most Recommended Books
  url: http://mostrecommendedbooks.com/
  main_url: http://mostrecommendedbooks.com/
  description: >
    Discover credibly powerful books recommendations by billionaires, icons, and world-class performers.
  categories:
    - Blog
    - Entrepreneurship
    - Books
- title: theAnubhav.com
  main_url: https://theanubhav.com/
  url: https://theanubhav.com/
  categories:
    - Web Development
    - Blog
    - Portfolio
  built_by: Anubhav Srivastava
  built_by_url: https://theanubhav.com
- title: WatchKeeper
  url: https://www.watchkeeperintl.com
  main_url: https://www.watchkeeperintl.com
  description: >
    WatchKeeper helps organisations to manage global security risks such as natural disasters, extreme weather and violent incidents.
  categories:
    - Data
    - Business
    - Technology
    - Consulting
    - Security
  built_by: WatchKeeper Engineering
  built_by_url: https://twitter.com/watchkeeper
  featured: false
- title: Sztuka Programowania
  built_by: Piotr Fedorczyk
  built_by_url: https://piotrf.pl
  categories:
    - Event
    - Learning
    - Web Development
  description: >
    Landing page of a series of web development workshops held in Gdańsk, Poland.
  featured: false
  main_url: https://sztuka-programowania.pl/
  url: https://sztuka-programowania.pl/
- title: Rivers Casino
  built_by: WILDLIFE.LA
  built_by_url: https://www.wildlife.la
  categories:
    - Entertainment
    - Food
    - Blog
    - Travel
  description: >
    Rivers Casino offers the very best in casinos, hotels, restaurants, concerts, and entertainment. Visit us in Des Plaines, IL, Philadelphia, PA, Pittsburgh, PA and Schenectady, NY.
  featured: false
  main_url: https://www.riverscasino.com/desplaines/
  url: https://www.riverscasino.com/desplaines/
- title: Mishal Shah
  built_by: Mishal Shah
  built_by_url: https://mishal23.github.io
  categories:
    - Blog
    - Portfolio
    - Open Source
    - Web Development
  description: >
    Hey, I'm Mishal Shah, a passionate developer with interests in Networks, Databases and Web Security. This website is my personal portfolio and blog with the Fresh theme. I love reading engineering articles, contributing to open-source and interacting with communities. Feel free to get in touch if you have an interesting project that you want to collaborate on.
  featured: false
  main_url: https://mishal23.github.io/
  url: https://mishal23.github.io/
- title: Chris Nager
  main_url: https://chrisnager.com
  url: https://chrisnager.com
  source_url: https://github.com/chrisnager/chrisnager-dot-com
  description: >
    Developer and designer in Brooklyn, NY passionate about performance, accessibility, and systematic design.
  categories:
    - Accessibility
    - Blog
    - Design
    - Portfolio
    - User Experience
    - Web Development
  built_by: Chris Nager
  built_by_url: https://twitter.com/chrisnager
- title: Resistbot
  url: https://resist.bot
  main_url: https://resist.bot
  description: >
    A chatbot that helps you contact your representatives, and be an informed citizen.
  categories:
    - Blog
    - Government
    - Nonprofit
- title: SVG to PNG
  url: https://www.svgtopng.me/
  main_url: https://www.svgtopng.me/
  description: >
    Online SVG to PNG batch converter. Upload and convert your SVG files to PNG with the desired size and background color for free, fast and secure.
  categories:
    - App
    - Technology
    - Productivity
    - Design
    - Web Development
  built_by: Illia Achour
  built_by_url: https://github.com/dummyco
- title: St. Jude Cloud
  url: https://www.stjude.cloud
  main_url: https://www.stjude.cloud
  description: >
    Pediatric cancer data sharing ecosystem by St. Jude Children's Research Hospital.
  categories:
    - Science
    - Technology
    - Nonprofit
    - Data
    - Healthcare
  featured: false
- title: Philip Domingo
  url: https://www.prtdomingo.com
  main_url: https://www.prtdomingo.com
  description: >
    Personal website built on top of GatsbyJS, Ghost, and Azure.
  categories:
    - Technology
    - Blog
  featured: false
- title: Vinicius Dias
  built_by: Vinicius Dias
  built_by_url: https://viniciusdias.works/
  categories:
    - Blog
    - Portfolio
    - Open Source
    - Web Development
  description: >
    Hi, I'm Vinicius Dias, a Front-End developer with focus on performance and UX. This is my personal portfolio developed with Gatsby. I'm always learning different things and I consider myself a very curious guy. I feel that it keeps me motivated and creative to solve problems.
  featured: false
  main_url: https://viniciusdias.works/
  url: https://viniciusdias.works/
- title: Cognifide Tech
  url: https://tech.cognifide.com/
  main_url: https://tech.cognifide.com/
  description: >
    Technology HUB that provides useful and specialized technical knowledge created for fellow engineers by engineers from Cognifide.
  categories:
    - Blog
    - Programming
    - Technology
  built_by: Cognifide
  built_by_url: https://www.cognifide.com/
- title: Chandraveena by S Balachander
  url: https://www.chandraveena.com
  main_url: https://www.chandraveena.com
  description: >
    Chandraveena is a contemporary Indian string instrument designed from the traditional Saraswati Veena.
    S Balachander, an Indian classical musician, is the creator and performing artist of Chandraveena.
    Chandraveena has been designed to support a systematic and contemplative exploration of Indian Ragas.
    It is endowed with a deep sustain and a rich sound allowing the artist to create elaborate musical phrases
    and subtle intonations. Visit the website to listen and learn more!
  categories:
    - Music
    - Portfolio
    - Blog
  built_by: Sadharani Music Works
  built_by_url: https://www.sadharani.com
  featured: false
- title: Anong Network
  main_url: https://anong.network
  url: https://anong.network
  description: >
    An app used to quickly identify a network provider in Philippines
  categories:
    - App
    - Directory
  built_by: Jan Harold Diaz
  built_by_url: https://janharold.com
  featured: false
- title: PayMongo
  main_url: https://paymongo.com
  url: https://paymongo.com
  description: >
    The official website of PayMongo Philippines
  categories:
    - Marketing
    - Finance
  built_by: PayMongo
  built_by_url: https://paymongo.com
- title: Zona Digital
  url: https://zonadigital.pt
  main_url: https://zonadigital.pt
  description: >
    We work with startups and small businesses building effective strategies through digital platforms. Based in Porto, Portugal.
  categories:
    - Web Development
    - Programming
    - Technology
    - Design
    - Business
  built_by: Zona Digital
  built_by_url: https://zonadigital.pt
  featured: false
- title: Ofri Lifshitz Design
  url: https://www.ofrilifshitz.com
  main_url: https://www.ofrilifshitz.com
  categories:
    - Portfolio
    - Design
  built_by: Raz Lifshitz
  built_by_url: https://www.linkedin.com/in/raz-lifshitz
- title: Runly
  url: https://www.runly.io/
  main_url: https://www.runly.io/
  description: >
    The easiest way to run background jobs with .NET Core. It's more than background jobs —
    it's an all-in-one platform to create great user experiences.
  categories:
    - API
    - App
    - Landing Page
    - Technology
    - Programming
  built_by: Chad Lee
  built_by_url: https://github.com/chadly
  featured: false
- title: Ajith's blog
  url: https://ajith.blog
  main_url: https://ajith.blog
  source_url: https://github.com/ajithrnayak/ajith_blog
  description: >
    I build apps and sometimes write about the observations and frustrations at work here.
  categories:
    - Blog
    - Mobile Development
    - Open Source
    - Programming
    - Technology
  built_by: Ajith R Nayak
  built_by_url: https://ajith.xyz
- title: I Love You Infinity
  url: https://iloveyouinfinity.com
  main_url: https://iloveyouinfinity.com
  description: >
    An infinite sound experiment to help raise awareness about autism and love.
  categories:
    - Nonprofit
    - Healthcare
  built_by: Good Praxis
  built_by_url: https://goodpraxis.coop
  featured: false
- title: KAIGO in JAPAN
  main_url: https://kaigo-in-japan.jp
  url: https://kaigo-in-japan.jp
  description: >
    KAIGO in JAPAN is a website for those who are planning to work in the care work field in Japan. We built a multilingual site on Gatsby. One of them is a special language called Easy-Japanese with various ruby tags.
  categories:
    - Healthcare
    - Nonprofit
    - Web Development
    - Programming
  built_by: hgw
  built_by_url: https://shunyahagiwara.com/
- title: Dondoko Susumu Website
  url: https://xn--28jma5da5l6e.com/en/
  main_url: https://xn--28jma5da5l6e.com/en/
  source_url: https://github.com/dondoko-susumu/website-v2
  description: >
    The Website of Dondoko Susumu, a Japanese cartoonist. His cartoons have been posted. It is internationalized into 12 languages.
  categories:
    - Blog
    - Entertainment
    - Gallery
    - Landing Page
  built_by: Dondoko Susumu
  built_by_url: https://xn--28jma5da5l6e.com/en/
- title: Raymond Ware
  url: https://www.raymondware.com
  main_url: https://www.raymondware.com
  description: >
    Seattle web developer portfolio site.
  categories:
    - Portfolio
    - Design
    - Freelance
    - Web Development
  built_by: Raymond Ware
  built_by_url: https://github.com/raymondware
  featured: false
- title: Formula One Gym
  url: https://www.formulaonegym.co.uk/
  main_url: https://www.formulaonegym.co.uk/
  source_url: https://github.com/Zellement/formula1gym
  description: A UK based fitness gym in the heart of Nottingham, built with Gatsby v2
  categories:
    - Sports
  built_by: Dan Farrow
  built_by_url: https://github.com/Zellement
  featured: false
- title: Blog - Thanawat Gulati
  main_url: https://testing.thanawatgulati.com
  url: https://testing.thanawatgulati.com
  source_url: https://github.com/thanawatgulati/thanawatgulati-blog
  description: >
    Thanawat Gulati - Blog , Work experience portfolio and more.
  categories:
    - Blog
  built_by: Thanawat Gulati
  built_by_url: https://twitter.com/mjamesvevo
  featured: false
- title: Effico Ltd
  main_url: https://www.effico.ltd
  url: https://www.effico.ltd
  source_url: https://github.com/Zellement/effico
  description: >
    Commercial and domestic electrical contractors.
  categories:
    - Business
  built_by: Dan Farrow
  built_by_url: https://www.zellement.com
  featured: false
- title: Sheringham Flooring
  main_url: https://www.sheringhamflooring.com
  url: https://www.sheringhamflooring.com
  source_url: https://github.com/Zellement/sheringham-flooring-2019
  description: >
    Sheringham Flooring - commercial and domestic flooring solutions
  categories:
    - Business
  built_by: Dan Farrow
  built_by_url: https://www.zellement.com
  featured: false
- title: Que Jamear
  description: >-
    A directory with a map of food delivery services
    to be used during the health emergency caused by covid 19.
  main_url: https://quejamear.com/encebollados
  url: https://quejamear.com/encebollados
  featured: false
  categories:
    - Food
  built_by: Ramón Chancay
  built_by_url: https://ramonchancay.me/
- title: Vim Training
  description: >
    Bite sized video tutorials for Vim
  main_url: https://vimtraining.com
  url: https://vimtraining.com
  featured: false
  categories:
    - Education
    - Programming
  built_by: Nishant Dania
  built_by_url: https://nishantdania.com
- title: CodeTisans
  url: https://codetisans.com
  main_url: https://codetisans.com
  description: >-
    Website of an agency specialized in creating Laravel and Vue apps
  categories:
    - Agency
  built_by: Przemysław Przyłucki
  built_by_url: https://twitter.com/przylucki_p
  featured: false
- title: Mox Bank
  main_url: https://mox.com/
  url: https://mox.com/
  description: >
    Mox is the new virtual bank backed by Standard Chartered in partnership with HKT, PCCW and Trip.com; created to deliver a new banking experience in Hong Kong.
  categories:
    - Business
    - Design
    - Technology
    - Finance
    - User Experience
  built_by: Mox Bank
  built_by_url: https://mox.com/
- title: Pittica
  url: https://pittica.com
  main_url: https://pittica.com
  source_url: https://github.com/pittica/site
  description: >
    Digital agency site.
  categories:
    - Design
    - Web Development
    - Agency
  built_by: Lucio Benini
  built_by_url: https://pittica.com
  featured: false
- title: MyHumus
  url: https://myhumus.com
  main_url: https://myhumus.com
  source_url: https://github.com/my-humus/site
  description: >
    Digital agency site.
  categories:
    - Blog
    - Food
  built_by: Lucio Benini
  built_by_url: https://pittica.com
- title: Wanaboat.fr
  main_url: https://www.wanaboat.fr
  url: https://www.wanaboat.fr
  description: >
    This a boating classifieds website. It presents dinghys, catamarans and anything that floats or goes on the water and is for sale in France and Europe.
  categories:
    - Directory
  built_by: Olivier L. Developer
  built_by_url: https://www.olivierlivet.net/
- title: maxemitchell.com
  url: https://www.maxemitchell.com/
  main_url: https://www.maxemitchell.com/
  source_url: https://github.com/maxemitchell/portfolio
  description: >
    This is a personal portfolio website to highlight my photography, videography, coding projects, and work/education experience.
  categories:
    - Portfolio
    - Gallery
    - Portfolio
    - Open Source
    - Design
  built_by: Max Mitchell
  built_by_url: https://github.com/maxemitchell
- title: Nick Offerman
  url: https://nickofferman.co/
  main_url: https://nickofferman.co/
  description: >
    The official website of Nick Offerman: Actor, Author, Humorist, & Woodworker.
  categories:
    - E-commerce
    - Entertainment
    - Video
  built_by: Aveling Ray
  built_by_url: https://avelingray.com/
- title: Rudra Narayan
  url: https://rudra.dev
  main_url: https://rudra.dev
  source_url: https://github.com/mrprofessor/rudra.dev
  description: >
    Rudra Narayan | Thoughts, obsessions and rants
  categories:
    - Blog
    - Portfolio
    - SEO
    - Programming
    - Landing Page
    - Technology
  built_by: Rudra Narayan
  built_by_url: https://github.com/mrprofessor
  featured: false
- title: Stackrole
  main_url: https://stackrole.com
  url: https://stackrole.com
  description: >
    We help Startups and Individuals launch their blazing fast JAMstack website with GatsbyJS and Netlify CMS, Deployed on Netlify
  categories:
    - Agency
    - Blog
    - User Experience
    - Web Development
    - Portfolio
    - JavaScript
  built_by: Stackrole
  built_by_url: https://stackrole.com
  featured: false
- title: Aparna Joshi
  url: https://aparnajoshi.netlify.app/
  main_url: https://aparnajoshi.netlify.app/
  description: >
    Hi, I`m a Software Engineer working in Citrix, Bangalore. I spend my free time learning stuff that interests me. I write articles that educates me.
  categories:
    - Blog
    - Science
    - Technology
    - Programming
  built_by: Aparna Joshi
  built_by_url: https://github.com/AparnaJoshi007/explained/
  featured: false
- title: CodeWithLinda
  url: https://www.codewithlinda.com/
  main_url: https://www.codewithlinda.com/
  source_url: https://github.com/Linda-Ikechukwu/Personal-Site
  description: >
    CodeWithLinda is the personal portfolio and blog site of Linda Ikechukwu, a Frontend developer based in Lagos, Nigeria.
  categories:
    - Portfolio
    - Blog
    - Technology
    - Programming
    - Web Development
  built_by: Linda Ikechukwu
  built_by_url: https://twitter.com/_MsLinda
  featured: false
- title: Headless WordPress Blog and Portfolio by Simon Halimonov
  url: https://simonhalimonov.com/
  main_url: https://simonhalimonov.com/
  description: >
    An open source portfolio about UI/UX design and development. This is my personal website that I use to promote my work. It uses TypeScript and a headless WordPress CMS. Supports i18n and Gutenberg. I open source this site to help everyone make a nice WordPress site faster.
  categories:
    - Blog
    - Portfolio
    - Programming
    - Open Source
    - Design
    - Freelance
    - Web Development
    - WordPress
  built_by: Simon Halimonov
  built_by_url: https://simonhalimonov.com/
  featured: false
- title: Clarke Harris
  url: https://www.clarkeharris.com/
  main_url: https://www.clarkeharris.com/
  description: >
    Brooklyn based designer portfolio. Uses pretty advance animations. Content is pulled from the contentful.
  categories:
    - Portfolio
    - Design
    - Freelance
    - Web Development
  built_by: Daniel Husar
  built_by_url: https://www.danielhusar.sk/
  featured: false
- title: Daniel Husar
  url: https://www.danielhusar.sk/
  main_url: https://www.danielhusar.sk/
  source_url: https://github.com/danielhusar/danielhusar.sk
  description: >
    An open source portfolio and blog.
  categories:
    - Blog
    - Portfolio
    - JavaScript
    - Open Source
  built_by: Daniel Husar
  built_by_url: https://www.danielhusar.sk/
  featured: false
- title: SANDALBOYZ
  main_url: https://sandalboyz.com
  url: https://sandalboyz.com
  description: >
    The official website of SANDALBOYZ – home to coziness and comfort. Built in conjunction with https://planetary.co/.
  categories:
    - Retail
    - E-commerce
    - Blog
  built_by: SANDALBOYZ
  built_by_url: https://sandalboyz.com
  featured: false
- title: Tim Phillips
  url: https://www.tim-phillips.com/
  main_url: https://www.tim-phillips.com/
  source_url: https://github.com/timphillips/tim-phillips.com
  description: >
    Personal website for Tim Phillips, a software engineer and web developer.
  categories:
    - Open Source
    - Portfolio
    - Web Development
  featured: false
- title: Nagarjun Palavalli
  main_url: https://nagarjun.co/
  url: https://nagarjun.co/
  description: >
    My personal website built with Gatsby. I am a full-stack web developer and designer based in Bangalore, India.
  categories:
    - Portfolio
    - Blog
  built_by: Nagarjun Palavalli
  built_by_url: https://twitter.com/palavalli
  featured: false
- title: Diogo Rodrigues
  url: https://www.diogorodrigues.dev/
  main_url: https://www.diogorodrigues.dev/
  description: >
    As a front-end developer with UI/UX design skills, I create digital experiences through design & code.
  categories:
    - Freelance
    - Portfolio
    - Blog
    - Mobile Development
    - Web Development
    - User Experience
  built_by: Diogo Rodrigues
  built_by_url: https://www.diogorodrigues.dev/
- title: Jamstack Storefront
  main_url: https://jamstackstorefront.com/
  url: https://jamstackstorefront.com/
  categories:
    - E-commerce
    - Agency
  built_by: Peter Hironaka
  built_by_url: https://peterhironaka.com
  featured: false
- title: Support Black Business
  main_url: https://support-black.business
  url: https://support-black.business
  categories:
    - Directory
  built_by: Peter Hironaka
  built_by_url: https://peterhironaka.com
  featured: false
- title: Nyxo
  url: https://www.nyxo.app
  main_url: https://www.nyxo.app
  description: >
    Nyxo is the best aid for improving your sleep quality. We combine leading sleep research techniques with your sleep tracker’s data to provide you with personalized and actionable coaching, to improve your sleep.
  categories:
    - Healthcare
    - Blog
    - Science
    - Technology
    - Data
    - Mobile Development
  built_by: Kayla Gordon
  built_by_url: https://www.kayla-gordon.com/
  featured: false
- title: Earner
  url: https://www.earner.ai/
  main_url: https://www.earner.ai/
  source_url: https://github.com/Earner-ai/earner-website
  description: >
    Earner is here to keep you informed of services you are entitled to from the Finnish government to entrepreneurship. We are here to help you succeed.
  categories:
    - Blog
    - Open Source
    - Education
    - Technology
    - Community
    - Data
    - Entrepreneurship
    - Human Resources
  built_by: Kayla Gordon
  built_by_url: https://www.kayla-gordon.com/
  featured: false
- title: Amamos Vivir Cada Día
  main_url: https://www.amvi.org.mx/
  url: https://www.amvi.org.mx/
  description: >
    AMVI, Amamos Vivir Cada Día A.C. is a Mexican non-profit organisation helping children with degenerative illnesses by fulfilling their dreams and helping their families financially, but also with personal support. During the Covid-19 crisis, their donations have plummeted since they did not have a website, so I decided to help by building this site for them using Gatsby, TypeScript and Styled-Components, proudly hosted on Netlify who helped the cause with a free pro plan.
  featured: false
  categories:
    - Nonprofit
    - Healthcare
  built_by: Jacob Herper
  built_by_url: https://herper.io/
- title: Digital4Better
  url: https://digital4better.com
  main_url: https://digital4better.com
  description: >
    Digital4Better is an agency promoting a sustainable digital future.
  categories:
    - Accessibility
    - Agency
    - Blog
    - Consulting
    - Design
    - E-commerce
    - Mobile Development
    - Open Source
    - Programming
    - Technology
    - User Experience
    - Web Development
  built_by: Digital4Better
  built_by_url: https://digital4better.com
  featured: false
- title: With Pulp
  url: https://withpulp.com
  main_url: https://withpulp.com
  description: >
    With Pulp's agency website and blog. Meet our team, see our work and read our latest insights on design and development.
  categories:
    - Agency
    - Marketing
    - Web Development
    - Portfolio
    - Blog
  featured: false
- title: DUDOS
  main_url: https://dudos.co.uk
  url: https://dudos.co.uk
  description: >
    UK based web design agency building premium bespoke websites with light-speed performance and rock-solid security
  categories:
    - Agency
    - Web Development
    - Design
    - SEO
    - Portfolio
    - Blog
    - JavaScript
    - Mobile Development
    - Marketing
    - Photography
    - User Experience
  built_by: Mark A Hext
  built_by_url: https://dudos.co.uk/about
  featured: false
- title: Impuls-e
  main_url: https://impuls-e.works/
  url: https://impuls-e.works/
  description: >
    Digital Agency focused on helping our clients build their online digital presence. Located in Santa Catarina, Brazil
  categories:
    - Web Development
    - E-commerce
    - Mobile Development
    - Landing Page
    - Blog
    - Programming
    - Agency
  built_by: Impuls-e
  built_by_url: https://www.instagram.com/impulse.works/
  featured: false
- title: Honeycomb Creative
  main_url: https://www.honeycombcreative.com/
  url: https://www.honeycombcreative.com/
  description: >
    Honeycomb Creative has been producing websites and other print and electronic communications material since 1991. Website built with Gatsby v2 and headless WordPress.
  categories:
    - Agency
    - Web Development
    - Design
    - SEO
    - Portfolio
    - Marketing
    - Blog
    - WordPress
  built_by: Honeycomb Creative
  built_by_url: https://www.honeycombcreative.com/
- title: Personal Website of Suganthan Mohanadasan
  main_url: https://suganthan.com/
  url: https://suganthan.com/
  description: >
    Suganthan is a digital marketing consultant who works with medium and large businesses. This Gatsby site uses Contentful as the CMS and Tailwind CSS for the styling. It also uses i18n plugins to provide a site for Suganthan's Norwegian visitors.
  categories:
    - Blog
    - Business
    - Consulting
    - Entrepreneurship
    - Portfolio
    - SEO
  built_by: Shane Jones
  built_by_url: https://shanejones.co.uk/
- title: Bold.org
  url: https://bold.org/
  main_url: https://bold.org/
  description: >
    Fighting Student Debt. Create or apply to exclusive scholarships, fellowships, and grants, in minutes.
  categories:
    - Education
  built_by: Bold.org
  featured: false
- title: The Story of Dovetail and Afterpay
  url: https://dovetailstudios.com/the-story-of-dovetail-and-afterpay
  main_url: https://dovetailstudios.com/the-story-of-dovetail-and-afterpay
  description: An interactive story sharing how Dovetail helped Afterpay build the fastest growing consumer tech platform in Australian history.
  categories:
    - Agency
    - Design
    - Entrepreneurship
    - Mobile Development
    - Web Development
  built_by: Dovetail
  built_by_url: https://dovetailstudios.com
  featured: false
- title: Daily Texas Country
  url: https://dailytexascountry.com
  main_url: https://dailytexascountry.com
  source_url: https://github.com/bradgarropy/dailytexascountry.com
  description: >
    She tries to tell me that Oklahoma's better, but I ain't got time for that.
  categories:
    - Blog
    - Community
    - E-commerce
    - Entertainment
    - Marketing
    - Media
    - Music
    - Podcast
    - SEO
    - Video
  built_by: Brad Garropy
  built_by_url: https://bradgarropy.com
- title: Petite & Minimal
  url: https://www.petiteandminimal.com/
  main_url: https://www.petiteandminimal.com/
  description: >-
    Eco-friendly lifestyle website. Green, sustainable, minimal. Covering food,
    style, travel, living and featuring several eco-friendly directories.
  categories:
    - Blog
    - Food
    - Travel
    - Photography
    - Directory
  built_by: Annie Taylor Chen
  built_by_url: https://www.annietaylorchen.com/
  featured: false
- title: Petite & Minimal Concept Store DEMO
  url: https://petiteandminimalstore.netlify.app/
  main_url: https://petiteandminimalstore.netlify.app/
  source_url: https://github.com/AnnieTaylorCHEN/PetiteandMinimalStore
  description: >-
    A JAMstack e-commerce solution built with Gatsby, Contentful and
    CommerceLayer.
  categories:
    - E-commerce
  built_by: Annie Taylor Chen
  built_by_url: https://www.annietaylorchen.com/
- title: ReqView
  url: https://www.reqview.com
  main_url: https://www.reqview.com
  description: >
    Requirements management tool for development of software and systems products
  categories:
    - App
    - Business
    - Data
    - Documentation
    - Productivity
    - Technology
  built_by: Eccam
  built_by_url: https://www.eccam.com
- title: Hippocampus's Garden
  url: https://hippocampus-garden.com/
  main_url: https://hippocampus-garden.com/
  source_url: https://github.com/shionhonda/hippocampus-garden
  description: >-
    A blog by Shion Honda. Posts on what I learn about machine learning, statistics, and programming.
  categories:
    - Blog
    - Science
    - Technology
  built_by: Shion Honda
  built_by_url: https://twitter.com/shion_honda
  featured: false
<<<<<<< HEAD
- title: Ellington Hammond
  main_url: https://ellingtonhammond.com
  url: https://ellingtonhammond.com
  description: >
    Ellington Hammond is a photographer and film director based in the United States.
  categories:
    - Portfolio
    - E-commerce
  built_by: Peter Hironaka
  built_by_url: https://peterhironaka.com
=======
- title: Laputan ERP
  main_url: https://erp.laputan.com.au
  url: https://erp.laputan.com.au
  description: >
    Customizable Enterprise Resource Planning (ERP) System helps companies save time and money across departments (Accounting, Finance, Human Resources, Marketing, Sales & IT) in order to improve productivity and competitiveness.
  categories:
    - Technology
    - Productivity
    - Human Resources
    - Finance
    - Marketing
  built_by: Laputan Software
  built_by_url: https://laputan.com.au
- title: Gabriel Giordano Portfolio
  main_url: https://gabrielgiordano.com
  url: https://gabrielgiordano.com
  source_url: https://github.com/gabrielgiordan/gabrielgiordano.com
  description: >
    Personal website for Gabriel Giordano, a Senior Software Engineer and also an open-source contributor.
  categories:
    - Open Source
    - Portfolio
    - Web Development
    - SEO
    - Technology
    - Programming
    - Freelance
  built_by: Gabriel Giordano
  built_by_url: https://gabrielgiordano.com
>>>>>>> 1466fe27
  featured: false<|MERGE_RESOLUTION|>--- conflicted
+++ resolved
@@ -11234,7 +11234,6 @@
   built_by: Shion Honda
   built_by_url: https://twitter.com/shion_honda
   featured: false
-<<<<<<< HEAD
 - title: Ellington Hammond
   main_url: https://ellingtonhammond.com
   url: https://ellingtonhammond.com
@@ -11245,7 +11244,6 @@
     - E-commerce
   built_by: Peter Hironaka
   built_by_url: https://peterhironaka.com
-=======
 - title: Laputan ERP
   main_url: https://erp.laputan.com.au
   url: https://erp.laputan.com.au
@@ -11275,5 +11273,4 @@
     - Freelance
   built_by: Gabriel Giordano
   built_by_url: https://gabrielgiordano.com
->>>>>>> 1466fe27
   featured: false