--- conflicted
+++ resolved
@@ -11625,7 +11625,6 @@
     - Business
   built_by: leaniercode
   featured: false
-<<<<<<< HEAD
 - title: WebSheets Generator
   url: https://my.websheets.co
   main_url: https://demo.websheets.co
@@ -11640,7 +11639,6 @@
     - Documentation
   built_by: Tengku Hafidz
   built_by_url: https://twitter.com/sohafidz
-=======
 - title: The Mezzofanti Guild - Language Learning Made Simple
   url: https://www.mezzoguild.com
   main_url: https://www.mezzoguild.com
@@ -11665,5 +11663,4 @@
     - Freelance
   built_by: Alex Perronnet
   built_by_url: https://alexperronnet.io
->>>>>>> bba7d6f4
   featured: false