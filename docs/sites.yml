--- conflicted
+++ resolved
@@ -11367,7 +11367,6 @@
   built_by: Gabriel Giordano
   built_by_url: https://gabrielgiordano.com
   featured: false
-<<<<<<< HEAD
 - title: LANDTX
   main_url: https://www.landtx.com
   url: https://www.landtx.com
@@ -11379,7 +11378,7 @@
     - Business
   built_by: Digett
   built_by_url: https://www.digett.com
-=======
+  featured: false
 - title: Neon Law
   main_url: https://www.neonlaw.com
   source_url: https://github.com/neonlaw/interface
@@ -11416,5 +11415,4 @@
     - Web Development
   built_by: Jose D. Santos IV
   built_by_url: https://ivjose.com
->>>>>>> 4ce06334
   featured: false