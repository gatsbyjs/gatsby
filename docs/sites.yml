- title: ReactJS
  main_url: "https://reactjs.org/"
  url: "https://reactjs.org/"
  source_url: "https://github.com/reactjs/reactjs.org"
  featured: true
  categories:
    - Web Development
    - Featured
- title: Flamingo
  main_url: https://www.shopflamingo.com/
  url: https://www.shopflamingo.com/
  description: >
    Online shop for women's body care and hair removal products.
  categories:
    - eCommerce
    - Beauty
    - Featured
  featured: true
- title: Airbnb Engineering & Data Science
  description: >
    Creative engineers and data scientists building a world where you can belong
    anywhere
  main_url: "https://airbnb.io/"
  url: "https://airbnb.io/"
  categories:
    - Blog
    - Gallery
    - Featured
  featured: true
- title: Impossible Foods
  main_url: "https://impossiblefoods.com/"
  url: "https://impossiblefoods.com/"
  categories:
    - Food
    - Featured
  featured: true
- title: Braun
  description: >
    Braun offers high performance hair removal and hair care products, including dryers, straighteners, shavers, and more.
  main_url: "https://ca.braun.com/en-ca"
  url: "https://ca.braun.com/en-ca"
  categories:
    - eCommerce
    - Featured
  featured: true
- title: NYC Pride 2019 | WorldPride NYC | Stonewall50
  main_url: "https://2019-worldpride-stonewall50.nycpride.org/"
  url: "https://2019-worldpride-stonewall50.nycpride.org/"
  featured: true
  description: >-
    Join us in 2019 for NYC Pride, as we welcome WorldPride and mark the 50th
    Anniversary of the Stonewall Uprising and a half-century of LGBTQ+
    liberation.
  categories:
    - Education
    - Marketing
    - Nonprofit
    - Featured
  built_by: Canvas United
  built_by_url: "https://www.canvasunited.com/"
- title: The State of European Tech
  main_url: "https://2017.stateofeuropeantech.com/"
  url: "https://2017.stateofeuropeantech.com/"
  featured: true
  categories:
    - Technology
    - Featured
  built_by: Studio Lovelock
  built_by_url: "http://www.studiolovelock.com/"
- title: Hopper
  main_url: "https://www.hopper.com/"
  url: "https://www.hopper.com/"
  built_by: Narative
  built_by_url: "https://www.narative.co/"
  featured: true
  categories:
    - Technology
    - App
    - Featured
- title: GM Capital One
  description: |
    Introducing the new online experience for your GM Rewards Credit Card
  main_url: "https://gm.capitalone.com/"
  url: "https://gm.capitalone.com/"
  categories:
    - Credit Card
    - Featured
  featured: true
- title: Life Without Barriers | Foster Care
  main_url: "https://www.lwb.org.au/foster-care"
  url: "https://www.lwb.org.au/foster-care"
  featured: true
  description: >-
    We are urgently seeking foster carers all across Australia. Can you open
    your heart and your home to a child in need? There are different types of
    foster care that can suit you. We offer training and 24/7 support.
  categories:
    - Nonprofit
    - Education
    - Documentation
    - Marketing
    - Featured
  built_by: LWB Digital Team
  built_by_url: "https://twitter.com/LWBAustralia"
- title: Figma
  main_url: "https://www.figma.com/"
  url: "https://www.figma.com/"
  featured: true
  categories:
    - Marketing
    - Design
    - Featured
  built_by: Corey Ward
  built_by_url: "http://www.coreyward.me/"
- title: Bejamas - JAM Experts for hire
  main_url: "https://bejamas.io/"
  url: "https://bejamas.io/"
  featured: true
  description: >-
    We help agencies and companies with JAMStack tools. This includes web
    development using Static Site Generators, Headless CMS, CI / CD and CDN
    setup.
  categories:
    - Technology
    - Web Development
    - Agency
    - Marketing
    - Featured
  built_by: Bejamas
  built_by_url: "https://bejamas.io/"
- title: The State of JavaScript
  description: >
    Data from over 20,000 developers, asking them questions on topics ranging
    from frontend frameworks and state management, to build tools and testing
    libraries.
  main_url: "https://stateofjs.com/"
  url: "https://stateofjs.com/"
  source_url: "https://github.com/StateOfJS/StateOfJS"
  categories:
    - Data
    - JavaScript
    - Featured
  built_by: StateOfJS
  built_by_url: "https://github.com/StateOfJS/StateOfJS/graphs/contributors"
  featured: true
- title: DesignSystems.com
  main_url: "https://www.designsystems.com/"
  url: "https://www.designsystems.com/"
  description: |
    A resource for learning, creating and evangelizing design systems.
  categories:
    - Design
    - Blog
    - Technology
    - Featured
  built_by: Corey Ward
  built_by_url: "http://www.coreyward.me/"
  featured: true
- title: Timely
  main_url: "https://timelyapp.com/"
  url: "https://timelyapp.com/"
  description: |
    Fully automatic time tracking. For those who trade in time.
  categories:
    - Productivity
    - Featured
  built_by: Timm Stokke
  built_by_url: "https://timm.stokke.me"
  featured: true
- title: Snap Kit
  main_url: "https://kit.snapchat.com/"
  url: "https://kit.snapchat.com/"
  description: >
    Snap Kit lets developers integrate some of Snapchat’s best features across
    platforms.
  categories:
    - Technology
    - Documentation
    - Featured
  featured: true
- title: SendGrid
  main_url: "https://sendgrid.com/docs/"
  url: "https://sendgrid.com/docs/"
  description: >
    SendGrid delivers your transactional and marketing emails through the
    world's largest cloud-based email delivery platform.
  categories:
    - API
    - Technology
    - Documentation
    - Featured
  featured: true
- title: Kirsten Noelle
  main_url: "https://www.kirstennoelle.com/"
  url: "https://www.kirstennoelle.com/"
  featured: true
  description: >
    Digital portfolio for San Francisco Bay Area photographer Kirsten Noelle Wiemer.
  categories:
    - Photography
    - Portfolio
    - Featured
  built_by: Ryan Wiemer
  built_by_url: "https://www.ryanwiemer.com/"
- title: Cajun Bowfishing
  main_url: "https://cajunbowfishing.com/"
  url: "https://cajunbowfishing.com/"
  featured: false
  categories:
    - eCommerce
    - Sports
  built_by: Escalade Sports
  built_by_url: "https://www.escaladesports.com/"
- title: NEON
  main_url: "http://neonrated.com/"
  url: "http://neonrated.com/"
  featured: false
  categories:
    - Gallery
    - Cinema
- title: Slite
  main_url: "https://slite.com/"
  url: "https://slite.com/"
  featured: false
  categories:
    - Marketing
    - Technology
- title: GraphCMS
  main_url: "https://graphcms.com/"
  url: "https://graphcms.com/"
  featured: false
  categories:
    - Marketing
    - Technology
- title: Bottender Docs
  main_url: "https://bottender.js.org/"
  url: "https://bottender.js.org/"
  source_url: "https://github.com/bottenderjs/bottenderjs.github.io"
  featured: false
  categories:
    - Documentation
    - Web Development
    - Open Source
- title: Ghost Documentation
  main_url: https://docs.ghost.org/
  url: https://docs.ghost.org/
  source_url: "https://github.com/tryghost/docs"
  featured: false
  description: >-
    Ghost is an open source, professional publishing platform built on a modern Node.js technology stack — designed for teams who need power, flexibility and performance.
  categories:
    - Publishing
    - Technology
    - Documentation
    - Open Source
  built_by: Ghost Foundation
  built_by_url: https://ghost.org/
- title: Nike - Just Do It
  main_url: "https://justdoit.nike.com/"
  url: "https://justdoit.nike.com/"
  featured: true
  categories:
    - eCommerce
    - Featured
- title: AirBnB Cereal
  main_url: "https://airbnb.design/cereal"
  url: "https://airbnb.design/cereal"
  featured: false
  categories:
    - Marketing
    - Design
- title: Cardiogram
  main_url: "https://cardiogr.am/"
  url: "https://cardiogr.am/"
  featured: false
  categories:
    - Marketing
    - Technology
- title: Etcetera Design
  main_url: "https://etcetera.design/"
  url: "https://etcetera.design/"
  source_url: "https://github.com/etceteradesign/website"
  featured: false
  categories:
    - Portfolio
- title: Hack Club
  main_url: "https://hackclub.com/"
  url: "https://hackclub.com/"
  source_url: "https://github.com/hackclub/site"
  featured: false
  categories:
    - Education
    - Web Development
- title: Matthias Jordan Portfolio
  main_url: "https://iammatthias.com/"
  url: "https://iammatthias.com/"
  source_url: "https://github.com/iammatthias/net"
  description: >-
    Photography portfolio and blog built using Contentful + Netlify + Gatsby V2.
  built_by: Matthias Jordan
  built_by_url: https://github.com/iammatthias
  featured: false
  categories:
    - Photography
    - Portfolio
- title: Investment Calculator
  main_url: "https://investmentcalculator.io/"
  url: "https://investmentcalculator.io/"
  featured: false
  categories:
    - Education
    - Finance
- title: CSS Grid Playground by MozillaDev
  main_url: "https://mozilladevelopers.github.io/playground/"
  url: "https://mozilladevelopers.github.io/playground/"
  source_url: "https://github.com/MozillaDevelopers/playground"
  featured: false
  categories:
    - Education
    - Web Development
- title: Piotr Fedorczyk Portfolio
  built_by: Piotr Fedorczyk
  built_by_url: "https://piotrf.pl"
  categories:
    - Portfolio
    - Web Development
  description: >-
    Portfolio of Piotr Fedorczyk, a digital product designer and full-stack developer specializing in shaping, designing and building news and tools for news.
  featured: false
  main_url: "https://piotrf.pl/"
  url: "https://piotrf.pl/"
- title: unrealcpp
  main_url: "https://unrealcpp.com/"
  url: "https://unrealcpp.com/"
  source_url: "https://github.com/Harrison1/unrealcpp-com"
  featured: false
  categories:
    - Blog
    - Web Development
- title: Andy Slezak
  main_url: "https://www.aslezak.com/"
  url: "https://www.aslezak.com/"
  source_url: "https://github.com/amslezak"
  featured: false
  categories:
    - Web Development
    - Portfolio
- title: Deliveroo.Design
  main_url: "https://www.deliveroo.design/"
  url: "https://www.deliveroo.design/"
  featured: false
  categories:
    - Food
    - Marketing
- title: Dona Rita
  main_url: "https://www.donarita.co.uk/"
  url: "https://www.donarita.co.uk/"
  source_url: "https://github.com/peduarte/dona-rita-website"
  featured: false
  categories:
    - Food
    - Marketing
- title: Fröhlich ∧ Frei
  main_url: "https://www.froehlichundfrei.de/"
  url: "https://www.froehlichundfrei.de/"
  featured: false
  categories:
    - Web Development
    - Blog
    - Open Source
- title: How to GraphQL
  main_url: "https://www.howtographql.com/"
  url: "https://www.howtographql.com/"
  source_url: "https://github.com/howtographql/howtographql"
  featured: false
  categories:
    - Documentation
    - Web Development
    - Open Source
- title: OnCallogy
  main_url: "https://www.oncallogy.com/"
  url: "https://www.oncallogy.com/"
  featured: false
  categories:
    - Marketing
    - Healthcare
- title: Ryan Wiemer's Portfolio
  main_url: "https://www.ryanwiemer.com/"
  url: "https://www.ryanwiemer.com/knw-photography/"
  source_url: "https://github.com/ryanwiemer/rw"
  featured: false
  description: >
    Digital portfolio for Oakland, CA based account manager Ryan Wiemer.
  categories:
    - Portfolio
    - Web Development
    - Design
  built_by: Ryan Wiemer
  built_by_url: "https://www.ryanwiemer.com/"
- title: Ventura Digitalagentur Köln
  main_url: "https://www.ventura-digital.de/"
  url: "https://www.ventura-digital.de/"
  featured: false
  built_by: Ventura Digitalagentur
  categories:
    - Agency
    - Marketing
    - Featured
- title: Azer Koçulu
  main_url: "http://azer.bike/"
  url: "http://azer.bike/photography"
  featured: false
  categories:
    - Portfolio
    - Photography
    - Web Development
- title: Damir.io
  main_url: "http://damir.io/"
  url: "http://damir.io/"
  source_url: "https://github.com/dvzrd/gatsby-sfiction"
  featured: false
  categories:
    - Fiction
- title: Digital Psychology
  main_url: "http://digitalpsychology.io/"
  url: "http://digitalpsychology.io/"
  source_url: "https://github.com/danistefanovic/digitalpsychology.io"
  featured: false
  categories:
    - Education
    - Library
- title: GRANDstack
  main_url: "http://grandstack.io/"
  url: "http://grandstack.io/"
  featured: false
  categories:
    - Open Source
    - Web Development
- title: Théâtres Parisiens
  main_url: "http://theatres-parisiens.fr/"
  url: "http://theatres-parisiens.fr/"
  source_url: "https://github.com/phacks/theatres-parisiens"
  featured: false
  categories:
    - Education
    - Entertainment
# - title: William Owen UK Portfolio / Blog
#   main_url: "http://william-owen.co.uk/"
#   url: "http://william-owen.co.uk/"
#   featured: false
#   description: >-
#     Over 20 years experience delivering customer-facing websites, internet-based
#     solutions and creative visual design for a wide range of companies and
#     organisations.
#   categories:
#     - Portfolio
#     - Blog
#   built_by: William Owen
#   built_by_url: "https://twitter.com/twilowen"
- title: A4 纸网
  main_url: "http://www.a4z.cn/"
  url: "http://www.a4z.cn/price"
  source_url: "https://github.com/hiooyUI/hiooyui.github.io"
  featured: false
  categories:
    - eCommerce
- title: Steve Meredith's Portfolio
  main_url: "http://www.stevemeredith.com/"
  url: "http://www.stevemeredith.com/"
  featured: false
  categories:
    - Portfolio
- title: API Platform
  main_url: "https://api-platform.com/"
  url: "https://api-platform.com/"
  source_url: "https://github.com/api-platform/website"
  featured: false
  categories:
    - Documentation
    - Web Development
    - Open Source
    - Library
- title: Artivest
  main_url: "https://artivest.co/"
  url: "https://artivest.co/what-we-do/for-advisors-and-investors/"
  featured: false
  categories:
    - Marketing
    - Blog
    - Documentation
    - Finance
- title: The Audacious Project
  main_url: "https://audaciousproject.org/"
  url: "https://audaciousproject.org/"
  featured: false
  categories:
    - Nonprofit
- title: Dustin Schau's Blog
  main_url: "https://blog.dustinschau.com/"
  url: "https://blog.dustinschau.com/"
  source_url: "https://github.com/dschau/blog"
  featured: false
  categories:
    - Blog
    - Web Development
- title: FloydHub's Blog
  main_url: "https://blog.floydhub.com/"
  url: "https://blog.floydhub.com/"
  featured: false
  categories:
    - Technology
    - Blog
- title: iContract Blog
  main_url: "https://blog.icontract.co.uk/"
  url: "http://blog.icontract.co.uk/"
  featured: false
  categories:
    - Blog
- title: BRIIM
  main_url: "https://bri.im/"
  url: "https://bri.im/"
  featured: false
  description: >-
    BRIIM is a movement to enable JavaScript enthusiasts and web developers in
    machine learning. Learn about artificial intelligence and data science, two
    fields which are governed by machine learning, in JavaScript. Take it right
    to your browser with WebGL.
  categories:
    - Education
    - Web Development
    - Technology
- title: Caddy Smells Like Trees
  main_url: "https://caddysmellsliketrees.ru"
  url: "https://caddysmellsliketrees.ru/en"
  source_url: "https://github.com/podabed/caddysmellsliketrees.github.io"
  description: >-
    We play soul-searching songs for every day. They are merging in our forests
    in such a way that it is difficult to separate them from each other, and
    between them bellow bold deer poems.
  categories:
    - Music
    - Gallery
  built_by: Dmitrij Podabed, Alexander Nikitin
  built_by_url: https://podabed.org
  featured: false
- title: Calpa's Blog
  main_url: "https://calpa.me/"
  url: "https://calpa.me/"
  source_url: "https://github.com/calpa/blog"
  featured: false
  categories:
    - Blog
    - Web Development
- title: Chocolate Free
  main_url: "https://chocolate-free.com/"
  url: "https://chocolate-free.com/"
  source_url: "https://github.com/Khaledgarbaya/chocolate-free-website"
  featured: false
  description: "A full time foodie \U0001F60D a forever Parisian \"patisserie\" lover and \U0001F382 \U0001F369 \U0001F370 \U0001F36A explorer and finally an under construction #foodblogger #foodblog"
  categories:
    - Blog
    - Food
- title: Code Bushi
  main_url: "https://codebushi.com/"
  url: "https://codebushi.com/"
  featured: false
  description: >-
    Web development resources, trends, & techniques to elevate your coding
    journey.
  categories:
    - Web Development
    - Open Source
    - Blog
  built_by: Hunter Chang
  built_by_url: "https://hunterchang.com/"
- title: Daniel Hollcraft
  main_url: "https://danielhollcraft.com/"
  url: "https://danielhollcraft.com/"
  source_url: "https://github.com/danielbh/danielhollcraft.com"
  featured: false
  categories:
    - Web Development
    - Blog
    - Portfolio
- title: Darren Britton's Portfolio
  main_url: "https://darrenbritton.com/"
  url: "https://darrenbritton.com/"
  source_url: "https://github.com/darrenbritton/darrenbritton.github.io"
  featured: false
  categories:
    - Web Development
    - Portfolio
- title: Dave Lindberg Marketing & Design
  url: "https://davelindberg.com/"
  main_url: "https://davelindberg.com/"
  source_url: "https://github.com/Dave-Lindberg/dl-gatsby"
  featured: false
  description: >-
    My work revolves around solving problems for people in business, using
    integrated design and marketing strategies to improve sales, increase brand
    engagement, generate leads and achieve goals.
  categories:
    - Design
    - Featured
    - Marketing
    - SEO
    - Portfolio
- title: Design Systems Weekly
  main_url: "https://designsystems.email/"
  url: "https://designsystems.email/"
  featured: false
  categories:
    - Education
    - Web Development
- title: Dalbinaco's Website
  main_url: "https://dlbn.co/en/"
  url: "https://dlbn.co/en/"
  source_url: "https://github.com/dalbinaco/dlbn.co"
  featured: false
  categories:
    - Portfolio
    - Web Development
- title: mParticle's Documentation
  main_url: "https://docs.mparticle.com/"
  url: "https://docs.mparticle.com/"
  featured: false
  categories:
    - Web Development
    - Documentation
- title: Doopoll
  main_url: "https://doopoll.co/"
  url: "https://doopoll.co/"
  featured: false
  categories:
    - Marketing
    - Technology
- title: ERC dEX
  main_url: "https://ercdex.com/"
  url: "https://ercdex.com/aqueduct"
  featured: false
  categories:
    - Marketing
- title: Fabian Schultz' Portfolio
  main_url: "https://fabianschultz.com/"
  url: "https://fabianschultz.com/"
  source_url: "https://github.com/fabe/site"
  featured: false
  description: >-
    Hello, I’m Fabian — a product designer and developer based in Potsdam,
    Germany. I’ve been working both as a product designer and frontend developer
    for over 5 years now. I particularly enjoy working with companies that try
    to meet broad and unique user needs.
  categories:
    - Portfolio
    - Web Development
  built_by: Fabian Schultz
  built_by_url: "https://fabianschultz.com/"
- title: Formidable
  main_url: "https://formidable.com/"
  url: "https://formidable.com/"
  featured: false
  categories:
    - Web Development
    - Agency
    - Open Source
- title: CalState House Manager
  description: >
    Home service membership that offers proactive and on-demand maintenance for
    homeowners
  main_url: "https://housemanager.calstate.aaa.com/"
  url: "https://housemanager.calstate.aaa.com/"
  categories:
    - Insurance
- title: The freeCodeCamp Guide
  main_url: "https://guide.freecodecamp.org/"
  url: "https://guide.freecodecamp.org/"
  source_url: "https://github.com/freeCodeCamp/guide"
  featured: false
  categories:
    - Web Development
    - Documentation
- title: High School Hackathons
  main_url: "https://hackathons.hackclub.com/"
  url: "https://hackathons.hackclub.com/"
  source_url: "https://github.com/hackclub/hackathons"
  featured: false
  categories:
    - Education
    - Web Development
- title: Hapticmedia
  main_url: "https://hapticmedia.fr/en/"
  url: "https://hapticmedia.fr/en/"
  featured: false
  categories:
    - Agency
- title: heml.io
  main_url: "https://heml.io/"
  url: "https://heml.io/"
  source_url: "https://github.com/SparkPost/heml.io"
  featured: false
  categories:
    - Documentation
    - Web Development
    - Open Source
- title: Juliette Pretot's Portfolio
  main_url: "https://juliette.sh/"
  url: "https://juliette.sh/"
  featured: false
  categories:
    - Web Development
    - Portfolio
    - Blog
- title: Kris Hedstrom's Portfolio
  main_url: "https://k-create.com/"
  url: "https://k-create.com/portfolio/"
  source_url: "https://github.com/kristofferh/kristoffer"
  featured: false
  description: >-
    Hey. I’m Kris. I’m an interactive designer / developer. I grew up in Umeå,
    in northern Sweden, but I now live in Brooklyn, NY. I am currently enjoying
    a hybrid Art Director + Lead Product Engineer role at a small startup called
    Nomad Health. Before that, I was a Product (Engineering) Manager at Tumblr.
    Before that, I worked at agencies. Before that, I was a baby. I like to
    design things, and then I like to build those things. I occasionally take on
    freelance projects. Feel free to get in touch if you have an interesting
    project that you want to collaborate on. Or if you just want to say hello,
    that’s cool too.
  categories:
    - Portfolio
  built_by: Kris Hedstrom
  built_by_url: "https://k-create.com/"
- title: knpw.rs
  main_url: "https://knpw.rs/"
  url: "https://knpw.rs/"
  source_url: "https://github.com/knpwrs/knpw.rs"
  featured: false
  categories:
    - Blog
    - Web Development
- title: Kostas Bariotis' Blog
  main_url: "https://kostasbariotis.com/"
  url: "https://kostasbariotis.com/"
  source_url: "https://github.com/kbariotis/kostasbariotis.com"
  featured: false
  categories:
    - Blog
    - Portfolio
    - Web Development
- title: LaserTime Clinic
  main_url: "https://lasertime.ru/"
  url: "https://lasertime.ru/"
  source_url: "https://github.com/oleglegun/lasertime"
  featured: false
  categories:
    - Marketing
- title: Jason Lengstorf
  main_url: "https://lengstorf.com"
  url: "https://lengstorf.com"
  source_url: "https://github.com/jlengstorf/lengstorf.com"
  featured: false
  categories:
    - Blog
  built_by: Jason Lengstorf
  built_by_url: "https://github.com/jlengstorf"
- title: Mannequin.io
  main_url: "https://mannequin.io/"
  url: "https://mannequin.io/"
  source_url: "https://github.com/LastCallMedia/Mannequin/tree/master/site"
  featured: false
  categories:
    - Open Source
    - Web Development
    - Documentation
- title: manu.ninja
  main_url: "https://manu.ninja/"
  url: "https://manu.ninja/"
  source_url: "https://github.com/Lorti/manu.ninja"
  featured: false
  description: >-
    manu.ninja is the personal blog of Manuel Wieser, where he talks about
    frontend development, games and digital art
  categories:
    - Blog
    - Technology
    - Web Development
- title: Fabric
  main_url: "https://meetfabric.com/"
  url: "https://meetfabric.com/"
  featured: false
  categories:
    - Marketing
    - Insurance
- title: Nexit
  main_url: "https://nexit.sk/"
  url: "https://nexit.sk/references"
  featured: false
  categories:
    - Web Development
- title: Nortcast
  main_url: "https://nortcast.com/"
  url: "https://nortcast.com/"
  featured: false
  categories:
    - Technology
    - Entertainment
    - Podcast
- title: Open FDA
  description: >
    Provides APIs and raw download access to a number of high-value, high
    priority and scalable structured datasets, including adverse events, drug
    product labeling, and recall enforcement reports.
  main_url: "https://open.fda.gov/"
  url: "https://open.fda.gov/"
  source_url: "https://github.com/FDA/open.fda.gov"
  featured: false
  categories:
    - Government
    - Open Source
    - Web Development
    - API
    - Data
- title: NYC Planning Labs (New York City Department of City Planning)
  main_url: "https://planninglabs.nyc/"
  url: "https://planninglabs.nyc/about/"
  source_url: "https://github.com/NYCPlanning/"
  featured: false
  description: >-
    We work with New York City's Urban Planners to deliver impactful, modern
    technology tools.
  categories:
    - Open Source
    - Government
- title: Pravdomil
  main_url: "https://pravdomil.com/"
  url: "https://pravdomil.com/"
  source_url: "https://github.com/pravdomil/pravdomil.com"
  featured: false
  description: >-
    I’ve been working both as a product designer and frontend developer for over
    5 years now. I particularly enjoy working with companies that try to meet
    broad and unique user needs.
  categories:
    - Portfolio
- title: Preston Richey Portfolio / Blog
  main_url: "https://prestonrichey.com/"
  url: "https://prestonrichey.com/"
  source_url: "https://github.com/prichey/prestonrichey.com"
  featured: false
  categories:
    - Web Development
    - Portfolio
    - Blog
- title: Landing page of Put.io
  main_url: "https://put.io/"
  url: "https://put.io/"
  featured: false
  categories:
    - eCommerce
    - Technology
- title: The Rick and Morty API
  main_url: "https://rickandmortyapi.com/"
  url: "https://rickandmortyapi.com/"
  built_by: Axel Fuhrmann
  built_by_url: "https://axelfuhrmann.com/"
  featured: false
  categories:
    - Web Development
    - Entertainment
    - Documentation
    - Open Source
    - API
- title: Santa Compañía Creativa
  main_url: "https://santacc.es/"
  url: "https://santacc.es/"
  source_url: "https://github.com/DesarrolloWebSantaCC/santacc-web"
  featured: false
  categories:
    - Agency
- title: Sean Coker's Blog
  main_url: "https://sean.is/"
  url: "https://sean.is/"
  featured: false
  categories:
    - Blog
    - Portfolio
    - Web Development
- title: Segment's Blog
  main_url: "https://segment.com/blog/"
  url: "https://segment.com/blog/"
  featured: false
  categories:
    - Web Development
    - Blog
- title: Several Levels
  main_url: "https://severallevels.io/"
  url: "https://severallevels.io/"
  source_url: "https://github.com/Harrison1/several-levels"
  featured: false
  categories:
    - Agency
    - Web Development
- title: Simply
  main_url: "https://simply.co.za/"
  url: "https://simply.co.za/"
  featured: false
  categories:
    - Marketing
    - Insurance
- title: Storybook
  main_url: "https://storybook.js.org/"
  url: "https://storybook.js.org/"
  source_url: "https://github.com/storybooks/storybook"
  featured: false
  categories:
    - Web Development
    - Open Source
- title: Vibert Thio's Portfolio
  main_url: "https://vibertthio.com/portfolio/"
  url: "https://vibertthio.com/portfolio/projects/"
  source_url: "https://github.com/vibertthio/portfolio"
  featured: false
  categories:
    - Portfolio
    - Web Development
- title: VisitGemer
  main_url: "https://visitgemer.sk/"
  url: "https://visitgemer.sk/"
  featured: false
  categories:
    - Marketing
- title: Beach Hut Poole
  main_url: "https://www.beachhutpoole.co.uk/"
  url: "https://www.beachhutpoole.co.uk/"
  featured: false
  categories:
    - Travel
    - Marketing
- title: Bricolage.io
  main_url: "https://www.bricolage.io/"
  url: "https://www.bricolage.io/"
  source_url: "https://github.com/KyleAMathews/blog"
  featured: false
  categories:
    - Blog
- title: Charles Pinnix Website
  main_url: "https://www.charlespinnix.com/"
  url: "https://www.charlespinnix.com/"
  featured: false
  description: >-
    I’m a senior frontend engineer with 8 years of experience building websites
    and web applications. I’m interested in leading creative, multidisciplinary
    engineering teams. I’m a creative technologist, merging photography, art,
    and design into engineering and visa versa. I take a pragmatic,
    product-oriented approach to development, allowing me to see the big picture
    and ensuring quality products are completed on time. I have a passion for
    modern frontend JavaScript frameworks such as React and Vue, and I have
    substantial experience on the backend with an interest in Node and
    container based deployment with Docker and AWS.
  categories:
    - Portfolio
    - Web Development
- title: Charlie Harrington's Blog
  main_url: "https://www.charlieharrington.com/"
  url: "https://www.charlieharrington.com/"
  source_url: "https://github.com/whatrocks/blog"
  featured: false
  categories:
    - Blog
    - Web Development
    - Music
- title: Developer Ecosystem
  main_url: "https://www.developerecosystem.com/"
  url: "https://www.developerecosystem.com/"
  featured: false
  categories:
    - Blog
    - Web Development
- title: Gabriel Adorf's Portfolio
  main_url: "https://www.gabrieladorf.com/"
  url: "https://www.gabrieladorf.com/"
  source_url: "https://github.com/gabdorf/gabriel-adorf-portfolio"
  featured: false
  categories:
    - Portfolio
    - Web Development
- title: greglobinski.com
  main_url: "https://www.greglobinski.com/"
  url: "https://www.greglobinski.com/"
  source_url: "https://github.com/greglobinski/www.greglobinski.com"
  featured: false
  categories:
    - Portfolio
    - Web Development
- title: I am Putra
  main_url: "https://www.iamputra.com/"
  url: "https://www.iamputra.com/"
  featured: false
  categories:
    - Portfolio
    - Web Development
    - Blog
- title: In Sowerby Bridge
  main_url: "https://www.insowerbybridge.co.uk/"
  url: "https://www.insowerbybridge.co.uk/"
  featured: false
  categories:
    - Marketing
    - Government
- title: JavaScript Stuff
  main_url: "https://www.javascriptstuff.com/"
  url: "https://www.javascriptstuff.com/"
  featured: false
  categories:
    - Education
    - Web Development
    - Library
- title: Ledgy
  main_url: "https://www.ledgy.com/"
  url: "https://github.com/morloy/ledgy.com"
  featured: false
  categories:
    - Marketing
    - Finance
- title: Alec Lomas's Portfolio / Blog
  main_url: "https://www.lowmess.com/"
  url: "https://www.lowmess.com/"
  source_url: "https://github.com/lowmess/lowmess"
  featured: false
  categories:
    - Web Development
    - Blog
    - Portfolio
- title: Michele Mazzucco's Portfolio
  main_url: "https://www.michelemazzucco.it/"
  url: "https://www.michelemazzucco.it/"
  source_url: "https://github.com/michelemazzucco/michelemazzucco.it"
  featured: false
  categories:
    - Portfolio
- title: Orbit FM Podcasts
  main_url: "https://www.orbit.fm/"
  url: "https://www.orbit.fm/"
  source_url: "https://github.com/agarrharr/orbit.fm"
  featured: false
  categories:
    - Podcast
- title: Prosecco Springs
  main_url: "https://www.proseccosprings.com/"
  url: "https://www.proseccosprings.com/"
  featured: false
  categories:
    - Food
    - Blog
    - Marketing
- title: Verious
  main_url: "https://www.verious.io/"
  url: "https://www.verious.io/"
  source_url: "https://github.com/cpinnix/verious"
  featured: false
  categories:
    - Web Development
- title: Whittle School
  main_url: "https://www.whittleschool.org/en/"
  url: "https://www.whittleschool.org/en/"
  featured: false
  categories:
    - Education
- title: Yisela
  main_url: "https://www.yisela.com/"
  url: "https://www.yisela.com/tetris-against-trauma-gaming-as-therapy/"
  featured: false
  categories:
    - Blog
- title: YouFoundRon.com
  main_url: "https://www.youfoundron.com/"
  url: "https://www.youfoundron.com/"
  source_url: "https://github.com/rongierlach/yfr-dot-com"
  featured: false
  categories:
    - Portfolio
    - Web Development
    - Blog
- title: yerevancoder
  main_url: "https://yerevancoder.com/"
  url: "https://forum.yerevancoder.com/categories"
  source_url: "https://github.com/yerevancoder/yerevancoder.github.io"
  featured: false
  categories:
    - Blog
    - Web Development
- title: EaseCentral
  main_url: "https://www.easecentral.com/"
  url: "https://www.easecentral.com/"
  featured: false
  categories:
    - Marketing
    - Healthcare
- title: Policygenius
  main_url: "https://www.policygenius.com/"
  url: "https://www.policygenius.com/"
  featured: false
  categories:
    - Marketing
    - Healthcare
- title: Moteefe
  main_url: "http://www.moteefe.com/"
  url: "http://www.moteefe.com/"
  featured: false
  categories:
    - Marketing
    - Agency
    - Technology
- title: Athelas
  main_url: "http://www.athelas.com/"
  url: "http://www.athelas.com/"
  featured: false
  categories:
    - Marketing
    - Healthcare
- title: Pathwright
  main_url: "http://www.pathwright.com/"
  url: "http://www.pathwright.com/"
  featured: false
  categories:
    - Marketing
    - Education
- title: pi-top
  main_url: "http://www.pi-top.com/"
  url: "http://www.pi-top.com/"
  featured: false
  categories:
    - Marketing
    - Web Development
    - Technology
    - eCommerce
- title: Troops
  main_url: "http://www.troops.ai/"
  url: "http://www.troops.ai/"
  featured: false
  categories:
    - Marketing
    - Technology
- title: ClearBrain
  main_url: "https://clearbrain.com/"
  url: "https://clearbrain.com/"
  featured: false
  categories:
    - Marketing
    - Technology
- title: Lucid
  main_url: "https://www.golucid.co/"
  url: "https://www.golucid.co/"
  featured: false
  categories:
    - Marketing
    - Technology
- title: Bench
  main_url: "http://www.bench.co/"
  url: "http://www.bench.co/"
  featured: false
  categories:
    - Marketing
- title: Union Plus Credit Card
  main_url: "http://www.unionpluscard.com"
  url: "https://unionplus.capitalone.com/"
  featured: false
  categories:
    - Marketing
    - Finance
- title: Gin Lane
  main_url: "http://www.ginlane.com/"
  url: "https://www.ginlane.com/"
  featured: false
  categories:
    - Web Development
    - Agency
- title: Marmelab
  main_url: "https://marmelab.com/en/"
  url: "https://marmelab.com/en/"
  featured: false
  categories:
    - Web Development
    - Agency
- title: Fusion Media Group
  main_url: "http://thefmg.com/"
  url: "http://thefmg.com/"
  featured: false
  categories:
    - Entertainment
    - News
- title: Cool Hunting
  main_url: "http://www.coolhunting.com/"
  url: "http://www.coolhunting.com/"
  featured: false
  categories:
    - Magazine
- title: Dovetail
  main_url: "https://dovetailapp.com/"
  url: "https://dovetailapp.com/"
  featured: false
  categories:
    - Marketing
    - Technology
- title: GraphQL College
  main_url: "https://www.graphql.college/"
  url: "https://www.graphql.college/"
  source_url: "https://github.com/GraphQLCollege/graphql-college"
  featured: false
  categories:
    - Web Development
    - Education
- title: F1 Vision
  main_url: "https://www.f1vision.com/"
  url: "https://www.f1vision.com/"
  featured: false
  categories:
    - Marketing
    - Entertainment
    - Technology
    - eCommerce
- title: Yuuniworks Portfolio / Blog
  main_url: "https://www.yuuniworks.com/"
  url: "https://www.yuuniworks.com/"
  source_url: "https://github.com/junkboy0315/yuuni-web"
  featured: false
  categories:
    - Portfolio
    - Web Development
    - Blog
- title: The Bastion Bot
  main_url: "https://bastionbot.org/"
  url: "https://bastionbot.org/"
  source_url: "https://github.com/TheBastionBot/Bastion-Website"
  description: Give awesome perks to your Discord server!
  featured: false
  categories:
    - Open Source
    - Technology
    - Documentation
    - Bot
    - Community
  built_by: Sankarsan Kampa
  built_by_url: "https://sankarsankampa.com"
- title: Smakosh
  main_url: "https://smakosh.com/"
  url: "https://smakosh.com/"
  source_url: "https://github.com/smakosh/smakosh.com"
  featured: false
  categories:
    - Portfolio
    - Web Development
# - title: Philipp Czernitzki - Blog/Website
#   main_url: "http://philippczernitzki.me/"
#   url: "http://philippczernitzki.me/"
#   featured: false
#   categories:
#     - Portfolio
#     - Web Development
#     - Blog
- title: WebGazer
  main_url: "https://www.webgazer.io/"
  url: "https://www.webgazer.io/"
  featured: false
  categories:
    - Marketing
    - Web Development
    - Technology
- title: Joe Seifi's Blog
  main_url: "http://seifi.org/"
  url: "http://seifi.org/"
  featured: false
  categories:
    - Portfolio
    - Web Development
    - Blog

- title: LekoArts
  main_url: "https://www.lekoarts.de"
  url: "https://www.lekoarts.de"
  source_url: "https://github.com/LekoArts/portfolio"
  featured: false
  built_by: LekoArts
  built_by_url: "https://github.com/LekoArts"
  description: >-
    Hi, I'm Lennart — a self-taught and passionate graphic/web designer &
    frontend developer based in Darmstadt, Germany. I love it to realize complex
    projects in a creative manner and face new challenges. Since 6 years I do
    graphic design, my love for frontend development came up 3 years ago. I
    enjoy acquiring new skills and cementing this knowledge by writing blogposts
    and creating tutorials.
  categories:
    - Portfolio
    - Blog
    - Design
    - Web Development
    - Freelance
- title: 杨二小的博客
  main_url: "https://blog.yangerxiao.com/"
  url: "https://blog.yangerxiao.com/"
  source_url: "https://github.com/zerosoul/blog.yangerxiao.com"
  featured: false
  categories:
    - Blog
    - Portfolio
- title: MOTTO x MOTTO
  main_url: "https://mottox2.com"
  url: "https://mottox2.com"
  source_url: "https://github.com/mottox2/website"
  description: Web developer / UI Desinger in Tokyo Japan.
  featured: false
  categories:
    - Blog
    - Portfolio
  built_by: mottox2
  built_by_url: "https://mottox2.com"
- title: Pride of the Meadows
  main_url: "https://www.prideofthemeadows.com/"
  url: "https://www.prideofthemeadows.com/"
  featured: false
  categories:
    - eCommerce
    - Food
    - Blog
- title: Michael Uloth
  main_url: "https://www.michaeluloth.com"
  url: "https://www.michaeluloth.com"
  featured: false
  description: Michael Uloth is an opera singer and web developer based in Toronto.
  categories:
    - Portfolio
    - Music
    - Web Development
  built_by: Michael Uloth
  built_by_url: "https://www.michaeluloth.com"
- title: Spacetime
  main_url: "https://www.heyspacetime.com/"
  url: "https://www.heyspacetime.com/"
  featured: false
  description: >-
    Spacetime is a Dallas-based digital experience agency specializing in web,
    app, startup, and digital experience creation.
  categories:
    - Marketing
    - Portfolio
    - Agency
    - Featured
  built_by: Spacetime
  built_by_url: "https://www.heyspacetime.com/"
- title: Eric Jinks
  main_url: "https://ericjinks.com/"
  url: "https://ericjinks.com/"
  featured: false
  description: "Software engineer / web developer from the Gold Coast, Australia."
  categories:
    - Portfolio
    - Blog
    - Web Development
    - Technology
  built_by: Eric Jinks
  built_by_url: "https://ericjinks.com/"
- title: GaiAma - We are wildlife
  main_url: "https://www.gaiama.org/"
  url: "https://www.gaiama.org/"
  featured: false
  description: >-
    We founded the GaiAma conservation organization to protect wildlife in Perú
    and to create an example of a permaculture neighborhood, living
    symbiotically with the forest - because reforestation is just the beginning
  categories:
    - Nonprofit
    - Marketing
    - Blog
  source_url: "https://github.com/GaiAma/gaiama.org"
  built_by: GaiAma
  built_by_url: "https://www.gaiama.org/"
- title: Healthcare Logic
  main_url: "https://www.healthcarelogic.com/"
  url: "https://www.healthcarelogic.com/"
  featured: false
  description: >-
    Revolutionary technology that empowers clinical and managerial leaders to
    collaborate with clarity.
  categories:
    - Marketing
    - Healthcare
    - Technology
  built_by: Thrive
  built_by_url: "https://thriveweb.com.au/"
- title: Localgov.fyi
  main_url: "https://localgov.fyi/"
  url: "https://localgov.fyi/"
  featured: false
  description: Finding local government services made easier.
  categories:
    - Directory
    - Government
    - Technology
  source_url: "https://github.com/WeOpenly/localgov.fyi"
  built_by: Openly
  built_by_url: "https://weopenly.com/"
- title: Kata.ai Documentation
  main_url: "https://docs.kata.ai/"
  url: "https://docs.kata.ai/"
  source_url: "https://github.com/kata-ai/kata-platform-docs"
  featured: false
  description: >-
    Documentation website for the Kata Platform, an all-in-one platform for
    building chatbots using AI technologies.
  categories:
    - Documentation
    - Technology
- title: goalgetters
  main_url: "https://goalgetters.space/"
  url: "https://goalgetters.space/"
  featured: false
  description: >-
    goalgetters is a source of inspiration for people who want to change their
    career. We offer articles, success stories and expert interviews on how to
    find a new passion and how to implement change.
  categories:
    - Blog
    - Education
    - Personal Development
  built_by: "Stephanie Langers (content), Adrian Wenke (development)"
  built_by_url: "https://twitter.com/AdrianWenke"
- title: Zensum
  main_url: "https://zensum.se/"
  url: "https://zensum.se/"
  featured: false
  description: >-
    Borrow money quickly and safely through Zensum. We compare Sweden's leading
    banks and credit institutions. Choose from multiple offers and lower your
    monthly cost. [Translated from Swedish]
  categories:
    - Technology
    - Finance
    - Marketing
  built_by: Bejamas.io
  built_by_url: "https://bejamas.io/"
- title: StatusHub - Easy to use Hosted Status Page Service
  main_url: "https://statushub.com/"
  url: "https://statushub.com/"
  featured: false
  description: >-
    Set up your very own service status page in minutes with StatusHub. Allow
    customers to subscribe to be updated automatically.
  categories:
    - Technology
    - Marketing
  built_by: Bejamas.io
  built_by_url: "https://bejamas.io/"
- title: Matthias Kretschmann Portfolio
  main_url: "https://matthiaskretschmann.com/"
  url: "https://matthiaskretschmann.com/"
  source_url: "https://github.com/kremalicious/portfolio"
  featured: false
  description: Portfolio of designer & developer Matthias Kretschmann.
  categories:
    - Portfolio
    - Web Development
  built_by: Matthias Kretschmann
  built_by_url: "https://matthiaskretschmann.com/"
- title: Iron Cove Solutions
  main_url: "https://ironcovesolutions.com/"
  url: "https://ironcovesolutions.com/"
  description: >-
    Iron Cove Solutions is a cloud based consulting firm. We help companies
    deliver a return on cloud usage by applying best practices
  categories:
    - Technology
    - Web Development
  built_by: Iron Cove Solutions
  built_by_url: "https://ironcovesolutions.com/"
  featured: false
- title: Eventos orellana
  description: >-
    Somos una empresa dedicada a brindar asesoría personalizada y profesional
    para la elaboración y coordinación de eventos sociales y empresariales.
  main_url: "https://eventosorellana.com/"
  url: "https://eventosorellana.com/"
  featured: false
  categories:
    - Gallery
  built_by: Codedebug
  built_by_url: "https://codedebug.co/"
- title: Moetez Chaabene Portfolio / Blog
  main_url: "https://moetez.me/"
  url: "https://moetez.me/"
  source_url: "https://github.com/moetezch/moetez.me"
  featured: false
  description: Portfolio of Moetez Chaabene
  categories:
    - Portfolio
    - Web Development
    - Blog
  built_by: Moetez Chaabene
  built_by_url: "https://twitter.com/moetezch"
- title: Nikita
  description: >-
    Automation of system deployments in Node.js for applications and
    infrastructures.
  main_url: "https://nikita.js.org/"
  url: "https://nikita.js.org/"
  source_url: "https://github.com/adaltas/node-nikita"
  categories:
    - Documentation
    - Open Source
    - Technology
  built_by: David Worms
  built_by_url: "http://www.adaltas.com"
  featured: false
- title: Gourav Sood Blog & Portfolio
  main_url: "https://www.gouravsood.com/"
  url: "https://www.gouravsood.com/"
  featured: false
  categories:
    - Blog
    - Portfolio
  built_by: Gourav Sood
  built_by_url: "https://www.gouravsood.com/"
- title: Jonas Tebbe Portfolio
  description: |
    Hey, I’m Jonas and I create digital products.
  main_url: "https://jonastebbe.com"
  url: "https://jonastebbe.com"
  categories:
    - Portfolio
  built_by: Jonas Tebbe
  built_by_url: "http://twitter.com/jonastebbe"
  featured: false
- title: Parker Sarsfield Portfolio
  description: |
    I'm Parker, a software engineer and sneakerhead.
  main_url: "https://parkersarsfield.com"
  url: "https://parkersarsfield.com"
  categories:
    - Blog
    - Portfolio
  built_by: Parker Sarsfield
  built_by_url: "https://parkersarsfield.com"
- title: Frontend web development with Greg
  description: |
    JavaScript, GatsbyJS, ReactJS, CSS in JS... Let's learn some stuff together.
  main_url: "https://dev.greglobinski.com"
  url: "https://dev.greglobinski.com"
  categories:
    - Blog
    - Web Development
  built_by: Greg Lobinski
  built_by_url: "https://github.com/greglobinski"
- title: Insomnia
  description: |
    Desktop HTTP and GraphQL client for developers
  main_url: "https://insomnia.rest/"
  url: "https://insomnia.rest/"
  categories:
    - Blog
  built_by: Gregory Schier
  built_by_url: "https://schier.co"
  featured: false
- title: Timeline Theme Portfolio
  description: |
    I'm Aman Mittal, a software developer.
  main_url: "http://www.amanhimself.me/"
  url: "http://www.amanhimself.me/"
  categories:
    - Web Development
    - Portfolio
  built_by: Aman Mittal
  built_by_url: "http://www.amanhimself.me/"
- title: Ocean artUp
  description: >
    Science outreach site built using styled-components and Contentful. It
    presents the research project "Ocean artUp" funded by an Advanced Grant of
    the European Research Council to explore the possible benefits of artificial
    uplift of nutrient-rich deep water to the ocean’s sunlit surface layer.
  main_url: "https://ocean-artup.eu"
  url: "https://ocean-artup.eu"
  source_url: "https://github.com/janosh/ocean-artup"
  categories:
    - Science
    - Education
    - Blog
  built_by: Janosh Riebesell
  built_by_url: "https://janosh.io"
  featured: false
- title: Ryan Fitzgerald
  description: |
    Personal portfolio and blog for Ryan Fitzgerald
  main_url: "https://ryanfitzgerald.ca/"
  url: "https://ryanfitzgerald.ca/"
  categories:
    - Web Development
    - Portfolio
  built_by: Ryan Fitzgerald
  built_by_url: "https://github.com/RyanFitzgerald"
  featured: false
- title: Kaizen
  description: |
    Content Marketing, PR & SEO Agency in London
  main_url: "https://www.kaizen.co.uk/"
  url: "https://www.kaizen.co.uk/"
  categories:
    - Agency
    - Blog
    - Design
    - Web Development
    - SEO
  built_by: Bogdan Stanciu
  built_by_url: "https://github.com/b0gd4n"
  featured: false
- title: HackerOne Platform Documentation
  description: |
    HackerOne's Product Documentation Center!
  url: "https://docs.hackerone.com/"
  main_url: "https://docs.hackerone.com/"
  categories:
    - Documentation
    - Security
  featured: false
- title: Patreon Partners
  description: |
    Resources and products to help you do more with Patreon.
  url: "https://partners.patreon.com/"
  main_url: "https://partners.patreon.com/"
  categories:
    - Directory
  featured: false
- title: Bureau Of Meteorology (beta)
  description: |
    Help shape the future of Bureau services
  url: "https://beta.bom.gov.au/"
  main_url: "https://beta.bom.gov.au/"
  categories:
    - Meteorology
  featured: false
- title: Curbside
  description: |
    Connecting Stores with Mobile Customers
  main_url: "https://curbside.com/"
  url: "https://curbside.com/"
  categories:
    - Mobile Commerce
  featured: false
- title: Mux Video
  description: |
    API to video hosting and streaming
  main_url: "https://mux.com/"
  url: "https://mux.com/"
  categories:
    - Video
    - Hosting
    - Streaming
    - API
  featured: false
- title: Swapcard
  description: >
    The easiest way for event organizers to instantly connect people, build a
    community of attendees and exhibitors, and increase revenue over time
  main_url: "https://www.swapcard.com/"
  url: "https://www.swapcard.com/"
  categories:
    - Event
    - Community
    - Personal Training
    - Marketing
  built_by: Swapcard
  built_by_url: "https://www.swapcard.com/"
  featured: false
- title: Kalix
  description: >
    Kalix is perfect for healthcare professionals starting out in private
    practice, to those with an established clinic.
  main_url: "https://www.kalixhealth.com/"
  url: "https://www.kalixhealth.com/"
  categories:
    - Healthcare
  featured: false
- title: Hubba
  description: |
    Buy wholesale products from thousands of independent, verified Brands.
  main_url: "https://join.hubba.com/"
  url: "https://join.hubba.com/"
  categories:
    - eCommerce
  featured: false
- title: HyperPlay
  description: |
    In Asean's 1st Ever LOL Esports X Music Festival
  main_url: "https://hyperplay.leagueoflegends.com/"
  url: "https://hyperplay.leagueoflegends.com/"
  categories:
    - Video Games
    - Music
  featured: false
- title: Bad Credit Loans
  description: |
    Get the funds you need, from $250-$5,000
  main_url: "https://www.creditloan.com/"
  url: "https://www.creditloan.com/"
  categories:
    - Loans
    - Credits
  featured: false
- title: Financial Center
  description: >
    Member-owned, not-for-profit, co-operative whose members receive financial
    benefits in the form of lower loan rates, higher savings rates, and lower
    fees than banks.
  main_url: "https://fcfcu.com/"
  url: "https://fcfcu.com/"
  categories:
    - Loans
    - Finance
    - Nonprofit
    - Banking
    - Business
    - Education
  built_by: "https://fcfcu.com/"
  built_by_url: "https://fcfcu.com/"
  featured: false
- title: Office of Institutional Research and Assessment
  description: |
    Good Data, Good Decisions
  main_url: "http://oira.ua.edu/"
  url: "http://oira.ua.edu/"
  categories:
    - Data
  featured: false
- title: Trintellix
  description: |
    It may help make a difference for your depression (MDD).
  main_url: "https://us.trintellix.com/"
  url: "https://us.trintellix.com/"
  categories:
    - Health & Wellness
  featured: false
- title: The Telegraph Premium
  description: |
    Exclusive stories from award-winning journalists
  main_url: "https://premium.telegraph.co.uk/"
  url: "https://premium.telegraph.co.uk/"
  categories:
    - Newspaper
  featured: false
- title: html2canvas
  description: |
    Screenshots with JavaScript
  main_url: "http://html2canvas.hertzen.com/"
  url: "http://html2canvas.hertzen.com/"
  source_url: "https://github.com/niklasvh/html2canvas/tree/master/www"
  categories:
    - JavaScript
    - Documentation
  built_by: Niklas von Hertzen
  built_by_url: "http://hertzen.com/"
  featured: false
- title: Dato CMS
  description: |
    The API-based CMS your editors will love
  main_url: "https://www.datocms.com/"
  url: "https://www.datocms.com/"
  categories:
    - CMS
    - API
  featured: false
- title: Half Electronics
  description: |
    Personal website
  main_url: "https://www.halfelectronic.com/"
  url: "https://www.halfelectronic.com/"
  categories:
    - Blog
    - Electronics
  built_by: Fernando Poumian
  built_by_url: "https://github.com/fpoumian/halfelectronic.com"
  featured: false
- title: Frithir Software Development
  main_url: "https://frithir.com/"
  url: "https://frithir.com/"
  featured: false
  description: "I DRINK COFFEE, WRITE CODE AND IMPROVE MY DEVELOPMENT SKILLS EVERY DAY."
  categories:
    - Design
    - Web Development
  built_by: Frithir
  built_by_url: "https://Frithir.com/"
- title: Unow
  main_url: "https://www.unow.fr/"
  url: "https://www.unow.fr/"
  categories:
    - Education
    - Marketing
  featured: false
- title: Peter Hironaka
  description: |
    Freelance Web Developer based in Los Angeles.
  main_url: "https://peterhironaka.com/"
  url: "https://peterhironaka.com/"
  categories:
    - Portfolio
    - Web Development
  built_by: Peter Hironaka
  built_by_url: "https://github.com/PHironaka"
  featured: false
- title: Michael McQuade
  description: |
    Personal website and blog for Michael McQuade
  main_url: "https://giraffesyo.io"
  url: "https://giraffesyo.io"
  categories:
    - Blog
  built_by: Michael McQuade
  built_by_url: "https://github.com/giraffesyo"
  featured: false
- title: Haacht Brewery
  description: |
    Corporate website for Haacht Brewery. Designed and Developed by Gafas.
  main_url: "https://haacht.com/en/"
  url: "https://haacht.com"
  categories:
    - Brewery
  built_by: Gafas
  built_by_url: "https://gafas.be"
  featured: false
- title: StoutLabs
  description: |
    Portfolio of Daniel Stout, freelance developer in East Tennessee.
  main_url: "https://www.stoutlabs.com/"
  url: "https://www.stoutlabs.com/"
  categories:
    - Web Development
    - Portfolio
  built_by: Daniel Stout
  built_by_url: "https://github.com/stoutlabs"
  featured: false
- title: Chicago Ticket Outcomes By Neighborhood
  description: |
    ProPublica data visualization of traffic ticket court outcomes
  categories:
    - News
    - Nonprofit
    - Visualization
  url: >-
    https://projects.propublica.org/graphics/il/il-city-sticker-tickets-maps/ticket-status/?initialWidth=782
  main_url: >-
    https://projects.propublica.org/graphics/il/il-city-sticker-tickets-maps/ticket-status/?initialWidth=782
  built_by: David Eads
  built_by_url: "https://github.com/eads"
  featured: false
- title: Chicago South Side Traffic Ticketing rates
  description: |
    ProPublica data visualization of traffic ticket rates by community
  main_url: >-
    https://projects.propublica.org/graphics/il/il-city-sticker-tickets-maps/ticket-rate/?initialWidth=782
  url: >-
    https://projects.propublica.org/graphics/il/il-city-sticker-tickets-maps/ticket-rate/?initialWidth=782
  categories:
    - News
    - Nonprofit
    - Visualization
  built_by: David Eads
  built_by_url: "https://github.com/eads"
  featured: false
- title: Otsimo
  description: >
    Otsimo is a special education application for children with autism, down
    syndrome and other developmental disabilities.
  main_url: "https://otsimo.com/en/"
  url: "https://otsimo.com/en/"
  categories:
    - Blog
    - Education
  featured: false
- title: Matt Bagni Portfolio 2018
  description: >
    Mostly the result of playing with Gatsby and learning about react and
    graphql. Using the screenshot plugin to showcase the work done for my
    company in the last 2 years, and a good amount of other experiments.
  main_url: "https://mattbag.github.io"
  url: "https://mattbag.github.io"
  categories:
    - Portfolio
  featured: false
- title: Lisa Ye's Blog
  description: |
    Simple blog/portofolio for a fashion designer. Gatsby_v2 + Netlify cms
  main_url: "https://lisaye.netlify.com/"
  url: "https://lisaye.netlify.com/"
  categories:
    - Blog
    - Portfolio
    - Fashion
  featured: false
- title: Lifestone Church
  main_url: "https://www.lifestonechurch.net/"
  url: "https://www.lifestonechurch.net/"
  source_url: "https://github.com/lifestonechurch/lifestonechurch.net"
  featured: false
  categories:
    - Marketing
    - Nonprofit
- title: Artem Sapegin
  description: >
    Little homepage of Artem Sapegin, a frontend developer, passionate
    photographer, coffee drinker and crazy dogs’ owner.
  main_url: "https://sapegin.me/"
  url: "https://sapegin.me/"
  categories:
    - Portfolio
    - Open Source
    - Web Development
  built_by: Artem Sapegin
  built_by_url: "https://github.com/sapegin"
  featured: false
- title: SparkPost Developers
  main_url: "https://developers.sparkpost.com/"
  url: "https://developers.sparkpost.com/"
  source_url: "https://github.com/SparkPost/developers.sparkpost.com"
  categories:
    - Documentation
    - API
  featured: false
- title: Malik Browne Portfolio 2018
  description: >
    The portfolio blog of Malik Browne, a full-stack engineer, foodie, and avid
    blogger/YouTuber.
  main_url: "https://www.malikbrowne.com/about"
  url: "https://www.malikbrowne.com"
  categories:
    - Blog
    - Portfolio
  built_by: Malik Browne
  built_by_url: "https://twitter.com/milkstarz"
  featured: false
- title: Novatics
  description: |
    Digital products that inspire and make a difference
  main_url: "https://www.novatics.com.br"
  url: "https://www.novatics.com.br"
  categories:
    - Portfolio
    - Technology
    - Web Development
  built_by: Novatics
  built_by_url: "https://github.com/Novatics"
  featured: false
- title: Max McKinney
  description: >
    I’m a developer and designer with a focus in web technologies. I build cars
    on the side.
  main_url: "https://maxmckinney.com/"
  url: "https://maxmckinney.com/"
  categories:
    - Portfolio
    - Web Development
    - Design
  built_by: Max McKinney
  featured: false
- title: Stickyard
  description: |
    Make your React component sticky the easy way
  main_url: "https://nihgwu.github.io/stickyard/"
  url: "https://nihgwu.github.io/stickyard/"
  source_url: "https://github.com/nihgwu/stickyard/tree/master/website"
  categories:
    - Web Development
  built_by: Neo Nie
  featured: false
- title: Agata Milik
  description: |
    Website of a Polish psychologist/psychotherapist based in Gdańsk, Poland.
  main_url: "https://agatamilik.pl"
  url: "https://agatamilik.pl"
  categories:
    - Marketing
    - Healthcare
  built_by: Piotr Fedorczyk
  built_by_url: "https://piotrf.pl"
  featured: false
- title: WebPurple
  main_url: "https://www.webpurple.net/"
  url: "https://www.webpurple.net/"
  source_url: "https://github.com/WebPurple/site"
  description: >-
    Site of local (Russia, Ryazan) frontend community. Main purpose is to show
    info about meetups and keep blog.
  categories:
    - Nonprofit
    - Web Development
    - Community
    - Blog
    - Open Source
  built_by: Nikita Kirsanov
  built_by_url: "https://twitter.com/kitos_kirsanov"
  featured: false
- title: Papertrail.io
  description: |
    Inspection Management for the 21st Century
  main_url: "https://www.papertrail.io/"
  url: "https://www.papertrail.io/"
  categories:
    - Marketing
    - Technology
  built_by: Papertrail.io
  built_by_url: "https://www.papertrail.io"
  featured: false
- title: Matt Ferderer
  main_url: "https://mattferderer.com"
  url: "https://mattferderer.com"
  source_url: "https://github.com/mattferderer/gatsbyblog"
  description: >
    {titleofthesite} is a blog built with Gatsby that discusses web related tech
    such as JavaScript, .NET, Blazor & security.
  categories:
    - Blog
    - Web Development
  built_by: Matt Ferderer
  built_by_url: "https://twitter.com/mattferderer"
  featured: false
- title: Sahyadri Open Source Community
  main_url: "https://sosc.org.in"
  url: "https://sosc.org.in"
  source_url: "https://github.com/haxzie/sosc-website"
  description: >
    Official website of Sahyadri Open Source Community for community blog, event
    details and members info.
  categories:
    - Blog
    - Community
    - Open Source
  built_by: Musthaq Ahamad
  built_by_url: "https://github.com/haxzie"
  featured: false
- title: Tech Confessions
  main_url: "https://confessions.tech"
  url: "https://confessions.tech"
  source_url: "https://github.com/JonathanSpeek/tech-confessions"
  description: "A guilt-free place for us to confess our tech sins \U0001F64F\n"
  categories:
    - Community
    - Open Source
  built_by: Jonathan Speek
  built_by_url: "https://speek.design"
  featured: false
- title: Thibault Maekelbergh
  main_url: "https://thibmaek.com"
  url: "https://thibmaek.com"
  source_url: "https://github.com/thibmaek/thibmaek.github.io"
  description: |
    A nice blog about development, Raspberry Pi, plants and probably records.
  categories:
    - Blog
    - Open Source
  built_by: Thibault Maekelbergh
  built_by_url: "https://twitter.com/thibmaek"
  featured: false
- title: LearnReact.design
  main_url: "https://learnreact.design"
  url: "https://learnreact.design"
  description: >
    React Essentials For Designers: A React course tailored for product
    designers, ux designers, ui designers.
  categories:
    - Blog
  built_by: Linton Ye
  built_by_url: "https://twitter.com/lintonye"
- title: Devol’s Dance
  main_url: "https://www.devolsdance.com/"
  url: "https://www.devolsdance.com/"
  description: >
    Devol’s Dance is an invite-only, one-day event celebrating industrial
    robotics, AI, and automation.
  categories:
    - Marketing
    - Technology
  built_by: Corey Ward
  built_by_url: "http://www.coreyward.me/"
  featured: false
- title: Mega House Creative
  main_url: "https://www.megahousecreative.com/"
  url: "https://www.megahousecreative.com/"
  description: >
    Mega House Creative is a digital agency that provides unique goal-oriented
    web marketing solutions.
  categories:
    - Marketing
    - Agency
  built_by: Daniel Robinson
  featured: false
- title: Tobie Marier Robitaille - csc
  main_url: "https://tobiemarierrobitaille.com/"
  url: "https://tobiemarierrobitaille.com/en/"
  description: |
    Portfolio site for director of photography Tobie Marier Robitaille
  categories:
    - Portfolio
    - Gallery
  built_by: Mill3 Studio
  built_by_url: "https://mill3.studio/en/"
  featured: false
- title: Bestvideogame.deals
  main_url: "https://bestvideogame.deals/"
  url: "https://bestvideogame.deals/"
  description: |
    Video game comparison website for the UK, build with GatsbyJS.
  categories:
    - eCommerce
    - Video Games
  built_by: Koen Kamphuis
  built_by_url: "https://koenkamphuis.com/"
  featured: false
- title: Mahipat's Portfolio
  main_url: "https://mojaave.com/"
  url: "https://mojaave.com"
  source_url: "https://github.com/mhjadav/mojaave"
  description: >
    mojaave.com is Mahipat's portfolio, I have developed it using Gatsby v2 and
    Bootstrap, To get in touch with people looking for full-stack developer.
  categories:
    - Portfolio
    - Web Development
  built_by: Mahipat Jadav
  built_by_url: "https://mojaave.com/"
  featured: false
- title: Cmsbased
  main_url: "https://www.cmsbased.net"
  url: "https://www.cmsbased.net"
  description: >
    Cmsbased is providing automation tools and design resources for Web Hosting
    and IT services industry.
  categories:
    - Technology
    - Design
  featured: false
- title: Traffic Design Biennale 2018
  main_url: "https://trafficdesign.pl"
  url: "http://trafficdesign.pl/pl/ficzery/2018-biennale/"
  description: |
    Mini site for 2018 edition of Traffic Design’s Biennale
  categories:
    - Nonprofit
    - Gallery
  built_by: Piotr Fedorczyk
  built_by_url: "https://piotrf.pl"
  featured: false
- title: Insights
  main_url: "https://justaskusers.com/"
  url: "https://justaskusers.com/"
  description: >
    Insights helps user experience (UX) researchers conduct their research and
    make sense of the findings.
  categories:
    - User Experience
    - Design
  built_by: Just Ask Users
  built_by_url: "https://justaskusers.com/"
  featured: false
- title: Tensiq
  main_url: "https://tensiq.com"
  url: "https://tensiq.com"
  source_url: "https://github.com/Tensiq/tensiq-site"
  description: >
    Tensiq is an e-Residency startup, that provides development in cutting-edge
    technology while delivering secure, resilient, performant solutions.
  categories:
    - Game Development
    - Web Development
    - Mobile Development
    - Agency
    - Open Source
  built_by: Jens
  built_by_url: "https://github.com/arrkiin"
  featured: false
- title: Mintfort
  main_url: "https://mintfort.com/"
  url: "https://mintfort.com/"
  source_url: "https://github.com/MintFort/mintfort.com"
  description: >
    Mintfort, the first crypto-friendly bank account. Store and manage assets on
    the blockchain.
  categories:
    - Technology
    - Bank
  built_by: Axel Fuhrmann
  built_by_url: "https://axelfuhrmann.com/"
  featured: false
- title: React Native Explorer
  main_url: "https://react-native-explorer.firebaseapp.com"
  url: "https://react-native-explorer.firebaseapp.com"
  description: |
    Explorer React Native packages and examples effortlessly.
  categories:
    - React Native
  featured: false
- title: 500Tech
  main_url: "https://500tech.com/"
  url: "https://500tech.com/"
  featured: false
  categories:
    - Web Development
    - Agency
    - Open Source
- title: eworld
  main_url: "http://eworld.herokuapp.com/"
  url: "http://eworld.herokuapp.com/"
  featured: false
  categories:
    - eCommerce
    - Technology
- title: It's a Date
  description: >
    It's a Date is a dating app that actually involves dating.
  main_url: "https://www.itsadate.app/"
  url: "https://www.itsadate.app/"
  featured: false
  categories:
    - App
    - Blog
- title: Node.js HBase
  description: >
    Asynchronous HBase client for NodeJs using REST.
  main_url: https://hbase.js.org/
  url: https://hbase.js.org/
  source_url: "https://github.com/adaltas/node-hbase"
  categories:
    - Documentation
    - Open Source
    - Technology
  built_by: David Worms
  built_by_url: http://www.adaltas.com
  featured: false
- title: Peter Kroyer - Web Design / Web Development
  main_url: https://www.peterkroyer.at/en/
  url: https://www.peterkroyer.at/en/
  description: >
    Freelance web designer / web developer based in Vienna, Austria (Wien, Österreich).
  categories:
    - Agency
    - Web Development
    - Design
    - Portfolio
    - Freelance
  built_by: Peter Kroyer
  built_by_url: https://www.peterkroyer.at/
  featured: false
- title: Geddski
  main_url: https://gedd.ski
  url: https://gedd.ski
  description: >
    frontend mastery blog - level up your UI game.
  categories:
    - Web Development
    - Education
    - Productivity
    - User Experience
  built_by: Dave Geddes
  built_by_url: https://twitter.com/geddski
  featured: false
- title: Rung
  main_url: "https://rung.com.br/"
  url: "https://rung.com.br/"
  description: >
    Rung alerts you about the exceptionalities of your personal and professional life.
  categories:
    - API
    - Technology
    - Travel
    - Bot
  featured: false
- title: Mokkapps
  main_url: "https://www.mokkapps.de/"
  url: "https://www.mokkapps.de/"
  source_url: "https://github.com/mokkapps/website"
  description: >
    Portfolio website from Michael Hoffmann. Passionate software developer with focus on web-based technologies.
  categories:
    - Blog
    - Portfolio
    - Web Development
    - Mobile Development
  featured: false
- title: Premier Octet
  main_url: "https://www.premieroctet.com/"
  url: "https://www.premieroctet.com/"
  description: >
    Premier Octet is a React-based agency
  categories:
    - Agency
    - Web Development
    - Mobile Development
    - React Native
  featured: false
- title: Thorium
  main_url: "https://www.thoriumsim.com/"
  url: "https://www.thoriumsim.com/"
  source_url: "https://github.com/thorium-sim/thoriumsim.com"
  description: >
    Thorium - Open-source Starship Simulator Controls for Live Action Role Play
  built_by: Alex Anderson
  built_by_url: https://twitter.com/ralex1993
  categories:
    - Blog
    - Portfolio
    - Documentation
    - Marketing
    - Education
    - Entertainment
    - Open Source
    - Web Development
  featured: false
- title: Cameron Maske
  main_url: "https://www.cameronmaske.com/"
  url: "https://www.cameronmaske.com/courses/introduction-to-pytest/"
  source_url: "https://github.com/cameronmaske/cameronmaske.com-v2"
  description: >
    The homepage of Cameron Maske, a freelance full-stack developer, who is currently working on a free pytest video course
  categories:
    - Education
    - Video
    - Portfolio
    - Freelance
  featured: false
- title: Studenten bilden Schüler
  description: >
    Studenten bilden Schüler e.V. is a German student-run nonprofit initiative that aims to
    contribute to more equal educational opportunities by providing free tutoring to refugees
    and children from underprivileged families. The site is built on Gatsby v2, styled-components
    and Contentful. It supports Google Analytics, fluid typography and Algolia search.
  main_url: "https://studenten-bilden-schueler.de"
  url: "https://studenten-bilden-schueler.de"
  source_url: "https://github.com/StudentenBildenSchueler/homepage"
  categories:
    - Education
    - Nonprofit
    - Blog
  built_by: Janosh Riebesell
  built_by_url: "https://janosh.io"
  featured: false
- title: Joseph Chambers
  main_url: "https://joseph.michael-chambers.com/"
  url: "https://joseph.michael-chambers.com/"
  description: >
    The homepage of Joseph Chambers, a freelance full-stack developer, who is currently looking for work.
  categories:
    - Portfolio
    - Freelance
    - Web Development
  built_by: Joseph Chambers
  built_by_url: https://twitter.com/imcodingideas
  featured: false
- title: Mike's Remote List
  main_url: "https://www.mikesremotelist.com"
  url: "https://www.mikesremotelist.com"
  description: >
    A list of remote jobs, updated throughout the day. Built on Gatsby v1 and powered by Contentful, Google Sheets, string and sticky tape.
  categories:
    - Job Board
  featured: false
- title: Madvoid
  main_url: "https://madvoid.com/"
  url: "https://madvoid.com/screenshot/"
  featured: false
  description: >
    Madvoid is a team of expert developers dedicated to creating simple, clear, usable and blazing fast web and mobile apps.
    We are coders that help companies and agencies to create social & interactive experiences.
    This includes full-stack development using React, WebGL, Static Site Generators, Ruby On Rails, Phoenix, GraphQL, Chatbots, CI / CD, Docker and more!
  categories:
    - Portfolio
    - Technology
    - Web Development
    - Agency
    - Marketing
  built_by: Jean-Paul Bonnetouche
  built_by_url: https://twitter.com/_jpb
- title: MOMNOTEBOOK.COM
  description: >
    Sharing knowledge and experiences that make childhood and motherhood rich, vibrant and healthy.
  main_url: "https://momnotebook.com/"
  url: "https://momnotebook.com/"
  featured: false
  built_by: Aleksander Hansson
  built_by_url: https://www.linkedin.com/in/aleksanderhansson/
  categories:
    - Blog
- title: Pirate Studios
  description: >
    Reinventing music studios with 24/7 self service rehearsal, DJ & production rooms available around the world.
  main_url: "https://www.piratestudios.co"
  url: "https://www.piratestudios.co"
  featured: false
  built_by: The Pirate Studios team
  built_by_url: https://github.com/piratestudios/
  categories:
    - Music
- title: Aurora EOS
  main_url: "https://www.auroraeos.com/"
  url: "https://www.auroraeos.com/"
  featured: false
  categories:
    - Blockchain
    - Marketing
    - Blog
  built_by: Corey Ward
  built_by_url: "http://www.coreyward.me/"
- title: MadeComfy
  main_url: "https://madecomfy.com.au/"
  url: "https://madecomfy.com.au/"
  description: >
    Short term rental management startup, using Contentful + Gatsby + CicleCI
  featured: false
  categories:
    - Travel
  built_by: Lucas Vilela
  built_by_url: "https://madecomfy.com.au/"
- title: How To Book Cheap Flights
  description: >
    A travel blog built with Gatsby and adopting the AMP technology.
  main_url: "https://howtobookcheapflights.com"
  url: "https://howtobookcheapflights.com"
  source_url: "https://github.com/flaviolivolsi/howtobookcheapflights"
  featured: false
  categories:
    - Travel
    - Blog
  built_by: Flavio Li Volsi
  built_by_url: "http://github.com/flaviolivolsi"
- title: Tiger Facility Services
  description: >
    Tiger Facility Services combines facility management expertise with state of the art software to offer a sustainable and customer oriented cleaning and facility service.
  main_url: https://www.tigerfacilityservices.com/de-en/
  url: https://www.tigerfacilityservices.com/de-en/
  featured: false
  categories:
    - B2B Services
- title: "Luciano Mammino's blog"
  description: >
    Tech & programming blog of Luciano Mammino a.k.a. "loige", Full-Stack Web Developer and International Speaker
  main_url: https://loige.co
  url: https://loige.co
  featured: false
  categories:
    - Blog
    - Web Development
  built_by: Luciano Mammino
  built_by_url: https://loige.co
- title: Wire • Secure collaboration platform
  description: >
    Corporate website of Wire, an open source, end-to-end encrypted collaboration platform
  main_url: "https://wire.com"
  url: "https://wire.com"
  featured: false
  categories:
    - Open Source
    - Productivity
    - Technology
    - Blog
    - App
  built_by: Wire team
  built_by_url: "https://github.com/orgs/wireapp/people"
- title: J. Patrick Raftery
  main_url: "https://www.jpatrickraftery.com"
  url: "https://www.jpatrickraftery.com"
  description: J. Patrick Raftery is an opera singer and voice teacher based in Vancouver, BC.
  categories:
    - Portfolio
    - Music
  built_by: Michael Uloth
  built_by_url: "https://www.michaeluloth.com"
  featured: false
- title: Aria Umezawa
  main_url: "https://www.ariaumezawa.com"
  url: "https://www.ariaumezawa.com"
  description: Aria Umezawa is a director, producer, and writer currently based in San Francisco.
  categories:
    - Portfolio
    - Music
    - Entertainment
  built_by: Michael Uloth
  built_by_url: "https://www.michaeluloth.com"
  featured: false
- title: Pomegranate Opera
  main_url: "https://www.pomegranateopera.com"
  url: "https://www.pomegranateopera.com"
  description: Pomegranate Opera is a lesbian opera written by Amanda Hale & Kye Marshall.
  categories:
    - Gallery
    - Music
  built_by: Michael Uloth
  built_by_url: "https://www.michaeluloth.com"
  featured: false
- title: Daniel Cabena
  main_url: "https://www.danielcabena.com"
  url: "https://www.danielcabena.com"
  description: Daniel Cabena is a Canadian countertenor highly regarded in both Canada and Europe for prize-winning performances ranging from baroque to contemporary repertoire.
  categories:
    - Portfolio
    - Music
  built_by: Michael Uloth
  built_by_url: "https://www.michaeluloth.com"
  featured: false
- title: Artist.Center
  main_url: "https://artistcenter.netlify.com"
  url: "https://artistcenter.netlify.com"
  description: The marketing page for Artist.Center, a soon-to-launch platform designed to connect opera singers to opera companies.
  categories:
    - Music
  built_by: Michael Uloth
  built_by_url: "https://www.michaeluloth.com"
  featured: false
- title: DG Volo & Company
  main_url: "https://www.dgvolo.com"
  url: "https://www.dgvolo.com"
  description: DG Volo & Company is a Toronto-based investment consultancy.
  categories:
    - Finance
  built_by: Michael Uloth
  built_by_url: "https://www.michaeluloth.com"
  featured: false
- title: Shawna Lucey
  main_url: "https://www.shawnalucey.com"
  url: "https://www.shawnalucey.com"
  description: Shawna Lucey is an American theater and opera director based in New York City.
  categories:
    - Portfolio
    - Music
    - Entertainment
  built_by: Michael Uloth
  built_by_url: "https://www.michaeluloth.com"
  featured: false
- title: Leyan Lo
  main_url: https://www.leyanlo.com
  url: https://www.leyanlo.com
  description: >
    Leyan Lo’s personal website
  categories:
    - Portfolio
  built_by: Leyan Lo
  built_by_url: https://www.leyanlo.com
  featured: false
- title: Hawaii National Bank
  url: https://hawaiinational.bank
  main_url: https://hawaiinational.bank
  description: Hawaii National Bank's highly personalized service has helped loyal customers & locally owned businesses achieve their financial dreams for over 50 years.
  categories:
    - Bank
  built_by: Wall-to-Wall Studios
  built_by_url: https://walltowall.com
  featured: false
- title: Coletiv
  url: https://coletiv.com
  main_url: https://coletiv.com
  description: Coletiv teams up with companies of all sizes to design, develop & launch digital products for iOS, Android & the Web.
  categories:
    - Technology
    - Agency
    - Web Development
  built_by: Coletiv
  built_by_url: https://coletiv.com
  featured: false
- title: janosh.io
  description: >
    Personal blog and portfolio of Janosh Riebesell. The site is built with Gatsby v2 and designed
    entirely with styled-components v4. Much of the layout was achieved with CSS grid. It supports
    Google Analytics, fluid typography and Algolia search.
  main_url: "https://janosh.io"
  url: "https://janosh.io"
  source_url: "https://github.com/janosh/janosh.io"
  categories:
    - Portfolio
    - Blog
    - Science
    - Photography
    - Travel
  built_by: Janosh Riebesell
  built_by_url: "https://janosh.io"
  featured: false
- title: Gatsby Manor
  description: >
    We build themes for gatsby. We have themes for all projects including personal,
    portfolio, ecommerce, landing pages and more. We also run an in-house
    web dev and design studio. If you cannot find what you want, we can build it for you!
    Email us at gatsbymanor@gmail.com with questions.
  main_url: "https://www.gatsbymanor.com"
  url: "https://www.gatsbymanor.com"
  source_url: "https://github.com/gatsbymanor"
  categories:
    - Web Development
    - Themes
    - Agency
    - Technology
    - Freelance
  built_by: Steven Natera
  built_by_url: "https://stevennatera.com"
- title: Ema Suriano's Portfolio
  main_url: https://emasuriano.com/
  url: https://emasuriano.com/
  source_url: https://github.com/EmaSuriano/emasuriano.github.io
  description: >
    Ema Suriano's portfolio to display information about him, his projects and what he's writing about.
  categories:
    - Portfolio
    - Technology
    - Web Development
  built_by: Ema Suriano
  built_by_url: https://emasuriano.com/
  featured: false
- title: Luan Orlandi
  main_url: https://luanorlandi.github.io
  url: https://luanorlandi.github.io
  source_url: https://github.com/luanorlandi/luanorlandi.github.io
  description: >
    Luan Orlandi's personal website. Brazilian web developer, enthusiast in React and Gatsby.
  categories:
    - Blog
    - Portfolio
    - Web Development
  built_by: Luan Orlandi
  built_by_url: https://github.com/luanorlandi
- title: Mobius Labs
  main_url: https://mobius.ml
  url: https://mobius.ml
  description: >
    Mobius Labs landing page, a Start-up working on Computer Vision
  categories:
    - Landing page
    - Marketing
    - Technology
    - AI
  built_by: sktt
  built_by_url: https://github.com/sktt
- title: EZAgrar
  main_url: https://www.ezagrar.at/en/
  url: https://www.ezagrar.at/en/
  description: >
    EZAgrar.at is the homepage of the biggest agricultural machinery dealership in Austria. In total 8 pages will be built for this client reusing a lot of components between them.
  categories:
    - eCommerce
    - Marketing
    - Multilingual
  built_by: MangoART
  built_by_url: https://www.mangoart.at
  featured: false
- title: OAsome blog
  main_url: https://oasome.blog/
  url: https://oasome.blog/
  source_url: https://github.com/oorestisime/oasome
  description: >
    Paris-based Cypriot adventurers. A and O. Lovers of life and travel. Want to get a glimpse of the OAsome world?
  categories:
    - Blog
    - Photography
    - Travel
  built_by: Orestis Ioannou
  featured: false
- title: Brittany Chiang
  main_url: https://brittanychiang.com/
  url: https://brittanychiang.com/
  source_url: https://github.com/bchiang7/v4
  description: >
    Personal website and portfolio of Brittany Chiang built with Gatsby v2
  categories:
    - Portfolio
  built_by: Brittany Chiang
  built_by_url: https://github.com/bchiang7
  featured: false
- title: Fitekran
  description: >
    One of the most visited Turkish blog about health, sports and healthy lifestyle, that has been rebuilt with Gatsby v2 using Wordpress.
  main_url: "https://www.fitekran.com"
  url: "https://www.fitekran.com"
  categories:
    - Science
    - Healthcare
    - Blog
  built_by: Burak Tokak
  built_by_url: "https://www.buraktokak.com"
- title: Serverless
  main_url: https://serverless.com
  url: https://serverless.com
  source_url: https://github.com/serverless/site
  description: >
    Serverless.com – Build web, mobile and IoT applications with serverless architectures using AWS Lambda, Azure Functions, Google CloudFunctions & more!
  categories:
    - Technology
    - Web Development
  built_by: Codebrahma
  built_by_url: https://codebrahma.com
  featured: false
- title: Dive Bell
  main_url: https://divebell.band/
  url: https://divebell.band/
  description: >
    Simple site for a band to list shows dates and videos (499 on lighthouse)
  categories:
    - Music
  built_by: Matt Bagni
  built_by_url: https://mattbag.github.io
  featured: false
- title: Mayer Media Co.
  main_url: https://mayermediaco.com/
  url: https://mayermediaco.com/
  description: >
    Freelance Web Development and Digital Marketing
  categories:
    - Web Development
    - Marketing
    - Blog
  source_url: https://github.com/MayerMediaCo/MayerMediaCo2.0
  built_by: Danny Mayer
  built_by_url: https://twitter.com/mayermediaco
  featured: false
- title: Jan Czizikow Portfolio
  main_url: https://www.janczizikow.com/
  url: https://www.janczizikow.com/
  source_url: https://github.com/janczizikow/janczizikow-portfolio
  description: >
    Simple personal portfolio site built with Gatsby
  categories:
    - Portfolio
    - Freelance
    - Web Development
  built_by: Jan Czizikow
  built_by_url: https://github.com/janczizikow
- title: Carbon Design Systems
  main_url: http://www.carbondesignsystem.com/
  url: http://www.carbondesignsystem.com/
  description: >
    The Carbon Design System is integrating the new IBM Design Ethos and Language. It represents a completely fresh approach to the design of all things at IBM.
  categories:
    - Design System
    - Documentation
  built_by: IBM
  built_by_url: https://www.ibm.com/
  featured: false
- title: Retirement Community
  main_url: https://retirementcommunity.fastcompany.com/
  url: https://retirementcommunity.fastcompany.com/
  description: >
    Bye Bye Funny Business, Pete Holmes and Jamie Lee enter retirement
  categories:
    - Entertainment
    - Retirement
    - Education
  built_by: FastCompany
  built_by_url: https://www.fastcompany.com/
  featured: false
- title: McDonald's Design System
  main_url: https://design.mcdonalds.com/
  url: https://design.mcdonalds.com/
  description: >
    McDonald's Design System
  categories:
    - Design
    - Design System
  built_by: McDonald's
  built_by_url: https://www.mcdonalds.com/us/en-us.html
  featured: false
- title: Mozilla Mixed Reality
  main_url: https://mixedreality.mozilla.org/
  url: https://mixedreality.mozilla.org/
  description: >
    Virtual Reality for the free and open Web.
  categories:
    - Virtual Reality
    - Open Source
  built_by: Mozilla
  built_by_url: https://www.mozilla.org/
  featured: false
- title: Uniform Hudl Design System
  main_url: http://uniform.hudl.com/
  url: http://uniform.hudl.com/
  description: >
    A single design system to ensure every interface feels like Hudl. From the colors we use to the size of our buttons and what those buttons say, Uniform has you covered. Check the guidelines, copy the code and get to building.
  categories:
    - Design System
    - Open Source
    - Design
  built_by: Hudl
  built_by_url: https://www.hudl.com/
- title: Subtle UI
  main_url: "https://subtle-ui.netlify.com/"
  url: "https://subtle-ui.netlify.com/"
  source_url: "https://github.com/ryanwiemer/subtle-ui"
  description: >
    A collection of clever yet understated user interactions found on the web.
  categories:
    - Web Development
    - Open Source
    - User Experience
  built_by: Ryan Wiemer
  built_by_url: "https://www.ryanwiemer.com/"
  featured: false
- title: developer.bitcoin.com
  main_url: "https://www.bitcoin.com/"
  url: "https://developer.bitcoin.com/"
  description: >
    Bitbox based bitcoin.com developer platform and resources.
  categories:
    - Blockchain
  featured: false
- title: Barmej
  main_url: "https://app.barmej.com/"
  url: "https://app.barmej.com/"
  description: >
    An interactive platform to learn different programming languages in Arabic for FREE
  categories:
    - Education
    - Programming
    - Learning
  built_by: Obytes
  built_by_url: "https://www.obytes.com/"
  featured: false
- title: Vote Save America
  main_url: "https://votesaveamerica.com"
  url: "https://votesaveamerica.com"
  description: >
    Be a voter. Save America.
  categories:
    - Education
    - Government
  featured: false
  built_by: Jeremy E. Miller
  built_by_url: "https://jeremyemiller.com/"
- title: Emergence
  main_url: https://emcap.com/
  url: https://emcap.com/
  description: >
    Emergence is a top enterprise cloud venture capital firm. We fund early stage ventures focusing on enterprise & SaaS applications. Emergence is one of the top VC firms in Silicon Valley.
  categories:
    - Marketing
    - Blog
  built_by: Upstatement
  built_by_url: https://www.upstatement.com/
  featured: false
- title: FPVtips
  main_url: https://fpvtips.com
  url: https://fpvtips.com
  source_url: https://github.com/jumpalottahigh/fpvtips
  description: >
    FPVtips is all about bringing racing drone pilots closer together, and getting more people into the hobby!
  categories:
    - Community
    - Education
    - Drones
  built_by: Georgi Yanev
  built_by_url: https://twitter.com/jumpalottahigh
  featured: false
- title: Georgi Yanev
  main_url: https://blog.georgi-yanev.com/
  url: https://blog.georgi-yanev.com/
  source_url: https://github.com/jumpalottahigh/blog.georgi-yanev.com
  description: >
    I write articles about FPV quads (building and flying), web development, smart home automation, life-long learning and other topics from my personal experience.
  categories:
    - Blog
    - Electronics
    - Drones
  built_by: Georgi Yanev
  built_by_url: https://twitter.com/jumpalottahigh
  featured: false
- title: Bear Archery
  main_url: "https://beararchery.com/"
  url: "https://beararchery.com/"
  categories:
    - eCommerce
    - Sports
  built_by: Escalade Sports
  built_by_url: "https://www.escaladesports.com/"
  featured: false
- title: "attn:"
  main_url: "https://www.attn.com/"
  url: "https://www.attn.com/"
  categories:
    - Media
    - Entertainment
  built_by: "attn:"
  built_by_url: "https://www.attn.com/"
  featured: false
- title: Mirror Conf
  description: >
    Mirror Conf is a conference designed to empower designers and frontend developers who have a thirst for knowledge and want to broaden their horizons.
  main_url: "https://www.mirrorconf.com/"
  url: "https://www.mirrorconf.com/"
  categories:
    - Conference
    - Design
    - Frontend
  featured: false
- title: Startarium
  main_url: https://www.startarium.ro
  url: https://www.startarium.ro
  description: >
    Free entrepreneurship educational portal with more than 20000 users, hundreds of resources, crowdfunding, mentoring and investor pitching events facilitated.
  categories:
    - Education
    - Crowdfunding
    - Nonprofit
    - Entrepreneurship
  built_by: Cezar Neaga
  built_by_url: https://twitter.com/cezarneaga
  featured: false
- title: Microlink
  main_url: https://microlink.io/
  url: https://microlink.io/
  description: >
    Extract structured data from any website.
  categories:
    - Web Development
    - API
    - SDK
  built_by: Kiko Beats
  built_by_url: https://kikobeats.com/
  featured: false
- title: Markets.com
  main_url: "https://www.markets.com/"
  url: "https://www.markets.com/"
  featured: false
  categories:
    - Finance
- title: Kevin Legrand
  url: "https://k-legrand.com"
  main_url: "https://k-legrand.com"
  source_url: "https://github.com/Manoz/k-legrand.com"
  description: >
    Personal website and blog built with love with Gatsby v2
  categories:
    - Blog
    - Portfolio
    - Web Development
  built_by: Kevin Legrand
  built_by_url: https://k-legrand.com
  featured: false
- title: David James Portfolio
  main_url: https://dfjames.com/
  url: https://dfjames.com/
  source_url: https://github.com/daviddeejjames/dfjames-gatsby
  description: >
    Portfolio Site using GatsbyJS and headless WordPress
  categories:
    - WordPress
    - Portfolio
    - Blog
  built_by: David James
  built_by_url: https://twitter.com/daviddeejjames
- title: Hypertext Candy
  url: https://www.hypertextcandy.com/
  main_url: https://www.hypertextcandy.com/
  description: >
    Blog about web development. Laravel, Vue.js, etc.
  categories:
    - Blog
    - Web Development
  built_by: Masahiro Harada
  built_by_url: https://twitter.com/_Masahiro_H_
  featured: false
- title: "Maxence Poutord's blog"
  description: >
    Tech & programming blog of Maxence Poutord, Software Engineer, Serial Traveler and Public Speaker
  main_url: https://www.maxpou.fr
  url: https://www.maxpou.fr
  featured: false
  categories:
    - Blog
    - Web Development
  built_by: Maxence Poutord
  built_by_url: https://www.maxpou.fr
- title: "Dante Calderón"
  description: >
    Personal Website and Blog of Dante Calderón
  main_url: https://dantecalderon.com/
  url: https://dantecalderon.com/
  source_url: https://github.com/dantehemerson/dantecalderon.com
  featured: false
  categories:
    - Blog
    - Portfolio
    - Web Development
    - Open Source
    - Technology
    - Education
  built_by: Dante Calderón
  built_by_url: https://github.com/dantehemerson
- title: "The Noted Project"
  url: https://thenotedproject.org
  main_url: https://thenotedproject.org
  source_url: https://github.com/ianbusko/the-noted-project
  description: >
    Website to showcase the ethnomusicology research for The Noted Project.
  categories:
    - Portfolio
    - Education
    - Gallery
  built_by: Ian Busko
  built_by_url: https://github.com/ianbusko
  featured: false
- title: Got Milk
  main_url: "https://www.gotmilk.com/"
  url: "https://www.gotmilk.com/"
  featured: false
  categories:
    - Food
    - Miscellaneous
- title: People For Bikes
  url: "https://2017.peopleforbikes.org/"
  main_url: "https://2017.peopleforbikes.org/"
  categories:
    - Community
    - Sport
    - Gallery
    - Nonprofit
  built_by: PeopleForBikes
  built_by_url: "https://peopleforbikes.org/about-us/who-we-are/staff/"
  featured: false
- title: Wide Eye
  description: >
    Creative agency specializing in interactive design, web development, and digital communications.
  url: https://wideeye.co/
  main_url: https://wideeye.co/
  categories:
    - Design
    - Web Development
  built_by: Wide Eye
  built_by_url: https://wideeye.co/about-us/
  featured: false
- title: Guster
  description: >
    American alternative rock band from Boston, Massachusetts.
  url: http://guster.com/
  main_url: http://guster.com/
  categories:
    - Music
  featured: false
- title: CodeSandbox
  description: >
    CodeSandbox is an online editor that helps you create web applications, from prototype to deployment.
  url: https://codesandbox.io/
  main_url: https://codesandbox.io/
  categories:
    - Web Development
  featured: false
- title: Marvel
  description: >
    The all-in-one platform powering design.
  url: https://marvelapp.com/
  main_url: https://marvelapp.com/
  categories:
    - Design
  featured: false
- title: Designcode.io
  description: >
    Learn to design and code React apps.
  url: https://designcode.io
  main_url: https://designcode.io
  categories:
    - Learning
  featured: false
- title: Happy Design
  description: >
    The Brand and Product Team Behind Happy Money
  url: https://design.happymoney.com/
  main_url: https://design.happymoney.com/
  categories:
    - Design
    - Finance
- title: Weihnachtsmarkt.ms
  description: >
    Explore the christmas market in Münster (Westf).
  url: https://weihnachtsmarkt.ms/
  main_url: https://weihnachtsmarkt.ms/
  source_url: https://github.com/codeformuenster/weihnachtsmarkt
  categories:
    - Gallery
    - Food
  built_by: "Code for Münster during #MSHACK18"
  featured: false
- title: Code Championship
  description: >
    Competitive coding competitions for students from 3rd to 8th grade. Code is Sport.
  url: https://www.codechampionship.com
  main_url: https://www.codechampionship.com
  categories:
    - Learning
    - Education
    - Sport
  built_by: Abamath LLC
  built_by_url: https://www.abamath.com
  featured: false
- title: Wieden+Kennedy
  description: >
    Wieden+Kennedy is an independent, global creative company.
  categories:
    - Technology
    - Web Development
    - Agency
    - Marketing
  url: https://www.wk.com
  main_url: https://www.wk.com
  built_by: Wieden Kennedy
  built_by_url: https://www.wk.com/about/
  featured: false
- title: Testing JavaScript
  description: >
    This course will teach you the fundamentals of testing your JavaScript applications using eslint, Flow, Jest, and Cypress.
  url: https://testingjavascript.com/
  main_url: https://testingjavascript.com/
  categories:
    - Learning
    - Education
    - Testing
    - JavaScript
  built_by: Kent C. Dodds
  built_by_url: https://kentcdodds.com/
  featured: false
- title: Use Hooks
  description: >
    One new React Hook recipe every day.
  url: https://usehooks.com/
  main_url: https://usehooks.com/
  categories:
    - Learning
    - Tips
    - React
  built_by: Gabe Ragland
  built_by_url: https://twitter.com/gabe_ragland
  featured: false
- title: Disrupting Nate
  description: >
    Ketogenic Diet, Podcasts, and Blockchain.
  url: https://www.disruptingnate.com/
  main_url: https://disruptingnate.com/
  categories:
    - Technology
    - Podcasts
  built_by: Nathan Olmstead
  built_by_url: https://twitter.com/disruptingnate
  featured: false
- title: Ambassador
  url: https://www.getambassador.io
  main_url: https://www.getambassador.io
  description: >
    Open source, Kubernetes-native API Gateway for microservices built on Envoy.
  categories:
    - Open Source
    - Documentation
    - Technology
  built_by: Datawire
  built_by_url: https://www.datawire.io
  featured: false
- title: Clubhouse
  main_url: https://clubhouse.io
  url: https://clubhouse.io
  description: >
    The intuitive and powerful project management platform loved by software teams of all sizes. Built with Gatsby v2 and Prismic
  categories:
    - Technology
    - Project Management
    - Blog
    - Productivity
    - B2B Services
    - Community
    - Design
    - Open Source
  built_by: Ueno.
  built_by_url: https://ueno.co
  featured: false
- title: Asian Art Collection
  url: http://artmuseum.princeton.edu/asian-art/
  main_url: http://artmuseum.princeton.edu/asian-art/
  description: >
    Princeton University has a branch dealing with state of art.They have showcased ore than 6,000 works of Asian art are presented alongside ongoing curatorial and scholarly research
  categories:
    - Art
    - History
    - Models
  featured: false
- title: QHacks
  url: https://qhacks.io
  main_url: https://qhacks.io
  source_url: https://github.com/qhacks/qhacks-website
  description: >
    QHacks is Queen’s University’s annual hackathon! QHacks was founded in 2016 with a mission to advocate and incubate the tech community at Queen’s University and throughout Canada.
  categories:
    - Hackathon
    - Education
    - Technology
    - Podcast
  featured: false
- title: Tyler McGinnis
  url: https://tylermcginnis.com/
  main_url: https://tylermcginnis.com/
  description: >
    The linear, course based approach to learning web technologies.
  categories:
    - Education
    - Technology
    - Podcast
    - Web Development
  featured: false
- title: a11y with Lindsey
  url: https://www.a11ywithlindsey.com/
  main_url: https://www.a11ywithlindsey.com/
  source_url: https://github.com/lkopacz/a11y-with-lindsey
  description: >
    To help developers navigate accessibility jargon, write better code, and to empower them to make their Internet, Everyone's Internet.
  categories:
    - Education
    - Blog
    - Technology
  built_by: Lindsey Kopacz
  built_by_url: https://twitter.com/littlekope0903
  featured: false
- title: DEKEMA
  url: https://www.dekema.com/
  main_url: https://www.dekema.com/
  description: >
    Worldclass crafting: Furnace, fervor, fullfilment. Delivering highest demand for future craftsmanship. Built using Gatsby v2 and Prismic.
  categories:
    - Healthcare
    - Science
    - Technology
  built_by: Crisp Studio
  built_by_url: https://crisp.studio
  featured: false
- title: FOX Circus
  main_url: "https://www.foxcircus.it/"
  url: "https://www.foxcircus.it/"
  categories:
    - Event
    - Conference
    - Entertainment
  built_by: Kframe Interactive SA
  built_by_url: http://kframeinteractive.com
  featured: false
- title: Ramón Chancay
  description: >-
    Frontend / Backend Developer in Guayaquil Ecuador.
    Currently at Everymundo, previously at El Universo.
    I enjoy teaching and sharing what I know.
    I give professional advice to developers and companies.
    My wife and my children are everything in my life.
  main_url: "https://ramonchancay.me/"
  url: "https://ramonchancay.me/"
  source_url: "https://github.com/devrchancay/personal-site"
  featured: false
  categories:
    - Blog
    - Technology
    - Web Development
  built_by: Codedebug
  built_by_url: "https://codedebug.co/"
- title: BELLHOPS
  main_url: https://www.getbellhops.com/
  url: https://www.getbellhops.com/
  description: >-
    Whether you’re moving someplace new or just want to complete a few projects around your current home, BellHops can arrange the moving services you need—at simple, straightforward rates.
  categories:
    - Business
  built_by: Bellhops, Inc.
  built_by_url: https://www.getbellhops.com/
  featured: false
- title: Acclimate Consulting
  main_url: https://www.acclimate.io/
  url: https://www.acclimate.io/
  description: >-
    Acclimate is a consulting firm that puts organizations back in control with data-driven strategies and full-stack applications.
  categories:
    - AI
    - Technology
    - Consulting
  built_by: Andrew Wilson
  built_by_url: https://github.com/andwilson
  featured: false
- title: Flyright
  url: https://flyright.co/
  main_url: https://flyright.co/
  description: >-
    Flyright curates everything you need for international travel in one tidy place 💜
  categories:
    - Technology
    - App
  built_by: Ty Hopp
  built_by_url: https://github.com/tyhopp
  featured: false
- title: Vets Who Code
  url: https://vetswhocode.io/
  main_url: https://vetswhocode.io/
  description: >-
    VetsWhoCode is a non-profit organization dedicated to training military veterans & giving them the skills they need transition into tech careers.
  categories:
    - Technology
    - Nonprofit
  featured: false
- title: Patreon Blog
  url: https://blog.patreon.com/
  main_url: https://blog.patreon.com/
  description: >-
    Official blog of Patreon.com
  categories:
    - Blog
  featured: false
- title: Full Beaker
  url: https://fullbeaker.com/
  main_url: https://fullbeaker.com/
  description: >-
    Full Beaker provides independent advice online about careers and home ownership, and connect anyone who asks with companies that can help them.
  categories:
    - Consulting
  featured: false
- title: Citywide Holdup
  url: https://citywideholdup.org/
  main_url: https://citywideholdup.org/
  source_url: https://github.com/killakam3084/citywide-site
  description: >-
    Citywide Holdup is an annual fundraising event held around early November in the city of Austin, TX hosted by the Texas Wranglers benefitting Easter Seals of Central Texas, a non-profit organization that provides exceptional services, education, outreach and advocacy so that people with disabilities can live, learn, work and play in our communities.
  categories:
    - Fundraising
    - Nonprofit
    - Event
  built_by: Cameron Rison
  built_by_url: https://github.com/killakam3084
  featured: false
- title: Dawn Labs
  url: https://dawnlabs.io
  main_url: https://dawnlabs.io
  description: >-
    Thoughtful products for inspired teams. With a holistic approach to engineering and design, we partner with startups and enterprises to build for the digital era.
  categories:
    - Technology
    - Agency
    - Web Development
  featured: false
- title: COOP by Ryder
  url: https://coop.com/
  main_url: https://coop.com/
  description: >
    COOP is a platform that connects fleet managers that have idle vehicles to businesses that are looking to rent vehicles. COOP simplifies the process and paperwork required to safely share vehicles between business owners.
  categories:
    - Marketing
    - Asset Sharing
  built_by: Crispin Porter Bogusky
  built_by_url: http://www.cpbgroup.com/
  featured: false
- title: Domino's Paving for Pizza
  url: https://www.pavingforpizza.com/
  main_url: https://www.pavingforpizza.com/
  description: >
    Nominate your town for a chance to have your rough drive home from Domino's fixed to pizza perfection.
  categories:
    - Marketing
  built_by: Crispin Porter Bogusky
  built_by_url: http://www.cpbgroup.com/
  featured: false
- title: Propapanda
  url: https://propapanda.eu/
  main_url: https://propapanda.eu/
  description: >
    Is a creative production house based in Tallinn, Estonia. We produce music videos, commercials, films and campaigns – from scratch to finish.
  categories:
    - Cinema
    - Video
    - Portfolio
    - Agency
    - Media
  built_by: Henry Kehlmann
  built_by_url: https://github.com/madhenry/
  featured: false
- title: JAMstack.paris
  url: https://jamstack.paris/
  main_url: https://jamstack.paris/
  source_url: https://github.com/JAMstack-paris/jamstack.paris
  description: >
    JAMstack-focused, bi-monthly meetup in Paris
  categories:
    - Web Development
  built_by: Matthieu Auger & Nicolas Goutay
  built_by_url: https://github.com/JAMstack-paris
  featured: false
- title: DexWallet - The only Wallet you need by Dexlab
  main_url: "https://www.dexwallet.io/"
  url: "https://www.dexwallet.io/"
  source_url: "https://github.com/dexlab-io/DexWallet-website"
  featured: false
  description: >-
    DexWallet is a secure, multi-chain, mobile wallet with an upcoming one-click exchange for mobile.
  categories:
    - Blockchain
    - App
    - Open Source
    - React Native
  built_by: DexLab
  built_by_url: "https://github.com/dexlab-io"
- title: Kings Valley Paving
  url: https://kingsvalleypaving.com
  main_url: https://kingsvalleypaving.com
  description: >
    Kings Valley Paving is an asphalt, paving and concrete company serving the commercial, residential and industrial sectors in the Greater Toronto Area.
  categories:
    - Marketing
    - Construction
  built_by: Michael Uloth
  built_by_url: https://www.michaeluloth.com
  featured: false
- title: Peter Barrett
  url: https://www.peterbarrett.ca
  main_url: https://www.peterbarrett.ca
  description: >
    Peter Barrett is a Canadian baritone from Newfoundland and Labrador who performs opera and concert repertoire in Canada, the U.S. and around the world.
  categories:
    - Portfolio
    - Music
  built_by: Michael Uloth
  built_by_url: https://www.michaeluloth.com
  featured: false
- title: NARCAN
  main_url: https://www.narcan.com
  url: https://www.narcan.com
  description: >
    NARCAN Nasal Spray is the first and only FDA-approved nasal form of naloxone for the emergency treatment of a known or suspected opioid overdose.
  categories:
    - Healthcare
  built_by: NARCAN
  built_by_url: https://www.narcan.com
  featured: false
- title: Ritual
  main_url: https://ritual.com
  url: https://ritual.com
  description: >
    Ritual started with a simple question, what exactly is in women's multivitamins? This is the story of what happened when our founder Kat started searching for answers — the story of Ritual.
  categories:
    - Healthcare
  built_by: Ritual
  built_by_url: https://ritual.com
  featured: false
- title: Truebill
  main_url: https://www.truebill.com
  url: https://www.truebill.com
  description: >
    Truebill empowers you to take control of your money.
  categories:
    - Finance
  built_by: Truebill
  built_by_url: https://www.truebill.com
  featured: false
- title: Smartling
  main_url: https://www.smartling.com
  url: https://www.smartling.com
  description: >
    Smartling enables you to automate, manage, and professionally translate content so that you can do more with less.
  categories:
    - Marketing
  built_by: Smartling
  built_by_url: https://www.smartling.com
  featured: false
- title: Clear
  main_url: https://www.clearme.com
  url: https://www.clearme.com
  description: >
    At clear, we’re working toward a future where you are your ID, enabling you to lead an unstoppable life.
  categories:
    - Security
  built_by: Clear
  built_by_url: https://www.clearme.com
  featured: false
- title: VS Code Rocks
  main_url: "https://vscode.rocks"
  url: "https://vscode.rocks"
  source_url: "https://github.com/lannonbr/vscode-rocks"
  featured: false
  description: >
    VS Code Rocks is a place for weekly news on the newest features and updates to Visual Studio Code as well as trending extensions and neat tricks to continually improve your VS Code skills.
  categories:
    - Open Source
    - Blog
    - Web Development
  built_by: Benjamin Lannon
  built_by_url: "https://github.com/lannonbr"
- title: Particle
  main_url: "https://www.particle.io"
  url: "https://www.particle.io"
  featured: false
  description: Particle is a fully-integrated IoT platform that offers everything you need to deploy an IoT product.
  categories:
    - Marketing
    - IOT
- title: freeCodeCamp curriculum
  main_url: "https://learn.freecodecamp.org"
  url: "https://learn.freecodecamp.org"
  featured: false
  description: Learn to code with free online courses, programming projects, and interview preparation for developer jobs.
  categories:
    - Web Development
    - Learning
- title: Tandem
  main_url: "https://tandem.co.uk"
  url: "https://tandem.co.uk/the-app"
  description: >
    We're on a mission to free you of money misery. Our app, card and savings account are designed to help you spend less time worrying about money and more time enjoying life.
  categories:
    - Finance
    - App
  built_by: Tandem
  built_by_url: https://github.com/tandembank
  featured: false
- title: Monbanquet.fr
  main_url: "https://monbanquet.fr"
  url: "https://monbanquet.fr"
  description: >
    Give your corporate events the food and quality it deserves, thanks to the know-how of the best local artisans.
  categories:
    - eCommerce
    - Food
    - Event
  built_by: Monbanquet.fr
  built_by_url: https://github.com/monbanquet
  featured: false
- title: The Leaky Cauldron Blog
  url: https://theleakycauldronblog.com
  main_url: https://theleakycauldronblog.com
  source_url: https://github.com/v4iv/theleakycauldronblog
  description: >
    A Brew of Awesomeness with a Pinch of Magic...
  categories:
    - Blog
  built_by: Vaibhav Sharma
  built_by_url: https://github.com/v4iv
  featured: false
- title: Wild Drop Surf Camp
  main_url: "https://wilddropsurfcamp.com"
  url: "https://wilddropsurfcamp.com"
  description: >
    Welcome to Portugal's best kept secret and be amazed with our nature. Here you can explore, surf, taste the world's best gastronomy and wine, feel the North Canyon's power with the biggest waves in the world and so many other amazing things. Find us, discover yourself!
  categories:
    - Tourism
    - Travel
  built_by: Samuel Fialho
  built_by_url: https://samuelfialho.com
  featured: false
- title: JoinUp HR chatbot
  url: https://www.joinup.io
  main_url: https://www.joinup.io
  description: Custom HR chatbot for better candidate experience
  categories:
    - App
    - Chatbot
    - HR
    - Technology
  featured: false
- title: JDCastro Web Design & Development
  main_url: https://jacobdcastro.com
  url: https://jacobdcastro.com
  source_url: https://github.com/jacobdcastro/personal-site
  featured: false
  description: >
    A small business site for freelance web designer and developer Jacob D. Castro. Includes professional blog, contact forms, and soon-to-come portfolio of sites for clients. Need a new website or an extra developer to share the workload? Feel free to check out the website!
  categories:
    - Blog
    - Portfolio
    - Business
    - Freelance
  built_by: Jacob D. Castro
  built_by_url: https://twitter.com/jacobdcastro
- title: Gatsby Tutorials
  main_url: https://www.gatsbytutorials.com
  url: https://www.gatsbytutorials.com
  source_url: https://github.com/ooloth/gatsby-tutorials
  featured: false
  description: >
    Gatsby Tutorials is a community-updated list of video, audio and written tutorials to help you learn GatsbyJS.
  categories:
    - Web Development
    - Education
    - Open Source
  built_by: Michael Uloth
  built_by_url: "https://www.michaeluloth.com"
- title: Up & Running Tutorials
  main_url: https://www.upandrunningtutorials.com
  url: https://www.upandrunningtutorials.com
  featured: false
  description: >
    Free coding tutorials for web developers. Get your web development career up and running by learning to build better, faster websites.
  categories:
    - Web Development
    - Education
  built_by: Michael Uloth
  built_by_url: "https://www.michaeluloth.com"
- title: Grooovinger
  url: https://www.grooovinger.com
  main_url: https://www.grooovinger.com
  description: >
    Martin Grubinger, a web developer from Austria
  categories:
    - Portfolio
    - Web Development
  built_by: Martin Grubinger
  built_by_url: https://www.grooovinger.com
  featured: false
- title: LXDX - the Crypto Derivatives Exchange
  main_url: https://www.lxdx.co/
  url: https://www.lxdx.co/
  description: >
    LXDX is the world's fastest crypto exchange. Our mission is to bring innovative financial products to retail crypto investors, providing access to the same speed and scalability that institutional investors already depend on us to deliver each and every day.
  categories:
    - Marketing
    - Blockchain
    - Finance
  built_by: Corey Ward
  built_by_url: http://www.coreyward.me/
  featured: false
- title: Kyle McDonald
  url: https://kylemcd.com
  main_url: https://kylemcd.com
  source_url: https://github.com/kylemcd/personal-site-react
  description: >
    Personal site + blog for Kyle McDonald
  categories:
    - Blog
  built_by: Kyle McDonald
  built_by_url: https://kylemcd.com
  featured: false
- title: VSCode Power User Course
  main_url: https://VSCode.pro
  url: https://VSCode.pro
  description: >
    After 10 years with Sublime, I switched to VSCode. Love it. Spent 1000+ hours building a premium video course to help you switch today. 200+ power user tips & tricks turn you into a VSCode.pro
  categories:
    - Education
    - Learning
    - eCommerce
    - Marketing
    - VSCode
    - Technology
    - Web Development
  built_by: Ahmad Awais
  built_by_url: https://twitter.com/MrAhmadAwais/
  featured: false
- title: Thijs Koerselman Portfolio
  main_url: https://www.vauxlab.com
  url: https://www.vauxlab.com
  featured: false
  description: >
    Portfolio of Thijs Koerselman. A freelance software engineer, full-stack web developer and sound designer.
  categories:
    - Portfolio
    - Business
    - Freelance
    - Technology
    - Web Development
    - React Native
    - Music
- title: Ad Hoc Homework
  main_url: https://homework.adhoc.team
  url: https://homework.adhoc.team
  description: >
    Ad Hoc builds government digital services that are fast, efficient, and usable by everyone. Ad Hoc Homework is a collection of coding and design challenges for candidates applying to our open positions.
  categories:
    - Web Development
    - Government
    - Healthcare
    - Programming
  built_by_url: https://adhoc.team
  featured: false
- title: BetterDocs | Discord Themes & Plugins
  main_url: https://betterdocs.us
  url: https://betterdocs.us
  description: >
    All Discord enhancement projects in 1! Free quality Themes and Plugins for Discord and easy installation instructions for BetterDiscord and more!
  categories:
    - Web Development
    - Programming
    - Open Source
  built_by: Christopher R. | Owner
  built_by_url: https://github.com/MrRobotjs/
  featured: false
- title: Birra Napoli
  main_url: http://www.birranapoli.it
  url: http://www.birranapoli.it
  built_by: Ribrain
  built_by_url: https://www.ribrainstudio.com
  featured: false
  description: >
    Birra Napoli official site
  categories:
    - Landing page
    - Business
    - Food
    - Beverage
- title: Satispay
  url: https://www.satispay.com
  main_url: https://www.satispay.com
  categories:
    - Business
    - Finance
    - Technology
  built_by: Satispay
  built_by_url: https://www.satispay.com
  featured: false
- title: The Movie Database - Gatsby
  url: https://tmdb.lekoarts.de
  main_url: https://tmdb.lekoarts.de
  source_url: https://github.com/LekoArts/gatsby-source-tmdb-example
  categories:
    - Open Source
    - Entertainment
    - Gallery
  featured: false
  built_by: LekoArts
  built_by_url: "https://github.com/LekoArts"
  description: >
    Source from The Movie Database (TMDb) API (v3) in Gatsby. This example is built with react-spring, React hooks and react-tabs and showcases the gatsby-source-tmdb plugin. It also has some client-only paths and uses gatsby-image.
- title: LANDR - Creative Tools for Musicians
  url: https://www.landr.com/
  main_url: https://www.landr.com/en/
  categories:
    - Music
    - Technology
    - AI
    - Business
    - Entrepreneurship
    - Freelance
    - Marketing
    - Media
  featured: false
  built_by: LANDR
  built_by_url: https://twitter.com/landr_music
  description: >
    Marketing website built for LANDR. LANDR is a web application that provides tools for musicians to master their music (using artificial intelligence), collaborate with other musicians, and distribute their music to multiple platforms.
- title: ClinicJS
  url: https://clinicjs.org/
  main_url: https://clinicjs.org/
  categories:
    - Performance
    - Technology
    - Documentation
  featured: false
  built_by: NearForm
  built_by_url: "https://www.nearform.com/"
  description: >
    Tools to help diagnose and pinpoint Node.js performance issues.
- title: KOBIT
  main_url: "https://kobit.in"
  url: "https://kobit.in"
  description: Automated Google Analytics Report with everything you need and more
  featured: false
  categories:
    - Marketing
    - Blog
  built_by: mottox2
  built_by_url: "https://mottox2.com"
- title: Aleksander Hansson
  main_url: https://ahansson.com
  url: https://ahansson.com
  featured: false
  description: >
    Portfolio website for Aleksander Hansson
  categories:
    - Portfolio
    - Business
    - Freelance
    - Technology
    - Web Development
    - Consulting
  built_by: Aleksander Hansson
  built_by_url: https://www.linkedin.com/in/aleksanderhansson/
- title: Surfing Nosara
  main_url: "https://www.surfingnosara.com"
  url: "https://www.surfingnosara.com"
  description: Real estate, vacation, and surf report hub for Nosara, Costa Rica
  featured: false
  categories:
    - Business
    - Blog
    - Gallery
    - Marketing
  built_by: Desarol
  built_by_url: "https://www.desarol.com"
- title: Crispin Porter Bogusky
  url: https://cpbgroup.com/
  main_url: https://cpbgroup.com/
  description: >
    We solve the world’s toughest communications problems with the most quantifiably potent creative assets.
  categories:
    - Agency
    - Advertising
    - Design
    - Marketing
  built_by: Crispin Porter Bogusky
  built_by_url: https://cpbgroup.com/
  featured: false
- title: graphene-python
  url: https://graphene-python.org
  main_url: https://graphene-python.org
  description: Graphene is a collaboratively funded project.Graphene-Python is a library for building GraphQL APIs in Python easily.
  categories:
    - Library
    - API
    - Documentation
  featured: false
- title: klarna
  url: https://developers.klarna.com/en/gb/kco-v3
  main_url: https://developers.klarna.com/en/gb/kco-v3
  description: Here you will find the integration guides, API documentation, and more to easily integrate with Klarna.
  categories:
    - API
    - Documentation
  featured: false
- title: Song Wang's Blog
  main_url: "https://songwang.io/"
  url: "https://songwang.io/"
  source_url: "https://github.com/wangsongiam/songwang.io/"
  description: >
    The website about Song Wang.
  categories:
    - Blog
    - Technology
    - Web Development
  built_by: Song Wang
  built_by_url: "https://github.com/wangsongiam/"
  featured: false
- title: Engel & Völkers Ibiza Holiday Rentals
  main_url: "https://www.ev-ibiza.com/"
  url: "https://www.ev-ibiza.com/"
  featured: false
  built_by: Ventura Digitalagentur
  description: >
    Engel & Völkers, one of the most successful real estate agencies in the world, offers luxury holiday villas to rent in Ibiza.
  categories:
    - Tourism
    - Travel
- title: Sylvain Hamann's personal website
  url: "https://shamann.fr"
  main_url: "https://shamann.fr"
  source_url: "https://github.com/sylvhama/shamann-gatsby/"
  description: >
    Sylvain Hamann, web developer from France
  categories:
    - Portfolio
    - Web Development
  built_by: Sylvain Hamann
  built_by_url: "https://twitter.com/sylvhama"
  featured: false
- title: Jane Manchun Wong's Personal Website
  main_url: "https://wongmjane.com/"
  url: "https://wongmjane.com/"
  description: >
    Jane Manchun Wong's Personal Website is where she posts bug bounty write-ups, discoveries from reverse engineering apps and personal thoughts. This site is built on Gatsby v2 and it leverages the ecosystem to provide PWA features such as offline support.
  categories:
    - Blog
    - Portfolio
    - Security
  built_by: Jane Manchun Wong
  built_by_url: "https://twitter.com/wongmjane"
  featured: false
- title: PostPost
  main_url: "https://postpost.design"
  source_url: "https://github.com/postpostpdx/website"
  url: "https://postpost.design"
  description: >
    PostPost is a small studio based in Portland, OR that is focused on product design, web design/development, branding, and strategy.
  categories:
    - Portfolio
    - Design
    - Agency
    - Web Development
  built_by: Jonathan Simcoe
  built_by_url: "https://twitter.com/jdsimcoe"
  featured: false
- title: Luca Crea's portfolio
  main_url: https://lcrea.github.io
  url: https://lcrea.github.io
  description: >
    Portfolio and personal website of Luca Crea, an Italian software engineer.
  categories:
    - Portfolio
  built_by: Luca Crea
  built_by_url: https://github.com/lcrea
  featured: false
- title: Escalade Sports
  main_url: "https://www.escaladesports.com/"
  url: "https://www.escaladesports.com/"
  categories:
    - eCommerce
    - Sports
  built_by: Escalade Sports
  built_by_url: "https://www.escaladesports.com/"
  featured: false
- title: Exposify
  main_url: "https://www.exposify.de/"
  url: "https://www.exposify.de/"
  description: >
    This is our German website built with Gatsby 2.0, Emotion and styled-system.
    Exposify is a proptech startup and builds technology for real estate businesses.
    We provide our customers with an elegant agent software in combination
    with beautifully designed and fast websites.
  categories:
    - Web Development
    - Real Estate
    - Agency
    - Marketing
  built_by: Exposify
  built_by_url: "https://www.exposify.de/"
  featured: false
- title: Steak Point
  main_url: https://www.steakpoint.at/
  url: https://www.steakpoint.at/
  description: >
    Steak Restaurant in Vienna, Austria (Wien, Österreich).
  categories:
    - Restaurant
    - Food
  built_by: Peter Kroyer
  built_by_url: https://www.peterkroyer.at/
  featured: false
- title: Takumon blog
  main_url: "https://takumon.com"
  url: "https://takumon.com"
  source_url: "https://github.com/Takumon/blog"
  description: Java Engineer's tech blog.
  featured: false
  categories:
    - Blog
  built_by: Takumon
  built_by_url: "https://twitter.com/inouetakumon"
- title: DayThirty
  main_url: "https://daythirty.com"
  url: "https://daythirty.com"
  description: DayThirty - ideas for the new year.
  featured: false
  categories:
    - Health & Wellness
  built_by: Jack Oliver
  built_by_url: "https://twitter.com/mrjackolai"
- title: TheAgencyProject
  main_url: "https://theagencyproject.co"
  url: "https://theagencyproject.co"
  description: Agency model, without agency overhead.
  categories:
    - Agency
  built_by: JV-LA
  built_by_url: https://jv-la.com
- title: Karen Hou's portfolio
  main_url: https://www.karenhou.com/
  url: https://www.karenhou.com/
  categories:
    - Portfolio
  built_by: Karen H. Developer
  built_by_url: https://github.com/karenhou
  featured: false
- title: Jean Luc Ponty
  main_url: "https://ponty.com"
  url: "https://ponty.com"
  description: Official site for Jean Luc Ponty, French virtuoso violinist and jazz composer.
  featured: false
  categories:
    - Music
    - Entertainment
  built_by: Othermachines
  built_by_url: "https://othermachines.com"
- title: Rosewood Family Advisors
  main_url: "https://www.rfallp.com/"
  url: "https://www.rfallp.com/"
  description: Rosewood Family Advisors LLP (Palo Alto) provides a diverse range of family office services customized for ultra high net worth individuals.
  featured: false
  categories:
    - Finance
    - Business
  built_by: Othermachines
  built_by_url: "https://othermachines.com"
- title: Cole Walker's Portfolio
  main_url: "https://www.walkermakes.com"
  url: "https://www.walkermakes.com"
  source_url: "https://github.com/ColeWalker/portfolio"
  description: The portfolio of web developer Cole Walker, built with the help of Gatsby v2, React-Spring, and SASS.
  featured: false
  categories:
    - Portfolio
    - Web Development
  built_by: Cole Walker
  built_by_url: "https://www.walkermakes.com"
- title: Ashley Thouret
  main_url: "https://www.ashleythouret.com"
  url: "https://www.ashleythouret.com"
  description: Official website of Canadian soprano Ashley Thouret.
  categories:
    - Portfolio
    - Music
  built_by: Michael Uloth
  built_by_url: "https://www.michaeluloth.com"
  featured: false
- title: The AZOOR Society
  main_url: "https://www.theazoorsociety.org"
  url: "https://www.theazoorsociety.org"
  description: The AZOOR Society is a UK-based charity committed to promoting awareness of Acute Zonal Occult Outer Retinopathy and assisting further research.
  categories:
    - Health & Wellness
    - Community
    - Nonprofit
  built_by: Michael Uloth
  built_by_url: "https://www.michaeluloth.com"
  featured: false
- title: Gábor Fűzy pianist
  main_url: "https://pianobar.hu"
  url: "https://pianobar.hu"
  description: Gábor Fűzy pianist's offical website built with Gatsby v2.
  categories:
    - Music
  built_by: Zoltán Bedi
  built_by_url: "https://github.com/B3zo0"
  featured: false
- title: Logicwind
  main_url: "https://logicwind.com"
  url: "https://logicwind.com"
  description: Website of Logicwind - Javascript experts, Technology development agency & consulting.
  featured: false
  categories:
    - Portfolio
    - Agency
    - Web Development
    - Consulting
  built_by: Logicwind
  built_by_url: "https://www.logicwind.com"
- title: ContactBook.app
  main_url: "https://contactbook.app"
  url: "https://contactbook.app"
  description: Seamlessly share Contacts with G Suite team members
  featured: false
  categories:
    - Landing page
    - Blog
  built_by: Logicwind
  built_by_url: "https://www.logicwind.com"
- title: npm.cardiv.de
  url: https://npm.cardiv.de
  main_url: https://npm.cardiv.de
  source_url: https://github.com/cardiv/npm.cardiv.de
  description: >
    A site to collect personal favorites of NPM packages – sorted by downloads count with a tags filter and search by title. Fork it and bookmark your favorite packages!
  categories:
    - Directory
    - JavaScript
    - Library
    - Open Source
    - Programming
    - Web Development
    - Bookmarks
    - Favorites
  built_by: cardiv
  built_by_url: https://github.com/cardiv/
  featured: false
- title: Waterscapes
  main_url: "https://waterscap.es"
  url: "https://waterscap.es/lake-monteynard/"
  source_url: "https://github.com/gaelbillon/Waterscapes-Gatsby-site"
  description: Waterscap.es is a directory of bodies of water (creeks, ponds, waterfalls, lakes, etc) with information about each place such as how to get there, hike time, activities and photos and a map displayed with the Mapbox GL SJ npm package. It was developed with the goal of learning Gatsby. This website is based on the gatsby-contentful-starter and uses Contentful as CMS. It is hosted on Netlify. Hooks are setup with Bitbucket and Contentful to trigger a new build upon code or content changes. The data on Waterscap.es is a mix of original content and informations from the internets gathered and put together.
  categories:
    - Directory
    - Photography
    - Travel
  built_by: Gaël Billon
  built_by_url: "https://gaelbillon.com"
  featured: false
- title: Packrs
  url: "https://www.packrs.co/"
  main_url: "https://www.packrs.co/"
  description: >
    Packrs is a local delivery platform, one spot for all your daily requirements. On a single tap get everything you need at your doorstep.
  categories:
    - Marketing
    - Landing Page
    - Entrepreneurship
  built_by: Vipin Kumar Rawat
  built_by_url: "https://github.com/aesthytik"
  featured: false
- title: HyakuninIsshu
  main_url: "https://hyakuninanki.net"
  url: "https://hyakuninanki.net"
  source_url: "https://github.com/rei-m/web_hyakuninisshu"
  description: >
    HyakuninIsshu is a traditional Japanese card game.
  categories:
    - Education
    - Gallery
    - Entertainment
  built_by: Rei Matsushita
  built_by_url: "https://github.com/rei-m/"
  featured: false
- title: WQU Partners
  main_url: "https://partners.wqu.org/"
  url: "https://partners.wqu.org/"
  featured: false
  categories:
    - Marketing
    - Education
    - Landing Page
  built_by: Corey Ward
  built_by_url: "http://www.coreyward.me/"
- title: Federico Giacone
  url: "https://federico.giac.one/"
  main_url: "https://federico.giac.one"
  source_url: "https://github.com/leopuleo/federico.giac.one"
  description: >
    Digital portfolio for Italian Architect Federico Giacone.
  categories:
    - Portfolio
    - Gallery
  built_by: Leonardo Giacone
  built_by_url: "https://github.com/leopuleo"
  featured: false
- title: Station
  url: "https://getstation.com/"
  main_url: "https://getstation.com/"
  description: Station is the first smart browser for busy people. A single place for all of your web applications.
  categories:
    - Technology
    - Web Development
    - Productivity
  featured: false
- title: Vyron Vasileiadis
  url: "https://fedonman.com/"
  main_url: "https://fedonman.com"
  source_url: "https://github.com/fedonman/fedonman-website"
  description: Personal space of Vyron Vasileiadis aka fedonman, a Web & IoT Developer, Educator and Entrepreneur based in Athens, Greece.
  categories:
    - Portfolio
    - Technology
    - Web Development
    - Education
  built_by: Vyron Vasileiadis
  built_by_url: "https://github.com/fedonman"
- title: Fabien Champigny
  url: "https://www.champigny.name/"
  main_url: "https://www.champigny.name/"
  built_by_url: "https://www.champigny.name/"
  description: Fabien Champigny's personal blog. Entrepreneur, hacker and loves street photo.
  categories:
    - Blog
    - Gallery
    - Photography
    - Productivity
    - Entrepreneurship
  featured: false
- title: Alex Xie - Portfolio
  url: https://alexieyizhe.me/
  main_url: https://alexieyizhe.me/
  source_url: https://github.com/alexieyizhe/alexieyizhe.github.io
  description: >
    Personal website of Alex Yizhe Xie, a University of Waterloo Computer Science student and coding enthusiast.
  categories:
    - Blog
    - Portfolio
    - Web Development
  featured: false
- title: Equithon
  url: https://equithon.org/
  main_url: https://equithon.org/
  source_url: https://github.com/equithon/site-main/
  built_by: Alex Xie
  built_by_url: https://alexieyizhe.me/
  description: >
    Equithon is the largest social innovation hackathon in Waterloo, Canada. It was founded in 2016 to tackle social equity issues and create change.
  categories:
    - Education
    - Event
    - Hackathon
    - Learning
    - Open Source
    - Nonprofit
    - Technology
  featured: false
- title: Dale Blackburn - Portfolio
  url: https://dakebl.co.uk/
  main_url: https://dakebl.co.uk/
  source_url: https://github.com/dakebl/dakebl.co.uk
  description: >
    Dale Blackburn's personal website and blog.
  categories:
    - Blog
    - Portfolio
    - Web Development
  featured: false
- title: Portfolio of Anthony Wiktor
  url: https://www.anthonydesigner.com/
  main_url: https://www.anthonydesigner.com/
  description: >
    Anthony Wiktor is a Webby Award-Winning Creative Director and Digital Designer twice named Hot 100 by WebDesigner Magazine. Anthony has over a decade of award-winning experience in design and has worked on projects across a diverse set of industries — from entertainment to consumer products to hospitality to technology. Anthony is a frequent lecturer at USC’s Annenberg School for Communication & Journalism and serves on the board of AIGA Los Angeles.
  categories:
    - Portfolio
    - Marketing
  built_by: Maciej Leszczyński
  built_by_url: http://twitter.com/_maciej
  featured: false
- title: Frame.io Workflow Guide
  main_url: https://workflow.frame.io
  url: https://workflow.frame.io
  description: >
    The web’s most comprehensive post-production resource, written by pro filmmakers, for pro filmmakers. Always expanding, always free.
  categories:
    - Education
    - Cinema
  built_by: Frame.io
  built_by_url: https://frame.io
  featured: false
- title: MarcySutton.com
  main_url: https://marcysutton.com
  url: https://marcysutton.com
  description: >
    The personal website of web developer and accessibility advocate Marcy Sutton.
  categories:
    - Blog
    - Accessibility
    - Video
    - Photography
    - Images
    - CSS Grid
  built_by: Marcy Sutton
  built_by_url: https://marcysutton.com
  featured: true
- title: Kepinski.me
  main_url: https://kepinski.me
  url: https://kepinski.me
  description: >
    The personal site of Antoni Kepinski, Node.js Developer.
  categories:
    - Portfolio
    - Open Source
  built_by: Antoni Kepinski
  built_by_url: https://kepinski.me
  featured: false
- title: WPGraphQL Docs
  main_url: https://docs.wpgraphql.com
  url: https://docs.wpgraphql.com
  description: >
    Documentation for WPGraphQL, a free open-source WordPress plugin that provides an extendable GraphQL schema and API for any WordPress site.
  categories:
    - API
    - CMS
    - Documentation
    - GraphQL
    - Technology
    - Web Development
    - WordPress
  built_by: WPGraphQL
  built_by_url: https://wpgraphql.com
  featured: false
- title: Shine Lawyers
  main_url: https://www.shine.com.au
  url: https://www.shine.com.au
  description: >
    Shine Lawyers is an Australian legal services website built with Gatsby v2, Elasticsearch, Isso, and Geolocation services.
  categories:
    - Legal
    - Business
    - Blog
- title: Parallel Polis Kosice
  url: https://www.paralelnapoliskosice.sk/
  main_url: https://www.paralelnapoliskosice.sk/
  source_url: https://github.com/ParalelnaPolisKE/paralelnapoliskosice.sk
  description: >
    Parallel Polis is a collective of people who want to live in a more opened world. We look for possibilities and technologies (Bitcoin, the blockchain, reputation systems and decentralized technologies in general) that open new ways, make processes easier and remove unnecessary barriers. We want to create an environment that aims at education, discovering and creating better systems for everybody who is interested in freedom and independence.
  categories:
    - Blog
    - Education
    - Technology
    - Blockchain
  built_by: Roman Vesely
  built_by_url: https://romanvesely.
  featured: false
- title: Unda Solutions
  url: https://unda.com.au
  main_url: https://unda.com.au
  description: >
    A custom web application development company in Perth, WA
  categories:
    - Business
    - Freelance
    - Web Development
    - Technology
  featured: false
- title: BIGBrave
  main_url: https://bigbrave.digital
  url: https://bigbrave.digital
  description: >
    BIGBrave is a strategic design firm. We partner with our clients, big and small, to design & create human-centered brands, products, services and systems that are simple, beautiful and easy to use.
  categories:
    - Agency
    - Web Development
    - Marketing
    - Technology
    - WordPress
  built_by: Francois Brill
  built_by_url: https://bigbrave.digital
  featured: false
- title: KegTracker
  main_url: https://www.kegtracker.co.za
  url: https://www.kegtracker.co.za
  description: >
    Keg Tracker is part of the Beverage Insights family and its sole aim is to provide you with the right data about your kegs to make better decisions. In today’s business landscape having the right information at your finger tips is crucial to the agility of your business.
  categories:
    - Food
    - Business
    - Technology
  built_by: Francois Brill
  built_by_url: https://bigbrave.digital
  featured: false
- title: Mike Nichols
  url: https://www.mikenichols.me
  main_url: https://www.mikenichols.me
  description: >
    Portfolio site of Mike Nichols, a UX designer and product development lead.
  categories:
    - Portfolio
    - Technology
    - Web Development
  built_by: Mike Nichols
  featured: false
- title: Steve Haid
  url: https://www.stevehaid.com
  main_url: https://www.stevehaid.com
  description: >
    Steve Haid is a real estate agent and Professional Financial Planner (PFP) who has been helping clients achieve their investment goals since 2006.
  categories:
    - Marketing
    - Real Estate
  built_by: Michael Uloth
  built_by_url: "https://www.michaeluloth.com"
- title: Incremental - Loyalty, Rewards and Incentive Programs
  main_url: https://www.incremental.com.au
  url: https://www.incremental.com.au
  description: >
    Sydney-based digital agency specialising in loyalty, rewards and incentive programs. WordPress backend; Cloudinary, YouTube and Hubspot form integration; query data displayed as animated SVG graphs; video background in the header.
  categories:
    - Agency
    - Portfolio
    - WordPress
  built_by: Incremental
  built_by_url: https://www.incremental.com.au
  featured: false
- title: Technica11y
  main_url: https://www.technica11y.org
  url: https://www.technica11y.org
  description: >
    Discussing challenges in technical accessibility.
  categories:
    - Accessibility
    - Education
    - Video
  built_by: Tenon.io
  built_by_url: https://tenon.io
  featured: false
- title: Tenon-UI Documentation
  main_url: https://www.tenon-ui.info
  url: https://www.tenon-ui.info
  description: >
    Documentation site for Tenon-UI: Tenon.io's accessible components library.
  categories:
    - Accessibility
    - Documentation
    - Library
    - Web Development
  built_by: Tenon.io
  built_by_url: https://tenon.io
  featured: false
- title: Matthew Secrist
  main_url: https://www.matthewsecrist.net
  url: https://www.matthewsecrist.net
  source_url: https://github.com/matthewsecrist/v3
  description: >
    Matthew Secrist's personal portfolio using Gatsby, Prismic and Styled-Components.
  categories:
    - Portfolio
    - Technology
    - Web Development
  built_by: Matthew Secrist
  built_by_url: https://www.matthewsecrist.net
  featured: false
- title: Node.js Dev
  main_url: https://nodejs.dev
  url: https://nodejs.dev
  source_url: https://github.com/nodejs/nodejs.dev
  description: >
    Node.js Foundation Website.
  categories:
    - Node.js
    - Documentation
    - Dev
    - Web Development
  built_by: Node.js Website Redesign Working Group
  built_by_url: https://github.com/nodejs/website-redesign
  featured: false
- title: Sheffielders
  main_url: https://sheffielders.org
  url: https://sheffielders.org
  source_url: https://github.com/davemullenjnr/sheffielders
  description: >
    A collective of businesses, creatives, and projects based in Sheffield, UK.
  categories:
    - Directory
  built_by: Dave Mullen Jnr
  built_by_url: https://davemullenjnr.co.uk
  featured: false
- title: Stealth Labs
  url: https://stealthlabs.io
  main_url: https://stealthlabs.io
  description: >
    We design and develop for the web, mobile and desktop
  categories:
    - Portfolio
    - Web Development
  built_by: Edvins Antonovs
  built_by_url: https://edvins.io
  featured: false
- title: Constanzia Yurashko
  main_url: https://www.constanziayurashko.com
  url: https://www.constanziayurashko.com
  description: >
    Exclusive women's ready-to-wear fashion by designer Constanzia Yurashko.
  categories:
    - Fashion
    - Portfolio
  built_by: Maxim Andries
  featured: false
- title: The Tenon.io blog
  main_url: https://blog.tenon.io/
  url: https://blog.tenon.io/
  description: >
    The Tenon.io blog features articles on accessibility written by some of the industry's leading lights and includes news, guidance, and education.
  categories:
    - Accessibility
    - Blog
    - Education
  built_by: Tenon.io
  built_by_url: https://tenon.io
  featured: false
- title: Algolia
  url: https://algolia.com
  main_url: https://algolia.com
  description: >
    Algolia helps businesses across industries quickly create relevant, scalable, and lightning fast search and discovery experiences.
  categories:
    - Web Development
    - Technology
    - Open Source
    - Featured
  built_by: Algolia
  featured: true
- title: GVD Renovations
  url: https://www.gvdrenovations.com/
  main_url: https://www.gvdrenovations.com/
  description: >
    GVD Renovations is a home improvement contractor with a well known reputation as a professional, quality contractor in California.
  categories:
    - Construction
    - Business
  built_by: David Krasniy
  built_by_url: http://dkrasniy.com
  featured: false
- title: Styled System
  url: https://styled-system.com/
  main_url: https://styled-system.com/
  source_url: https://github.com/styled-system/styled-system/tree/master/docs
  description: >
    Style props for rapid UI development.
  categories:
    - Design System
    - Styles
    - Type Scale
    - Responsive Design
  built_by: Brent Jackson
  built_by_url: https://jxnblk.com/
- title: Timehacker
  url: https://timehacker.app
  main_url: https://timehacker.app
  description: >
    Procrastination killer, automatic time tracking app to skyrocket your productivity
  categories:
    - Productivity
    - App
    - Technology
    - Marketing
    - Landing Page
  built_by: timehackers
  featured: false
- title: Little & Big
  main_url: "https://www.littleandbig.com.au/"
  url: "https://www.littleandbig.com.au/"
  description: >
    Little & Big exists with the aim to create Websites, Apps, E-commerce stores
    that are consistently unique and thoughtfully crafted, every time.
  categories:
    - Agency
    - Design
    - Web Development
    - Portfolio
  built_by: Little & Big
  built_by_url: "https://www.littleandbig.com.au/"
  featured: false
- title: Cat Knows
  main_url: "https://catnose99.com/"
  url: "https://catnose99.com/"
  description: >
    Personal blog built with Gatsby v2.
  categories:
    - Blog
    - Web Development
  built_by: CatNose
  built_by_url: "https://twitter.com/catnose99"
  featured: false
- title: just some dev
  url: https://www.iamdeveloper.com
  main_url: https://www.iamdeveloper.com
  source_url: https://github.com/nickytonline/www.iamdeveloper.com
  description: >
    Just some software developer writing things ✏️
  categories:
    - Blog
  built_by: Nick Taylor
  built_by_url: https://www.iamdeveloper.com
  featured: false
- title: xfuture's blog
  url: https://www.xfuture-blog.com/
  main_url: https://www.xfuture-blog.com/
  source_url: https://github.com/xFuture603/xfuture-blog
  description: >
    A blog about Devops, Web development, and my insights as a systems engineer.
  categories:
    - Blog
  built_by: Daniel Uhlmann
  built_by_url: https://www.xfuture-blog.com/
- title: Mayne's Blog
  main_url: "https://gine.me/"
  url: "https://gine.me/page/1"
  source_url: "https://github.com/mayneyao/gine-blog"
  featured: false
  categories:
    - Blog
    - Web Development
- title: Bakedbird
  url: https://bakedbird.com
  main_url: https://bakedbird.com
  description: >
    Eleftherios Psitopoulos - A frontend developer from Greece ☕
  categories:
    - Portfolio
    - Blog
  built_by: Eleftherios Psitopoulos
  built_by_url: https://bakedbird.com
- title: Benjamin Lannon
  url: https://lannonbr.com
  main_url: https://lannonbr.com
  source_url: https://github.com/lannonbr/Portfolio-gatsby
  description: >
    Personal portfolio of Benjamin Lannon
  categories:
    - Portfolio
    - Web Development
  built_by: Benjamin Lannon
  built_by_url: https://lannonbr.com
  featured: false
<<<<<<< HEAD
- title: Michal Czaplinski
  url: https://czaplinski.io
  main_url: https://czaplinski.io
  source_url: https://github.com/michalczaplinski/michalczaplinski.github.io
  description: >
    Michal Czaplinski is a full-stack developer 🚀
  categories:
    - Portfolio
    - Web Development
  built_by: Michal Czaplinski mmczaplinski@gmail.com
  built_by_url: https://czaplinski.io
=======
- title: Kaleb McKelvey
  url: https://kalebmckelvey.com
  main_url: https://kalebmckelvey.com
  source_url: https://github.com/avatar-kaleb/kalebmckelvey-site
  description: >
    Personal portfolio of Kaleb McKelvey!
  categories:
    - Blog
    - Portfolio
  built_by: Kaleb McKelvey
  built_by_url: https://kalebmckelvey.com
>>>>>>> c51440ed
  featured: false<|MERGE_RESOLUTION|>--- conflicted
+++ resolved
@@ -4556,7 +4556,18 @@
   built_by: Benjamin Lannon
   built_by_url: https://lannonbr.com
   featured: false
-<<<<<<< HEAD
+- title: Kaleb McKelvey
+  url: https://kalebmckelvey.com
+  main_url: https://kalebmckelvey.com
+  source_url: https://github.com/avatar-kaleb/kalebmckelvey-site
+  description: >
+    Personal portfolio of Kaleb McKelvey!
+  categories:
+    - Blog
+    - Portfolio
+  built_by: Kaleb McKelvey
+  built_by_url: https://kalebmckelvey.com
+  featured: false
 - title: Michal Czaplinski
   url: https://czaplinski.io
   main_url: https://czaplinski.io
@@ -4568,17 +4579,4 @@
     - Web Development
   built_by: Michal Czaplinski mmczaplinski@gmail.com
   built_by_url: https://czaplinski.io
-=======
-- title: Kaleb McKelvey
-  url: https://kalebmckelvey.com
-  main_url: https://kalebmckelvey.com
-  source_url: https://github.com/avatar-kaleb/kalebmckelvey-site
-  description: >
-    Personal portfolio of Kaleb McKelvey!
-  categories:
-    - Blog
-    - Portfolio
-  built_by: Kaleb McKelvey
-  built_by_url: https://kalebmckelvey.com
->>>>>>> c51440ed
   featured: false