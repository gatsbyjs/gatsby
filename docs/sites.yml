- title: ReactJS
  main_url: "https://reactjs.org/"
  url: "https://reactjs.org/"
  source_url: "https://github.com/reactjs/reactjs.org"
  featured: true
  categories:
    - Web Development
    - Featured
- title: Flamingo
  main_url: https://www.shopflamingo.com/
  url: https://www.shopflamingo.com/
  description: >
    Online shop for women's body care and hair removal products.
  categories:
    - eCommerce
    - Featured
  featured: true
- title: IDEO
  url: https://www.ideo.com
  main_url: https://www.ideo.com/
  description: >
    A Global design company committed to creating positive impact.
  categories:
    - Agency
    - Technology
    - Featured
    - Consulting
    - User Experience
  featured: true
- title: Airbnb Engineering & Data Science
  description: >
    Creative engineers and data scientists building a world where you can belong
    anywhere
  main_url: "https://airbnb.io/"
  url: "https://airbnb.io/"
  categories:
    - Blog
    - Gallery
    - Featured
  featured: true
- title: Impossible Foods
  main_url: "https://impossiblefoods.com/"
  url: "https://impossiblefoods.com/"
  categories:
    - Food
    - Featured
  featured: true
- title: Braun
  description: >
    Braun offers high performance hair removal and hair care products, including dryers, straighteners, shavers, and more.
  main_url: "https://ca.braun.com/en-ca"
  url: "https://ca.braun.com/en-ca"
  categories:
    - eCommerce
    - Featured
  featured: true
- title: NYC Pride 2019 | WorldPride NYC | Stonewall50
  main_url: "https://2019-worldpride-stonewall50.nycpride.org/"
  url: "https://2019-worldpride-stonewall50.nycpride.org/"
  featured: true
  description: >-
    Join us in 2019 for NYC Pride, as we welcome WorldPride and mark the 50th
    Anniversary of the Stonewall Uprising and a half-century of LGBTQ+
    liberation.
  categories:
    - Education
    - Marketing
    - Nonprofit
    - Featured
  built_by: Canvas United
  built_by_url: "https://www.canvasunited.com/"
- title: The State of European Tech
  main_url: "https://2017.stateofeuropeantech.com/"
  url: "https://2017.stateofeuropeantech.com/"
  featured: true
  categories:
    - Technology
    - Featured
  built_by: Studio Lovelock
  built_by_url: "http://www.studiolovelock.com/"
- title: Hopper
  main_url: "https://www.hopper.com/"
  url: "https://www.hopper.com/"
  built_by: Narative
  built_by_url: "https://www.narative.co/"
  featured: true
  categories:
    - Technology
    - App
    - Featured
- title: GM Capital One
  description: |
    Introducing the new online experience for your GM Rewards Credit Card
  main_url: "https://gm.capitalone.com/"
  url: "https://gm.capitalone.com/"
  categories:
    - Featured
  featured: true
- title: Theodora Warre
  main_url: "https://theodorawarre.eu"
  url: "https://theodorawarre.eu"
  description: >-
    E-commerce site for jewellery designer Theodora Warre, built using Gatsby + Shopify + Prismic + Matter.js
  categories:
    - eCommerce
    - Marketing
  built_by: Pierre Nel
  built_by_url: "https://pierre.io"
  featured: false
- title: Life Without Barriers | Foster Care
  main_url: "https://www.lwb.org.au/foster-care"
  url: "https://www.lwb.org.au/foster-care"
  featured: true
  description: >-
    We are urgently seeking foster carers all across Australia. Can you open
    your heart and your home to a child in need? There are different types of
    foster care that can suit you. We offer training and 24/7 support.
  categories:
    - Nonprofit
    - Education
    - Documentation
    - Marketing
    - Featured
  built_by: LWB Digital Team
  built_by_url: "https://twitter.com/LWBAustralia"
- title: Figma
  main_url: "https://www.figma.com/"
  url: "https://www.figma.com/"
  featured: true
  categories:
    - Marketing
    - Design
    - Featured
  built_by: Corey Ward
  built_by_url: "http://www.coreyward.me/"
- title: Bejamas - JAM Experts for hire
  main_url: "https://bejamas.io/"
  url: "https://bejamas.io/"
  featured: true
  description: >-
    We help agencies and companies with JAMStack tools. This includes web
    development using Static Site Generators, Headless CMS, CI / CD and CDN
    setup.
  categories:
    - Technology
    - Web Development
    - Agency
    - Marketing
    - Featured
  built_by: Bejamas
  built_by_url: "https://bejamas.io/"
- title: The State of JavaScript
  description: >
    Data from over 20,000 developers, asking them questions on topics ranging
    from frontend frameworks and state management, to build tools and testing
    libraries.
  main_url: "https://stateofjs.com/"
  url: "https://stateofjs.com/"
  source_url: "https://github.com/StateOfJS/StateOfJS"
  categories:
    - Data
    - JavaScript
    - Featured
  built_by: StateOfJS
  built_by_url: "https://github.com/StateOfJS/StateOfJS/graphs/contributors"
  featured: true
- title: DesignSystems.com
  main_url: "https://www.designsystems.com/"
  url: "https://www.designsystems.com/"
  description: |
    A resource for learning, creating and evangelizing design systems.
  categories:
    - Design
    - Blog
    - Technology
    - Featured
  built_by: Corey Ward
  built_by_url: "http://www.coreyward.me/"
  featured: true
- title: Timely
  main_url: "https://timelyapp.com/"
  url: "https://timelyapp.com/"
  description: |
    Fully automatic time tracking. For those who trade in time.
  categories:
    - Productivity
    - Featured
  built_by: Timm Stokke
  built_by_url: "https://timm.stokke.me"
  featured: true
- title: Snap Kit
  main_url: "https://kit.snapchat.com/"
  url: "https://kit.snapchat.com/"
  description: >
    Snap Kit lets developers integrate some of Snapchat’s best features across
    platforms.
  categories:
    - Technology
    - Documentation
    - Featured
  featured: true
- title: SendGrid
  main_url: "https://sendgrid.com/docs/"
  url: "https://sendgrid.com/docs/"
  description: >
    SendGrid delivers your transactional and marketing emails through the
    world's largest cloud-based email delivery platform.
  categories:
    - API
    - Technology
    - Documentation
    - Featured
  featured: true
- title: Kirsten Noelle
  main_url: "https://www.kirstennoelle.com/"
  url: "https://www.kirstennoelle.com/"
  featured: true
  description: >
    Digital portfolio for San Francisco Bay Area photographer Kirsten Noelle Wiemer.
  categories:
    - Photography
    - Portfolio
    - Featured
  built_by: Ryan Wiemer
  built_by_url: "https://www.ryanwiemer.com/"
- title: Cajun Bowfishing
  main_url: "https://cajunbowfishing.com/"
  url: "https://cajunbowfishing.com/"
  featured: false
  categories:
    - eCommerce
    - Sports
  built_by: Escalade Sports
  built_by_url: "https://www.escaladesports.com/"
- title: NEON
  main_url: "http://neonrated.com/"
  url: "http://neonrated.com/"
  featured: false
  categories:
    - Gallery
- title: GraphCMS
  main_url: "https://graphcms.com/"
  url: "https://graphcms.com/"
  featured: false
  categories:
    - Marketing
    - Technology
- title: Ghost Documentation
  main_url: https://docs.ghost.org/
  url: https://docs.ghost.org/
  source_url: "https://github.com/tryghost/docs"
  featured: false
  description: >-
    Ghost is an open source, professional publishing platform built on a modern Node.js technology stack — designed for teams who need power, flexibility and performance.
  categories:
    - Technology
    - Documentation
    - Open Source
  built_by: Ghost Foundation
  built_by_url: https://ghost.org/
- title: Nike - Just Do It
  main_url: "https://justdoit.nike.com/"
  url: "https://justdoit.nike.com/"
  featured: true
  categories:
    - eCommerce
    - Featured
- title: AirBnB Cereal
  main_url: "https://airbnb.design/cereal"
  url: "https://airbnb.design/cereal"
  featured: false
  categories:
    - Marketing
    - Design
- title: Cardiogram
  main_url: "https://cardiogr.am/"
  url: "https://cardiogr.am/"
  featured: false
  categories:
    - Marketing
    - Technology
- title: Hack Club
  main_url: "https://hackclub.com/"
  url: "https://hackclub.com/"
  source_url: "https://github.com/hackclub/site"
  featured: false
  categories:
    - Education
    - Web Development
- title: Matthias Jordan Portfolio
  main_url: "https://iammatthias.com/"
  url: "https://iammatthias.com/"
  source_url: "https://github.com/iammatthias/.com"
  description: >-
    Photography portfolio of content creator and digital marketer Matthias Jordan
  built_by: Matthias Jordan
  built_by_url: https://github.com/iammatthias
  featured: false
  categories:
    - Photography
    - Portfolio
    - Blog
    - Gallery
- title: Investment Calculator
  main_url: "https://investmentcalculator.io/"
  url: "https://investmentcalculator.io/"
  featured: false
  categories:
    - Education
    - Finance
- title: CSS Grid Playground by MozillaDev
  main_url: "https://mozilladevelopers.github.io/playground/"
  url: "https://mozilladevelopers.github.io/playground/"
  source_url: "https://github.com/MozillaDevelopers/playground"
  featured: false
  categories:
    - Education
    - Web Development
- title: Piotr Fedorczyk Portfolio
  built_by: Piotr Fedorczyk
  built_by_url: "https://piotrf.pl"
  categories:
    - Portfolio
    - Web Development
  description: >-
    Portfolio of Piotr Fedorczyk, a digital product designer and full-stack developer specializing in shaping, designing and building news and tools for news.
  featured: false
  main_url: "https://piotrf.pl/"
  url: "https://piotrf.pl/"
- title: unrealcpp
  main_url: "https://unrealcpp.com/"
  url: "https://unrealcpp.com/"
  source_url: "https://github.com/Harrison1/unrealcpp-com"
  featured: false
  categories:
    - Blog
    - Web Development
- title: Andy Slezak
  main_url: "https://www.aslezak.com/"
  url: "https://www.aslezak.com/"
  source_url: "https://github.com/amslezak"
  featured: false
  categories:
    - Web Development
    - Portfolio
- title: Deliveroo.Design
  main_url: "https://www.deliveroo.design/"
  url: "https://www.deliveroo.design/"
  featured: false
  categories:
    - Food
    - Marketing
- title: Dona Rita
  main_url: "https://www.donarita.co.uk/"
  url: "https://www.donarita.co.uk/"
  source_url: "https://github.com/peduarte/dona-rita-website"
  featured: false
  categories:
    - Food
    - Marketing
- title: Fröhlich ∧ Frei
  main_url: "https://www.froehlichundfrei.de/"
  url: "https://www.froehlichundfrei.de/"
  featured: false
  categories:
    - Web Development
    - Blog
    - Open Source
- title: How to GraphQL
  main_url: "https://www.howtographql.com/"
  url: "https://www.howtographql.com/"
  source_url: "https://github.com/howtographql/howtographql"
  featured: false
  categories:
    - Documentation
    - Web Development
    - Open Source
- title: OnCallogy
  main_url: "https://www.oncallogy.com/"
  url: "https://www.oncallogy.com/"
  featured: false
  categories:
    - Marketing
    - Healthcare
- title: Ryan Wiemer's Portfolio
  main_url: "https://www.ryanwiemer.com/"
  url: "https://www.ryanwiemer.com/knw-photography/"
  source_url: "https://github.com/ryanwiemer/rw"
  featured: false
  description: >
    Digital portfolio for Oakland, CA based account manager Ryan Wiemer.
  categories:
    - Portfolio
    - Web Development
    - Design
  built_by: Ryan Wiemer
  built_by_url: "https://www.ryanwiemer.com/"
- title: Ventura Digitalagentur Köln
  main_url: "https://www.ventura-digital.de/"
  url: "https://www.ventura-digital.de/"
  featured: false
  built_by: Ventura Digitalagentur
  categories:
    - Agency
    - Marketing
    - Featured
- title: Azer Koçulu
  main_url: "https://kodfabrik.com/"
  url: "https://kodfabrik.com/photography/"
  featured: false
  categories:
    - Portfolio
    - Photography
    - Web Development
- title: Damir.io
  main_url: "http://damir.io/"
  url: "http://damir.io/"
  source_url: "https://github.com/dvzrd/gatsby-sfiction"
  featured: false
  categories:
    - Blog
- title: Digital Psychology
  main_url: "http://digitalpsychology.io/"
  url: "http://digitalpsychology.io/"
  source_url: "https://github.com/danistefanovic/digitalpsychology.io"
  featured: false
  categories:
    - Education
    - Library
- title: Théâtres Parisiens
  main_url: "http://theatres-parisiens.fr/"
  url: "http://theatres-parisiens.fr/"
  source_url: "https://github.com/phacks/theatres-parisiens"
  featured: false
  categories:
    - Education
    - Entertainment
# - title: William Owen UK Portfolio / Blog
#   main_url: "http://william-owen.co.uk/"
#   url: "http://william-owen.co.uk/"
#   featured: false
#   description: >-
#     Over 20 years experience delivering customer-facing websites, internet-based
#     solutions and creative visual design for a wide range of companies and
#     organisations.
#   categories:
#     - Portfolio
#     - Blog
#   built_by: William Owen
#   built_by_url: "https://twitter.com/twilowen"
- title: A4 纸网
  main_url: "http://www.a4z.cn/"
  url: "http://www.a4z.cn/price"
  source_url: "https://github.com/hiooyUI/hiooyui.github.io"
  featured: false
  categories:
    - eCommerce
- title: Steve Meredith's Portfolio
  main_url: "http://www.stevemeredith.com/"
  url: "http://www.stevemeredith.com/"
  featured: false
  categories:
    - Portfolio
- title: API Platform
  main_url: "https://api-platform.com/"
  url: "https://api-platform.com/"
  source_url: "https://github.com/api-platform/website"
  featured: false
  categories:
    - Documentation
    - Web Development
    - Open Source
    - Library
- title: Artivest
  main_url: "https://artivest.co/"
  url: "https://artivest.co/what-we-do/for-advisors-and-investors/"
  featured: false
  categories:
    - Marketing
    - Blog
    - Documentation
    - Finance
- title: The Audacious Project
  main_url: "https://audaciousproject.org/"
  url: "https://audaciousproject.org/"
  featured: false
  categories:
    - Nonprofit
- title: Dustin Schau's Blog
  main_url: "https://blog.dustinschau.com/"
  url: "https://blog.dustinschau.com/"
  source_url: "https://github.com/dschau/blog"
  featured: false
  categories:
    - Blog
    - Web Development
- title: iContract Blog
  main_url: "https://blog.icontract.co.uk/"
  url: "http://blog.icontract.co.uk/"
  featured: false
  categories:
    - Blog
- title: BRIIM
  main_url: "https://bri.im/"
  url: "https://bri.im/"
  featured: false
  description: >-
    BRIIM is a movement to enable JavaScript enthusiasts and web developers in
    machine learning. Learn about artificial intelligence and data science, two
    fields which are governed by machine learning, in JavaScript. Take it right
    to your browser with WebGL.
  categories:
    - Education
    - Web Development
    - Technology
- title: Calpa's Blog
  main_url: "https://calpa.me/"
  url: "https://calpa.me/"
  source_url: "https://github.com/calpa/blog"
  featured: false
  categories:
    - Blog
    - Web Development
- title: Code Bushi
  main_url: "https://codebushi.com/"
  url: "https://codebushi.com/"
  featured: false
  description: >-
    Web development resources, trends, & techniques to elevate your coding
    journey.
  categories:
    - Web Development
    - Open Source
    - Blog
  built_by: Hunter Chang
  built_by_url: "https://hunterchang.com/"
- title: Daniel Hollcraft
  main_url: "https://danielhollcraft.com/"
  url: "https://danielhollcraft.com/"
  source_url: "https://github.com/danielbh/danielhollcraft.com"
  featured: false
  categories:
    - Web Development
    - Blog
    - Portfolio
- title: Darren Britton's Portfolio
  main_url: "https://darrenbritton.com/"
  url: "https://darrenbritton.com/"
  source_url: "https://github.com/darrenbritton/darrenbritton.github.io"
  featured: false
  categories:
    - Web Development
    - Portfolio
- title: Dave Lindberg Marketing & Design
  url: "https://davelindberg.com/"
  main_url: "https://davelindberg.com/"
  source_url: "https://github.com/Dave-Lindberg/dl-gatsby"
  featured: false
  description: >-
    My work revolves around solving problems for people in business, using
    integrated design and marketing strategies to improve sales, increase brand
    engagement, generate leads and achieve goals.
  categories:
    - Design
    - Marketing
    - Portfolio
- title: Dalbinaco's Website
  main_url: "https://dlbn.co/en/"
  url: "https://dlbn.co/en/"
  source_url: "https://github.com/dalbinaco/dlbn.co"
  featured: false
  categories:
    - Portfolio
    - Web Development
- title: mParticle's Documentation
  main_url: "https://docs.mparticle.com/"
  url: "https://docs.mparticle.com/"
  featured: false
  categories:
    - Web Development
    - Documentation
- title: Doopoll
  main_url: "https://doopoll.co/"
  url: "https://doopoll.co/"
  featured: false
  categories:
    - Marketing
    - Technology
- title: ERC dEX
  main_url: "https://ercdex.com/"
  url: "https://ercdex.com/aqueduct"
  featured: false
  categories:
    - Marketing
- title: Fabian Schultz' Portfolio
  main_url: "https://fabianschultz.com/"
  url: "https://fabianschultz.com/"
  source_url: "https://github.com/fabe/site"
  featured: false
  description: >-
    Hello, I’m Fabian — a product designer and developer based in Potsdam,
    Germany. I’ve been working both as a product designer and frontend developer
    for over 5 years now. I particularly enjoy working with companies that try
    to meet broad and unique user needs.
  categories:
    - Portfolio
    - Web Development
  built_by: Fabian Schultz
  built_by_url: "https://fabianschultz.com/"
- title: CalState House Manager
  description: >
    Home service membership that offers proactive and on-demand maintenance for
    homeowners
  main_url: "https://housemanager.calstate.aaa.com/"
  url: "https://housemanager.calstate.aaa.com/"
  categories:
    - Marketing
- title: The freeCodeCamp Guide
  main_url: "https://guide.freecodecamp.org/"
  url: "https://guide.freecodecamp.org/"
  source_url: "https://github.com/freeCodeCamp/guide"
  featured: false
  categories:
    - Web Development
    - Documentation
- title: High School Hackathons
  main_url: "https://hackathons.hackclub.com/"
  url: "https://hackathons.hackclub.com/"
  source_url: "https://github.com/hackclub/hackathons"
  featured: false
  categories:
    - Education
    - Web Development
- title: Hapticmedia
  main_url: "https://hapticmedia.fr/en/"
  url: "https://hapticmedia.fr/en/"
  featured: false
  categories:
    - Agency
- title: heml.io
  main_url: "https://heml.io/"
  url: "https://heml.io/"
  source_url: "https://github.com/SparkPost/heml.io"
  featured: false
  categories:
    - Documentation
    - Web Development
    - Open Source
- title: Juliette Pretot's Portfolio
  main_url: "https://juliette.sh/"
  url: "https://juliette.sh/"
  featured: false
  categories:
    - Web Development
    - Portfolio
    - Blog
- title: Kris Hedstrom's Portfolio
  main_url: "https://k-create.com/"
  url: "https://k-create.com/portfolio/"
  source_url: "https://github.com/kristofferh/kristoffer"
  featured: false
  description: >-
    Hey. I’m Kris. I’m an interactive designer / developer. I grew up in Umeå,
    in northern Sweden, but I now live in Brooklyn, NY. I am currently enjoying
    a hybrid Art Director + Lead Product Engineer role at a small startup called
    Nomad Health. Before that, I was a Product (Engineering) Manager at Tumblr.
    Before that, I worked at agencies. Before that, I was a baby. I like to
    design things, and then I like to build those things. I occasionally take on
    freelance projects. Feel free to get in touch if you have an interesting
    project that you want to collaborate on. Or if you just want to say hello,
    that’s cool too.
  categories:
    - Portfolio
  built_by: Kris Hedstrom
  built_by_url: "https://k-create.com/"
- title: knpw.rs
  main_url: "https://knpw.rs/"
  url: "https://knpw.rs/"
  source_url: "https://github.com/knpwrs/knpw.rs"
  featured: false
  categories:
    - Blog
    - Web Development
- title: Kostas Bariotis' Blog
  main_url: "https://kostasbariotis.com/"
  url: "https://kostasbariotis.com/"
  source_url: "https://github.com/kbariotis/kostasbariotis.com"
  featured: false
  categories:
    - Blog
    - Portfolio
    - Web Development
- title: LaserTime Clinic
  main_url: "https://lasertime.ru/"
  url: "https://lasertime.ru/"
  source_url: "https://github.com/oleglegun/lasertime"
  featured: false
  categories:
    - Marketing
- title: Jason Lengstorf
  main_url: "https://lengstorf.com"
  url: "https://lengstorf.com"
  source_url: "https://github.com/jlengstorf/lengstorf.com"
  featured: false
  categories:
    - Blog
  built_by: Jason Lengstorf
  built_by_url: "https://github.com/jlengstorf"
- title: Mannequin.io
  main_url: "https://mannequin.io/"
  url: "https://mannequin.io/"
  source_url: "https://github.com/LastCallMedia/Mannequin/tree/master/site"
  featured: false
  categories:
    - Open Source
    - Web Development
    - Documentation
- title: manu.ninja
  main_url: "https://manu.ninja/"
  url: "https://manu.ninja/"
  source_url: "https://github.com/Lorti/manu.ninja"
  featured: false
  description: >-
    manu.ninja is the personal blog of Manuel Wieser, where he talks about
    frontend development, games and digital art
  categories:
    - Blog
    - Technology
    - Web Development
- title: Fabric
  main_url: "https://meetfabric.com/"
  url: "https://meetfabric.com/"
  featured: false
  categories:
    - Marketing
- title: Nexit
  main_url: "https://nexit.sk/"
  url: "https://nexit.sk/references"
  featured: false
  categories:
    - Web Development
- title: Open FDA
  description: >
    Provides APIs and raw download access to a number of high-value, high
    priority and scalable structured datasets, including adverse events, drug
    product labeling, and recall enforcement reports.
  main_url: "https://open.fda.gov/"
  url: "https://open.fda.gov/"
  source_url: "https://github.com/FDA/open.fda.gov"
  featured: false
  categories:
    - Government
    - Open Source
    - Web Development
    - API
    - Data
- title: NYC Planning Labs (New York City Department of City Planning)
  main_url: "https://planninglabs.nyc/"
  url: "https://planninglabs.nyc/about/"
  source_url: "https://github.com/NYCPlanning/"
  featured: false
  description: >-
    We work with New York City's Urban Planners to deliver impactful, modern
    technology tools.
  categories:
    - Open Source
    - Government
- title: Pravdomil
  main_url: "https://pravdomil.com/"
  url: "https://pravdomil.com/"
  source_url: "https://github.com/pravdomil/pravdomil.com"
  featured: false
  description: >-
    I’ve been working both as a product designer and frontend developer for over
    5 years now. I particularly enjoy working with companies that try to meet
    broad and unique user needs.
  categories:
    - Portfolio
- title: Preston Richey Portfolio / Blog
  main_url: "https://prestonrichey.com/"
  url: "https://prestonrichey.com/"
  source_url: "https://github.com/prichey/prestonrichey.com"
  featured: false
  categories:
    - Web Development
    - Portfolio
    - Blog
- title: Landing page of Put.io
  main_url: "https://put.io/"
  url: "https://put.io/"
  featured: false
  categories:
    - eCommerce
    - Technology
- title: The Rick and Morty API
  main_url: "https://rickandmortyapi.com/"
  url: "https://rickandmortyapi.com/"
  built_by: Axel Fuhrmann
  built_by_url: "https://axelfuhrmann.com/"
  featured: false
  categories:
    - Web Development
    - Entertainment
    - Documentation
    - Open Source
    - API
- title: Santa Compañía Creativa
  main_url: "https://santacc.es/"
  url: "https://santacc.es/"
  source_url: "https://github.com/DesarrolloWebSantaCC/santacc-web"
  featured: false
  categories:
    - Agency
- title: Sean Coker's Blog
  main_url: "https://sean.is/"
  url: "https://sean.is/"
  featured: false
  categories:
    - Blog
    - Portfolio
    - Web Development
- title: Several Levels
  main_url: "https://severallevels.io/"
  url: "https://severallevels.io/"
  source_url: "https://github.com/Harrison1/several-levels"
  featured: false
  categories:
    - Agency
    - Web Development
- title: Simply
  main_url: "https://simply.co.za/"
  url: "https://simply.co.za/"
  featured: false
  categories:
    - Marketing
- title: Storybook
  main_url: "https://storybook.js.org/"
  url: "https://storybook.js.org/"
  source_url: "https://github.com/storybooks/storybook"
  featured: false
  categories:
    - Web Development
    - Open Source
- title: Vibert Thio's Portfolio
  main_url: "https://vibertthio.com/portfolio/"
  url: "https://vibertthio.com/portfolio/projects/"
  source_url: "https://github.com/vibertthio/portfolio"
  featured: false
  categories:
    - Portfolio
    - Web Development
- title: VisitGemer
  main_url: "https://visitgemer.sk/"
  url: "https://visitgemer.sk/"
  featured: false
  categories:
    - Marketing
- title: Bricolage.io
  main_url: "https://www.bricolage.io/"
  url: "https://www.bricolage.io/"
  source_url: "https://github.com/KyleAMathews/blog"
  featured: false
  categories:
    - Blog
- title: Charles Pinnix Website
  main_url: "https://www.charlespinnix.com/"
  url: "https://www.charlespinnix.com/"
  featured: false
  description: >-
    I’m a senior frontend engineer with 8 years of experience building websites
    and web applications. I’m interested in leading creative, multidisciplinary
    engineering teams. I’m a creative technologist, merging photography, art,
    and design into engineering and visa versa. I take a pragmatic,
    product-oriented approach to development, allowing me to see the big picture
    and ensuring quality products are completed on time. I have a passion for
    modern frontend JavaScript frameworks such as React and Vue, and I have
    substantial experience on the backend with an interest in Node and
    container based deployment with Docker and AWS.
  categories:
    - Portfolio
    - Web Development
- title: Charlie Harrington's Blog
  main_url: "https://www.charlieharrington.com/"
  url: "https://www.charlieharrington.com/"
  source_url: "https://github.com/whatrocks/blog"
  featured: false
  categories:
    - Blog
    - Web Development
    - Music
- title: Gabriel Adorf's Portfolio
  main_url: "https://www.gabrieladorf.com/"
  url: "https://www.gabrieladorf.com/"
  source_url: "https://github.com/gabdorf/gabriel-adorf-portfolio"
  featured: false
  categories:
    - Portfolio
    - Web Development
- title: greglobinski.com
  main_url: "https://www.greglobinski.com/"
  url: "https://www.greglobinski.com/"
  source_url: "https://github.com/greglobinski/www.greglobinski.com"
  featured: false
  categories:
    - Portfolio
    - Web Development
- title: I am Putra
  main_url: "https://www.iamputra.com/"
  url: "https://www.iamputra.com/"
  featured: false
  categories:
    - Portfolio
    - Web Development
    - Blog
- title: In Sowerby Bridge
  main_url: "https://www.insowerbybridge.co.uk/"
  url: "https://www.insowerbybridge.co.uk/"
  featured: false
  categories:
    - Marketing
    - Government
- title: JavaScript Stuff
  main_url: "https://www.javascriptstuff.com/"
  url: "https://www.javascriptstuff.com/"
  featured: false
  categories:
    - Education
    - Web Development
    - Library
- title: Ledgy
  main_url: "https://www.ledgy.com/"
  url: "https://github.com/morloy/ledgy.com"
  featured: false
  categories:
    - Marketing
    - Finance
- title: Alec Lomas's Portfolio / Blog
  main_url: "https://www.lowmess.com/"
  url: "https://www.lowmess.com/"
  source_url: "https://github.com/lowmess/lowmess"
  featured: false
  categories:
    - Web Development
    - Blog
    - Portfolio
- title: Michele Mazzucco's Portfolio
  main_url: "https://www.michelemazzucco.it/"
  url: "https://www.michelemazzucco.it/"
  source_url: "https://github.com/michelemazzucco/michelemazzucco.it"
  featured: false
  categories:
    - Portfolio
- title: Orbit FM Podcasts
  main_url: "https://www.orbit.fm/"
  url: "https://www.orbit.fm/"
  source_url: "https://github.com/agarrharr/orbit.fm"
  featured: false
  categories:
    - Podcast
- title: Prosecco Springs
  main_url: "https://www.proseccosprings.com/"
  url: "https://www.proseccosprings.com/"
  featured: false
  categories:
    - Food
    - Blog
    - Marketing
- title: Verious
  main_url: "https://www.verious.io/"
  url: "https://www.verious.io/"
  source_url: "https://github.com/cpinnix/verious"
  featured: false
  categories:
    - Web Development
- title: Yisela
  main_url: "https://www.yisela.com/"
  url: "https://www.yisela.com/tetris-against-trauma-gaming-as-therapy/"
  featured: false
  categories:
    - Blog
- title: YouFoundRon.com
  main_url: "https://www.youfoundron.com/"
  url: "https://www.youfoundron.com/"
  source_url: "https://github.com/rongierlach/yfr-dot-com"
  featured: false
  categories:
    - Portfolio
    - Web Development
    - Blog
- title: yerevancoder
  main_url: "https://yerevancoder.com/"
  url: "https://forum.yerevancoder.com/categories"
  source_url: "https://github.com/yerevancoder/yerevancoder.github.io"
  featured: false
  categories:
    - Blog
    - Web Development
- title: Ease
  main_url: "https://www.ease.com/"
  url: "https://www.ease.com/"
  featured: false
  categories:
    - Marketing
    - Healthcare
- title: Policygenius
  main_url: "https://www.policygenius.com/"
  url: "https://www.policygenius.com/"
  featured: false
  categories:
    - Marketing
    - Healthcare
- title: Moteefe
  main_url: "http://www.moteefe.com/"
  url: "http://www.moteefe.com/"
  featured: false
  categories:
    - Marketing
    - Agency
    - Technology
- title: Athelas
  main_url: "http://www.athelas.com/"
  url: "http://www.athelas.com/"
  featured: false
  categories:
    - Marketing
    - Healthcare
- title: Pathwright
  main_url: "http://www.pathwright.com/"
  url: "http://www.pathwright.com/"
  featured: false
  categories:
    - Marketing
    - Education
- title: Lucid
  main_url: "https://www.golucid.co/"
  url: "https://www.golucid.co/"
  featured: false
  categories:
    - Marketing
    - Technology
- title: Bench
  main_url: "http://www.bench.co/"
  url: "http://www.bench.co/"
  featured: false
  categories:
    - Marketing
- title: Union Plus Credit Card
  main_url: "http://www.unionpluscard.com"
  url: "https://unionplus.capitalone.com/"
  featured: false
  categories:
    - Marketing
    - Finance
- title: Gin Lane
  main_url: "http://www.ginlane.com/"
  url: "https://www.ginlane.com/"
  featured: false
  categories:
    - Web Development
    - Agency
- title: Marmelab
  main_url: "https://marmelab.com/en/"
  url: "https://marmelab.com/en/"
  featured: false
  categories:
    - Web Development
    - Agency
- title: Dovetail
  main_url: "https://dovetailapp.com/"
  url: "https://dovetailapp.com/"
  featured: false
  categories:
    - Marketing
    - Technology
- title: Yuuniworks Portfolio / Blog
  main_url: "https://www.yuuniworks.com/"
  url: "https://www.yuuniworks.com/"
  source_url: "https://github.com/junkboy0315/yuuni-web"
  featured: false
  categories:
    - Portfolio
    - Web Development
    - Blog
- title: The Bastion Bot
  main_url: "https://bastionbot.org/"
  url: "https://bastionbot.org/"
  source_url: "https://github.com/TheBastionBot/Bastion-Website"
  description: Give awesome perks to your Discord server!
  featured: false
  categories:
    - Open Source
    - Technology
    - Documentation
    - Community
  built_by: Sankarsan Kampa
  built_by_url: "https://traction.one"
- title: Smakosh
  main_url: "https://smakosh.com/"
  url: "https://smakosh.com/"
  source_url: "https://github.com/smakosh/smakosh.com"
  featured: false
  categories:
    - Portfolio
    - Web Development
# - title: Philipp Czernitzki - Blog/Website
#   main_url: "http://philippczernitzki.me/"
#   url: "http://philippczernitzki.me/"
#   featured: false
#   categories:
#     - Portfolio
#     - Web Development
#     - Blog
- title: WebGazer
  main_url: "https://www.webgazer.io/"
  url: "https://www.webgazer.io/"
  featured: false
  categories:
    - Marketing
    - Web Development
    - Technology
- title: Joe Seifi's Blog
  main_url: "http://seifi.org/"
  url: "http://seifi.org/"
  featured: false
  categories:
    - Portfolio
    - Web Development
    - Blog
- title: LekoArts — Graphic Designer & Front-End Developer
  main_url: "https://www.lekoarts.de"
  url: "https://www.lekoarts.de"
  source_url: "https://github.com/LekoArts/portfolio"
  featured: false
  built_by: LekoArts
  built_by_url: "https://github.com/LekoArts"
  description: >-
    Hi, I'm Lennart — a self-taught and passionate graphic/web designer &
    frontend developer based in Darmstadt, Germany. I love it to realize complex
    projects in a creative manner and face new challenges. Since 6 years I do
    graphic design, my love for frontend development came up 3 years ago. I
    enjoy acquiring new skills and cementing this knowledge by writing blogposts
    and creating tutorials.
  categories:
    - Portfolio
    - Blog
    - Design
    - Web Development
    - Freelance
    - Open Source
- title: 杨二小的博客
  main_url: "https://blog.yangerxiao.com/"
  url: "https://blog.yangerxiao.com/"
  source_url: "https://github.com/zerosoul/blog.yangerxiao.com"
  featured: false
  categories:
    - Blog
    - Portfolio
- title: MOTTO x MOTTO
  main_url: "https://mottox2.com"
  url: "https://mottox2.com"
  source_url: "https://github.com/mottox2/website"
  description: Web developer / UI Designer in Tokyo Japan.
  featured: false
  categories:
    - Blog
    - Portfolio
  built_by: mottox2
  built_by_url: "https://mottox2.com"
- title: Pride of the Meadows
  main_url: "https://www.prideofthemeadows.com/"
  url: "https://www.prideofthemeadows.com/"
  featured: false
  categories:
    - eCommerce
    - Food
    - Blog
  built_by: Caldera Digital
  built_by_url: https://www.calderadigital.com/
- title: Michael Uloth
  main_url: "https://www.michaeluloth.com"
  url: "https://www.michaeluloth.com"
  featured: false
  description: Michael Uloth is a web developer, opera singer, and the creator of Up and Running Tutorials.
  categories:
    - Portfolio
    - Web Development
    - Music
  built_by: Michael Uloth
  built_by_url: "https://www.michaeluloth.com"
- title: Spacetime
  main_url: "https://www.heyspacetime.com/"
  url: "https://www.heyspacetime.com/"
  featured: false
  description: >-
    Spacetime is a Dallas-based digital experience agency specializing in web,
    app, startup, and digital experience creation.
  categories:
    - Marketing
    - Portfolio
    - Agency
  built_by: Spacetime
  built_by_url: "https://www.heyspacetime.com/"
- title: Eric Jinks
  main_url: "https://ericjinks.com/"
  url: "https://ericjinks.com/"
  featured: false
  description: "Software engineer / web developer from the Gold Coast, Australia."
  categories:
    - Portfolio
    - Blog
    - Web Development
    - Technology
  built_by: Eric Jinks
  built_by_url: "https://ericjinks.com/"
- title: GaiAma - We are wildlife
  main_url: "https://www.gaiama.org/"
  url: "https://www.gaiama.org/"
  featured: false
  description: >-
    We founded the GaiAma conservation organization to protect wildlife in Perú
    and to create an example of a permaculture neighborhood, living
    symbiotically with the forest - because reforestation is just the beginning
  categories:
    - Nonprofit
    - Marketing
    - Blog
  source_url: "https://github.com/GaiAma/gaiama.org"
  built_by: GaiAma
  built_by_url: "https://www.gaiama.org/"
- title: Healthcare Logic
  main_url: "https://www.healthcarelogic.com/"
  url: "https://www.healthcarelogic.com/"
  featured: false
  description: >-
    Revolutionary technology that empowers clinical and managerial leaders to
    collaborate with clarity.
  categories:
    - Marketing
    - Healthcare
    - Technology
  built_by: Thrive
  built_by_url: "https://thriveweb.com.au/"
- title: Papergov
  main_url: "https://papergov.com/"
  url: "https://papergov.com/"
  featured: false
  description: Manage all your government services in a single place
  categories:
    - Directory
    - Government
    - Technology
  source_url: "https://github.com/WeOpenly/localgov.fyi"
  built_by: Openly Technologies
  built_by_url: "https://papergov.com/about/"
- title: Kata.ai Documentation
  main_url: "https://docs.kata.ai/"
  url: "https://docs.kata.ai/"
  source_url: "https://github.com/kata-ai/kata-platform-docs"
  featured: false
  description: >-
    Documentation website for the Kata Platform, an all-in-one platform for
    building chatbots using AI technologies.
  categories:
    - Documentation
    - Technology
- title: goalgetters
  main_url: "https://goalgetters.space/"
  url: "https://goalgetters.space/"
  featured: false
  description: >-
    goalgetters is a source of inspiration for people who want to change their
    career. We offer articles, success stories and expert interviews on how to
    find a new passion and how to implement change.
  categories:
    - Blog
    - Education
  built_by: "Stephanie Langers (content), Adrian Wenke (development)"
  built_by_url: "https://twitter.com/AdrianWenke"
- title: Zensum
  main_url: "https://zensum.se/"
  url: "https://zensum.se/"
  featured: false
  description: >-
    Borrow money quickly and safely through Zensum. We compare Sweden's leading
    banks and credit institutions. Choose from multiple offers and lower your
    monthly cost. [Translated from Swedish]
  categories:
    - Technology
    - Finance
    - Marketing
  built_by: Bejamas
  built_by_url: "https://bejamas.io/"
- title: StatusHub - Easy to use Hosted Status Page Service
  main_url: "https://statushub.com/"
  url: "https://statushub.com/"
  featured: false
  description: >-
    Set up your very own service status page in minutes with StatusHub. Allow
    customers to subscribe to be updated automatically.
  categories:
    - Technology
    - Marketing
  built_by: Bejamas
  built_by_url: "https://bejamas.io/"
- title: Matthias Kretschmann Portfolio
  main_url: "https://matthiaskretschmann.com/"
  url: "https://matthiaskretschmann.com/"
  source_url: "https://github.com/kremalicious/portfolio"
  featured: false
  description: Portfolio of designer & developer Matthias Kretschmann.
  categories:
    - Portfolio
    - Web Development
  built_by: Matthias Kretschmann
  built_by_url: "https://matthiaskretschmann.com/"
- title: Iron Cove Solutions
  main_url: "https://ironcovesolutions.com/"
  url: "https://ironcovesolutions.com/"
  description: >-
    Iron Cove Solutions is a cloud based consulting firm. We help companies
    deliver a return on cloud usage by applying best practices
  categories:
    - Technology
    - Web Development
  built_by: Iron Cove Solutions
  built_by_url: "https://ironcovesolutions.com/"
  featured: false
- title: Moetez Chaabene Portfolio / Blog
  main_url: "https://moetez.me/"
  url: "https://moetez.me/"
  source_url: "https://github.com/moetezch/moetez.me"
  featured: false
  description: Portfolio of Moetez Chaabene
  categories:
    - Portfolio
    - Web Development
    - Blog
  built_by: Moetez Chaabene
  built_by_url: "https://twitter.com/moetezch"
- title: Nikita
  description: >-
    Automation of system deployments in Node.js for applications and
    infrastructures.
  main_url: "https://nikita.js.org/"
  url: "https://nikita.js.org/"
  source_url: "https://github.com/adaltas/node-nikita"
  categories:
    - Documentation
    - Open Source
    - Technology
  built_by: Adaltas
  built_by_url: "https://www.adaltas.com"
  featured: false
- title: Gourav Sood Blog & Portfolio
  main_url: "https://www.gouravsood.com/"
  url: "https://www.gouravsood.com/"
  featured: false
  categories:
    - Blog
    - Portfolio
  built_by: Gourav Sood
  built_by_url: "https://www.gouravsood.com/"
- title: Jonas Tebbe Portfolio
  description: |
    Hey, I’m Jonas and I create digital products.
  main_url: "https://jonastebbe.com"
  url: "https://jonastebbe.com"
  categories:
    - Portfolio
  built_by: Jonas Tebbe
  built_by_url: "http://twitter.com/jonastebbe"
  featured: false
- title: Parker Sarsfield Portfolio
  description: |
    I'm Parker, a software engineer and sneakerhead.
  main_url: "https://parkersarsfield.com"
  url: "https://parkersarsfield.com"
  categories:
    - Blog
    - Portfolio
  built_by: Parker Sarsfield
  built_by_url: "https://parkersarsfield.com"
- title: Frontend web development with Greg
  description: |
    JavaScript, GatsbyJS, ReactJS, CSS in JS... Let's learn some stuff together.
  main_url: "https://dev.greglobinski.com"
  url: "https://dev.greglobinski.com"
  categories:
    - Blog
    - Web Development
  built_by: Greg Lobinski
  built_by_url: "https://github.com/greglobinski"
- title: Insomnia
  description: |
    Desktop HTTP and GraphQL client for developers
  main_url: "https://insomnia.rest/"
  url: "https://insomnia.rest/"
  categories:
    - Blog
  built_by: Gregory Schier
  built_by_url: "https://schier.co"
  featured: false
- title: Timeline Theme Portfolio
  description: |
    I'm Aman Mittal, a software developer.
  main_url: "https://amanhimself.dev/"
  url: "https://amanhimself.dev/"
  categories:
    - Web Development
    - Portfolio
  built_by: Aman Mittal
  built_by_url: "https://amanhimself.dev/"
- title: Ocean artUp
  description: >
    Science outreach site built using styled-components and Contentful. It
    presents the research project "Ocean artUp" funded by an Advanced Grant of
    the European Research Council to explore the possible benefits of artificial
    uplift of nutrient-rich deep water to the ocean’s sunlit surface layer.
  main_url: "https://ocean-artup.eu"
  url: "https://ocean-artup.eu"
  source_url: "https://github.com/janosh/ocean-artup"
  categories:
    - Science
    - Education
    - Blog
  built_by: Janosh Riebesell
  built_by_url: "https://janosh.io"
  featured: false
- title: Ryan Fitzgerald
  description: |
    Personal portfolio and blog for Ryan Fitzgerald
  main_url: "https://ryanfitzgerald.ca/"
  url: "https://ryanfitzgerald.ca/"
  categories:
    - Web Development
    - Portfolio
  built_by: Ryan Fitzgerald
  built_by_url: "https://github.com/RyanFitzgerald"
  featured: false
- title: Kaizen
  description: |
    Content Marketing, PR & SEO Agency in London
  main_url: "https://www.kaizen.co.uk/"
  url: "https://www.kaizen.co.uk/"
  categories:
    - Agency
    - Blog
    - Design
    - Web Development
    - SEO
  built_by: Bogdan Stanciu
  built_by_url: "https://github.com/b0gd4n"
  featured: false
- title: HackerOne Platform Documentation
  description: |
    HackerOne's Product Documentation Center!
  url: "https://docs.hackerone.com/"
  main_url: "https://docs.hackerone.com/"
  categories:
    - Documentation
    - Security
  featured: false
- title: Mux Video
  description: |
    API to video hosting and streaming
  main_url: "https://mux.com/"
  url: "https://mux.com/"
  categories:
    - Video
    - API
  featured: false
- title: Swapcard
  description: >
    The easiest way for event organizers to instantly connect people, build a
    community of attendees and exhibitors, and increase revenue over time
  main_url: "https://www.swapcard.com/"
  url: "https://www.swapcard.com/"
  categories:
    - Event
    - Community
    - Marketing
  built_by: Swapcard
  built_by_url: "https://www.swapcard.com/"
  featured: false
- title: Kalix
  description: >
    Kalix is perfect for healthcare professionals starting out in private
    practice, to those with an established clinic.
  main_url: "https://www.kalixhealth.com/"
  url: "https://www.kalixhealth.com/"
  categories:
    - Healthcare
  featured: false
- title: Hubba
  description: |
    Buy wholesale products from thousands of independent, verified Brands.
  main_url: "https://join.hubba.com/"
  url: "https://join.hubba.com/"
  categories:
    - eCommerce
  featured: false
- title: HyperPlay
  description: |
    In Asean's 1st Ever LOL Esports X Music Festival
  main_url: "https://hyperplay.leagueoflegends.com/"
  url: "https://hyperplay.leagueoflegends.com/"
  categories:
    - Music
  featured: false
- title: Bad Credit Loans
  description: |
    Get the funds you need, from $250-$5,000
  main_url: "https://www.creditloan.com/"
  url: "https://www.creditloan.com/"
  categories:
    - Finance
  featured: false
- title: Financial Center
  description: >
    Member-owned, not-for-profit, co-operative whose members receive financial
    benefits in the form of lower loan rates, higher savings rates, and lower
    fees than banks.
  main_url: "https://fcfcu.com/"
  url: "https://fcfcu.com/"
  categories:
    - Finance
    - Nonprofit
    - Business
    - Education
  built_by: "https://fcfcu.com/"
  built_by_url: "https://fcfcu.com/"
  featured: false
- title: Office of Institutional Research and Assessment
  description: |
    Good Data, Good Decisions
  main_url: "http://oira.ua.edu/"
  url: "http://oira.ua.edu/"
  categories:
    - Data
  featured: false
- title: The Telegraph Premium
  description: |
    Exclusive stories from award-winning journalists
  main_url: "https://premium.telegraph.co.uk/"
  url: "https://premium.telegraph.co.uk/"
  categories:
    - Media
  featured: false
- title: html2canvas
  description: |
    Screenshots with JavaScript
  main_url: "http://html2canvas.hertzen.com/"
  url: "http://html2canvas.hertzen.com/"
  source_url: "https://github.com/niklasvh/html2canvas/tree/master/www"
  categories:
    - JavaScript
    - Documentation
  built_by: Niklas von Hertzen
  built_by_url: "http://hertzen.com/"
  featured: false
- title: Dato CMS
  description: |
    The API-based CMS your editors will love
  main_url: "https://www.datocms.com/"
  url: "https://www.datocms.com/"
  categories:
    - API
  featured: false
- title: Half Electronics
  description: |
    Personal website
  main_url: "https://www.halfelectronic.com/"
  url: "https://www.halfelectronic.com/"
  categories:
    - Blog
  built_by: Fernando Poumian
  built_by_url: "https://github.com/fpoumian/halfelectronic.com"
  featured: false
- title: Frithir Software Development
  main_url: "https://frithir.com/"
  url: "https://frithir.com/"
  featured: false
  description: "I DRINK COFFEE, WRITE CODE AND IMPROVE MY DEVELOPMENT SKILLS EVERY DAY."
  categories:
    - Design
    - Web Development
  built_by: Frithir
  built_by_url: "https://Frithir.com/"
- title: Unow
  main_url: "https://www.unow.fr/"
  url: "https://www.unow.fr/"
  categories:
    - Education
    - Marketing
  featured: false
- title: Peter Hironaka
  description: |
    Freelance Web Developer based in Los Angeles.
  main_url: "https://peterhironaka.com/"
  url: "https://peterhironaka.com/"
  categories:
    - Portfolio
    - Web Development
  built_by: Peter Hironaka
  built_by_url: "https://github.com/PHironaka"
  featured: false
- title: Michael McQuade
  description: |
    Personal website and blog for Michael McQuade
  main_url: "https://giraffesyo.io"
  url: "https://giraffesyo.io"
  categories:
    - Blog
  built_by: Michael McQuade
  built_by_url: "https://github.com/giraffesyo"
  featured: false
- title: Haacht Brewery
  description: |
    Corporate website for Haacht Brewery. Designed and Developed by Gafas.
  main_url: "https://haacht.com/en/"
  url: "https://haacht.com"
  categories:
    - Marketing
  built_by: Gafas
  built_by_url: "https://gafas.be"
  featured: false
- title: StoutLabs
  description: |
    Portfolio of Daniel Stout, freelance developer in East Tennessee.
  main_url: "https://www.stoutlabs.com/"
  url: "https://www.stoutlabs.com/"
  categories:
    - Web Development
    - Portfolio
  built_by: Daniel Stout
  built_by_url: "https://github.com/stoutlabs"
  featured: false
- title: Chicago Ticket Outcomes By Neighborhood
  description: |
    ProPublica data visualization of traffic ticket court outcomes
  categories:
    - Media
    - Nonprofit
  url: >-
    https://projects.propublica.org/graphics/il/il-city-sticker-tickets-maps/ticket-status/?initialWidth=782
  main_url: >-
    https://projects.propublica.org/graphics/il/il-city-sticker-tickets-maps/ticket-status/?initialWidth=782
  built_by: David Eads
  built_by_url: "https://github.com/eads"
  featured: false
- title: Chicago South Side Traffic Ticketing rates
  description: |
    ProPublica data visualization of traffic ticket rates by community
  main_url: >-
    https://projects.propublica.org/graphics/il/il-city-sticker-tickets-maps/ticket-rate/?initialWidth=782
  url: >-
    https://projects.propublica.org/graphics/il/il-city-sticker-tickets-maps/ticket-rate/?initialWidth=782
  categories:
    - Media
    - Nonprofit
  built_by: David Eads
  built_by_url: "https://github.com/eads"
  featured: false
- title: Otsimo
  description: >
    Otsimo is a special education application for children with autism, down
    syndrome and other developmental disabilities.
  main_url: "https://otsimo.com/en/"
  url: "https://otsimo.com/en/"
  categories:
    - Blog
    - Education
  featured: false
- title: Matt Bagni Portfolio 2018
  description: >
    Mostly the result of playing with Gatsby and learning about react and
    graphql. Using the screenshot plugin to showcase the work done for my
    company in the last 2 years, and a good amount of other experiments.
  main_url: "https://mattbag.github.io"
  url: "https://mattbag.github.io"
  categories:
    - Portfolio
  featured: false
- title: Lisa Ye's Blog
  description: |
    Simple blog/portofolio for a fashion designer. Gatsby_v2 + Netlify cms
  main_url: "https://lisaye.netlify.com/"
  url: "https://lisaye.netlify.com/"
  categories:
    - Blog
    - Portfolio
  featured: false
- title: Artem Sapegin
  description: >
    Little homepage of Artem Sapegin, a frontend developer, passionate
    photographer, coffee drinker and crazy dogs’ owner.
  main_url: "https://sapegin.me/"
  url: "https://sapegin.me/"
  categories:
    - Portfolio
    - Open Source
    - Web Development
  built_by: Artem Sapegin
  built_by_url: "https://github.com/sapegin"
  featured: false
- title: SparkPost Developers
  main_url: "https://developers.sparkpost.com/"
  url: "https://developers.sparkpost.com/"
  source_url: "https://github.com/SparkPost/developers.sparkpost.com"
  categories:
    - Documentation
    - API
  featured: false
- title: Malik Browne Portfolio 2018
  description: >
    The portfolio blog of Malik Browne, a full-stack engineer, foodie, and avid
    blogger/YouTuber.
  main_url: "https://www.malikbrowne.com/about"
  url: "https://www.malikbrowne.com"
  categories:
    - Blog
    - Portfolio
  built_by: Malik Browne
  built_by_url: "https://twitter.com/milkstarz"
  featured: false
- title: Novatics
  description: |
    Digital products that inspire and make a difference
  main_url: "https://www.novatics.com.br"
  url: "https://www.novatics.com.br"
  categories:
    - Portfolio
    - Technology
    - Web Development
  built_by: Novatics
  built_by_url: "https://github.com/Novatics"
  featured: false
- title: Max McKinney
  description: >
    I’m a developer and designer with a focus in web technologies. I build cars
    on the side.
  main_url: "https://maxmckinney.com/"
  url: "https://maxmckinney.com/"
  categories:
    - Portfolio
    - Web Development
    - Design
  built_by: Max McKinney
  featured: false
- title: Stickyard
  description: |
    Make your React component sticky the easy way
  main_url: "https://nihgwu.github.io/stickyard/"
  url: "https://nihgwu.github.io/stickyard/"
  source_url: "https://github.com/nihgwu/stickyard/tree/master/website"
  categories:
    - Web Development
  built_by: Neo Nie
  featured: false
- title: Agata Milik
  description: |
    Website of a Polish psychologist/psychotherapist based in Gdańsk, Poland.
  main_url: "https://agatamilik.pl"
  url: "https://agatamilik.pl"
  categories:
    - Marketing
    - Healthcare
  built_by: Piotr Fedorczyk
  built_by_url: "https://piotrf.pl"
  featured: false
- title: WebPurple
  main_url: "https://www.webpurple.net/"
  url: "https://www.webpurple.net/"
  source_url: "https://github.com/WebPurple/site"
  description: >-
    Site of local (Russia, Ryazan) frontend community. Main purpose is to show
    info about meetups and keep blog.
  categories:
    - Nonprofit
    - Web Development
    - Community
    - Blog
    - Open Source
  built_by: Nikita Kirsanov
  built_by_url: "https://twitter.com/kitos_kirsanov"
  featured: false
- title: Papertrail.io
  description: |
    Inspection Management for the 21st Century
  main_url: "https://www.papertrail.io/"
  url: "https://www.papertrail.io/"
  categories:
    - Marketing
    - Technology
  built_by: Papertrail.io
  built_by_url: "https://www.papertrail.io"
  featured: false
- title: Matt Ferderer
  main_url: "https://mattferderer.com"
  url: "https://mattferderer.com"
  source_url: "https://github.com/mattferderer/gatsbyblog"
  description: >
    {titleofthesite} is a blog built with Gatsby that discusses web related tech
    such as JavaScript, .NET, Blazor & security.
  categories:
    - Blog
    - Web Development
  built_by: Matt Ferderer
  built_by_url: "https://twitter.com/mattferderer"
  featured: false
- title: Sahyadri Open Source Community
  main_url: "https://sosc.org.in"
  url: "https://sosc.org.in"
  source_url: "https://github.com/haxzie/sosc-website"
  description: >
    Official website of Sahyadri Open Source Community for community blog, event
    details and members info.
  categories:
    - Blog
    - Community
    - Open Source
  built_by: Musthaq Ahamad
  built_by_url: "https://github.com/haxzie"
  featured: false
- title: Tech Confessions
  main_url: "https://confessions.tech"
  url: "https://confessions.tech"
  source_url: "https://github.com/JonathanSpeek/tech-confessions"
  description: "A guilt-free place for us to confess our tech sins \U0001F64F\n"
  categories:
    - Community
    - Open Source
  built_by: Jonathan Speek
  built_by_url: "https://speek.design"
  featured: false
- title: Thibault Maekelbergh
  main_url: "https://thibmaek.com"
  url: "https://thibmaek.com"
  source_url: "https://github.com/thibmaek/thibmaek.github.io"
  description: |
    A nice blog about development, Raspberry Pi, plants and probably records.
  categories:
    - Blog
    - Open Source
  built_by: Thibault Maekelbergh
  built_by_url: "https://twitter.com/thibmaek"
  featured: false
- title: LearnReact.design
  main_url: "https://learnreact.design"
  url: "https://learnreact.design"
  description: >
    React Essentials For Designers: A React course tailored for product
    designers, ux designers, ui designers.
  categories:
    - Blog
  built_by: Linton Ye
  built_by_url: "https://twitter.com/lintonye"
- title: Mega House Creative
  main_url: "https://www.megahousecreative.com/"
  url: "https://www.megahousecreative.com/"
  description: >
    Mega House Creative is a digital agency that provides unique goal-oriented
    web marketing solutions.
  categories:
    - Marketing
    - Agency
  built_by: Daniel Robinson
  featured: false
- title: Tobie Marier Robitaille - csc
  main_url: "https://tobiemarierrobitaille.com/"
  url: "https://tobiemarierrobitaille.com/en/"
  description: |
    Portfolio site for director of photography Tobie Marier Robitaille
  categories:
    - Portfolio
    - Gallery
  built_by: Mill3 Studio
  built_by_url: "https://mill3.studio/en/"
  featured: false
- title: Bestvideogame.deals
  main_url: "https://bestvideogame.deals/"
  url: "https://bestvideogame.deals/"
  description: |
    Video game comparison website for the UK, build with GatsbyJS.
  categories:
    - eCommerce
  built_by: Koen Kamphuis
  built_by_url: "https://koenkamphuis.com/"
  featured: false
- title: Mahipat's Portfolio
  main_url: "https://mojaave.com/"
  url: "https://mojaave.com"
  source_url: "https://github.com/mhjadav/mojaave"
  description: >
    mojaave.com is Mahipat's portfolio, I have developed it using Gatsby v2 and
    Bootstrap, To get in touch with people looking for full-stack developer.
  categories:
    - Portfolio
    - Web Development
  built_by: Mahipat Jadav
  built_by_url: "https://mojaave.com/"
  featured: false
- title: Insights
  main_url: "https://justaskusers.com/"
  url: "https://justaskusers.com/"
  description: >
    Insights helps user experience (UX) researchers conduct their research and
    make sense of the findings.
  categories:
    - User Experience
    - Design
  built_by: Just Ask Users
  built_by_url: "https://justaskusers.com/"
  featured: false
- title: Tensiq
  main_url: "https://tensiq.com"
  url: "https://tensiq.com"
  source_url: "https://github.com/Tensiq/tensiq-site"
  description: >
    Tensiq is an e-Residency startup, that provides development in cutting-edge
    technology while delivering secure, resilient, performant solutions.
  categories:
    - Web Development
    - Mobile Development
    - Agency
    - Open Source
  built_by: Jens
  built_by_url: "https://github.com/arrkiin"
  featured: false
- title: Mintfort
  main_url: "https://mintfort.com/"
  url: "https://mintfort.com/"
  source_url: "https://github.com/MintFort/mintfort.com"
  description: >
    Mintfort, the first crypto-friendly bank account. Store and manage assets on
    the blockchain.
  categories:
    - Technology
    - Finance
  built_by: Axel Fuhrmann
  built_by_url: "https://axelfuhrmann.com/"
  featured: false
- title: React Native Explorer
  main_url: "https://react-native-explorer.firebaseapp.com"
  url: "https://react-native-explorer.firebaseapp.com"
  description: |
    Explorer React Native packages and examples effortlessly.
  categories:
    - Education
  featured: false
- title: 500Tech
  main_url: "https://500tech.com/"
  url: "https://500tech.com/"
  featured: false
  categories:
    - Web Development
    - Agency
    - Open Source
- title: eworld
  main_url: "http://eworld.herokuapp.com/"
  url: "http://eworld.herokuapp.com/"
  featured: false
  categories:
    - eCommerce
    - Technology
- title: It's a Date
  description: >
    It's a Date is a dating app that actually involves dating.
  main_url: "https://www.itsadate.app/"
  url: "https://www.itsadate.app/"
  featured: false
  categories:
    - App
    - Blog
- title: Node.js HBase
  description: >
    Asynchronous HBase client for NodeJs using REST.
  main_url: https://hbase.js.org/
  url: https://hbase.js.org/
  source_url: "https://github.com/adaltas/node-hbase"
  categories:
    - Documentation
    - Open Source
    - Technology
  built_by: David Worms
  built_by_url: http://www.adaltas.com
  featured: false
- title: Peter Kroyer - Web Design / Web Development
  main_url: https://www.peterkroyer.at/en/
  url: https://www.peterkroyer.at/en/
  description: >
    Freelance web designer / web developer based in Vienna, Austria (Wien, Österreich).
  categories:
    - Agency
    - Web Development
    - Design
    - Portfolio
    - Freelance
  built_by: Peter Kroyer
  built_by_url: https://www.peterkroyer.at/
  featured: false
- title: Geddski
  main_url: https://gedd.ski
  url: https://gedd.ski
  description: >
    frontend mastery blog - level up your UI game.
  categories:
    - Web Development
    - Education
    - Productivity
    - User Experience
  built_by: Dave Geddes
  built_by_url: https://twitter.com/geddski
  featured: false
- title: Rung
  main_url: "https://rung.com.br/"
  url: "https://rung.com.br/"
  description: >
    Rung alerts you about the exceptionalities of your personal and professional life.
  categories:
    - API
    - Technology
    - Travel
  featured: false
- title: Mokkapps
  main_url: "https://www.mokkapps.de/"
  url: "https://www.mokkapps.de/"
  source_url: "https://github.com/mokkapps/website"
  description: >
    Portfolio website from Michael Hoffmann. Passionate software developer with focus on web-based technologies.
  categories:
    - Blog
    - Portfolio
    - Web Development
    - Mobile Development
  featured: false
- title: Premier Octet
  main_url: "https://www.premieroctet.com/"
  url: "https://www.premieroctet.com/"
  description: >
    Premier Octet is a React-based agency
  categories:
    - Agency
    - Web Development
    - Mobile Development
  featured: false
- title: Thorium
  main_url: "https://www.thoriumsim.com/"
  url: "https://www.thoriumsim.com/"
  source_url: "https://github.com/thorium-sim/thoriumsim.com"
  description: >
    Thorium - Open-source Starship Simulator Controls for Live Action Role Play
  built_by: Alex Anderson
  built_by_url: https://twitter.com/ralex1993
  categories:
    - Blog
    - Portfolio
    - Documentation
    - Marketing
    - Education
    - Entertainment
    - Open Source
    - Web Development
  featured: false
- title: Cameron Maske
  main_url: "https://www.cameronmaske.com/"
  url: "https://www.cameronmaske.com/courses/introduction-to-pytest/"
  source_url: "https://github.com/cameronmaske/cameronmaske.com-v2"
  description: >
    The homepage of Cameron Maske, a freelance full-stack developer, who is currently working on a free pytest video course
  categories:
    - Education
    - Video
    - Portfolio
    - Freelance
  featured: false
- title: Studenten bilden Schüler
  description: >
    Studenten bilden Schüler e.V. is a German student-run nonprofit initiative that aims to
    contribute to more equal educational opportunities by providing free tutoring to refugees
    and children from underprivileged families. The site is built on Gatsby v2, styled-components
    and Contentful. It supports Google Analytics, fluid typography and Algolia search.
  main_url: "https://studenten-bilden-schueler.de"
  url: "https://studenten-bilden-schueler.de"
  source_url: "https://github.com/StudentenBildenSchueler/homepage"
  categories:
    - Education
    - Nonprofit
    - Blog
  built_by: Janosh Riebesell
  built_by_url: "https://janosh.io"
  featured: false
- title: Mike's Remote List
  main_url: "https://www.mikesremotelist.com"
  url: "https://www.mikesremotelist.com"
  description: >
    A list of remote jobs, updated throughout the day. Built on Gatsby v1 and powered by Contentful, Google Sheets, string and sticky tape.
  categories:
    - Marketing
  featured: false
- title: Madvoid
  main_url: "https://madvoid.com/"
  url: "https://madvoid.com/screenshot/"
  featured: false
  description: >
    Madvoid is a team of expert developers dedicated to creating simple, clear, usable and blazing fast web and mobile apps.
    We are coders that help companies and agencies to create social & interactive experiences.
    This includes full-stack development using React, WebGL, Static Site Generators, Ruby On Rails, Phoenix, GraphQL, Chatbots, CI / CD, Docker and more!
  categories:
    - Portfolio
    - Technology
    - Web Development
    - Agency
    - Marketing
  built_by: Jean-Paul Bonnetouche
  built_by_url: https://twitter.com/_jpb
- title: MOMNOTEBOOK.COM
  description: >
    Sharing knowledge and experiences that make childhood and motherhood rich, vibrant and healthy.
  main_url: "https://momnotebook.com/"
  url: "https://momnotebook.com/"
  featured: false
  built_by: Aleksander Hansson
  built_by_url: https://www.linkedin.com/in/aleksanderhansson/
  categories:
    - Blog
- title: Pirate Studios
  description: >
    Reinventing music studios with 24/7 self service rehearsal, DJ & production rooms available around the world.
  main_url: "https://www.piratestudios.co"
  url: "https://www.piratestudios.co"
  featured: false
  built_by: The Pirate Studios team
  built_by_url: https://github.com/piratestudios/
  categories:
    - Music
- title: Aurora EOS
  main_url: "https://www.auroraeos.com/"
  url: "https://www.auroraeos.com/"
  featured: false
  categories:
    - Finance
    - Marketing
    - Blog
  built_by: Corey Ward
  built_by_url: "http://www.coreyward.me/"
- title: MadeComfy
  main_url: "https://madecomfy.com.au/"
  url: "https://madecomfy.com.au/"
  description: >
    Short term rental management startup, using Contentful + Gatsby + CicleCI
  featured: false
  categories:
    - Travel
  built_by: Lucas Vilela
  built_by_url: "https://madecomfy.com.au/"
- title: Tiger Facility Services
  description: >
    Tiger Facility Services combines facility management expertise with state of the art software to offer a sustainable and customer oriented cleaning and facility service.
  main_url: https://www.tigerfacilityservices.com/de-en/
  url: https://www.tigerfacilityservices.com/de-en/
  featured: false
  categories:
    - Marketing
- title: "Luciano Mammino's blog"
  description: >
    Tech & programming blog of Luciano Mammino a.k.a. "loige", Full-Stack Web Developer and International Speaker
  main_url: https://loige.co
  url: https://loige.co
  featured: false
  categories:
    - Blog
    - Web Development
  built_by: Luciano Mammino
  built_by_url: https://loige.co
- title: Wire • Secure collaboration platform
  description: >
    Corporate website of Wire, an open source, end-to-end encrypted collaboration platform
  main_url: "https://wire.com"
  url: "https://wire.com"
  featured: false
  categories:
    - Open Source
    - Productivity
    - Technology
    - Blog
    - App
  built_by: Wire team
  built_by_url: "https://github.com/orgs/wireapp/people"
- title: J. Patrick Raftery
  main_url: "https://www.jpatrickraftery.com"
  url: "https://www.jpatrickraftery.com"
  description: J. Patrick Raftery is an opera singer and voice teacher based in Vancouver, BC.
  categories:
    - Portfolio
    - Music
  built_by: Michael Uloth
  built_by_url: "https://www.michaeluloth.com"
  featured: false
- title: Aria Umezawa
  main_url: "https://www.ariaumezawa.com"
  url: "https://www.ariaumezawa.com"
  description: Aria Umezawa is a director, producer, and writer currently based in San Francisco. Site designed by Stephen Bell.
  categories:
    - Portfolio
    - Music
    - Entertainment
  built_by: Michael Uloth
  built_by_url: "https://www.michaeluloth.com"
  featured: false
- title: Pomegranate Opera
  main_url: "https://www.pomegranateopera.com"
  url: "https://www.pomegranateopera.com"
  description: Pomegranate Opera is a lesbian opera written by Amanda Hale & Kye Marshall. Site designed by Stephen Bell.
  categories:
    - Gallery
    - Music
  built_by: Michael Uloth
  built_by_url: "https://www.michaeluloth.com"
  featured: false
- title: Daniel Cabena
  main_url: "https://www.danielcabena.com"
  url: "https://www.danielcabena.com"
  description: Daniel Cabena is a Canadian countertenor highly regarded in both Canada and Europe for prize-winning performances ranging from baroque to contemporary repertoire. Site designed by Stephen Bell.
  categories:
    - Portfolio
    - Music
  built_by: Michael Uloth
  built_by_url: "https://www.michaeluloth.com"
  featured: false
- title: Artist.Center
  main_url: "https://artistcenter.netlify.com"
  url: "https://artistcenter.netlify.com"
  description: The marketing page for Artist.Center, a soon-to-launch platform designed to connect opera singers to opera companies. Site designed by Stephen Bell.
  categories:
    - Music
  built_by: Michael Uloth
  built_by_url: "https://www.michaeluloth.com"
  featured: false
- title: DG Volo & Company
  main_url: "https://www.dgvolo.com"
  url: "https://www.dgvolo.com"
  description: DG Volo & Company is a Toronto-based investment consultancy. Site designed by Stephen Bell.
  categories:
    - Finance
  built_by: Michael Uloth
  built_by_url: "https://www.michaeluloth.com"
  featured: false
- title: Shawna Lucey
  main_url: "https://www.shawnalucey.com"
  url: "https://www.shawnalucey.com"
  description: Shawna Lucey is an American theater and opera director based in New York City. Site designed by Stephen Bell.
  categories:
    - Portfolio
    - Music
    - Entertainment
  built_by: Michael Uloth
  built_by_url: "https://www.michaeluloth.com"
  featured: false
- title: Leyan Lo
  main_url: https://www.leyanlo.com
  url: https://www.leyanlo.com
  description: >
    Leyan Lo’s personal website
  categories:
    - Portfolio
  built_by: Leyan Lo
  built_by_url: https://www.leyanlo.com
  featured: false
- title: Hawaii National Bank
  url: https://hawaiinational.bank
  main_url: https://hawaiinational.bank
  description: Hawaii National Bank's highly personalized service has helped loyal customers & locally owned businesses achieve their financial dreams for over 50 years.
  categories:
    - Finance
  built_by: Wall-to-Wall Studios
  built_by_url: https://walltowall.com
  featured: false
- title: Coletiv
  url: https://coletiv.com
  main_url: https://coletiv.com
  description: Coletiv teams up with companies of all sizes to design, develop & launch digital products for iOS, Android & the Web.
  categories:
    - Technology
    - Agency
    - Web Development
  built_by: Coletiv
  built_by_url: https://coletiv.com
  featured: false
- title: janosh.io
  description: >
    Personal blog and portfolio of Janosh Riebesell. The site is built with Gatsby v2 and designed
    entirely with styled-components v4. Much of the layout was achieved with CSS grid. It supports
    Google Analytics, fluid typography and Algolia search.
  main_url: "https://janosh.io"
  url: "https://janosh.io"
  source_url: "https://github.com/janosh/janosh.io"
  categories:
    - Portfolio
    - Blog
    - Science
    - Photography
    - Travel
  built_by: Janosh Riebesell
  built_by_url: "https://janosh.io"
  featured: false
- title: Gatsby Manor
  description: >
    We build themes for gatsby. We have themes for all projects including personal,
    portfolio, ecommerce, landing pages and more. We also run an in-house
    web dev and design studio. If you cannot find what you want, we can build it for you!
    Email us at gatsbymanor@gmail.com with questions.
  main_url: "https://www.gatsbymanor.com"
  url: "https://www.gatsbymanor.com"
  source_url: "https://github.com/gatsbymanor"
  categories:
    - Web Development
    - Agency
    - Technology
    - Freelance
  built_by: Steven Natera
  built_by_url: "https://stevennatera.com"
- title: Ema Suriano's Portfolio
  main_url: https://emasuriano.com/
  url: https://emasuriano.com/
  source_url: https://github.com/EmaSuriano/emasuriano.github.io
  description: >
    Ema Suriano's portfolio to display information about him, his projects and what he's writing about.
  categories:
    - Portfolio
    - Technology
    - Web Development
  built_by: Ema Suriano
  built_by_url: https://emasuriano.com/
  featured: false
- title: Luan Orlandi
  main_url: https://luanorlandi.github.io
  url: https://luanorlandi.github.io
  source_url: https://github.com/luanorlandi/luanorlandi.github.io
  description: >
    Luan Orlandi's personal website. Brazilian web developer, enthusiast in React and Gatsby.
  categories:
    - Blog
    - Portfolio
    - Web Development
  built_by: Luan Orlandi
  built_by_url: https://github.com/luanorlandi
- title: Mobius Labs
  main_url: https://mobius.ml
  url: https://mobius.ml
  description: >
    Mobius Labs landing page, a Start-up working on Computer Vision
  categories:
    - Landing Page
    - Marketing
    - Technology
  built_by: sktt
  built_by_url: https://github.com/sktt
- title: EZAgrar
  main_url: https://www.ezagrar.at/en/
  url: https://www.ezagrar.at/en/
  description: >
    EZAgrar.at is the homepage of the biggest agricultural machinery dealership in Austria. In total 8 pages will be built for this client reusing a lot of components between them.
  categories:
    - eCommerce
    - Marketing
  built_by: MangoART
  built_by_url: https://www.mangoart.at
  featured: false
- title: OAsome blog
  main_url: https://oasome.blog/
  url: https://oasome.blog/
  source_url: https://github.com/oorestisime/oasome
  description: >
    Paris-based Cypriot adventurers. A and O. Lovers of life and travel. Want to get a glimpse of the OAsome world?
  categories:
    - Blog
    - Photography
    - Travel
  built_by: Orestis Ioannou
  featured: false
- title: Brittany Chiang
  main_url: https://brittanychiang.com/
  url: https://brittanychiang.com/
  source_url: https://github.com/bchiang7/v4
  description: >
    Personal website and portfolio of Brittany Chiang built with Gatsby v2
  categories:
    - Portfolio
  built_by: Brittany Chiang
  built_by_url: https://github.com/bchiang7
  featured: false
- title: Fitekran
  description: >
    One of the most visited Turkish blogs about health, sports and healthy lifestyle, that has been rebuilt with Gatsby v2 using WordPress.
  main_url: "https://www.fitekran.com"
  url: "https://www.fitekran.com"
  categories:
    - Science
    - Healthcare
    - Blog
  built_by: Burak Tokak
  built_by_url: "https://www.buraktokak.com"
- title: Serverless
  main_url: https://serverless.com
  url: https://serverless.com
  source_url: https://github.com/serverless/site
  description: >
    Serverless.com – Build web, mobile and IoT applications with serverless architectures using AWS Lambda, Azure Functions, Google CloudFunctions & more!
  categories:
    - Technology
    - Web Development
  built_by: Codebrahma
  built_by_url: https://codebrahma.com
  featured: false
- title: Dive Bell
  main_url: https://divebell.band/
  url: https://divebell.band/
  description: >
    Simple site for a band to list shows dates and videos (499 on lighthouse)
  categories:
    - Music
  built_by: Matt Bagni
  built_by_url: https://mattbag.github.io
  featured: false
- title: Mayer Media Co.
  main_url: https://mayermediaco.com/
  url: https://mayermediaco.com/
  description: >
    Freelance Web Development and Digital Marketing
  categories:
    - Web Development
    - Marketing
    - Blog
  source_url: https://github.com/MayerMediaCo/MayerMediaCo2.0
  built_by: Danny Mayer
  built_by_url: https://twitter.com/mayermediaco
  featured: false
- title: Jan Czizikow Portfolio
  main_url: https://www.janczizikow.com/
  url: https://www.janczizikow.com/
  source_url: https://github.com/janczizikow/janczizikow-portfolio
  description: >
    Simple personal portfolio site built with Gatsby
  categories:
    - Portfolio
    - Freelance
    - Web Development
  built_by: Jan Czizikow
  built_by_url: https://github.com/janczizikow
- title: Carbon Design Systems
  main_url: http://www.carbondesignsystem.com/
  url: http://www.carbondesignsystem.com/
  description: >
    The Carbon Design System is integrating the new IBM Design Ethos and Language. It represents a completely fresh approach to the design of all things at IBM.
  categories:
    - Design System
    - Documentation
  built_by: IBM
  built_by_url: https://www.ibm.com/
  featured: false
- title: Mozilla Mixed Reality
  main_url: https://mixedreality.mozilla.org/
  url: https://mixedreality.mozilla.org/
  description: >
    Virtual Reality for the free and open Web.
  categories:
    - Open Source
  built_by: Mozilla
  built_by_url: https://www.mozilla.org/
  featured: false
- title: Uniform Hudl Design System
  main_url: http://uniform.hudl.com/
  url: http://uniform.hudl.com/
  description: >
    A single design system to ensure every interface feels like Hudl. From the colors we use to the size of our buttons and what those buttons say, Uniform has you covered. Check the guidelines, copy the code and get to building.
  categories:
    - Design System
    - Open Source
    - Design
  built_by: Hudl
  built_by_url: https://www.hudl.com/
- title: Subtle UI
  main_url: "https://subtle-ui.netlify.com/"
  url: "https://subtle-ui.netlify.com/"
  source_url: "https://github.com/ryanwiemer/subtle-ui"
  description: >
    A collection of clever yet understated user interactions found on the web.
  categories:
    - Web Development
    - Open Source
    - User Experience
  built_by: Ryan Wiemer
  built_by_url: "https://www.ryanwiemer.com/"
  featured: false
- title: developer.bitcoin.com
  main_url: "https://developer.bitcoin.com/"
  url: "https://developer.bitcoin.com/"
  description: >
    Bitbox based bitcoin.com developer platform and resources.
  categories:
    - Finance
  featured: false
- title: Barmej
  main_url: "https://app.barmej.com/"
  url: "https://app.barmej.com/"
  description: >
    An interactive platform to learn different programming languages in Arabic for FREE
  categories:
    - Education
    - Programming
    - Learning
  built_by: Obytes
  built_by_url: "https://www.obytes.com/"
  featured: false
- title: Vote Save America
  main_url: "https://votesaveamerica.com"
  url: "https://votesaveamerica.com"
  description: >
    Be a voter. Save America.
  categories:
    - Education
    - Government
  featured: false
  built_by: Jeremy E. Miller
  built_by_url: "https://jeremyemiller.com/"
- title: Emergence
  main_url: https://emcap.com/
  url: https://emcap.com/
  description: >
    Emergence is a top enterprise cloud venture capital firm. We fund early stage ventures focusing on enterprise & SaaS applications. Emergence is one of the top VC firms in Silicon Valley.
  categories:
    - Marketing
    - Blog
  built_by: Upstatement
  built_by_url: https://www.upstatement.com/
  featured: false
- title: FPVtips
  main_url: https://fpvtips.com
  url: https://fpvtips.com
  source_url: https://github.com/jumpalottahigh/fpvtips
  description: >
    FPVtips is all about bringing racing drone pilots closer together, and getting more people into the hobby!
  categories:
    - Community
    - Education
  built_by: Georgi Yanev
  built_by_url: https://twitter.com/jumpalottahigh
  featured: false
- title: Georgi Yanev
  main_url: https://blog.georgi-yanev.com/
  url: https://blog.georgi-yanev.com/
  source_url: https://github.com/jumpalottahigh/blog.georgi-yanev.com
  description: >
    I write articles about FPV quads (building and flying), web development, smart home automation, life-long learning and other topics from my personal experience.
  categories:
    - Blog
  built_by: Georgi Yanev
  built_by_url: https://twitter.com/jumpalottahigh
  featured: false
- title: Bear Archery
  main_url: "https://beararchery.com/"
  url: "https://beararchery.com/"
  categories:
    - eCommerce
    - Sports
  built_by: Escalade Sports
  built_by_url: "https://www.escaladesports.com/"
  featured: false
- title: "attn:"
  main_url: "https://www.attn.com/"
  url: "https://www.attn.com/"
  categories:
    - Media
    - Entertainment
  built_by: "attn:"
  built_by_url: "https://www.attn.com/"
  featured: false
- title: Mirror Conf
  description: >
    Mirror Conf is a conference designed to empower designers and frontend developers who have a thirst for knowledge and want to broaden their horizons.
  main_url: "https://www.mirrorconf.com/"
  url: "https://www.mirrorconf.com/"
  categories:
    - Conference
    - Design
    - Web Development
  featured: false
- title: Startarium
  main_url: https://www.startarium.ro
  url: https://www.startarium.ro
  description: >
    Free entrepreneurship educational portal with more than 20000 users, hundreds of resources, crowdfunding, mentoring and investor pitching events facilitated.
  categories:
    - Education
    - Nonprofit
    - Entrepreneurship
  built_by: Cezar Neaga
  built_by_url: https://twitter.com/cezarneaga
  featured: false
- title: Microlink
  main_url: https://microlink.io/
  url: https://microlink.io/
  description: >
    Extract structured data from any website.
  categories:
    - Web Development
    - API
  built_by: Kiko Beats
  built_by_url: https://kikobeats.com/
  featured: false
- title: Markets.com
  main_url: "https://www.markets.com/"
  url: "https://www.markets.com/"
  featured: false
  categories:
    - Finance
- title: Kevin Legrand
  url: "https://k-legrand.com"
  main_url: "https://k-legrand.com"
  source_url: "https://github.com/Manoz/k-legrand.com"
  description: >
    Personal website and blog built with love with Gatsby v2
  categories:
    - Blog
    - Portfolio
    - Web Development
  built_by: Kevin Legrand
  built_by_url: https://k-legrand.com
  featured: false
- title: David James Portfolio
  main_url: https://dfjames.com/
  url: https://dfjames.com/
  source_url: https://github.com/daviddeejjames/dfjames-gatsby
  description: >
    Portfolio Site using GatsbyJS and headless WordPress
  categories:
    - WordPress
    - Portfolio
    - Blog
  built_by: David James
  built_by_url: https://twitter.com/daviddeejjames
- title: Hypertext Candy
  url: https://www.hypertextcandy.com/
  main_url: https://www.hypertextcandy.com/
  description: >
    Blog about web development. Laravel, Vue.js, etc.
  categories:
    - Blog
    - Web Development
  built_by: Masahiro Harada
  built_by_url: https://twitter.com/_Masahiro_H_
  featured: false
- title: "Maxence Poutord's blog"
  description: >
    Tech & programming blog of Maxence Poutord, Software Engineer, Serial Traveler and Public Speaker
  main_url: https://www.maxpou.fr
  url: https://www.maxpou.fr
  featured: false
  categories:
    - Blog
    - Web Development
  built_by: Maxence Poutord
  built_by_url: https://www.maxpou.fr
- title: "The Noted Project"
  url: https://thenotedproject.org
  main_url: https://thenotedproject.org
  source_url: https://github.com/ianbusko/the-noted-project
  description: >
    Website to showcase the ethnomusicology research for The Noted Project.
  categories:
    - Portfolio
    - Education
    - Gallery
  built_by: Ian Busko
  built_by_url: https://github.com/ianbusko
  featured: false
- title: People For Bikes
  url: "https://2017.peopleforbikes.org/"
  main_url: "https://2017.peopleforbikes.org/"
  categories:
    - Community
    - Sports
    - Gallery
    - Nonprofit
  built_by: PeopleForBikes
  built_by_url: "https://peopleforbikes.org/about-us/who-we-are/staff/"
  featured: false
- title: Wide Eye
  description: >
    Creative agency specializing in interactive design, web development, and digital communications.
  url: https://wideeye.co/
  main_url: https://wideeye.co/
  categories:
    - Design
    - Web Development
  built_by: Wide Eye
  built_by_url: https://wideeye.co/about-us/
  featured: false
- title: CodeSandbox
  description: >
    CodeSandbox is an online editor that helps you create web applications, from prototype to deployment.
  url: https://codesandbox.io/
  main_url: https://codesandbox.io/
  categories:
    - Web Development
  featured: false
- title: Marvel
  description: >
    The all-in-one platform powering design.
  url: https://marvelapp.com/
  main_url: https://marvelapp.com/
  categories:
    - Design
  featured: false
- title: Designcode.io
  description: >
    Learn to design and code React apps.
  url: https://designcode.io
  main_url: https://designcode.io
  categories:
    - Learning
  featured: false
- title: Happy Design
  description: >
    The Brand and Product Team Behind Happy Money
  url: https://design.happymoney.com/
  main_url: https://design.happymoney.com/
  categories:
    - Design
    - Finance
- title: Weihnachtsmarkt.ms
  description: >
    Explore the christmas market in Münster (Westf).
  url: https://weihnachtsmarkt.ms/
  main_url: https://weihnachtsmarkt.ms/
  source_url: https://github.com/codeformuenster/weihnachtsmarkt
  categories:
    - Gallery
    - Food
  built_by: "Code for Münster during #MSHACK18"
  featured: false
- title: Code Championship
  description: >
    Competitive coding competitions for students from 3rd to 8th grade. Code is Sport.
  url: https://www.codechampionship.com
  main_url: https://www.codechampionship.com
  categories:
    - Learning
    - Education
    - Sports
  built_by: Abamath LLC
  built_by_url: https://www.abamath.com
  featured: false
- title: Wieden+Kennedy
  description: >
    Wieden+Kennedy is an independent, global creative company.
  categories:
    - Technology
    - Web Development
    - Agency
    - Marketing
  url: https://www.wk.com
  main_url: https://www.wk.com
  built_by: Wieden Kennedy
  built_by_url: https://www.wk.com/about/
  featured: false
- title: Testing JavaScript
  description: >
    This course will teach you the fundamentals of testing your JavaScript applications using eslint, Flow, Jest, and Cypress.
  url: https://testingjavascript.com/
  main_url: https://testingjavascript.com/
  categories:
    - Learning
    - Education
    - JavaScript
  built_by: Kent C. Dodds
  built_by_url: https://kentcdodds.com/
  featured: false
- title: Use Hooks
  description: >
    One new React Hook recipe every day.
  url: https://usehooks.com/
  main_url: https://usehooks.com/
  categories:
    - Learning
  built_by: Gabe Ragland
  built_by_url: https://twitter.com/gabe_ragland
  featured: false
- title: Ambassador
  url: https://www.getambassador.io
  main_url: https://www.getambassador.io
  description: >
    Open source, Kubernetes-native API Gateway for microservices built on Envoy.
  categories:
    - Open Source
    - Documentation
    - Technology
  built_by: Datawire
  built_by_url: https://www.datawire.io
  featured: false
- title: Clubhouse
  main_url: https://clubhouse.io
  url: https://clubhouse.io
  description: >
    The intuitive and powerful project management platform loved by software teams of all sizes. Built with Gatsby v2 and Prismic
  categories:
    - Technology
    - Blog
    - Productivity
    - Community
    - Design
    - Open Source
  built_by: Ueno.
  built_by_url: https://ueno.co
  featured: false
- title: Asian Art Collection
  url: http://artmuseum.princeton.edu/asian-art/
  main_url: http://artmuseum.princeton.edu/asian-art/
  description: >
    Princeton University has a branch dealing with state of art.They have showcased ore than 6,000 works of Asian art are presented alongside ongoing curatorial and scholarly research
  categories:
    - Marketing
  featured: false
- title: QHacks
  url: https://qhacks.io
  main_url: https://qhacks.io
  source_url: https://github.com/qhacks/qhacks-website
  description: >
    QHacks is Queen’s University’s annual hackathon! QHacks was founded in 2016 with a mission to advocate and incubate the tech community at Queen’s University and throughout Canada.
  categories:
    - Education
    - Technology
    - Podcast
  featured: false
- title: Tyler McGinnis
  url: https://tylermcginnis.com/
  main_url: https://tylermcginnis.com/
  description: >
    The linear, course based approach to learning web technologies.
  categories:
    - Education
    - Technology
    - Podcast
    - Web Development
  featured: false
- title: a11y with Lindsey
  url: https://www.a11ywithlindsey.com/
  main_url: https://www.a11ywithlindsey.com/
  source_url: https://github.com/lkopacz/a11y-with-lindsey
  description: >
    To help developers navigate accessibility jargon, write better code, and to empower them to make their Internet, Everyone's Internet.
  categories:
    - Education
    - Blog
    - Technology
  built_by: Lindsey Kopacz
  built_by_url: https://twitter.com/littlekope0903
  featured: false
- title: DEKEMA
  url: https://www.dekema.com/
  main_url: https://www.dekema.com/
  description: >
    Worldclass crafting: Furnace, fervor, fulfillment. Delivering highest demand for future craftsmanship. Built using Gatsby v2 and Prismic.
  categories:
    - Healthcare
    - Science
    - Technology
  built_by: Crisp Studio
  built_by_url: https://crisp.studio
  featured: false
- title: Ramón Chancay
  description: >-
    Front-end / Back-end Developer in Guayaquil Ecuador.
    Currently at Everymundo, previously at El Universo.
    I enjoy teaching and sharing what I know.
    I give professional advice to developers and companies.
    My wife and my children are everything in my life.
  main_url: "https://ramonchancay.me/"
  url: "https://ramonchancay.me/"
  source_url: "https://github.com/devrchancay/personal-site"
  featured: false
  categories:
    - Blog
    - Technology
    - Web Development
  built_by: Ramón Chancay
  built_by_url: "https://ramonchancay.me/"
- title: BELLHOPS
  main_url: https://www.getbellhops.com/
  url: https://www.getbellhops.com/
  description: >-
    Whether you’re moving someplace new or just want to complete a few projects around your current home, BellHops can arrange the moving services you need—at simple, straightforward rates.
  categories:
    - Business
  built_by: Bellhops, Inc.
  built_by_url: https://www.getbellhops.com/
  featured: false
- title: Acclimate Consulting
  main_url: https://www.acclimate.io/
  url: https://www.acclimate.io/
  description: >-
    Acclimate is a consulting firm that puts organizations back in control with data-driven strategies and full-stack applications.
  categories:
    - Technology
    - Consulting
  built_by: Andrew Wilson
  built_by_url: https://github.com/andwilson
  featured: false
- title: Flyright
  url: https://flyright.co/
  main_url: https://flyright.co/
  description: >-
    Flyright curates everything you need for international travel in one tidy place 💜
  categories:
    - Technology
    - App
  built_by: Ty Hopp
  built_by_url: https://github.com/tyhopp
  featured: false
- title: Vets Who Code
  url: https://vetswhocode.io/
  main_url: https://vetswhocode.io/
  description: >-
    VetsWhoCode is a non-profit organization dedicated to training military veterans & giving them the skills they need transition into tech careers.
  categories:
    - Technology
    - Nonprofit
  featured: false
- title: Patreon Blog
  url: https://blog.patreon.com/
  main_url: https://blog.patreon.com/
  description: >-
    Official blog of Patreon.com
  categories:
    - Blog
  featured: false
- title: Full Beaker
  url: https://fullbeaker.com/
  main_url: https://fullbeaker.com/
  description: >-
    Full Beaker provides independent advice online about careers and home ownership, and connect anyone who asks with companies that can help them.
  categories:
    - Consulting
  featured: false
- title: Citywide Holdup
  url: https://citywideholdup.org/
  main_url: https://citywideholdup.org/
  description: >-
    Citywide Holdup is an annual fundraising event held around early November in the city of Austin, TX hosted by the Texas Wranglers benefitting Easter Seals of Central Texas, a non-profit organization that provides exceptional services, education, outreach and advocacy so that people with disabilities can live, learn, work and play in our communities.
  categories:
    - Nonprofit
    - Event
  built_by: Cameron Rison
  built_by_url: https://github.com/killakam3084
  featured: false
- title: Dawn Labs
  url: https://dawnlabs.io
  main_url: https://dawnlabs.io
  description: >-
    Thoughtful products for inspired teams. With a holistic approach to engineering and design, we partner with startups and enterprises to build for the digital era.
  categories:
    - Technology
    - Agency
    - Web Development
  featured: false
- title: COOP by Ryder
  url: https://coop.com/
  main_url: https://coop.com/
  description: >
    COOP is a platform that connects fleet managers that have idle vehicles to businesses that are looking to rent vehicles. COOP simplifies the process and paperwork required to safely share vehicles between business owners.
  categories:
    - Marketing
  built_by: Crispin Porter Bogusky
  built_by_url: http://www.cpbgroup.com/
  featured: false
- title: Domino's Paving for Pizza
  url: https://www.pavingforpizza.com/
  main_url: https://www.pavingforpizza.com/
  description: >
    Nominate your town for a chance to have your rough drive home from Domino's fixed to pizza perfection.
  categories:
    - Marketing
  built_by: Crispin Porter Bogusky
  built_by_url: http://www.cpbgroup.com/
  featured: false
- title: Propapanda
  url: https://propapanda.eu/
  main_url: https://propapanda.eu/
  description: >
    Is a creative production house based in Tallinn, Estonia. We produce music videos, commercials, films and campaigns – from scratch to finish.
  categories:
    - Video
    - Portfolio
    - Agency
    - Media
  built_by: Henry Kehlmann
  built_by_url: https://github.com/madhenry/
  featured: false
- title: JAMstack.paris
  url: https://jamstack.paris/
  main_url: https://jamstack.paris/
  source_url: https://github.com/JAMstack-paris/jamstack.paris
  description: >
    JAMstack-focused, bi-monthly meetup in Paris
  categories:
    - Web Development
  built_by: Matthieu Auger & Nicolas Goutay
  built_by_url: https://github.com/JAMstack-paris
  featured: false
- title: DexWallet - The only Wallet you need by Dexlab
  main_url: "https://www.dexwallet.io/"
  url: "https://www.dexwallet.io/"
  source_url: "https://github.com/dexlab-io/DexWallet-website"
  featured: false
  description: >-
    DexWallet is a secure, multi-chain, mobile wallet with an upcoming one-click exchange for mobile.
  categories:
    - App
    - Open Source
  built_by: DexLab
  built_by_url: "https://github.com/dexlab-io"
- title: Kings Valley Paving
  url: https://kingsvalleypaving.com
  main_url: https://kingsvalleypaving.com
  description: >
    Kings Valley Paving is an asphalt, paving and concrete company serving the commercial, residential and industrial sectors in the Greater Toronto Area. Site designed by Stephen Bell.
  categories:
    - Marketing
  built_by: Michael Uloth
  built_by_url: https://www.michaeluloth.com
  featured: false
- title: Peter Barrett
  url: https://www.peterbarrett.ca
  main_url: https://www.peterbarrett.ca
  description: >
    Peter Barrett is a Canadian baritone from Newfoundland and Labrador who performs opera and concert repertoire in Canada, the U.S. and around the world. Site designed by Stephen Bell.
  categories:
    - Portfolio
    - Music
  built_by: Michael Uloth
  built_by_url: https://www.michaeluloth.com
  featured: false
- title: NARCAN
  main_url: https://www.narcan.com
  url: https://www.narcan.com
  description: >
    NARCAN Nasal Spray is the first and only FDA-approved nasal form of naloxone for the emergency treatment of a known or suspected opioid overdose.
  categories:
    - Healthcare
  built_by: NARCAN
  built_by_url: https://www.narcan.com
  featured: false
- title: Ritual
  main_url: https://ritual.com
  url: https://ritual.com
  description: >
    Ritual started with a simple question, what exactly is in women's multivitamins? This is the story of what happened when our founder Kat started searching for answers — the story of Ritual.
  categories:
    - Healthcare
  built_by: Ritual
  built_by_url: https://ritual.com
  featured: false
- title: Truebill
  main_url: https://www.truebill.com
  url: https://www.truebill.com
  description: >
    Truebill empowers you to take control of your money.
  categories:
    - Finance
  built_by: Truebill
  built_by_url: https://www.truebill.com
  featured: false
- title: Smartling
  main_url: https://www.smartling.com
  url: https://www.smartling.com
  description: >
    Smartling enables you to automate, manage, and professionally translate content so that you can do more with less.
  categories:
    - Marketing
  built_by: Smartling
  built_by_url: https://www.smartling.com
  featured: false
- title: Clear
  main_url: https://www.clearme.com
  url: https://www.clearme.com
  description: >
    At clear, we’re working toward a future where you are your ID, enabling you to lead an unstoppable life.
  categories:
    - Security
  built_by: Clear
  built_by_url: https://www.clearme.com
  featured: false
- title: VS Code Rocks
  main_url: "https://vscode.rocks"
  url: "https://vscode.rocks"
  source_url: "https://github.com/lannonbr/vscode-rocks"
  featured: false
  description: >
    VS Code Rocks is a place for weekly news on the newest features and updates to Visual Studio Code as well as trending extensions and neat tricks to continually improve your VS Code skills.
  categories:
    - Open Source
    - Blog
    - Web Development
  built_by: Benjamin Lannon
  built_by_url: "https://github.com/lannonbr"
- title: Particle
  main_url: "https://www.particle.io"
  url: "https://www.particle.io"
  featured: false
  description: Particle is a fully-integrated IoT platform that offers everything you need to deploy an IoT product.
  categories:
    - Marketing
- title: freeCodeCamp curriculum
  main_url: "https://learn.freecodecamp.org"
  url: "https://learn.freecodecamp.org"
  featured: false
  description: Learn to code with free online courses, programming projects, and interview preparation for developer jobs.
  categories:
    - Web Development
    - Learning
- title: Tandem
  main_url: "https://www.tandem.co.uk"
  url: "https://www.tandem.co.uk"
  description: >
    We're on a mission to free you of money misery. Our app, card and savings account are designed to help you spend less time worrying about money and more time enjoying life.
  categories:
    - Finance
    - App
  built_by: Tandem
  built_by_url: https://github.com/tandembank
  featured: false
- title: Monbanquet.fr
  main_url: "https://monbanquet.fr"
  url: "https://monbanquet.fr"
  description: >
    Give your corporate events the food and quality it deserves, thanks to the know-how of the best local artisans.
  categories:
    - eCommerce
    - Food
    - Event
  built_by: Monbanquet.fr
  built_by_url: https://github.com/monbanquet
  featured: false
- title: The Leaky Cauldron Blog
  url: https://theleakycauldronblog.com
  main_url: https://theleakycauldronblog.com
  source_url: https://github.com/v4iv/theleakycauldronblog
  description: >
    A Brew of Awesomeness with a Pinch of Magic...
  categories:
    - Blog
  built_by: Vaibhav Sharma
  built_by_url: https://github.com/v4iv
  featured: false
- title: Wild Drop Surf Camp
  main_url: "https://wilddropsurfcamp.com"
  url: "https://wilddropsurfcamp.com"
  description: >
    Welcome to Portugal's best kept secret and be amazed with our nature. Here you can explore, surf, taste the world's best gastronomy and wine, feel the North Canyon's power with the biggest waves in the world and so many other amazing things. Find us, discover yourself!
  categories:
    - Travel
  built_by: Samuel Fialho
  built_by_url: https://samuelfialho.com
  featured: false
- title: JoinUp HR chatbot
  url: https://www.joinup.io
  main_url: https://www.joinup.io
  description: Custom HR chatbot for better candidate experience
  categories:
    - App
    - Technology
  featured: false
- title: JDCastro Web Design & Development
  main_url: https://jacobdcastro.com
  url: https://jacobdcastro.com
  source_url: https://github.com/jacobdcastro/personal-site
  featured: false
  description: >
    A small business site for freelance web designer and developer Jacob D. Castro. Includes professional blog, contact forms, and soon-to-come portfolio of sites for clients. Need a new website or an extra developer to share the workload? Feel free to check out the website!
  categories:
    - Blog
    - Portfolio
    - Business
    - Freelance
  built_by: Jacob D. Castro
  built_by_url: https://twitter.com/jacobdcastro
- title: Gatsby Tutorials
  main_url: https://www.gatsbytutorials.com
  url: https://www.gatsbytutorials.com
  source_url: https://github.com/ooloth/gatsby-tutorials
  featured: false
  description: >
    Gatsby Tutorials is a community-updated list of video, audio and written tutorials to help you learn GatsbyJS.
  categories:
    - Web Development
    - Education
    - Open Source
  built_by: Michael Uloth
  built_by_url: "https://www.michaeluloth.com"
- title: Up & Running Tutorials
  main_url: https://www.upandrunningtutorials.com
  url: https://www.upandrunningtutorials.com
  featured: false
  description: >
    Free coding tutorials for web developers. Get your web development career up and running by learning to build better, faster websites.
  categories:
    - Web Development
    - Education
  built_by: Michael Uloth
  built_by_url: "https://www.michaeluloth.com"
- title: Grooovinger
  url: https://www.grooovinger.com
  main_url: https://www.grooovinger.com
  description: >
    Martin Grubinger, a web developer from Austria
  categories:
    - Portfolio
    - Web Development
  built_by: Martin Grubinger
  built_by_url: https://www.grooovinger.com
  featured: false
- title: LXDX - the Crypto Derivatives Exchange
  main_url: https://www.lxdx.co/
  url: https://www.lxdx.co/
  description: >
    LXDX is the world's fastest crypto exchange. Our mission is to bring innovative financial products to retail crypto investors, providing access to the same speed and scalability that institutional investors already depend on us to deliver each and every day.
  categories:
    - Marketing
    - Finance
  built_by: Corey Ward
  built_by_url: http://www.coreyward.me/
  featured: false
- title: Kyle McDonald
  url: https://kylemcd.com
  main_url: https://kylemcd.com
  source_url: https://github.com/kylemcd/personal-site-react
  description: >
    Personal site + blog for Kyle McDonald
  categories:
    - Blog
  built_by: Kyle McDonald
  built_by_url: https://kylemcd.com
  featured: false
- title: VSCode Power User Course
  main_url: https://VSCode.pro
  url: https://VSCode.pro
  description: >
    After 10 years with Sublime, I switched to VSCode. Love it. Spent 1000+ hours building a premium video course to help you switch today. 200+ power user tips & tricks turn you into a VSCode.pro
  categories:
    - Education
    - Learning
    - eCommerce
    - Marketing
    - Technology
    - Web Development
  built_by: Ahmad Awais
  built_by_url: https://twitter.com/MrAhmadAwais/
  featured: false
- title: Thijs Koerselman Portfolio
  main_url: https://www.vauxlab.com
  url: https://www.vauxlab.com
  featured: false
  description: >
    Portfolio of Thijs Koerselman. A freelance software engineer, full-stack web developer and sound designer.
  categories:
    - Portfolio
    - Business
    - Freelance
    - Technology
    - Web Development
    - Music
- title: Ad Hoc Homework
  main_url: https://homework.adhoc.team
  url: https://homework.adhoc.team
  description: >
    Ad Hoc builds government digital services that are fast, efficient, and usable by everyone. Ad Hoc Homework is a collection of coding and design challenges for candidates applying to our open positions.
  categories:
    - Web Development
    - Government
    - Healthcare
    - Programming
  built_by_url: https://adhoc.team
  featured: false
- title: Birra Napoli
  main_url: http://www.birranapoli.it
  url: http://www.birranapoli.it
  built_by: Ribrain
  built_by_url: https://www.ribrainstudio.com
  featured: false
  description: >
    Birra Napoli official site
  categories:
    - Landing Page
    - Business
    - Food
- title: Satispay
  url: https://www.satispay.com
  main_url: https://www.satispay.com
  categories:
    - Business
    - Finance
    - Technology
  built_by: Satispay
  built_by_url: https://www.satispay.com
  featured: false
- title: The Movie Database - Gatsby
  url: https://tmdb.lekoarts.de
  main_url: https://tmdb.lekoarts.de
  source_url: https://github.com/LekoArts/gatsby-source-tmdb-example
  categories:
    - Open Source
    - Entertainment
    - Gallery
  featured: false
  built_by: LekoArts
  built_by_url: "https://github.com/LekoArts"
  description: >
    Source from The Movie Database (TMDb) API (v3) in Gatsby. This example is built with react-spring, React hooks and react-tabs and showcases the gatsby-source-tmdb plugin. It also has some client-only paths and uses gatsby-image.
- title: LANDR - Creative Tools for Musicians
  url: https://www.landr.com/
  main_url: https://www.landr.com/en/
  categories:
    - Music
    - Technology
    - Business
    - Entrepreneurship
    - Freelance
    - Marketing
    - Media
  featured: false
  built_by: LANDR
  built_by_url: https://twitter.com/landr_music
  description: >
    Marketing website built for LANDR. LANDR is a web application that provides tools for musicians to master their music (using artificial intelligence), collaborate with other musicians, and distribute their music to multiple platforms.
- title: ClinicJS
  url: https://clinicjs.org/
  main_url: https://clinicjs.org/
  categories:
    - Technology
    - Documentation
  featured: false
  built_by: NearForm
  built_by_url: "https://www.nearform.com/"
  description: >
    Tools to help diagnose and pinpoint Node.js performance issues.
- title: KOBIT
  main_url: "https://kobit.in"
  url: "https://kobit.in"
  description: Automated Google Analytics Report with everything you need and more
  featured: false
  categories:
    - Marketing
    - Blog
  built_by: mottox2
  built_by_url: "https://mottox2.com"
- title: Aleksander Hansson
  main_url: https://ahansson.com
  url: https://ahansson.com
  featured: false
  description: >
    Portfolio website for Aleksander Hansson
  categories:
    - Portfolio
    - Business
    - Freelance
    - Technology
    - Web Development
    - Consulting
  built_by: Aleksander Hansson
  built_by_url: https://www.linkedin.com/in/aleksanderhansson/
- title: Surfing Nosara
  main_url: "https://www.surfingnosara.com"
  url: "https://www.surfingnosara.com"
  description: Real estate, vacation, and surf report hub for Nosara, Costa Rica
  featured: false
  categories:
    - Business
    - Blog
    - Gallery
    - Marketing
  built_by: Desarol
  built_by_url: "https://www.desarol.com"
- title: Crispin Porter Bogusky
  url: https://cpbgroup.com/
  main_url: https://cpbgroup.com/
  description: >
    We solve the world’s toughest communications problems with the most quantifiably potent creative assets.
  categories:
    - Agency
    - Design
    - Marketing
  built_by: Crispin Porter Bogusky
  built_by_url: https://cpbgroup.com/
  featured: false
- title: graphene-python
  url: https://graphene-python.org
  main_url: https://graphene-python.org
  description: Graphene is a collaboratively funded project.Graphene-Python is a library for building GraphQL APIs in Python easily.
  categories:
    - Library
    - API
    - Documentation
  featured: false
- title: Engel & Völkers Ibiza Holiday Rentals
  main_url: "https://www.ev-ibiza.com/"
  url: "https://www.ev-ibiza.com/"
  featured: false
  built_by: Ventura Digitalagentur
  description: >
    Engel & Völkers, one of the most successful real estate agencies in the world, offers luxury holiday villas to rent in Ibiza.
  categories:
    - Travel
- title: Sylvain Hamann's personal website
  url: "https://shamann.fr"
  main_url: "https://shamann.fr"
  source_url: "https://github.com/sylvhama/shamann-gatsby/"
  description: >
    Sylvain Hamann, web developer from France
  categories:
    - Portfolio
    - Web Development
  built_by: Sylvain Hamann
  built_by_url: "https://twitter.com/sylvhama"
  featured: false
- title: Luca Crea's portfolio
  main_url: https://lcrea.github.io
  url: https://lcrea.github.io
  description: >
    Portfolio and personal website of Luca Crea, an Italian software engineer.
  categories:
    - Portfolio
  built_by: Luca Crea
  built_by_url: https://github.com/lcrea
  featured: false
- title: Escalade Sports
  main_url: "https://www.escaladesports.com/"
  url: "https://www.escaladesports.com/"
  categories:
    - eCommerce
    - Sports
  built_by: Escalade Sports
  built_by_url: "https://www.escaladesports.com/"
  featured: false
- title: Exposify
  main_url: "https://www.exposify.de/"
  url: "https://www.exposify.de/"
  description: >
    This is our German website built with Gatsby 2.0, Emotion and styled-system.
    Exposify is a proptech startup and builds technology for real estate businesses.
    We provide our customers with an elegant agent software in combination
    with beautifully designed and fast websites.
  categories:
    - Web Development
    - Real Estate
    - Agency
    - Marketing
  built_by: Exposify
  built_by_url: "https://www.exposify.de/"
  featured: false
- title: Steak Point
  main_url: https://www.steakpoint.at/
  url: https://www.steakpoint.at/
  description: >
    Steak Restaurant in Vienna, Austria (Wien, Österreich).
  categories:
    - Food
  built_by: Peter Kroyer
  built_by_url: https://www.peterkroyer.at/
  featured: false
- title: Takumon blog
  main_url: "https://takumon.com"
  url: "https://takumon.com"
  source_url: "https://github.com/Takumon/blog"
  description: Java Engineer's tech blog.
  featured: false
  categories:
    - Blog
  built_by: Takumon
  built_by_url: "https://twitter.com/inouetakumon"
- title: DayThirty
  main_url: "https://daythirty.com"
  url: "https://daythirty.com"
  description: DayThirty - ideas for the new year.
  featured: false
  categories:
    - Marketing
  built_by: Jack Oliver
  built_by_url: "https://twitter.com/mrjackolai"
- title: TheAgencyProject
  main_url: "https://theagencyproject.co"
  url: "https://theagencyproject.co"
  description: Agency model, without agency overhead.
  categories:
    - Agency
  built_by: JV-LA
  built_by_url: https://jv-la.com
- title: Karen Hou's portfolio
  main_url: https://www.karenhou.com/
  url: https://www.karenhou.com/
  categories:
    - Portfolio
  built_by: Karen H. Developer
  built_by_url: https://github.com/karenhou
  featured: false
- title: Jean Luc Ponty
  main_url: "https://ponty.com"
  url: "https://ponty.com"
  description: Official site for Jean Luc Ponty, French virtuoso violinist and jazz composer.
  featured: false
  categories:
    - Music
    - Entertainment
  built_by: Othermachines
  built_by_url: "https://othermachines.com"
- title: Rosewood Family Advisors
  main_url: "https://www.rfallp.com/"
  url: "https://www.rfallp.com/"
  description: Rosewood Family Advisors LLP (Palo Alto) provides a diverse range of family office services customized for ultra high net worth individuals.
  featured: false
  categories:
    - Finance
    - Business
  built_by: Othermachines
  built_by_url: "https://othermachines.com"
- title: Cole Walker's Portfolio
  main_url: "https://www.walkermakes.com"
  url: "https://www.walkermakes.com"
  source_url: "https://github.com/ColeWalker/portfolio"
  description: The portfolio of web developer Cole Walker, built with the help of Gatsby v2, React-Spring, and SASS.
  featured: false
  categories:
    - Portfolio
    - Web Development
  built_by: Cole Walker
  built_by_url: "https://www.walkermakes.com"
- title: Standing By Company
  main_url: "https://standingby.company"
  url: "https://standingby.company"
  description: A brand experience design company led by Scott Mackenzie and Trent Barton.
  featured: false
  categories:
    - Design
    - Web Development
  built_by: Standing By Company
  built_by_url: "https://standingby.company"
- title: Ashley Thouret
  main_url: "https://www.ashleythouret.com"
  url: "https://www.ashleythouret.com"
  description: Official website of Canadian soprano Ashley Thouret. Site designed by Stephen Bell.
  categories:
    - Portfolio
    - Music
  built_by: Michael Uloth
  built_by_url: "https://www.michaeluloth.com"
  featured: false
- title: The AZOOR Society
  main_url: "https://www.theazoorsociety.org"
  url: "https://www.theazoorsociety.org"
  description: The AZOOR Society is a UK-based charity committed to promoting awareness of Acute Zonal Occult Outer Retinopathy and assisting further research. Site designed by Stephen Bell.
  categories:
    - Community
    - Nonprofit
  built_by: Michael Uloth
  built_by_url: "https://www.michaeluloth.com"
  featured: false
- title: Gábor Fűzy pianist
  main_url: "https://pianobar.hu"
  url: "https://pianobar.hu"
  description: Gábor Fűzy pianist's official website built with Gatsby v2.
  categories:
    - Music
  built_by: Zoltán Bedi
  built_by_url: "https://github.com/B3zo0"
  featured: false
- title: Logicwind
  main_url: "https://logicwind.com"
  url: "https://logicwind.com"
  description: Website of Logicwind - JavaScript experts, Technology development agency & consulting.
  featured: false
  categories:
    - Portfolio
    - Agency
    - Web Development
    - Consulting
  built_by: Logicwind
  built_by_url: "https://www.logicwind.com"
- title: ContactBook.app
  main_url: "https://contactbook.app"
  url: "https://contactbook.app"
  description: Seamlessly share Contacts with G Suite team members
  featured: false
  categories:
    - Landing Page
    - Blog
  built_by: Logicwind
  built_by_url: "https://www.logicwind.com"
- title: Waterscapes
  main_url: "https://waterscap.es"
  url: "https://waterscap.es/lake-monteynard/"
  source_url: "https://github.com/gaelbillon/Waterscapes-Gatsby-site"
  description: Waterscap.es is a directory of bodies of water (creeks, ponds, waterfalls, lakes, etc) with information about each place such as how to get there, hike time, activities and photos and a map displayed with the Mapbox GL SJ npm package. It was developed with the goal of learning Gatsby. This website is based on the gatsby-contentful-starter and uses Contentful as CMS. It is hosted on Netlify. Hooks are setup with Bitbucket and Contentful to trigger a new build upon code or content changes. The data on Waterscap.es is a mix of original content and informations from the internets gathered and put together.
  categories:
    - Directory
    - Photography
    - Travel
  built_by: Gaël Billon
  built_by_url: "https://gaelbillon.com"
  featured: false
- title: Packrs
  url: "https://www.packrs.co/"
  main_url: "https://www.packrs.co/"
  description: >
    Packrs is a local delivery platform, one spot for all your daily requirements. On a single tap get everything you need at your doorstep.
  categories:
    - Marketing
    - Landing Page
    - Entrepreneurship
  built_by: Vipin Kumar Rawat
  built_by_url: "https://github.com/aesthytik"
  featured: false
- title: HyakuninIsshu
  main_url: "https://hyakuninanki.net"
  url: "https://hyakuninanki.net"
  source_url: "https://github.com/rei-m/web_hyakuninisshu"
  description: >
    HyakuninIsshu is a traditional Japanese card game.
  categories:
    - Education
    - Gallery
    - Entertainment
  built_by: Rei Matsushita
  built_by_url: "https://github.com/rei-m/"
  featured: false
- title: WQU Partners
  main_url: "https://partners.wqu.org/"
  url: "https://partners.wqu.org/"
  featured: false
  categories:
    - Marketing
    - Education
    - Landing Page
  built_by: Corey Ward
  built_by_url: "http://www.coreyward.me/"
- title: Federico Giacone
  url: "https://federico.giac.one/"
  main_url: "https://federico.giac.one"
  source_url: "https://github.com/leopuleo/federico.giac.one"
  description: >
    Digital portfolio for Italian Architect Federico Giacone.
  categories:
    - Portfolio
    - Gallery
  built_by: Leonardo Giacone
  built_by_url: "https://github.com/leopuleo"
  featured: false
- title: Station
  url: "https://getstation.com/"
  main_url: "https://getstation.com/"
  description: Station is the first smart browser for busy people. A single place for all of your web applications.
  categories:
    - Technology
    - Web Development
    - Productivity
  featured: false
- title: Vyron Vasileiadis
  url: "https://fedonman.com/"
  main_url: "https://fedonman.com"
  source_url: "https://github.com/fedonman/fedonman-website"
  description: Personal space of Vyron Vasileiadis aka fedonman, a Web & IoT Developer, Educator and Entrepreneur based in Athens, Greece.
  categories:
    - Portfolio
    - Technology
    - Web Development
    - Education
  built_by: Vyron Vasileiadis
  built_by_url: "https://github.com/fedonman"
- title: Fabien Champigny
  url: "https://www.champigny.name/"
  main_url: "https://www.champigny.name/"
  built_by_url: "https://www.champigny.name/"
  description: Fabien Champigny's personal blog. Entrepreneur, hacker and loves street photo.
  categories:
    - Blog
    - Gallery
    - Photography
    - Productivity
    - Entrepreneurship
  featured: false
- title: Alex Xie - Portfolio
  url: https://alexieyizhe.me/
  main_url: https://alexieyizhe.me/
  source_url: https://github.com/alexieyizhe/alexieyizhe.github.io
  description: >
    Personal website of Alex Yizhe Xie, a University of Waterloo Computer Science student and coding enthusiast.
  categories:
    - Blog
    - Portfolio
    - Web Development
  featured: false
- title: Equithon
  url: https://equithon.org/
  main_url: https://equithon.org/
  source_url: https://github.com/equithon/site-main/
  built_by: Alex Xie
  built_by_url: https://alexieyizhe.me/
  description: >
    Equithon is the largest social innovation hackathon in Waterloo, Canada. It was founded in 2016 to tackle social equity issues and create change.
  categories:
    - Education
    - Event
    - Learning
    - Open Source
    - Nonprofit
    - Technology
  featured: false
- title: Dale Blackburn - Portfolio
  url: https://dakebl.co.uk/
  main_url: https://dakebl.co.uk/
  description: >
    Dale Blackburn's personal website and blog.
  categories:
    - Blog
    - Portfolio
    - Web Development
  featured: false
- title: Portfolio of Anthony Wiktor
  url: https://www.anthonydesigner.com/
  main_url: https://www.anthonydesigner.com/
  description: >
    Anthony Wiktor is a Webby Award-Winning Creative Director and Digital Designer twice named Hot 100 by WebDesigner Magazine. Anthony has over a decade of award-winning experience in design and has worked on projects across a diverse set of industries — from entertainment to consumer products to hospitality to technology. Anthony is a frequent lecturer at USC’s Annenberg School for Communication & Journalism and serves on the board of AIGA Los Angeles.
  categories:
    - Portfolio
    - Marketing
  built_by: Maciej Leszczyński
  built_by_url: http://twitter.com/_maciej
  featured: false
- title: Frame.io Workflow Guide
  main_url: https://workflow.frame.io
  url: https://workflow.frame.io
  description: >
    The web’s most comprehensive post-production resource, written by pro filmmakers, for pro filmmakers. Always expanding, always free.
  categories:
    - Education
  built_by: Frame.io
  built_by_url: https://frame.io
  featured: false
- title: MarcySutton.com
  main_url: https://marcysutton.com
  url: https://marcysutton.com
  description: >
    The personal website of web developer and accessibility advocate Marcy Sutton.
  categories:
    - Blog
    - Accessibility
    - Video
    - Photography
  built_by: Marcy Sutton
  built_by_url: https://marcysutton.com
  featured: true
- title: Kepinski.me
  main_url: https://kepinski.me
  url: https://kepinski.me
  description: >
    The personal site of Antoni Kepinski, Node.js Developer.
  categories:
    - Portfolio
    - Open Source
  built_by: Antoni Kepinski
  built_by_url: https://kepinski.me
  featured: false
- title: WPGraphQL Docs
  main_url: https://docs.wpgraphql.com
  url: https://docs.wpgraphql.com
  description: >
    Documentation for WPGraphQL, a free open-source WordPress plugin that provides an extendable GraphQL schema and API for any WordPress site.
  categories:
    - API
    - Documentation
    - Technology
    - Web Development
    - WordPress
  built_by: WPGraphQL
  built_by_url: https://wpgraphql.com
  featured: false
- title: Shine Lawyers
  main_url: https://www.shine.com.au
  url: https://www.shine.com.au
  description: >
    Shine Lawyers is an Australian legal services website built with Gatsby v2, Elasticsearch, Isso, and Geolocation services.
  categories:
    - Business
    - Blog
- title: Parallel Polis Kosice
  url: https://www.paralelnapoliskosice.sk/
  main_url: https://www.paralelnapoliskosice.sk/
  source_url: https://github.com/ParalelnaPolisKE/paralelnapoliskosice.sk
  description: >
    Parallel Polis is a collective of people who want to live in a more opened world. We look for possibilities and technologies (Bitcoin, the blockchain, reputation systems and decentralized technologies in general) that open new ways, make processes easier and remove unnecessary barriers. We want to create an environment that aims at education, discovering and creating better systems for everybody who is interested in freedom and independence.
  categories:
    - Blog
    - Education
    - Technology
  built_by: Roman Vesely
  built_by_url: https://romanvesely.
  featured: false
- title: Unda Solutions
  url: https://unda.com.au
  main_url: https://unda.com.au
  description: >
    A custom web application development company in Perth, WA
  categories:
    - Business
    - Freelance
    - Web Development
    - Technology
  featured: false
- title: BIGBrave
  main_url: https://bigbrave.digital
  url: https://bigbrave.digital
  description: >
    BIGBrave is a strategic design firm. We partner with our clients, big and small, to design & create human-centered brands, products, services and systems that are simple, beautiful and easy to use.
  categories:
    - Agency
    - Web Development
    - Marketing
    - Technology
    - WordPress
  built_by: Francois Brill | BIGBrave
  built_by_url: https://bigbrave.digital
  featured: false
- title: 5th Avenue Properties
  main_url: https://5thavenue.co.za
  url: https://5thavenue.co.za
  description: >
    5th Avenue Properties specializes in the leasing and sales of office space and industrial property. BIGBrave built the website in Gatsby with data from an API server (CRM) for all the property and consultant data, and WordPress for all the website content data and case studies. All forms on the website was also directly integrated into the CRM system to ensure no leads are lost. People cannot stop commenting on the speed of the site and the property search.
  categories:
    - Technology
    - WordPress
    - API
  built_by: Russel Povey and Francois Brill | BIGBrave
  built_by_url: https://bigbrave.digital
  featured: false
- title: Intsha Consulting
  main_url: https://intsha.co.za
  url: https://intsha.co.za
  description: >
    Intsha is a bespoke Human Resources consultancy firm offering expert Recruitment and Talent Management services in today's competitive marketplace. BIGBrave helped Intsha design and develop a bespoke online presense helping them stand out from the crowd.
  categories:
    - Consulting
    - Marketing
    - WordPress
  built_by: Evan Janovsky | BIGBrave
  built_by_url: https://bigbrave.digital
  featured: false
- title: MHW Law
  main_url: https://mhwlaw.ca
  url: https://mhwlaw.ca
  description: >
    MHW is a full service law firm that has offered legal representation and advice to clients locally and throughout British Columbia since 1984. BIGBrave helped MHW bring their website into the 21st century by offering the best and latest Gatsby site to help them stand our from the crowd.
  categories:
    - Law
    - Marketing
    - WordPress
  built_by: Evan Janovsky and Francois Brill | BIGBrave
  built_by_url: https://bigbrave.digital
  featured: false
- title: KegTracker
  main_url: https://www.kegtracker.co.za
  url: https://www.kegtracker.co.za
  description: >
    Keg Tracker is part of the Beverage Insights family and its sole aim is to provide you with the right data about your kegs to make better decisions. In today’s business landscape having the right information at your finger tips is crucial to the agility of your business.
  categories:
    - Food
    - Business
    - Technology
  built_by: Francois Brill | BIGBrave
  built_by_url: https://bigbrave.digital
  featured: false
- title: Mike Nichols
  url: https://www.mikenichols.me
  main_url: https://www.mikenichols.me
  description: >
    Portfolio site of Mike Nichols, a UX designer and product development lead.
  categories:
    - Portfolio
    - Technology
    - Web Development
  built_by: Mike Nichols
  featured: false
- title: Steve Haid
  url: https://www.stevehaid.com
  main_url: https://www.stevehaid.com
  description: >
    Steve Haid is a real estate agent and Professional Financial Planner (PFP) who has been helping clients achieve their investment goals since 2006. Site designed by Stephen Bell.
  categories:
    - Marketing
    - Real Estate
  built_by: Michael Uloth
  built_by_url: "https://www.michaeluloth.com"
- title: Incremental - Loyalty, Rewards and Incentive Programs
  main_url: https://www.incremental.com.au
  url: https://www.incremental.com.au
  description: >
    Sydney-based digital agency specialising in loyalty, rewards and incentive programs. WordPress backend; Cloudinary, YouTube and Hubspot form integration; query data displayed as animated SVG graphs; video background in the header.
  categories:
    - Agency
    - Portfolio
    - WordPress
  built_by: Incremental
  built_by_url: https://www.incremental.com.au
  featured: false
- title: Technica11y
  main_url: https://www.technica11y.org
  url: https://www.technica11y.org
  description: >
    Discussing challenges in technical accessibility.
  categories:
    - Accessibility
    - Education
    - Video
  built_by: Tenon.io
  built_by_url: https://tenon.io
  featured: false
- title: Tenon-UI Documentation
  main_url: https://www.tenon-ui.info
  url: https://www.tenon-ui.info
  description: >
    Documentation site for Tenon-UI: Tenon.io's accessible components library.
  categories:
    - Accessibility
    - Documentation
    - Library
    - Web Development
  built_by: Tenon.io
  built_by_url: https://tenon.io
  featured: false
- title: Matthew Secrist
  main_url: https://www.matthewsecrist.net
  url: https://www.matthewsecrist.net
  source_url: https://github.com/matthewsecrist/v3
  description: >
    Matthew Secrist's personal portfolio using Gatsby, Prismic and Styled-Components.
  categories:
    - Portfolio
    - Technology
    - Web Development
  built_by: Matthew Secrist
  built_by_url: https://www.matthewsecrist.net
  featured: false
- title: Node.js Dev
  main_url: https://nodejs.dev
  url: https://nodejs.dev
  source_url: https://github.com/nodejs/nodejs.dev
  description: >
    Node.js Foundation Website.
  categories:
    - Documentation
    - Web Development
  built_by: Node.js Website Redesign Working Group
  built_by_url: https://github.com/nodejs/website-redesign
  featured: false
- title: Sheffielders
  main_url: https://sheffielders.org
  url: https://sheffielders.org
  source_url: https://github.com/davemullenjnr/sheffielders
  description: >
    A collective of businesses, creatives, and projects based in Sheffield, UK.
  categories:
    - Directory
  built_by: Dave Mullen Jnr
  built_by_url: https://davemullenjnr.co.uk
  featured: false
- title: Stealth Labs
  url: https://stealthlabs.io
  main_url: https://stealthlabs.io
  description: >
    We design and develop for the web, mobile and desktop
  categories:
    - Portfolio
    - Web Development
  built_by: Edvins Antonovs
  built_by_url: https://edvins.io
  featured: false
- title: Constanzia Yurashko
  main_url: https://www.constanziayurashko.com
  url: https://www.constanziayurashko.com
  description: >
    Exclusive women's ready-to-wear fashion by designer Constanzia Yurashko.
  categories:
    - Portfolio
  built_by: Maxim Andries
  featured: false
- title: Algolia
  url: https://algolia.com
  main_url: https://algolia.com
  description: >
    Algolia helps businesses across industries quickly create relevant, scalable, and lightning fast search and discovery experiences.
  categories:
    - Web Development
    - Technology
    - Open Source
    - Featured
  built_by: Algolia
  featured: true
- title: GVD Renovations
  url: https://www.gvdrenovationsinc.com/
  main_url: https://www.gvdrenovationsinc.com/
  description: >
    GVD Renovations is a home improvement contractor with a well known reputation as a professional, quality contractor in California.
  categories:
    - Business
  built_by: David Krasniy
  built_by_url: http://dkrasniy.com
  featured: false
- title: Styled System
  url: https://styled-system.com/
  main_url: https://styled-system.com/
  source_url: https://github.com/styled-system/styled-system/tree/master/docs
  description: >
    Style props for rapid UI development.
  categories:
    - Design System
  built_by: Brent Jackson
  built_by_url: https://jxnblk.com/
- title: Timehacker
  url: https://timehacker.app
  main_url: https://timehacker.app
  description: >
    Procrastination killer, automatic time tracking app to skyrocket your productivity
  categories:
    - Productivity
    - App
    - Technology
    - Marketing
    - Landing Page
  built_by: timehackers
  featured: false
- title: Little & Big
  main_url: "https://www.littleandbig.com.au/"
  url: "https://www.littleandbig.com.au/"
  description: >
    Little & Big exists with the aim to create Websites, Apps, E-commerce stores
    that are consistently unique and thoughtfully crafted, every time.
  categories:
    - Agency
    - Design
    - Web Development
    - Portfolio
  built_by: Little & Big
  built_by_url: "https://www.littleandbig.com.au/"
  featured: false
- title: Cat Knows
  main_url: "https://catnose99.com/"
  url: "https://catnose99.com/"
  description: >
    Personal blog built with Gatsby v2.
  categories:
    - Blog
    - Web Development
  built_by: CatNose
  built_by_url: "https://twitter.com/catnose99"
  featured: false
- title: just some dev
  url: https://www.iamdeveloper.com
  main_url: https://www.iamdeveloper.com
  source_url: https://github.com/nickytonline/www.iamdeveloper.com
  description: >
    Just some software developer writing things ✏️
  categories:
    - Blog
  built_by: Nick Taylor
  built_by_url: https://www.iamdeveloper.com
  featured: false
- title: Keziah Moselle Blog
  url: https://blog.keziahmoselle.fr/
  main_url: https://blog.keziahmoselle.fr/
  source_url: https://github.com/KeziahMoselle/blog.keziahmoselle.fr
  description: >
    ✍️ A place to share my thoughts.
  categories:
    - Blog
  built_by: Keziah Moselle
  built_by_url: https://keziahmoselle.fr/
- title: xfuture's blog
  url: https://www.xfuture-blog.com/
  main_url: https://www.xfuture-blog.com/
  source_url: https://github.com/xFuture603/xfuture-blog
  description: >
    A blog about Devops, Web development, and my insights as a systems engineer.
  categories:
    - Blog
  built_by: Daniel Uhlmann
  built_by_url: https://www.xfuture-blog.com/
- title: Mayne's Blog
  main_url: "https://gine.me/"
  url: "https://gine.me/page/1"
  source_url: "https://github.com/mayneyao/gine-blog"
  featured: false
  categories:
    - Blog
    - Web Development
- title: Bakedbird
  url: https://bakedbird.com
  main_url: https://bakedbird.com
  description: >
    Eleftherios Psitopoulos - A frontend developer from Greece ☕
  categories:
    - Portfolio
    - Blog
  built_by: Eleftherios Psitopoulos
  built_by_url: https://bakedbird.com
- title: Benjamin Lannon
  url: https://lannonbr.com
  main_url: https://lannonbr.com
  source_url: https://github.com/lannonbr/Portfolio-gatsby
  description: >
    Personal portfolio of Benjamin Lannon
  categories:
    - Portfolio
    - Web Development
  built_by: Benjamin Lannon
  built_by_url: https://lannonbr.com
  featured: false
- title: Aravind Balla
  url: https://aravindballa.com
  main_url: https://aravindballa.com
  source_url: https://github.com/aravindballa/website2017
  description: >
    Personal portfolio of Aravind Balla
  categories:
    - Portfolio
    - Blog
    - Web Development
  built_by: Aravind Balla
  built_by_url: https://aravindballa.com
- title: Kaleb McKelvey
  url: https://kalebmckelvey.com
  main_url: https://kalebmckelvey.com
  source_url: https://github.com/avatar-kaleb/kalebmckelvey-site
  description: >
    Personal portfolio of Kaleb McKelvey!
  categories:
    - Blog
    - Portfolio
  built_by: Kaleb McKelvey
  built_by_url: https://kalebmckelvey.com
  featured: false
- title: Michal Czaplinski
  url: https://czaplinski.io
  main_url: https://czaplinski.io
  source_url: https://github.com/michalczaplinski/michalczaplinski.github.io
  description: >
    Michal Czaplinski is a full-stack developer 🚀
  categories:
    - Portfolio
    - Web Development
  built_by: Michal Czaplinski mmczaplinski@gmail.com
  built_by_url: https://czaplinski.io
  featured: false
- title: Interactive Investor (ii)
  url: https://www.ii.co.uk
  main_url: https://www.ii.co.uk
  description: >
    Hybrid (static/dynamic) Gatsby web app for ii's free research, news and analysis, discussion and product marketing site.
  categories:
    - Business
    - Finance
    - Technology
  built_by: Interactive Investor (ii)
  built_by_url: https://www.ii.co.uk
  featured: false
- title: Weingut Goeschl
  url: https://www.weingut-goeschl.at/
  main_url: https://www.weingut-goeschl.at/
  description: >
    Weingut Goeschl is a family winery located in Gols, Burgenland in Austria (Österreich)
  categories:
    - eCommerce
    - Business
  built_by: Peter Kroyer
  built_by_url: https://www.peterkroyer.at/
  featured: false
- title: Hash Tech Guru
  url: https://hashtech.guru
  main_url: https://hashtech.guru
  description: >
    Software Development Training School and Tech Blog
  categories:
    - Blog
    - Education
  built_by: Htet Wai Yan Soe
  built_by_url: https://github.com/johnreginald
- title: AquaGruppen Vattenfilter
  url: https://aquagruppen.se
  main_url: https://aquagruppen.se/
  description: >
    Water filter and water treatment products in Sweden
  categories:
    - Business
    - Technology
  built_by: Johan Eliasson
  built_by_url: https://github.com/elitan
  featured: false
- title: Josef Aidt
  url: https://josefaidt.dev
  main_url: https://josefaidt.dev
  source_url: https://github.com/josefaidt/josefaidt.github.io
  description: >
    Personal website, blog, portfolio for Josef Aidt
  categories:
    - Portfolio
    - Blog
    - Web Development
  built_by: Josef Aidt
  built_by_url: https://twitter.com/garlicbred
- title: How To egghead
  main_url: https://howtoegghead.com/
  url: https://howtoegghead.com/
  source_url: https://github.com/eggheadio/how-to-egghead
  featured: false
  built_by: egghead.io
  built_by_url: https://egghead.io
  description: >
    How to become an egghead instructor or reviewer
  categories:
    - Documentation
    - Education
- title: Sherpalo Ventures
  main_url: "https://www.sherpalo.com/"
  url: "https://www.sherpalo.com/"
  featured: false
  categories:
    - Finance
    - Business
    - Technology
  built_by: Othermachines
  built_by_url: "https://othermachines.com"
- title: WrapCode
  url: https://www.wrapcode.com
  main_url: https://www.wrapcode.com
  description: >
    A full stack blog on Microsoft Azure, JavaScript, DevOps, AI and Bots.
  categories:
    - Blog
    - Technology
    - Web Development
  built_by: Rahul P
  built_by_url: https://twitter.com/_rahulpp
  featured: false
- title: Kirankumar Ambati's Portfolio
  url: https://www.kirankumarambati.me
  main_url: https://www.kirankumarambati.me
  description: >
    Personal website, blog, portfolio of Kirankumar Ambati
  categories:
    - Blog
    - Portfolio
    - Web Development
  built_by: Kirankumar Ambati
  built_by_url: https://github.com/kirankumarambati
  featured: false
- title: Rou Hun Fan's portfolio
  main_url: https://flowen.me
  url: https://flowen.me
  description: >
    Portfolio of creative developer Rou Hun Fan. Built with Gatsby v2 &amp; Greensock drawSVG.
  categories:
    - Portfolio
  built_by: Rou Hun Fan Developer
  built_by_url: https://flowen.me
  featured: false
- title: chadly.net
  url: https://www.chadly.net
  main_url: https://www.chadly.net
  source_url: https://github.com/chadly/chadly.net
  description: >
    Personal tech blog by Chad Lee.
  categories:
    - Blog
    - Technology
    - Web Development
  built_by: Chad Lee
  built_by_url: https://github.com/chadly
  featured: false
- title: CivicSource
  url: https://www.civicsource.com
  main_url: https://www.civicsource.com
  description: >
    Online auction site to purchase tax-distressed properties from local taxing authorities.
  categories:
    - Real Estate
    - Government
  featured: false
- title: SpotYou
  main_url: "https://spotyou.joshglazer.com"
  url: "https://spotyou.joshglazer.com"
  source_url: "https://github.com/joshglazer/spotyou"
  description: >
    SpotYou allows you to watch your favorite music videos on Youtube based on your Spotify Preferences
  categories:
    - Entertainment
    - Music
  built_by: Josh Glazer
  built_by_url: https://linkedin.com/in/joshglazer/
  featured: false
- title: Hesam Kaveh's blog
  description: >
    A blog with great seo that using gatsby-source-wordpress to fetch posts from backend
  main_url: "https://hesamkaveh.com/"
  url: "https://hesamkaveh.com/"
  source_url: "https://github.com/hesamkaveh/sansi"
  featured: false
  categories:
    - Blog
    - WordPress
- title: Oliver Gomes Portfolio
  main_url: https://oliver-gomes.github.io/v4/
  url: https://oliver-gomes.github.io/v4/
  description: >
    As an artist and a web designer/developer, I wanted to find a way to present these two portfolios in a way that made sense.  I felt with new found power of speed, Gatsby helped keep my creativity intact with amazing response and versatility. I felt my butter smooth transition felt much better in user perspective and super happy with the power of Gatsby.
  categories:
    - Portfolio
    - Web Development
    - Blog
  built_by: Oliver Gomes
  built_by_url: https://github.com/oliver-gomes
  featured: false
- title: Patrik Szewczyk
  url: https://www.szewczyk.cz/
  main_url: https://www.szewczyk.cz/
  description: >
    Patrik Szewczyk – JavaScript, TypeScript, React, Node.js developer, Redux, Reason
  categories:
    - Portfolio
  built_by: Patrik Szewczyk
  built_by_url: https://linkedin.com/in/thepatriczek/
  featured: false
- title: Patrik Arvidsson's portfolio
  url: https://www.patrikarvidsson.com
  main_url: https://www.patrikarvidsson.com
  source_url: https://github.com/patrikarvidsson/portfolio-gatsby-contentful
  description: >
    Personal portfolio site of Swedish interaction designer Patrik Arvidsson. Built with Gatsby, Tailwind CSS, Emotion JS and Contentful.
  categories:
    - Blog
    - Design
    - Portfolio
    - Web Development
    - Technology
  built_by: Patrik Arvidsson
  built_by_url: https://www.patrikarvidsson.com
  featured: false
- title: Jacob Cofman's Blog
  description: >
    Personal blog / portfolio about Jacob Cofman.
  main_url: "https://jcofman.de/"
  url: "https://jcofman.de/"
  source_url: "https://github.com/JCofman/jc-website"
  featured: false
  categories:
    - Blog
    - Portfolio
- title: re-geo
  description: >
    re-geo is react based geo cities style component.
  main_url: "https://re-geo.netlify.com/"
  url: "https://re-geo.netlify.com/"
  source_url: "https://github.com/sadnessOjisan/re-geo-lp"
  categories:
    - Open Source
  built_by: sadnessOjisan
  built_by_url: https://twitter.com/sadnessOjisan
  featured: false
- title: Luis Cestou Portfolio
  description: >
    Portfolio of graphic + interactive designer Luis Cestou.
  main_url: "https://luiscestou.com"
  url: "https://luiscestou.com"
  source_url: "https://github.com/lcestou/luiscestou.com"
  built_by: Luis Cestou contact@luiscestou.com
  built_by_url: https://luiscestou.com
  featured: false
  categories:
    - Portfolio
    - Web Development
- title: Data Hackers
  url: https://datahackers.com.br/
  main_url: https://datahackers.com.br/
  description: >
    Official website for the biggest portuguese-speaking data science community. Makes use of several data sources such as podcasts from Anchor, messages from Slack, newsletters from MailChimp and blog posts from Medium. The unique visual design also had its hurdles and was quite fun to develop!
  categories:
    - Blog
    - Education
    - Podcast
    - Technology
  built_by: Kaordica
  built_by_url: https://kaordica.design
  featured: false
- title: TROMAQ
  url: https://www.tromaq.com/
  main_url: https://www.tromaq.com/
  description: >
    TROMAQ executes earthmoving services and rents heavy machinery for construction work. Even with the lack of good photography, their new site managed to pass a solid and trustworthy feeling to visitors during testing and they're already seeing the improvement in brand awareness, being the sole player with a modern website in their industry.
  categories:
    - Marketing
  built_by: Kaordica
  built_by_url: https://kaordica.design
  featured: false
- title: Novida Consulting
  url: https://www.novidaconsultoria.com.br
  main_url: https://www.novidaconsultoria.com.br
  description: >
    Novida’s goal was to position itself as a solid, exclusive and trustworthy brand for families looking for a safe financial future… We created a narrative and visual design that highlight their exclusivity.
  categories:
    - Marketing
  built_by: Kaordica
  built_by_url: https://kaordica.design
  featured: false
- title: We Are Clarks
  url: "https://www.weareclarks.com"
  main_url: "https://www.weareclarks.com"
  source_url: "https://github.com/abeaclark/weareclarks"
  description: >
    A family travel blog.
  categories:
    - Blog
    - Travel
  built_by: Abe Clark
  built_by_url: https://www.linkedin.com/in/abrahamclark/
  featured: false
- title: Guillaume Briday's Blog
  main_url: "https://guillaumebriday.fr/"
  url: "https://guillaumebriday.fr/"
  source_url: "https://github.com/guillaumebriday/guillaumebriday.fr"
  description: >
    My personal blog built with Gatsby and Tailwind CSS.
  categories:
    - Blog
    - Web Development
    - Technology
  built_by: Guillaume Briday
  built_by_url: https://guillaumebriday.fr/
  featured: false
- title: SEOmonitor
  main_url: "https://www.seomonitor.com"
  url: "https://www.seomonitor.com"
  description: >
    SEOmonitor is a suite of SEO tools dedicated to agencies.
  categories:
    - Blog
    - Portfolio
    - Agency
  built_by: Bejamas
  built_by_url: https://bejamas.io/
  featured: false
- title: Jean Regisser's Portfolio
  main_url: "https://jeanregisser.com/"
  url: "https://jeanregisser.com/"
  source_url: "https://github.com/jeanregisser/jeanregisser.com"
  featured: false
  description: >
    Portfolio of software engineer Jean Regisser.
  categories:
    - Portfolio
    - Mobile Development
  built_by: Jean Regisser
  built_by_url: "https://jeanregisser.com/"
- title: Axcept - Visual Screenshot Testing
  url: https://axcept.io
  main_url: https://axcept.io
  description: >
    Visual Testing for everyone
  categories:
    - Documentation
    - Web Development
  built_by: d:code:it
  built_by_url: https://dcodeit.com
  featured: false
- title: Chase Ohlson
  url: https://chaseohlson.com
  main_url: https://chaseohlson.com
  description: >
    Portfolio of frontend engineer & web developer Chase Ohlson.
  categories:
    - Portfolio
    - Web Development
  built_by: Chase Ohlson
  built_by_url: https://chaseohlson.com
  featured: false
- title: Zach Schnackel
  url: https://zslabs.com
  main_url: https://zslabs.com
  source_url: "https://github.com/zslabs/zslabs.com"
  description: >
    Portfolio site for UI/Motion Developer, Zach Schnackel.
  categories:
    - Portfolio
    - Web Development
  built_by: Zach Schnackel
  built_by_url: "https://zslabs.com"
- title: Gremlin
  url: https://www.gremlin.com
  main_url: https://www.gremlin.com
  description: >
    Gremlin's Failure as a Service finds weaknesses in your system before they cause problems.
  categories:
    - Marketing
- title: Headless.page
  main_url: https://headless.page/
  url: https://headless.page/
  description: >
    Headless.page is a directory of eCommerce sites featuring headless architecture, PWA features and / or the latest JavaScript technology.
  categories:
    - Directory
    - eCommerce
  built_by: Subscribe Pro
  built_by_url: https://www.subscribepro.com/
  featured: false
- title: Ouracademy
  main_url: https://our-academy.org/
  url: https://our-academy.org/
  source_url: "https://github.com/ouracademy/website"
  description: >
    Ouracademy is an organization that promoves the education in software development through blog posts & videos smiley.
  categories:
    - Open Source
    - Blog
    - Education
  built_by: Ouracademy
  built_by_url: https://github.com/ouracademy
  featured: false
- title: Tenon.io
  main_url: https://tenon.io
  url: https://tenon.io
  description: >
    Tenon.io is an accessibility tooling, services and consulting company.
  categories:
    - API
    - Accessibility
    - Business
    - Consulting
    - Technology
  built_by: Tenon.io
  built_by_url: https://tenon.io
  featured: false
- title: Projectival
  url: https://www.projectival.de/
  main_url: https://www.projectival.de/
  description: >
    Freelancer Online Marketing & Web Development in Cologne, Germany
  categories:
    - Freelance
    - Marketing
    - Web Development
    - Blog
    - Consulting
    - SEO
    - Business
  built_by: Sascha Klapetz
  built_by_url: https://www.projectival.de/
  featured: false
- title: Hetzner Online Community
  main_url: https://community.hetzner.com
  url: https://community.hetzner.com
  description: >
    Hetzner Online Community provides a free collection of high-quality tutorials, which are based on free and open source software, on a variety of topics such as development, system administration, and other web technology.
  categories:
    - Web Development
    - Technology
    - Programming
    - Open Source
    - Community
  built_by: Hetzner Online GmbH
  built_by_url: https://www.hetzner.com/
  featured: false
- title: AGYNAMIX
  url: https://www.agynamix.de/
  main_url: https://www.agynamix.de/
  source_url: https://github.com/tuhlmann/agynamix.de
  description: >
    Full Stack Java, Scala, Clojure, TypeScript, React Developer in Thalheim, Germany
  categories:
    - Freelance
    - Web Development
    - Programming
    - Blog
    - Consulting
    - Portfolio
    - Business
  built_by: Torsten Uhlmann
  built_by_url: https://www.agynamix.de/
  featured: false
- title: syracuse.io
  url: https://syracuse.io
  main_url: https://syracuse.io
  source_url: https://github.com/syracuseio/syracuseio/
  description: >
    Landing page for Syracuse NY Software Development Meetup Groups
  categories:
    - Community
  built_by: Benjamin Lannon
  built_by_url: https://lannonbr.com
- title: Render Documentation
  main_url: https://render.com/docs
  url: https://render.com/docs
  description: >
    Render is the easiest place to host your sites and apps. We use Gatsby for everything on https://render.com, including our documentation. The site is deployed on Render as well! We also have a guide to deploying Gatsby apps on Render: https://render.com/docs/deploy-gatsby.
  categories:
    - Web Development
    - Programming
    - Documentation
    - Technology
  built_by: Render Developers
  built_by_url: https://render.com
  featured: false
- title: prima
  url: https://www.prima.co
  main_url: https://www.prima.co
  description: >
    Discover industry-defining wellness content and trusted organic hemp CBD products safely supporting wellness, stress, mood, skin health, and balance.
  categories:
    - Blog
    - eCommerce
    - Education
  built_by: The Couch
  built_by_url: https://thecouch.nyc
- title: Gatsby Guides
  url: https://gatsbyguides.com/
  main_url: https://gatsbyguides.com/
  description: >
    Free tutorial course about using Gatsby with a CMS.
  categories:
    - Education
    - Documentation
    - Web Development
  built_by: Osio Labs
  built_by_url: https://osiolabs.com/
  featured: false
- title: Architude
  url: https://architudedesign.com
  main_url: https://architudedesign.com
  description: >
    筑冶 Architude International Design Consultants
  categories:
    - Design
    - Landing Page
    - Gallery
  built_by: Neo Nie
  built_by_url: https://github.com/nihgwu
  featured: false
- title: Arctica
  url: https://arctica.io
  main_url: https://arctica.io
  description: >
    Arctica specialises in purpose-built web sites and progressive web applications with user optimal experiences, tailored to meet the objectives of your business.
  categories:
    - Portfolio
    - Agency
    - Design
    - Web Development
  built_by: Arctica
  built_by_url: https://arctica.io
  featured: false
- title: Shard Ventures
  url: https://shard.vc
  main_url: https://shard.vc
  description: >
    Shard is building new online companies from scratch, partnering with other like-minded founders to start and invest in technology companies.
  categories:
    - Finance
    - Technology
    - Portfolio
  built_by: Arctica
  built_by_url: https://arctica.io
  featured: false
- title: David Brookes
  url: https://davidbrookes.me
  main_url: https://davidbrookes.me
  description: >
    Specialising in crafting stylish, high performance websites and applications that get results, using the latest cutting edge web development technologies.
  categories:
    - Portfolio
    - Freelance
    - Web Development
  built_by: Arctica
  built_by_url: https://arctica.io
  featured: false
- title: Dennis Morello
  url: https://morello.dev
  main_url: https://morello.dev
  source_url: https://gitlab.com/dennismorello/dev-blog
  description: >
    morello.dev is a development and techology blog written by Dennis Morello.
  categories:
    - Blog
    - Education
    - Web Development
    - Open Source
    - Technology
  built_by: Dennis Morello
  built_by_url: https://twitter.com/dennismorello
  featured: false
- title: BaseTable
  url: https://autodesk.github.io/react-base-table/
  main_url: https://autodesk.github.io/react-base-table/
  source_url: https://github.com/Autodesk/react-base-table
  description: >
    BaseTable is a react table component to display large data set with high performance and flexibility.
  categories:
    - Web Development
    - Documentation
    - Open Source
  built_by: Neo Nie
  built_by_url: https://github.com/nihgwu
  featured: false
- title: herper.io
  url: https://herper.io
  main_url: https://herper.io
  description: >
    Portfolio website for Jacob Herper - a Front End Web Developer with a passion for all things digital. I have more than 10 years experience working in web development.
  categories:
    - Portfolio
    - Web Development
    - Freelance
    - Design
    - SEO
  built_by: Jacob Herper
  built_by_url: https://github.com/jakeherp
  featured: false
- title: Artem Sapegin Photography
  description: >
    Photography portfolio and blog of Artem Sapegin, an award-losing photographer living in Berlin, Germany. Landscapes, cityscapes and dogs.
  main_url: "https://morning.photos/"
  url: "https://morning.photos/"
  source_url: "https://github.com/sapegin/morning.photos"
  categories:
    - Portfolio
    - Photography
  built_by: Artem Sapegin
  built_by_url: "https://github.com/sapegin"
- title: Pattyrn
  main_url: https://pattyrn.com
  url: https://pattyrn.com
  # optional: short paragraph describing the content and/or purpose of the site that will appear in the modal detail view and permalink views for your site
  description: >
    Pattyrn uses advanced machine learning AI to analyze the platform’s your teams use, making it easy to solve performance problems, reduce bottlenecks, and monitor culture health to optimize your ROI and help boost performance without causing burn out.
  categories:
    - Marketing
    - Technology
  built_by: Pattyrn
  built_by_url: https://twitter.com/Pattyrn4
  featured: false
- title: Intranet Italia Day
  main_url: https://www.intranetitaliaday.it/en
  url: https://www.intranetitaliaday.it/en
  description: >
    The Italian event dedicated to the digital workplace that focuses on planning, governance and company intranet management
  categories:
    - Event
    - Conference
  built_by: Ariadne Digital
  built_by_url: https://www.ariadnedigital.it
  featured: false
- title: Textually Stylo
  main_url: https://www.textually.net
  url: https://www.textually.net
  description: >
    Stylo Markdown writing App marketing/documentation website by Textually Inc.
  categories:
    - Marketing
    - Technology
    - Blog
    - Documentation
  built_by: Sébastien Hamel
  built_by_url: https://www.textually.net
  featured: false
- title: OneDeck
  main_url: https://www.onedeck.co
  url: https://www.onedeck.co
  description: >
    OneDeck is a simple yet powerful tool for creating and sharing your one-page investment summary in under 10 minutes.
  categories:
    - Finance
    - Technology
  built_by: William Neill
  built_by_url: https://twitter.com/williamneill
  featured: false
- title: Assortment
  main_url: https://assortment.io
  url: https://assortment.io
  description: >
    Assortment aims to provide detailed tutorials (and more) for developers of all skill levels within the Web Development Industry. Attempting to cut out the fluff and arm you with the facts.
  categories:
    - Blog
    - Web Development
  built_by: Luke Whitehouse
  built_by_url: https://twitter.com/_lukewh
  featured: false
- title: Mission42
  main_url: https://mission42.zauberware.com
  url: https://mission42.zauberware.com
  description: >
    A landing page for the mobile app Mission42. Mission42 wants to help you learn new skills.
  categories:
    - App
    - Learning
    - Education
    - Landing Page
  built_by: Philipp Siegmund, zauberware
  built_by_url: https://www.zauberware.com
- title: Altstadtdomizil Idstein
  main_url: http://www.altstadtdomizil-idstein.de/
  url: http://www.altstadtdomizil-idstein.de/
  description: >
    A landing page for a holiday apartment in Idstein, Germany.
  categories:
    - Landing Page
    - Travel
    - Real Estate
  built_by: Simon Franzen, zauberware
  built_by_url: https://www.zauberware.com
- title: Gerald Martinez Dev
  main_url: https://gmartinez.dev/
  url: https://gmartinez.dev/
  source_url: https://github.com/nephlin7/gmartinez.dev
  description: >
    Personal web site for show my skills and my works.
  categories:
    - Web Development
    - Portfolio
  built_by: Gerald Martinez
  built_by_url: https://twitter.com/GeraldM_92
  featured: false
- title: Becreatives
  main_url: "https://becreatives.com"
  url: "https://becreatives.com"
  featured: false
  description: >
    Digital software house. Enlights ideas. Think smart execute harder.
  categories:
    - Technology
    - Web Development
    - Agency
    - Marketing
  built_by: Becreatives
  built_by_url: "https://becreatives.com"
- title: Paul Clifton Photography
  main_url: https://paulcliftonphotography.com
  url: https://paulcliftonphotography.com
  featured: false
  description: >
    A full migration from WordPress to GatsbyJS and DatoCMS. Includes custom cropping on images as viewport changes size and also an infinity scroll that doesn't preload all of the results.
  categories:
    - Blog
    - Portfolio
    - Gallery
    - Photography
  built_by: Little Wolf Studio
  built_by_url: https://littlewolfstudio.co.uk
- title: Atte Juvonen - Blog
  url: https://www.attejuvonen.fi/
  main_url: https://www.attejuvonen.fi/
  source_url: https://github.com/baobabKoodaa/blog
  description: >
    Tech-oriented personal blog covering topics like AI, data, voting, game theory, infosec and software development.
  categories:
    - Blog
    - Data
    - JavaScript
    - Programming
    - Science
    - Security
    - Technology
    - Web Development
  featured: false
- title: Kibuk Construction
  url: https://kibukconstruction.com/
  main_url: https://kibukconstruction.com/
  description: >
    Kibuk Construction is a fully licensed and insured contractor specializing in Siding, Decks, Windows & Doors!
  categories:
    - Business
  built_by: David Krasniy
  built_by_url: http://dkrasniy.com
- title: RedCarpetUp
  main_url: https://www.redcarpetup.com
  url: https://www.redcarpetup.com/
  description: >
    RedCarpetUp's home page for a predominantly mobile-only customer base in India with major constraints on bandwidth availability
  categories:
    - Finance
  built_by: RedCarpet Dev Team
  built_by_url: https://www.redcarpetup.com
  featured: false
- title: talita traveler
  url: https://talitatraveler.com/
  main_url: https://talitatraveler.com/
  source_url: https://github.com/afuh/talitatraveler
  description: >
    Talita Traveler's personal blog.
  categories:
    - Blog
  built_by: Axel Fuhrmann
  built_by_url: https://axelfuhrmann.com/
  featured: false
- title: Pastelería el Progreso
  url: https://pasteleriaelprogreso.com/
  main_url: https://pasteleriaelprogreso.com/
  source_url: https://github.com/afuh/elprogreso
  description: >
    Famous bakery in Buenos Aires.
  categories:
    - Food
    - Gallery
  built_by: Axel Fuhrmann
  built_by_url: https://axelfuhrmann.com/
  featured: false
- title: Maitrik's Portfolio
  url: https://www.maitrikpatel.com/
  main_url: https://www.maitrikpatel.com/
  source_url: https://github.com/maitrikjpatel/portfolio
  description: >
    Portfolio of a Front-End Developer / UX Designer who designs and develops pixel perfect user interface, experiences and web applications.
  categories:
    - Portfolio
    - Blog
    - Design
    - Web Development
  built_by: Maitrik Patel
  built_by_url: https://www.maitrikpatel.com/
  featured: false
- title: PicPick
  url: https://picpick.app/
  main_url: https://picpick.app/
  description: >
    All-in-one Graphic Design Tool, Screen Capture Software, Image Editor, Color Picker, Pixel Ruler and More
  categories:
    - Productivity
    - App
    - Technology
  built_by: NGWIN
  built_by_url: https://picpick.app/
  featured: false
- title: Ste O'Neill
  main_url: https://www.steoneill.dev
  url: https://www.steoneill.dev
  description: >
    MVP of a portfolio site for a full stack UK based developer.
  categories:
    - Blog
    - Portfolio
  built_by: Ste O'Neill
  built_by_url: https://steoneill.dev
  featured: false
- title: Filipe Santos Correa's Portfolio
  description: >
    Filipe's Personal About Me / Portfolio.
  main_url: "https://filipesantoscorrea.com/"
  url: "https://filipesantoscorrea.com/"
  source_url: "https://github.com/Safi1012/filipesantoscorrea.com"
  featured: false
  categories:
    - Portfolio
- title: Progressive Massachusetts Legislator Scorecard
  main_url: https://scorecard.progressivemass.com
  url: https://scorecard.progressivemass.com
  featured: false
  source_url: https://github.com/progressivemass/legislator-scorecard
  description: >
    Learn about MA state legislators' voting records through a progressive lens
  categories:
    - Government
    - Education
  built_by: Alex Holachek
  built_by_url: "https://alex.holachek.com/"
- title: Jeff Wolff – Portfolio
  main_url: https://www.jeffwolff.net
  url: https://www.jeffwolff.net
  featured: false
  description: >
    A guy from San Diego who makes websites.
  categories:
    - Blog
    - Portfolio
    - Web Development
- title: Jp Valery – Portfolio
  main_url: https://jpvalery.photo
  url: https://jpvalery.photo
  featured: false
  description: >
    Self-taught photographer documenting spaces and people
  categories:
    - Portfolio
    - Photography
- title: Prevue
  main_url: https://www.prevue.io
  url: https://www.prevue.io
  featured: false
  description: >
    All in One Prototyping Tool For Vue Developers
  categories:
    - Open Source
    - Web Development
- title: Gold Medal Flour
  main_url: https://www.goldmedalflour.com
  url: https://www.goldmedalflour.com
  description: >
    Gold Medal Four is a brand of flour products owned by General Mills. The new site was built using Gatsby v2 with data sources from WordPress and an internal recipe API, and features multifaceted recipe filtering and a modified version of Gatsby Image to support art direction images.
  categories:
    - Food
  built_by: General Mills Branded Sites Dev Team
  built_by_url: https://www.generalmills.com
  featured: false
- title: Fifth Gait Technologies
  main_url: https://5thgait.com
  url: https://5thgait.com
  featured: false
  description: >
    Fifth Gait is a small business in the defense and space industry that is run and owned by physicists and engineers that have worked together for decades. The site was built using Gatsby V2.
  categories:
    - Government
    - Science
    - Technology
  built_by: Jonathan Z. Fisher
  built_by_url: "https://jonzfisher.com"
- title: Sal's Pals
  main_url: https://www.sals-pals.net
  url: https://www.sals-pals.net
  featured: false
  description: >
    Sal's Pals is a professional dog walking and pet sitting service based in Westfield, NJ. New site built with gatsby v2.
  categories:
    - Business
- title: Zuyet Awarmatrip
  main_url: https://www.zuyetawarmatrip.com
  url: https://www.zuyetawarmatrip.com
  featured: false
  description: >
    Zuyet Awarmatrip is a subsidiary identity within the personal ecosystem of Zuyet Awarmatik, focusing on travel and photography.
  categories:
    - Travel
    - Photography
  built_by: Zuyet Awarmatik
- title: manuvel.be
  url: https://www.manuvel.be
  main_url: https://www.manuvel.be
  source_url: https://github.com/riencoertjens/manuvelsite
  description: >
    Cycling themed café coming this april in Sint Niklaas, Belgium. One page with funky css-grid and gatsby-image trickery!
  categories:
    - Food
  built_by: WEBhart
  built_by_url: https://www.web-hart.com
  featured: false
- title: WEBhart
  url: https://www.web-hart.com
  main_url: https://www.web-hart.com
  description: >
    Hi, I'm Rien (pronounced Reen) from Belgium but based in Girona, Spain. I'm an autodidact, committed to learning until the end of time.
  categories:
    - Portfolio
    - Design
    - Web Development
    - Freelance
  built_by: WEBhart
  built_by_url: https://www.web-hart.com
  featured: false
- title: nicdougall.com
  url: https://nicdougall.netlify.com/
  main_url: https://nicdougall.netlify.com/
  source_url: https://github.com/riencoertjens/nicdougall.com
  description: >
    Athlete website with Netlify CMS for blog content.
  categories:
    - Blog
  built_by: WEBhart
  built_by_url: https://www.web-hart.com
  featured: false
- title: het Groeiatelier
  url: https://www.hetgroeiatelier.be/
  main_url: https://www.hetgroeiatelier.be/
  description: >
    Workspace for talent development and logopedics. One page site with basic info and small calendar CMS.
  categories:
    - Marketing
  built_by: WEBhart
  built_by_url: https://www.web-hart.com
  featured: false
- title: Lebuin D'Haese
  url: https://www.lebuindhaese.be/
  main_url: https://www.lebuindhaese.be/
  description: >
    Artist portfolio website. Powered by a super simple Netlify CMS to easily add blog posts or new art pieces.
  categories:
    - Portfolio
    - Blog
  built_by: WEBhart
  built_by_url: https://www.web-hart.com
  featured: false
- title: Iefke Molenstra
  url: https://www.iefke.be/
  main_url: https://www.iefke.be/
  description: >
    Artist portfolio website. Powered by a super simple Netlify CMS to easily add blog posts or new art pieces.
  categories:
    - Portfolio
    - Blog
  built_by: WEBhart
  built_by_url: https://www.web-hart.com
  featured: false
- title: The Broomwagon
  url: https://www.thebroomwagongirona.com/
  main_url: https://www.thebroomwagongirona.com/
  description: >
    foodtruck style coffee by pro cyclist Robert Gesink. The site has a webshop with merchandise and coffee beans.
  categories:
    - eCommerce
  built_by: WEBhart
  built_by_url: https://www.web-hart.com
- title: Pella Windows and Doors
  main_url: https://www.pella.com
  url: https://www.pella.com
  featured: false
  description: >
    The Pella Corporation is a privately held window and door manufacturing
  categories:
    - Business
- title: tinney.dev
  url: https://tinney.dev
  main_url: https://tinney.dev
  source_url: https://github.com/cdtinney/tinney.dev
  description: >
    Personal portfolio/blog of Colin Tinney
  categories:
    - Blog
    - Portfolio
    - Open Source
  built_by: Colin Tinney
  built_by_url: https://tinney.dev
  featured: false
- title: Monkeywrench Books
  main_url: https://monkeywrenchbooks.org
  url: https://monkeywrenchbooks.org
  description: >
    Monkeywrench Books is an all-volunteer, collectively-run bookstore and event space in Austin, TX
  categories:
    - Business
    - Community
    - Education
  built_by: Monkeywrench Books
  built_by_url: https://monkeywrenchbooks.org
- title: DeepMay.io
  main_url: https://deepmay.io
  url: https://deepmay.io
  description: >
    DeepMay is an experimental new tech bootcamp in the mountains of North Carolina.
  categories:
    - Event
    - Community
    - Technology
    - Marketing
  built_by: DeepMay
  built_by_url: https://twitter.com/deepmay_io
  featured: false
- title: Liferay.Design
  main_url: https://liferay.design
  url: https://liferay.design
  source_url: https://github.com/liferay-design/liferay.design
  description: >
    Liferay.Design is home to some of the freshest open-source designers who love to share articles and other resources for the Design Community.
  categories:
    - Blog
    - Community
    - Design
    - Marketing
    - Open Source
    - Technology
    - User Experience
  built_by: Liferay Designers
  built_by_url: https://twitter.com/liferaydesign
  featured: false
- title: Front End Remote Jobs
  main_url: https://frontendremotejobs.com
  url: https://frontendremotejobs.com
  source_url: https://github.com/benjamingrobertson/remotefrontend
  description: >
    Front End Remote Jobs features fully remote jobs for front end developers.
  categories:
    - WordPress
    - Web Development
  built_by: Ben Robertson
  built_by_url: https://benrobertson.io
  featured: false
- title: Penrose Grand Del Mar
  main_url: https://penroseatthegrand.com
  url: https://penroseatthegrand.com
  description: >
    Penrose Grand Del Mar is a luxury housing project coming soon.
  categories:
    - Real Estate
    - Design
  built_by: Chase Ohlson
  built_by_url: https://chaseohlson.com
- title: JustGraphQL
  url: https://www.justgraphql.com/
  main_url: https://www.justgraphql.com/
  source_url: https://github.com/Novvum/justgraphql
  description: >
    JustGraphQL helps developers quickly search and filter through GraphQL resources, tools, and articles.
  categories:
    - Open Source
    - Web Development
    - Technology
  built_by: Novvum
  built_by_url: https://www.novvum.io/
  featured: false
- title: Peter Macinkovic Personal Blog
  url: https://peter.macinkovic.id.au/
  main_url: https://peter.macinkovic.id.au/
  source_url: https://github.com/inkovic/peter-macinkovic-static-site
  description: >
    Personal Website and Blog of eCommerce SEO Specilaist and Digital Marketer Peter Macinkovic.
  categories:
    - SEO
    - Marketing
    - Blog
  featured: false
- title: NH Hydraulikzylinder
  main_url: https://nh-hydraulikzylinder.com
  url: https://nh-hydraulikzylinder.com
  description: >
    High quality & high performance hydraulic cylinders manufactured in Austria based on the clients requirements
  categories:
    - Business
  built_by: MangoART
  built_by_url: https://www.mangoart.at
  featured: false
- title: Frauennetzwerk Linz-Land
  main_url: https://frauennetzwerk-linzland.net
  url: https://frauennetzwerk-linzland.net
  description: >
    Homepage for the local women's association providing support to people in need offline and online (Livechat integration)
  categories:
    - Nonprofit
  built_by: MangoART
  built_by_url: https://www.mangoart.at
  featured: false
- title: Mein Traktor
  main_url: http://www.mein-traktor.at/
  url: http://www.mein-traktor.at/
  description: >
    Homepage of a the main importer of SAME and Lamborghini Tractors in Austria with customer support area
  categories:
    - Business
    - App
  built_by: MangoART
  built_by_url: https://www.mangoart.at
  featured: false
- title: Lamborghini Traktoren
  main_url: https://lamborghini-traktor.at
  url: https://lamborghini-traktor.at
  description: >
    Lamborghini Tractors - Landing page for the brand in Austria
  categories:
    - Business
  built_by: MangoART
  built_by_url: https://www.mangoart.at
  featured: false
- title: Holly Lodge Community Centre - Highgate, London
  main_url: https://www.hlcchl.org/
  url: https://www.hlcchl.org/
  source_url: https://github.com/eugelogic/hlcchl-gatsby
  description: >
    The Holly Lodge Community Centre - Highgate, London has a shiny new website built with Gatsby v2 that makes important contributions towards a faster, more secure and environmentally friendly web for everyone.
  categories:
    - Community
    - Event
    - Nonprofit
  built_by: Eugene Molari Developer
  built_by_url: https://twitter.com/EugeneMolari
  featured: false
- title: blackcater's blog
  url: https://www.blackcater.win
  main_url: https://www.blackcater.win
  source_url: https://github.com/blackcater/blog
  description: >
    Blog like Medium, for person and team.
  categories:
    - Blog
    - Web Development
  built_by: blackcater
  built_by_url: https://github.com/blackcater
  featured: false
- title: Kenneth Kwakye-Gyamfi Portfolio Site
  url: https://www.kwakye-gyamfi.com
  main_url: https://www.kwakye-gyamfi.com
  source_url: https://github.com/cr05s19xx/cross-site
  description: >
    Personal portfolio site for Kenneth Kwakye-Gyamfi, a mobile and web full stack applications developer currently based in Accra, Ghana.
  categories:
    - SEO
    - Web Development
    - Open Source
    - Portfolio
  featured: false
- title: Gareth Weaver
  url: https://www.garethweaver.com/
  main_url: https://www.garethweaver.com/
  source_url: https://github.com/garethweaver/public-site-react
  description: >
    A personal portofolio of a London based frontend developer built with Gatsby 2, Redux and Sass
  categories:
    - Portfolio
    - Web Development
  built_by: Gareth Weaver
  built_by_url: https://twitter.com/garethdweaver
  featured: false
- title: Mailjet
  url: https://dev.mailjet.com/
  main_url: https://dev.mailjet.com/
  description: >
    Mailjet is an easy-to-use all-in-one e-mail platform.
  categories:
    - API
    - Documentation
  featured: false
- title: Peintagone
  url: https://www.peintagone.be/
  main_url: https://www.peintagone.be/
  description: >
    Peintagone is a superior quality paint brand with Belgian tones.
  categories:
    - Portfolio
    - Gallery
  built_by: Sebastien Crepin
  built_by_url: https://github.com/opeah
  featured: false
- title: Let's Do Dish!
  url: https://letsdodish.com
  main_url: https://letsdodish.com
  description: >
    A new recipe site for people who enjoy cooking great food in their home kitchen. Find some great meal ideas! Let's do dish!
  categories:
    - Blog
    - Food
  built_by: Connerra
  featured: false
- title: AWS Amplify Community
  url: https://amplify.aws/community/
  main_url: https://amplify.aws/community/
  source_url: https://github.com/aws-amplify/community
  description: >
    Amplify Community is a hub for developers building fullstack serverless applications with Amplify to easily access content (such as events, blog posts, videos, sample projects, and tutorials) created by other members of the Amplify community.
  categories:
    - Blog
    - Directory
    - Education
    - Technology
  built_by: Nikhil Swaminathan
  built_by_url: https://github.com/swaminator
  featured: false
- title: Cal State Monterey Bay
  url: https://csumb.edu
  main_url: https://csumb.edu
  source_url: https://github.com/csumb/csumb-gatsby
  description: >
    A website for the entire campus of California State University, Monterey Bay.
  categories:
    - Education
    - Government
  built_by: CSUMB Web Team
  built_by_url: https://csumb.edu/web/team
  featured: false
- title: BestPricingPages.com
  url: https://bestpricingpages.com
  main_url: https://bestpricingpages.com
  source_url: https://github.com/jpvalery/pricingpages/
  description: >
    A repository of the best pricing pages by the best companies. Built in less than a week.
    Inspired by RGE and since pricingpages.xyz no longer exists, I felt such a resource was missing and could be helpful to many people.
  categories:
    - Business
    - Community
    - Entrepreneurship
    - Open Source
    - Technology
  built_by: Jp Valery
  built_by_url: https://jpvalery.me
  featured: false
- title: Lendo Austria
  url: https://lendo.at
  main_url: https://lendo.at
  description: >
    A Comparison site for best private loan offer from banks in Austria.
  categories:
    - Business
    - Finance
  built_by: Lendo developers
  featured: false
- title: Visual Cloud FX
  url: https://visualcloudfx.com
  main_url: https://visualcloudfx.com
  source_url: https://github.com/jjcav84/visualcloudfx
  description: >
    Basic static site built with MDBootstrap, React, and Gatsby
  categories:
    - Consulting
    - Portfolio
  built_by: Jacob Cavazos
  built_by_url: https://jacobcavazos.com
- title: Matthew Miller (Me4502)
  url: https://matthewmiller.dev
  main_url: https://matthewmiller.dev
  description: >
    The personal site, blog and portfolio of Matthew Miller (Me4502)
  categories:
    - Blog
    - Programming
    - Technology
    - Portfolio
  built_by: Matthew Miller
  featured: false
- title: Årets Kontor
  url: https://aretskontor.newst.se
  main_url: https://aretskontor.newst.se
  description: >
    A swedish competition for "office of the year" in sweden with a focus on design. Built with MDBootstrap and Gatsby.
  categories:
    - Real Estate
    - Marketing
  built_by: Victor Björklund
  built_by_url: https://victorbjorklund.com
  featured: false
- title: Kyma
  url: https://kyma-project.io
  main_url: https://kyma-project.io
  source_url: https://github.com/kyma-project/website
  description: >
    This website holds overview, blog and documentation for Kyma open source project that is a Kubernates based application extensibility framework.
  categories:
    - Documentation
    - Blog
    - Technology
    - Open Source
  built_by: Kyma developers
  built_by_url: https://twitter.com/kymaproject
  featured: false
- title: Verso
  main_url: https://verso.digital
  url: https://verso.digital
  description: >
    Verso is a creative technology studio based in Singapore. Site built with Gatsby and Netlify.
  categories:
    - Agency
    - Consulting
    - Design
    - Technology
  built_by: Verso
  built_by_url: https://verso.digital
  featured: false
- title: Camilo Holguin
  url: https://camiloholguin.me
  main_url: https://camiloholguin.me
  source_url: https://github.com/camiloholguin/gatsby-portfolio
  description: >
    Portfolio site using GatsbyJS and WordPress REST API.
  categories:
    - WordPress
    - Portfolio
    - Web Development
  built_by: Camilo Holguin
  built_by_url: https://camiloholguin.me
  featured: false
- title: Bennett Hardwick
  url: https://bennetthardwick.com
  main_url: https://bennetthardwick.com
  description: >
    The personal website and blog of Bennett Hardwick, an Australian software developer and human being.
  categories:
    - Blog
    - Programming
    - Technology
  source_url: https://github.com/bennetthardwick/website
  built_by: Bennett Hardwick
  built_by_url: https://bennetthardwick.com
  featured: false
- title: Sindhuka
  url: https://sindhuka.org/
  main_url: https://sindhuka.org/
  description: >
    Official website of the Sindhuka initiative, a sustainable farmers' network in Nepal.
  categories:
    - Business
    - Community
    - Government
    - Marketing
  source_url: https://github.com/Polcius/sindhuka-serif
  built_by: Pol Milian
  built_by_url: https://github.com/Polcius/
  featured: false
- title: ERS HCL Open Source Portal
  url: https://ers-hcl.github.io/
  main_url: https://ers-hcl.github.io/
  description: >
    Official site for ERS-HCL GitHub organizational site. This is a hybrid app with static and dynamic content, providing a details of the open source projects, initiatives, innovation ideas within ERS-HCL. It pulls data from various data sources including GitHub APIs, MDX based blog posts, excel files. It also hosts an ideas app that is based on Firebase.
  categories:
    - Open Source
    - Blog
    - Technology
    - Web Development
    - Community
    - Documentation
  source_url: https://github.com/ERS-HCL/gatsby-ershcl-app
  built_by: Tarun Kumar Sukhu
  built_by_url: https://github.com/tsukhu
- title: Sandbox
  url: https://www.sandboxneu.com/
  main_url: https://www.sandboxneu.com/
  source_url: https://github.com/sandboxneu/sandboxneu.com
  description: >
    Official website of Sandbox, a Northeastern University student group that builds software for researchers.
  categories:
    - Marketing
  built_by: Sandbox at Northeastern
  built_by_url: https://github.com/sandboxneu/
  featured: false
- title: Accessible App
  main_url: https://accessible-app.com
  url: https://accessible-app.com
  source_url: https://github.com/accessible-app/accessible-app_com
  description: >
    Learn how to build inclusive web applications and Single Page Apps in modern JavaScript frameworks. This project collects strategies, links, patterns and plugins for React, Vue and Angular.
  categories:
    - Accessibility
    - Web Development
    - JavaScript
  built_by: Marcus Herrmann
  built_by_url: https://marcus.io
  featured: false
- title: PygmalionPolymorph
  url: https://pygmalionpolymorph.com
  main_url: https://pygmalionpolymorph.com
  source_url: https://github.com/PygmalionPolymorph/portfolio
  description: >
    Portfolio of artist, musician and developer PygmalionPolymorph.
  categories:
    - Portfolio
    - Gallery
    - Music
    - Photography
    - Web Development
  built_by: PygmalionPolymorph
  built_by_url: https://pygmalionpolymorph.com
  featured: false
- title: Gonzalo Nuñez Photographer
  main_url: https://www.gonzalonunez.com
  url: https://www.gonzalonunez.com
  description: >
    Website for Cancun based destination wedding photographer Gonzalo Nuñez. Site built with GatsbyJS, WordPress API and Netlify.
  categories:
    - Photography
    - Portfolio
    - WordPress
  built_by: Miguel Mayo
  built_by_url: https://www.miguelmayo.com
  featured: false
- title: Element 84
  main_url: https://www.element84.com
  url: https://www.element84.com
  description: >
    Element 84 is software engineering and design firm that helps companies and government agencies solve problems using remote sensing, life sciences, and transportation data in the cloud.
  categories:
    - Agency
    - Blog
    - Business
    - Consulting
    - Data
    - Design
    - Government
    - Portfolio
    - Programming
    - Science
    - Technology
    - User Experience
    - Web Development
- title: Measures for Justice
  main_url: https://www.measuresforjustice.org
  url: https://www.measuresforjustice.org
  description: >
    Measures for Justice gathers criminal justice data at the county level and makes it available on a free public Data Portal. Site rebuilt from scratch with GatsbyJS.
  categories:
    - Nonprofit
    - Marketing
  featured: false
- title: Raconteur Agency
  main_url: https://www.raconteur.net/agency
  url: https://www.raconteur.net/agency
  description: >
    Raconteur Agency is a London-based content marketing agency for B2B brands. We have rebuilt their site with Gatsby v2 using their existing WordPress backend as the data source. By switching from WordPress to GatsbyJS we have achieved a 200%+ improvement in page load times and went from a Lighthouse performance score of 49 to 100.
  categories:
    - Agency
    - Marketing
    - WordPress
  built_by: Jacob Herper
  built_by_url: https://herper.io
  featured: false
- title: GreenOrbit
  main_url: https://greenorbit.com/
  url: https://greenorbit.com/
  description: >
    Cloud-based intranet software. Get your people going with everything you need, built in.
  categories:
    - Business
    - App
    - Productivity
    - Technology
  built_by: Effective Digital
  built_by_url: https://effective.digital/
- title: Purple11
  main_url: https://purple11.com/
  url: https://purple11.com/
  description: >
    Purple11 is a site for photography and photo retouching tips and tricks.
  categories:
    - Blog
    - Photography
  built_by: Sébastien Noël
  built_by_url: https://blkfuel.com/
  featured: false
- title: PerfReviews
  main_url: https://perf.reviews/
  url: https://perf.reviews/
  source_url: https://github.com/PerfReviews/PerfReviews
  description: >
    The best content about web performance in spanish language.
  categories:
    - Web Development
  built_by: Joan León & José M. Pérez
  built_by_url: https://perf.reviews/nosotros/
  featured: false
- title: Un Backend - Blog
  main_url: https://www.unbackend.pro/
  url: https://www.unbackend.pro/
  description: >
    The personal website and blog of Camilo Ramírez, a backend developer :).
  categories:
    - Blog
    - Programming
    - Technology
  source_url: https://github.com/camilortte/camilortte.github.com
  built_by: Camilo Ramírez
  built_by_url: https://www.unbackend.pro/about
  featured: false
- title: Hitesh Vaghasiya
  main_url: https://hiteshvaghasiya.com/
  url: https://hiteshvaghasiya.com/
  description: >
    This is Hitesh Vaghasiya's blog. This blog is help you an E-Commerce like Magento, Shopify, and BigCommece.
  categories:
    - Blog
    - Programming
    - Technology
    - Web Development
  built_by: Hitesh Vaghasiya
  built_by_url: https://hiteshvaghasiya.com/
  featured: false
- title: Aditus
  main_url: https://www.aditus.io
  url: https://www.aditus.io
  description: >
    Aditus is the accessibility tool for your team. We help teams build accessible websites and products.
  categories:
    - Accessibility
    - Education
  built_by: Aditus
  built_by_url: https://www.aditus.io
  featured: false
- title: Ultra Config
  main_url: https://ultraconfig.com.au/
  url: https://ultraconfig.com.au/ultra-config-generator/
  description: >
    Ultra Config Generator is a software application for Network Engineers to efficiently manage their network infrastructure.
  categories:
    - Blog
    - Technology
  built_by: Ultra Config
  built_by_url: https://ultraconfig.com.au/
  featured: false
- title: Malice
  main_url: https://malice.fr/
  url: https://malice.fr/
  description: >
    Malice is a cyber-training  platform for learning, validating and improving security related skills through simulated scenarios and challenges.
  categories:
    - Security
    - Technology
  built_by: Sysdream
  built_by_url: https://sysdream.com/
  featured: false
- title: Nash
  main_url: https://nash.io/
  url: https://nash.io/
  description: >
    Nash is a decentralized platform for trading, payment and other financial services. Our goal is to bring distributed finance to everyone by making blockchain technology fast and easy to use. We employ an off-chain engine to match trades rapidly, but never take control of customers’ assets. Our intuitive interface offers easy access to a range of trading, payment and investment functions.
  categories:
    - Portfolio
    - Security
    - Technology
  built_by: Andrej Gajdos
  built_by_url: https://andrejgajdos.com/
  featured: false
- title: Axel Fuhrmann
  url: https://axelfuhrmann.com
  main_url: https://axelfuhrmann.com
  source_url: https://github.com/afuh/axelfuhrmann.com
  description: >
    Personal portfolio.
  categories:
    - Portfolio
    - Freelance
    - Web Development
  featured: false
- title: Alaina Viau
  url: https://www.alainaviau.com
  main_url: https://www.alainaviau.com
  description: >
    Official website of Canadian opera director, creator, and producer Alaina Viau. Site designed by Stephen Bell.
  categories:
    - Portfolio
    - Music
  built_by: Michael Uloth
  built_by_url: "https://www.michaeluloth.com"
- title: Alison Moritz
  url: https://www.alisonmoritz.com
  main_url: https://www.alisonmoritz.com
  description: >
    Official website of American stage director Alison Moritz. Site designed by Stephen Bell.
  categories:
    - Portfolio
    - Music
  built_by: Michael Uloth
  built_by_url: "https://www.michaeluloth.com"
- title: Luke Secomb Digital
  url: https://lukesecomb.digital
  main_url: https://lukesecomb.digital
  source_url: https://github.com/lukethacoder/luke-secomb-simple
  description: >
    A simple portfolio site built using TypeScript, Markdown and React Spring.
  categories:
    - Portfolio
    - Web Development
  built_by: Luke Secomb
  built_by_url: https://lukesecomb.digital
  featured: false
- title: We are Brew
  url: https://www.wearebrew.co.uk
  main_url: https://www.wearebrew.co.uk
  description: >
    Official website for Brew, a Birmingham based Digital Marketing Agency.
  categories:
    - Portfolio
    - Web Development
    - Agency
    - Marketing
  built_by: Brew Digital
  built_by_url: https://www.wearebrew.co.uk
- title: Global City Data
  main_url: https://globalcitydata.com
  url: https://globalcitydata.com
  source_url: https://github.com/globalcitydata/globalcitydata
  description: >
    Global City Data is an open, easily browsable platform to showcase peer-reviewed urban datasets and models created by different research groups.
  categories:
    - Education
    - Open Source
  built_by: Rafi Barash
  built_by_url: https://rafibarash.com
  featured: false
- title: Submittable
  url: https://www.submittable.com
  main_url: https://www.submittable.com
  description: >
    Submissions made simple. Submittalbe is a cloud-based submissions manager that lets you accept, review, and make decisions on any kind of digital content.
  categories:
    - Technology
    - Marketing
  built_by: Genevieve Crow
  built_by_url: https://github.com/g-crow
- title: Appmantle
  main_url: https://appmantle.com
  url: https://appmantle.com
  description: >
    Appmantle is a new way of creating apps. A complete modern app that you build yourself quickly & easily, without programming knowledge.
  categories:
    - App
    - Marketing
    - Landing Page
    - Mobile Development
    - Technology
  built_by: Appmantle
  built_by_url: https://appmantle.com
  featured: false
- title: Acto
  main_url: https://www.acto.dk/
  url: https://www.acto.dk/
  description: >
    Tomorrows solutions - today. Acto is an innovative software engineering company, providing your business with high-quality, scalable and maintainable software solutions, to make your business shine.
  categories:
    - Agency
    - Technology
    - Web Development
    - Mobile Development
  built_by: Acto
  built_by_url: https://www.acto.dk/
- title: Gatsby GitHub Stats
  url: https://gatsby-github-stats.netlify.com
  main_url: https://gatsby-github-stats.netlify.com
  source_url: https://github.com/lannonbr/gatsby-github-stats/
  description: >
    Statistics Dashboard for Gatsby GitHub repository
  categories:
    - Data
  built_by: Benjamin Lannon
  built_by_url: https://lannonbr.com
  featured: false
- title: Graphic Intuitions
  url: https://www.graphicintuitions.com/
  main_url: https://www.graphicintuitions.com/
  description: >
    Digital marketing agency located in Morris, Manitoba.
  categories:
    - Agency
    - Web Development
    - Marketing
  featured: false
- title: Smooper
  url: https://www.smooper.com/
  main_url: https://www.smooper.com/
  description: >
    We connect you with digital marketing experts for 1 on 1 consultation sessions
  categories:
    - Marketing
    - Directory
  featured: false
- title: Lesley Barber
  url: https://www.lesleybarber.com/
  main_url: https://www.lesleybarber.com/
  description: >
    Official website of Canadian film composer Lesley Barber.
  categories:
    - Portfolio
    - Music
  built_by: Michael Uloth
  built_by_url: https://www.michaeluloth.com
- title: Timeline of Terror
  main_url: https://timelineofterror.org/
  url: https://timelineofterror.org/
  source_url: https://github.com/Symbitic/timeline-of-terror
  description: >
    Complete guide to the events of September 11, 2001.
  categories:
    - Directory
    - Government
  built_by: Alex Shaw
  built_by_url: https://github.com/Symbitic/
  featured: false
- title: Pill Club
  url: https://thepillclub.com
  main_url: https://thepillclub.com
  description: >
    Zero Copay With Insurance + Free Shipping + Bonus Gifts + Online Delivery – Birth Control Delivery and Prescription
  categories:
    - Marketing
    - Healthcare
  built_by: Pill Club
  built_by_url: https://thepillclub.com
- title: myweekinjs
  url: https://www.myweekinjs.com/
  main_url: https://www.myweekinjs.com/
  source_url: https://github.com/myweekinjs/public-website
  description: >
    Challenge to create and/or learn something new in JavaScript each week.
  categories:
    - Blog
  built_by: Adriaan Janse van Rensburg
  built_by_url: https://github.com/HurricaneInteractive/
  featured: false
- title: The Edit Suite
  main_url: https://www.theeditsuite.com.au/
  url: https://www.theeditsuite.com.au/
  source_url: https://thriveweb.com.au/portfolio/the-edit-suite/
  description: >-
    The Edit Suite is an award winning video production and photography company based out of our Mermaid Beach studio on the Gold Coast of Australia but we also have the ability to work mobile from any location.
  categories:
    - Photography
    - Marketing
  built_by: Thrive Team - Gold Coast
  built_by_url: https://thriveweb.com.au/
  featured: false
- title: CarineRoitfeld
  main_url: https://www.carineroitfeld.com/
  url: https://www.carineroitfeld.com/
  description: >
    Online shop for Carine Roitfeld parfume
  categories:
    - eCommerce
  built_by: Ask Phill
  built_by_url: https://askphill.com
- title: EngineHub.org
  url: https://enginehub.org
  main_url: https://enginehub.org
  source_url: https://github.com/EngineHub/enginehub-website
  description: >
    The landing pages for EngineHub, the organisation behind WorldEdit, WorldGuard, CraftBook, and more
  categories:
    - Landing Page
    - Technology
    - Open Source
  built_by: Matthew Miller
  built_by_url: https://matthewmiller.dev
- title: Goulburn Physiotherapy
  url: https://www.goulburnphysiotherapy.com.au/
  main_url: https://www.goulburnphysiotherapy.com.au/
  description: >
    Goulburn Physiotherapy is a leader in injury prevention, individual and community health, and workplace health solutions across Central Victoria.
  categories:
    - Blog
    - Healthcare
  built_by: KiwiSprout
  built_by_url: https://kiwisprout.nz/
  featured: false
- title: TomTom Traffic Index
  main_url: https://www.tomtom.com/en_gb/traffic-index/
  url: https://www.tomtom.com/en_gb/traffic-index/
  description: >
    The TomTom Traffic Index provides drivers, city planners, auto manufacturers and policy makers with unbiased statistics and information about congestion levels in 403 cities across 56 countries on 6 continents.
  categories:
    - Travel
    - Data
  built_by: TomTom
  built_by_url: https://tomtom.com
  featured: false
- title: PrintAWorld | A 3D Printing and Fabrication Company
  main_url: https://prtwd.com/
  url: https://prtwd.com/
  description: >
    PrintAWorld is a NYC based fabrication and manufacturing company that specializes in 3D printing, 3D scanning, CAD Design,
    laser cutting, and rapid prototyping. We help artists, agencies and engineers turn their ideas into its physical form.
  categories:
    - Business
  featured: false
- title: Asjas
  main_url: https://asjas.co.za
  url: https://asjas.co.za/blog
  source_url: https://github.com/Asjas/Personal-Webpage
  description: >
    This is a website built with Gatsby v2 that uses Netlify CMS and Gatsby-MDX as a blog (incl. portfolio page).
  categories:
    - Web Development
    - Blog
    - Portfolio
  built_by: A-J Roos
  built_by_url: https://twitter.com/_asjas
  featured: false
- title: Glug-Infinite
  main_url: https://gluginfinite.github.io
  url: https://gluginfinite.github.io
  source_url: https://github.com/crstnmac/glug
  description: >
    This is a website built with Gatsby v2 that is deployed on GitHub using GitHub Pages and Netlify.
  categories:
    - Web Development
    - Blog
    - Portfolio
    - Agency
  built_by: Criston Macarenhas
  built_by_url: https://github.com/crstnmac
  featured: false
- title: The State of CSS Survey
  main_url: https://stateofcss.com/
  url: https://stateofcss.com/
  source_url: https://github.com/StateOfJS/state-of-css-2019
  description: >
    Annual CSS survey, brother of The State of JS Survey.
  categories:
    - Web Development
  built_by: Sacha Greif & Contribs
  built_by_url: https://github.com/StateOfJS
  featured: false
- title: Bytom Blockchain
  url: https://bytom.io/
  main_url: https://bytom.io/
  source_url: https://github.com/bytomlabs/bytom.io
  description: >
    Embrace the New Era of Bytom Blockchain
  categories:
    - Finance
    - Open Source
    - Technology
  built_by: Bytom Foundation
  built_by_url: https://bytom.io/
  featured: false
- title: Oerol Festival
  url: https://www.oerol.nl/nl/
  main_url: https://www.oerol.nl/en/
  description: >
    Oerol is a cultural festival on the island of Terschelling in the Netherlands that is held annually in June.
    The ten-day festival is focused on live, public theatre as well as music and visual arts.
  categories:
    - Event
    - Entertainment
  built_by: Oberon
  built_by_url: https://oberon.nl/
  featured: false
- title: Libra
  main_url: "https://libra.org/"
  url: "https://libra.org/"
  description: Libra's mission is to enable a simple global currency and financial infrastructure that empowers billions of people.
  featured: false
  categories:
    - Open Source
    - Technology
    - Finance
- title: Riffy Blog
  main_url: https://blog.rayriffy.com/
  url: https://blog.rayriffy.com/
  source_url: https://github.com/rayriffy/rayriffy-blog
  description: >
    Riffy Blog is async based beautiful highly maintainable site built by using Gatsby v2 with SEO optimized.
  categories:
    - Web Development
    - Blog
    - Open Source
    - Technology
    - Music
    - SEO
  built_by: Phumrapee Limpianchop
  built_by_url: https://rayriffy.com/
  featured: false
- title: The Coffee Collective
  url: https://coffeecollective.dk
  main_url: https://coffeecollective.dk
  description: >
    The Coffee Collective website is a JAM-stack based, multilingual, multi currency website/shop selling coffee, related products and subscriptions.
  categories:
    - eCommerce
    - Food
  built_by: Remotely (Anders Hallundbæk)
  built_by_url: https://remotely.dk
  featured: false
- title: Leadership Development International
  url: https://ldi.global
  main_url: https://ldi.global
  description: >
    A DatoCMS-backed site for an education and training company based in the US, China and the UAE.
  categories:
    - Education
    - Nonprofit
  built_by: Grant Holle
  built_by_url: https://grantholle.com
  featured: false
- title: Canvas 1839
  main_url: "https://www.canvas1839.com/"
  url: "https://www.canvas1839.com/"
  description: >-
    Online store for Canvas 1839 products, including pharmacological-grade CBD oil and relief cream.
  categories:
    - eCommerce
    - Marketing
  built_by: Corey Ward
  built_by_url: "http://www.coreyward.me/"
- title: Sparkle Stories
  main_url: "https://app.sparklestories.com/"
  url: "https://app.sparklestories.com/"
  description: >-
    Sparkle Stories is a streaming audio platform for children with over 1,200 original audio stories.
  categories:
    - App
    - Education
  built_by: Corey Ward
  built_by_url: "http://www.coreyward.me/"
- title: nehalist.io
  main_url: https://nehalist.io
  url: https://nehalist.io
  description: >
    nehalist.io is a blog about software development, technology and all that kind of geeky stuff.
  categories:
    - Blog
    - Web Development
    - Open Source
  built_by: Kevin Hirczy
  built_by_url: https://nehalist.io
  featured: false
- title: March and Ash
  main_url: https://marchandash.com/
  url: https://marchandash.com/
  description: >-
    March and Ash is a customer-focused, licensed cannabis dispensary located in Mission Valley.
  categories:
    - eCommerce
    - Business
    - Blog
  built_by: Blueyellow
  built_by_url: https://blueyellow.io/
  featured: false
- title: T Two Industries
  description: >
    T Two Industries is a manufacturing company specializing in building custom truck decks, truck bodies, and trailers.
  main_url: https://www.ttwo.ca
  url: https://www.ttwo.ca
  categories:
    - Business
  built_by: https://www.t2.ca
  built_by_url: https://www.t2.ca
  featured: false
- title: Cali's Finest Landscaping
  url: https://www.calisfinestlandscaping.com/
  main_url: https://www.calisfinestlandscaping.com/
  description: >
    A team of hard-working, quality-obsessed landscaping professionals looking to take dreams and transform them into reality.
  categories:
    - Business
  built_by: David Krasniy
  built_by_url: http://dkrasniy.com
  featured: false
- title: Vazco
  url: https://www.vazco.eu
  main_url: https://www.vazco.eu
  description: >
    Vazco works for clients from all around the world in future-proof technologies and help them build better products.
  categories:
    - Agency
    - Web Development
    - Blog
    - Business
    - Technology
  built_by: Vazco
  built_by_url: https://www.vazco.eu
  featured: false
- title: Major League Eating
  main_url: https://majorleagueeating.com
  url: https://majorleagueeating.com
  description: >
    Major League Eating is the professional competitive eating organization that runs the Nathan’s Famous Coney Island Hot Dog eating contest on July 4th, among other eating events.
  categories:
    - Entertainment
    - Sports
  built_by: Carmen Cincotti
  built_by_url: https://github.com/ccincotti3
  featured: false
- title: APIs You Won't Hate
  url: https://apisyouwonthate.com/blog
  main_url: https://apisyouwonthate.com
  source_url: http://github.com/apisyouwonthate/apisyouwonthate.com
  description: >
    API development is a topic very close to our hearts. APIs You Won't Hate is a team and community dedicated to learning, writing, sharing ideas and bettering understanding of API practices. Together we can erradicate APIs we hate.
  categories:
    - Blog
    - Education
    - eCommerce
    - API
    - Community
    - Learning
    - Open Source
    - Technology
    - Web Development
  built_by: Mike Bifulco
  built_by_url: https://github.com/mbifulco
  featured: false
- title: Sankarsan Kampa
  main_url: "https://traction.one"
  url: "https://traction.one"
  description: Full time programmer, part time gamer, exploring the details of programmable systems and how to stretch their capabilities.
  featured: false
  categories:
    - Portfolio
    - Freelance
- title: AwesomeDocs
  main_url: "https://awesomedocs.traction.one/"
  url: "https://awesomedocs.traction.one/install"
  source_url: "https://github.com/AwesomeDocs/website"
  description: An awesome documentation website generator!
  featured: false
  categories:
    - Open Source
    - Web Development
    - Technology
    - Documentation
  built_by: Sankarsan Kampa
  built_by_url: "https://traction.one"
- title: Prism Programming Language
  main_url: "https://prism.traction.one/"
  url: "https://prism.traction.one/"
  source_url: "https://github.com/PrismLang/website"
  description: Interpreted, high-level, programming language.
  featured: false
  categories:
    - Programming
    - Open Source
    - Technology
    - Documentation
  built_by: Sankarsan Kampa
  built_by_url: "https://traction.one"
- title: Arnondora
  main_url: "https://arnondora.in.th/"
  url: "https://arnondora.in.th/"
  source_url: "https://github.com/arnondora/arnondoraBlog"
  description: Arnondora is a personal blog by Arnon Puitrakul
  categories:
    - Blog
    - Programming
    - Technology
  built_by: Arnon Puitrakul
  built_by_url: "https://arnondora.in.th/"
  featured: false
- title: KingsDesign
  url: "https://www.kingsdesign.com.au/"
  main_url: "https://www.kingsdesign.com.au/"
  description: KingsDesign is a Hobart based web design and development company. KingsDesign creates, designs, measures and improves web based solutions for businesses and organisations across Australia.
  categories:
    - Agency
    - Technology
    - Portfolio
    - Consulting
    - User Experience
  built_by: KingsDesign
  built_by_url: "https://www.kingsdesign.com.au"
- title: EasyFloh | Easy Flows for all
  url: "https://www.easyfloh.com"
  main_url: "https://www.easyfloh.com"
  description: >
    EasyFloh is for creating simple flows for your organisation. An organisation
    can design own flows with own stages.
  categories:
    - Business
    - Landing Page
  built_by: Vikram Aroskar
  built_by_url: "https://medium.com/@vikramaroskar"
  featured: false
- title: Home Alarm Report
  url: https://homealarmreport.com/
  main_url: https://homealarmreport.com/
  description: >
    Home Alarm Report is dedicated to helping consumers make informed decisions
    about home security solutions. The site was easily migrated from a legacy WordPress
    installation and the dev team chose Gatsby for its site speed and SEO capabilities.
  categories:
    - Blog
    - Business
    - SEO
    - Technology
  built_by: Centerfield Media
  built_by_url: https://www.centerfield.com
- title: Just | FX for treasurers
  url: "https://www.gojust.com"
  main_url: "https://www.gojust.com"
  description: >
    Just provides a single centralized view of FX for corporate treasurers. See interbank market prices, and access transaction cost analysis.
  categories:
    - Finance
    - Technology
  built_by: Bejamas
  built_by_url: "https://bejamas.io/"
  featured: false
- title: Bureau for Good | Nonprofit branding, web and print communications
  url: "https://www.bureauforgood.com"
  main_url: "https://www.bureauforgood.com"
  description: >
    Bureau for Good helps nonprofits explain why they matter across digital & print media. Bureau for Good crafts purpose-driven identities, websites & print materials for changemakers.
  categories:
    - Nonprofit
    - Agency
    - Design
  built_by: Bejamas
  built_by_url: "https://bejamas.io/"
  featured: false
- title: Atelier Cartier Blumen
  url: "https://www.ateliercartier.ch"
  main_url: "https://www.ateliercartier.ch"
  description: >
    Im schönen Kreis 6 in Zürich kreiert Nicole Cartier Blumenkompositionen anhand Charaktereigenschaften oder Geschichten zur Person an. Für wen ist Dein Blumenstrauss gedacht? Einzigartige Floristik Blumensträusse, Blumenabos, Events, Shootings. Site designed by https://www.stolfo.co
  categories:
    - eCommerce
    - Design
  built_by: Bejamas
  built_by_url: "https://bejamas.io/"
  featured: false
- title: Veronym – Cloud Security Service Provider
  url: "https://www.veronym.com"
  main_url: "https://www.veronym.com"
  description: >
    Veronym is securing your digital transformation. A comprehensive Internet security solution for business. Stay safe no matter how, where and when you connect.
  categories:
    - Security
    - Technology
    - Business
  built_by: Bejamas
  built_by_url: "https://bejamas.io/"
  featured: false
- title: Devahoy
  url: "https://devahoy.com/"
  main_url: "https://devahoy.com/"
  description: >
    Devahoy is a personal blog written in Thai about software development.
  categories:
    - Blog
    - Programming
  built_by: Chai Phonbopit
  built_by_url: "https://github.com/phonbopit"
  featured: false
- title: Venus Lover
  url: https://venuslover.com
  main_url: https://venuslover.com
  description: >
    Venus Lover is a mobile app for iOS and Android so you can read your daily horoscope and have your natal chart, including the interpretation of the ascendant, planets, houses and aspects.
  categories:
    - App
    - Consulting
    - Education
    - Landing Page
- title: Write/Speak/Code
  url: https://www.writespeakcode.com/
  main_url: https://www.writespeakcode.com/
  description: >
    Write/Speak/Code is a non-profit on a mission to promote the visibility and leadership of technologists with marginalized genders through peer-led professional development.
  categories:
    - Community
    - Nonprofit
    - Open Source
    - Conference
  built_by: Nicola B.
  built_by_url: https://www.linkedin.com/in/nicola-b/
  featured: false
- title: Daniel Spajic
  url: https://danieljs.tech/
  main_url: https://danieljs.tech/
  source_url: https://github.com/dspacejs/portfolio
  description: >
    Passionate front-end developer with a deep, yet diverse skillset.
  categories:
    - Portfolio
    - Programming
    - Freelance
  built_by: Daniel Spajic
  featured: false
- title: Cosmotory
  url: https://cosmotory.netlify.com/
  main_url: https://cosmotory.netlify.com/
  description: >
    This is the educational blog containing various courses,learning materials from various authors from all over the world.
  categories:
    - Blog
    - Community
    - Nonprofit
    - Open Source
    - Education
  built_by: Hanishraj B Rao.
  built_by_url: https://hanishrao.netlify.com/
  featured: false
- title: Armorblox | Security Powered by Understanding
  url: https://www.armorblox.com
  main_url: https://www.armorblox.com
  description: >
    Armorblox is a venture-backed stealth cybersecurity startup, on a mission to build a game-changing enterprise security platform.
  categories:
    - Security
    - Technology
    - Business
  built_by: Bejamas
  built_by_url: https://bejamas.io
  featured: false
- title: Mojo
  url: https://www.mojo.is
  main_url: https://www.mojo.is/
  description: >
    We help companies create beautiful digital experiences
  categories:
    - Agency
    - Technology
    - Consulting
    - User Experience
    - Web Development
  featured: false
- title: Marcel Hauri
  url: https://marcelhauri.ch/
  main_url: https://marcelhauri.ch/
  description: >
    Marcel Hauri is an award-winning Magento developer and e-commerce specialist.
  categories:
    - Portfolio
    - Blog
    - Programming
    - Community
    - Open Source
    - eCommerce
  built_by: Marcel Hauri
  built_by_url: https://marcelhauri.ch
  featured: false
- title: Projektmanagementblog
  url: https://www.projektmanagementblog.de
  main_url: https://www.projektmanagementblog.de/
  source_url: https://github.com/StephanWeinhold/pmblog
  description: >
    Thoughts about modern project management. Built with Gatsby and Tachyons, based on Advanced Starter.
  categories:
    - Blog
  built_by: Stephan Weinhold
  built_by_url: https://stephanweinhold.com/
  featured: false
- title: Anthony Boyd Graphics
  url: https://www.anthonyboyd.graphics/
  main_url: https://www.anthonyboyd.graphics/
  description: >
    Free Graphic Design Resources by Anthony Boyd
  categories:
    - Portfolio
  built_by: Anthony Boyd
  built_by_url: https://www.anthonyboyd.com/
  featured: false
- title: Relocation Hero
  url: https://relocationhero.com
  main_url: https://relocationhero.com
  description: >
    Blog with FAQs related to Germany relocation. Built with Gatsby.
  categories:
    - Blog
    - Consulting
    - Community
  featured: false
- title: Zoe Rodriguez
  url: https://zoerodrgz.com
  main_url: https://zoerodrgz.com
  description: >
    Portfolio for Los Angeles-based designer Zoe Rodriguez. Built with Gatsby.
  categories:
    - Portfolio
    - Design
  built_by: Chase Ohlson
  built_by_url: https://chaseohlson.com
  featured: false
- title: TriActive USA
  url: https://triactiveusa.com
  main_url: https://triactiveusa.com
  description: >
    Website and blog for TriActive USA. Built with Gatsby.
  categories:
    - Landing Page
    - Business
  built_by: Chase Ohlson
  built_by_url: https://chaseohlson.com
- title: LaunchDarkly
  url: https://launchdarkly.com/
  main_url: https://launchdarkly.com/
  description: >
    LaunchDarkly is the feature management platform that software teams use to build better software, faster.
  categories:
    - Technology
    - Marketing
  built_by: LaunchDarkly
  built_by_url: https://launchdarkly.com/
  featured: false
- title: Arpit Goyal
  url: https://arpitgoyal.com
  main_url: https://arpitgoyal.com
  source_url: https://github.com/92arpitgoyal/ag-blog
  description: >
    Blog and portfolio website of a Front-end Developer turned Product Manager.
  categories:
    - Blog
    - Portfolio
    - Technology
    - User Experience
  built_by: Arpit Goyal
  built_by_url: https://twitter.com/_arpitgoyal
  featured: false
- title: Portfolio of Cole Townsend
  url: https://twnsnd.co
  main_url: https://twnsnd.co
  description: Portfolio of Cole Townsend, Product Designer
  categories:
    - Portfolio
    - User Experience
    - Web Development
    - Design
  built_by: Cole Townsend
  built_by_url: https://twitter.com/twnsndco
- title: Jana Desomer
  url: https://www.janadesomer.be/
  main_url: https://www.janadesomer.be/
  description: >
    I'm Jana, a digital product designer with coding skills, based in Belgium
  categories:
    - Portfolio
  built_by: Jana Desomer Designer/Developer
  built_by_url: https://www.janadesomer.be/
  featured: false
- title: Carbon8 Regenerative Agriculture
  url: https://www.carbon8.org.au/
  main_url: https://www.carbon8.org.au/
  description: >
    Carbon8 is a Not for Profit charity that supports Aussie farmers to transition to regenerative agriculture practices and rebuild the carbon (organic matter) in their soil from 1% to 8%.
  categories:
    - Nonprofit
    - eCommerce
  built_by: Little & Big
  built_by_url: "https://www.littleandbig.com.au/"
  featured: false
- title: Reactgo blog
  url: https://reactgo.com/
  main_url: https://reactgo.com/
  description: >
    It provides tutorials & articles about modern open source web technologies such as react,vuejs and gatsby.
  categories:
    - Blog
    - Education
    - Programming
    - Web Development
  built_by: Sai gowtham
  built_by_url: "https://twitter.com/saigowthamr"
  featured: false
- title: City Springs
  url: https://citysprings.com/
  main_url: https://citysprings.com/
  description: >
    Sandy Springs is a city built on creative thinking and determination. They captured a bold vision for a unified platform to bring together new and existing information systems. To get there, the Sandy Springs communications team partnered with Mediacurrent on a new Drupal 8 decoupled platform architecture with a Gatsbyjs front end to power both the City Springs website and its digital signage network. Now, the Sandy Springs team can create content once and publish it everywhere.
  categories:
    - Community
    - Government
  built_by: Mediacurrent
  built_by_url: https://www.mediacurrent.com
  featured: false
- title: Behalf
  url: https://www.behalf.no/
  main_url: https://www.behalf.no/
  description: >
    Behalf is Norwegian based digital design agency.
  categories:
    - Agency
    - Portfolio
    - Business
    - Consulting
    - Design
    - Design System
    - Marketing
    - Web Development
    - User Experience
  built_by: Behalf
  built_by_url: https://www.behalf.no/
  featured: false
- title: Saxenhammer & Co.
  url: https://saxenhammer-co.com/
  main_url: https://saxenhammer-co.com/
  description: >
    Saxenhammer & Co. is a leading boutique investment bank in Continental Europe. The firm’s strong track record is comprised of the execution of 200 successful transactions across all major industries.
  categories:
    - Consulting
    - Finance
    - Business
  built_by: Axel Fuhrmann
  built_by_url: https://axelfuhrmann.com/
  featured: false
- title: UltronEle
  url: http://ultronele.com
  main_url: https://runbytech.github.io/ueofcweb/
  source_url: https://github.com/runbytech/ueofcweb
  description: >
    UltronEle is a light, fast, simple yet interesting serverless e-learning CMS based on GatsbyJS. It aims to provide a easy-use product for tutors, teachers, instructors from all kinks of fields with near-zero efforts to setup their own authoring tool and content publish website.
  categories:
    - Education
    - Consulting
    - Landing Page
    - Web Development
    - Open Source
    - Learning
  built_by: RunbyTech
  built_by_url: http://runbytech.co
  featured: false
- title: Nick Selvaggio
  url: https://nickgs.com/
  main_url: https://nickgs.com/
  description: >
    The personal website of Nick Selvaggio. Long Island based web developer, teacher, and technologist.
  categories:
    - Consulting
    - Programming
    - Web Development
  featured: false
- title: Free & Open Source Gatsby Themes by LekoArts
  main_url: "https://themes.lekoarts.de"
  url: "https://themes.lekoarts.de"
  source_url: "https://github.com/LekoArts/gatsby-themes/tree/master/www"
  built_by: LekoArts
  built_by_url: "https://github.com/LekoArts"
  description: >-
    Get high-quality and customizable Gatsby themes to quickly bootstrap your website! Choose from many professionally created and impressive designs with a wide variety of features and customization options. Use Gatsby Themes to take your project to the next level and let you and your customers take advantage of the many benefits Gatsby has to offer.
  categories:
    - Open Source
    - Directory
    - Marketing
    - Landing Page
  featured: false
- title: Lars Roettig
  url: https://larsroettig.dev/
  main_url: https://larsroettig.dev/
  description: >
    Lars Roettig is a Magento Maintainer and e-commerce specialist. On his Blog, he writes Software Architecture and Magento Development.
  categories:
    - Portfolio
    - Blog
    - Programming
    - Community
    - Open Source
    - eCommerce
  built_by: Lars Roettig
  built_by_url: https://larsroettig.dev/
  featured: false
- title: Cade Kynaston
  url: https://cade.codes
  main_url: https://cade.codes
  source_url: https://github.com/cadekynaston/gatsby-portfolio
  description: >
    Cade Kynaston's Portfolio
  categories:
    - Portfolio
  built_by: Cade Kynaston
  built_by_url: https://github.com/cadekynaston
  featured: false
- title: Growable Meetups
  url: https://www.growable.io/
  main_url: https://www.growable.io/
  description: >
    Growable - Events to Accelerate your career in Tech. Made with <3 with Gatsby, React & Netlify by Talent Point in London.
  categories:
    - Event
    - Technology
    - Education
    - Community
    - Conference
  built_by: Talent Point
  built_by_url: https://github.com/talent-point/
  featured: false
- title: Fantastic Metropolis
  main_url: https://fantasticmetropolis.com
  url: https://fantasticmetropolis.com
  description: >
    Fantastic Metropolis ran between 2001 and 2006, highlighting the potential of literary science fiction and fantasy.
  categories:
    - Entertainment
  built_by: Luis Rodrigues
  built_by_url: https://goblindegook.com
  featured: false
- title: Simon Koelewijn
  main_url: https://simonkoelewijn.nl
  url: https://simonkoelewijn.nl
  description: >
    Personal blog of Simon Koelewijn, where he blogs about UX, analytics and web development (in Dutch). Made awesome and fast by using Gatsby 2.x (naturally) and gratefully using Netlify and Netlify CMS.
  categories:
    - Freelance
    - Blog
    - Web Development
    - User Experience
  built_by: Simon Koelewijn
  built_by_url: https://simonkoelewijn.nl
  featured: false
- title: Raconteur Careers
  main_url: https://careers.raconteur.net
  url: https://careers.raconteur.net
  description: >
    Raconteur is a London-based publishing house and content marketing agency. We have built this careers portal Gatsby v2 with TypeScript, Styled-Components, React-Spring and Contentful.
  categories:
    - Media
    - Marketing
    - Landing Page
  built_by: Jacob Herper
  built_by_url: https://herper.io
  featured: false
- title: Frankly Steve
  url: https://www.franklysteve.com/
  main_url: https://www.franklysteve.com/
  description: >
    Wedding photography with all the hugs, tears, kisses, smiles, laughter, banter, kids up trees, friends in hedges.
  categories:
    - Photography
    - Portfolio
  built_by: Little & Big
  built_by_url: "https://www.littleandbig.com.au/"
  featured: false
- title: Eventos orellana
  description: >-
    We are a company dedicated to providing personalized and professional advice
    for the elaboration and coordination of social and business events.
  main_url: "https://eventosorellana.com/"
  url: "https://eventosorellana.com/"
  featured: false
  categories:
    - Gallery
  built_by: Ramón Chancay
  built_by_url: "https://ramonchancay.me/"
- title: DIA Supermercados
  main_url: https://dia.com.br
  url: https://dia.com.br
  description: >-
    Brazilian retailer subsidiary, with more than 1,100 stores in Brazil, focusing on low prices and exclusive DIA Products.
  categories:
    - Business
  built_by: CloudDog
  built_by_url: https://clouddog.com.br
  featured: false
- title: AntdSite
  main_url: https://antdsite.yvescoding.org
  url: https://antdsite.yvescoding.org
  description: >-
    A static docs generator based on Ant Design and GatsbyJs.
  categories:
    - Documentation
  built_by: Yves Wang
  built_by_url: https://antdsite.yvescoding.org
- title: AntV
  main_url: https://antv.vision
  url: https://antv.vision
  description: >-
    AntV is a new generation of data visualization technique from Ant Financial
  categories:
    - Documentation
  built_by: afc163
  built_by_url: https://github.com/afc163
- title: Fourpost
  url: https://www.fourpost.com
  main_url: https://www.fourpost.com
  description: >
    Fourpost is a shopping destination for today’s family that combines the best brands and experiences under one roof.
  categories:
    - Marketing
  built_by: Fourpost
  built_by_url: https://github.com/fourpost
  featured: false
- title: ReactStudy Blog
  url: https://elated-lewin-51cf0d.netlify.com
  main_url: https://elated-lewin-51cf0d.netlify.com
  description: >
    Belong to your own blog by gatsby
  categories:
    - Blog
  built_by: 97thjingba
  built_by_url: https://github.com/97thjingba
  featured: false
- title: George
  main_url: https://kind-mestorf-5a2bc0.netlify.com
  url: https://kind-mestorf-5a2bc0.netlify.com
  description: >
    shiny new web built with Gatsby
  categories:
    - Blog
    - Portfolio
    - Gallery
    - Landing Page
    - Design
    - Web Development
    - Open Source
    - Science
  built_by: George Davituri
  featured: false

- title: CEO amp
  main_url: https://www.ceoamp.com
  url: https://www.ceoamp.com
  description: >
    CEO amp is an executive training programme to amplify a CEO's voice in the media. This site was built with Gatsby v2, Styled-Components, TypeScript and React Spring.
  categories:
    - Consulting
    - Entrepreneurship
    - Marketing
    - Landing Page
  built_by: Jacob Herper
  built_by_url: https://herper.io
  featured: false
- title: QuantumBlack
  main_url: https://www.quantumblack.com/
  url: https://www.quantumblack.com/
  description: >
    We help companies use data to make distinctive, sustainable and significant improvements to their performance.
  categories:
    - Technology
    - Consulting
    - Data
    - Design
  built_by: Richard Westenra
  built_by_url: https://www.richardwestenra.com/
  featured: false
- title: Coffeeshop Creative
  url: https://www.coffeeshopcreative.ca
  main_url: https://www.coffeeshopcreative.ca
  description: >
    Marketing site for a Toronto web design and videography studio.
  categories:
    - Marketing
    - Agency
    - Design
    - Video
    - Web Development
  built_by: Michael Uloth
  built_by_url: https://www.michaeluloth.com
  featured: false
- title: Daily Hacker News
  url: https://dailyhn.com
  main_url: https://dailyhn.com
  description: >
    Daily Hacker News presents the top five stories from Hacker News daily.
  categories:
    - Entertainment
    - Design
    - Web Development
    - Technology
    - Science
  built_by: Joeri Smits
  built_by_url: https://joeri.dev
  featured: false
- title: Grüne Dresden
  main_url: https://ltw19dresden.de
  url: https://ltw19dresden.de
  description: >
    This site was built for the Green Party in Germany (Bündnis 90/Die Grünen) for their local election in Dresden, Saxony. The site was built with Gatsby v2 and Styled-Components.
  categories:
    - Government
    - Nonprofit
  built_by: Jacob Herper
  built_by_url: https://herper.io
- title: Gratsy
  url: https://gratsy.com/
  main_url: https://gratsy.com/
  description: >
    Gratsy: Feedback To Give Back
  categories:
    - Agency
    - Marketing
    - Landing Page
  built_by: Whalar
  built_by_url: https://whalar.com/
  featured: false
- title: deepThreads
  main_url: https://deepthreads.com
  url: https://deepthreads.com/
  description: >
    deepThreads is a shiny new website built with Gatsby v2.  We make art using deep learning along with print on demand providers to create some cool stuff!
  categories:
    - eCommerce
  built_by: Kyle Kitlinski
  built_by_url: http://github.com/k-kit
  featured: false
- title: Smoopit
  main_url: https://smoopit.com
  url: https://smoopit.com/
  description: >
    Smoopit helps you schedule meetings without the extra effort of checking your availability or back-and-forth emails.
  categories:
    - Business
    - Productivity
  built_by: Chandra Bhushan
  built_by_url: https://github.com/chandu2304
  featured: false
- title: Mill3 Studio
  main_url: https://mill3.studio/en/
  url: https://mill3.studio/en/
  description: >
    Our agency specializes in the analysis, strategy and development of digital products.
  categories:
    - Agency
    - Portfolio
  built_by: Mill3
  built_by_url: https://mill3.studio/en/
  featured: false
- title: Zellement
  main_url: https://www.zellement.com
  url: https://www.zellement.com
  description: >
    Online portfolio of Dan Farrow from Nottingham, UK.
  categories:
    - Portfolio
  built_by: Zellement
  built_by_url: https://www.zellement.com
  featured: false
- title: Fullstack HQ
  url: https://fullstackhq.com/
  main_url: https://fullstackhq.com/
  description: >
    Get immediate access to a battle-tested team of designers and developers on a pay-as-you-go monthly subscription.
  categories:
    - Agency
    - Consulting
    - Freelance
    - Marketing
    - Portfolio
    - Web Development
    - App
    - Business
    - Design
    - JavaScript
    - Technology
    - User Experience
    - Web Development
    - eCommerce
    - WordPress
  built_by: Fullstack HQ
  built_by_url: https://fullstackhq.com/
  featured: false
- title: Cantas
  main_url: https://www.cantas.co.jp
  url: https://www.cantas.co.jp
  description: >
    Cantas is digital marketing company in Japan.
  categories:
    - Business
    - Agency
  built_by: Cantas
  built_by_url: https://www.cantas.co.jp
  featured: false
- title: Sheringham Shantymen
  main_url: https://www.shantymen.com/
  url: https://www.shantymen.com/
  description: >
    The Sheringham Shantymen are a sea shanty singing group that raise money for the RNLI in the UK.
  categories:
    - Music
    - Community
    - Entertainment
    - Nonprofit
  built_by: Zellement
  built_by_url: https://www.zellement.com/
  featured: false
- title: WP Spark
  main_url: https://wpspark.io/
  url: https://wpspark.io/
  description: >
    Create blazing fast website with WordPress and our Gatsby themes.
  categories:
    - Agency
    - Community
    - Blog
    - WordPress
  built_by: wpspark
  built_by_url: https://wpspark.io/
- title: Ronald Langeveld
  description: >
    Ronald Langeveld's blog and Web Development portfolio website.
  main_url: "https://www.ronaldlangeveld.com"
  url: "https://www.ronaldlangeveld.com"
  categories:
    - Blog
    - Web Development
    - Freelance
    - Portfolio
    - Consulting
  featured: false
- title: Golfonaut
  description: >
    Golfonaut - Golf application for Apple Watch
  main_url: https://golfonaut.io
  url: https://golfonaut.io
  categories:
    - App
    - Sports
  featured: false
- title: Anton Sten - UX Lead/Design
  url: https://www.antonsten.com
  main_url: https://www.antonsten.com
  description: Anton Sten leads UX for design-driven companies.
  categories:
    - User Experience
    - Blog
    - Freelance
    - Portfolio
    - Consulting
    - Agency
    - Design
  featured: false
- title: Rashmi AP - Front-end Developer
  main_url: http://rashmiap.me
  url: http://rashmiap.me
  featured: false
  description: >
    Rashmi AP's Personal Portfolio Website
  source_url: https://github.com/rashmiap/personal-website-react
  categories:
    - Portfolio
    - Open Source
  built_by: Rashmi AP
  built_by_url: http://rashmiap.me
- title: OpenSourceRepos - Blogs for open source repositories
  main_url: https://opensourcerepos.com
  url: https://opensourcerepos.com
  featured: false
  description: >
    Open Source Repos is a blog site for explaining the architecture, code-walkthrough and key takeways for the GitHub repository. Out main aim to is to help more developers contribute to open source projects.
  source_url: https://github.com/opensourcerepos/blogs
  categories:
    - Open Source
    - Design
    - Design System
    - Blog
  built_by: OpenSourceRepos Team
  built_by_url: https://opensourcerepos.com
- title: Sheelah Brennan - Front-End/UX Engineer
  main_url: https://sheelahb.com
  url: https://sheelahb.com
  featured: false
  description: >
    Sheelah Brennan's web development blog
  categories:
    - Blog
    - Web Development
    - Design
    - Freelance
    - Portfolio
  built_by: Sheelah Brennan
- title: Delinx.Digital - Web and Mobile Development Agency based in Sofia, Bulgaria
  main_url: https://delinx.digital
  url: https://delinx.digital/solutions
  description: >
    Delinx.digital is a software development oriented digital agency based in Sofia, Bulgaria. We develop bespoke software solutions using  WordPress, WooCommerce, Shopify, eCommerce, React.js, Node.js, PHP, Laravel and many other technologies.
  categories:
    - Agency
    - Web Development
    - Design
    - eCommerce
    - WordPress
  featured: false
- title: Cameron Nuckols - Articles, Book Notes, and More
  main_url: https://nucks.co
  url: https://nucks.co
  description: >
    This site hosts all of Cameron Nuckols's writing on entrepreneurship, startups, money, fitness, self-education, and self-improvement.
  categories:
    - Blog
    - Entrepreneurship
    - Business
    - Productivity
    - Technology
    - Marketing
  featured: false
- title: Hayato KAJIYAMA - Portfolio
  main_url: "https://hyakt.dev"
  url: "https://hyakt.dev"
  source_url: "https://github.com/hyakt/hyakt.github.io"
  featured: false
  categories:
    - Portfolio
- title: Skirtcraft - Unisex Skirts with Large Pockets
  main_url: https://skirtcraft.com
  url: https://skirtcraft.com/products
  source_url: https://github.com/jqrn/skirtcraft-web
  description: >
    Skirtcraft sells unisex skirts with large pockets, made in the USA. Site built with TypeScript and styled-components, with Tumblr-sourced blog posts.
  categories:
    - eCommerce
    - Blog
  built_by: Joe Quarion
  built_by_url: https://github.com/jqrn
  featured: false
- title: Vermarc Sport
  main_url: https://www.vermarcsport.com/
  url: https://www.vermarcsport.com/
  description: >
    Vermarc Sport offers a wide range of cycle clothing, cycling jerseys, bib shorts, rain gear and accessories, as well for the summer, the mid-season (autumn / spring) and the winter.
  categories:
    - eCommerce
  built_by: BrikL
  built_by_url: https://github.com/Brikl
- title: Cole Ruche
  main_url: https://coleruche.com
  url: https://coleruche.com
  source_url: https://github.com/kingingcole/myblog
  description: >
    The personal website and blog for Emeruche "Cole" Ikenna, front-end web developer from Nigeria.
  categories:
    - Blog
    - Portfolio
  built_by: Emeruche "Cole" Ikenna
  built_by_url: https://twitter.com/cole_ruche
  featured: false
- title: Abhith Rajan - Coder, Blogger, Biker, Full Stack Developer
  main_url: https://www.abhith.net/
  url: https://www.abhith.net/
  source_url: https://github.com/Abhith/abhith.net
  description: >
    abhith.net is a portfolio website of Abhith Rajan, a full stack developer. Sharing blog posts, recommended videos, developer stories and services with the world through this site.
  categories:
    - Portfolio
    - Blog
    - Programming
    - Open Source
    - Technology
  built_by: Abhith Rajan
  built_by_url: https://github.com/Abhith
  featured: false
- title: Mr & Mrs Wilkinson
  url: https://thewilkinsons.netlify.com/
  main_url: https://thewilkinsons.netlify.com/
  source_url: https://github.com/davemullenjnr/the-wilkinsons
  description: >
    A one-page wedding photography showcase using Gatsby Image and featuring a lovely hero and intro section.
  categories:
    - Photography
  built_by: Dave Mullen Jnr
  built_by_url: https://davemullenjnr.co.uk
  featured: false
- title: Gopesh Gopinath - Full Stack JavaScript Developer
  url: https://www.gopeshgopinath.com
  main_url: https://www.gopeshgopinath.com
  source_url: https://github.com/GopeshMedayil/gopeshgopinath.com
  description: >
    Gopesh Gopinath's Personal Portfolio Website
  categories:
    - Portfolio
    - Open Source
  built_by: Gopesh Gopinath
  built_by_url: https://www.gopeshgopinath.com
  featured: false
- title: Misael Taveras - FrontEnd Developer
  url: https://taverasmisael.com
  main_url: https://taverasmisael.com
  source_url: https://github.com/taverasmisael/taverasmisael
  description: >
    Personal site and bloging about learning FrontEnd web development in spanish.
  categories:
    - Portfolio
    - Open Source
    - Blog
    - JavaScript
    - Web Development
  built_by: Misael Taveras
  built_by_url: https://taverasmisael.com
  featured: false
- title: Le Reacteur
  url: https://www.lereacteur.io/
  main_url: https://www.lereacteur.io/
  description: >
    Le Reacteur is the first coding bootcamp dedicated to web and mobile apps development (iOS/Android). We offer intensive sessions to train students in a short time (10 weeks). Our goal is to pass on to our students in less than 3 months what they would have learned in 2 years. To achieve this ambitious challenge, our training is based on learning JavaScript (Node.js, Express, ReactJS, React Native).
  categories:
    - JavaScript
    - Learning
    - Mobile Development
    - Web Development
  built_by: Farid Safi
  built_by_url: https://twitter.com/FaridSafi
  featured: false
- title: Cinch
  url: https://www.cinch.co.uk
  main_url: https://www.cinch.co.uk
  description: >
    Cinch is a hub for car supermarkets and dealers to show off their stock. The site only lists second-hand cars that are seven years old or younger, with less than 70,000 miles on the clock.
  categories:
    - Entrepreneurship
    - Business
  built_by: Somo
  built_by_url: https://www.somoglobal.com
  featured: false
- title: Recetas El Universo
  description: >-
    Recipes and videos with the best of Ecuadorian cuisine.
    Collectable recipes from Diario El Universo.
  main_url: "https://recetas-eu.netlify.com/"
  url: "https://recetas-eu.netlify.com/"
  featured: false
  categories:
    - Blog
    - WordPress
    - Food
  built_by: Ramón Chancay
  built_by_url: "https://ramonchancay.me/"
- title: NuBrakes
  url: https://nubrakes.com/
  main_url: https://nubrakes.com/
  description: >
    NuBrakes is the mobile brake repair company that comes to you! We perform brake pad, caliper, and rotor replacement at your office, apartment or home!
  categories:
    - Business
    - Entrepreneurship
  featured: false
- title: Third and Grove
  url: https://www.thirdandgrove.com
  main_url: https://www.thirdandgrove.com
  source_url: https://github.com/thirdandgrove/tagd8_gatsby
  description: >
    A digital agency slaying the mundane one pixel at a time.
  categories:
    - Agency
    - Marketing
    - Open Source
    - Technology
  built_by: Third and Grove
  built_by_url: https://www.thirdandgrove.com
  featured: false
- title: Le Bikini
  url: https://lebikini.com
  main_url: https://lebikini.com
  description: >
    New website for Toulouse's most iconic concert hall.
  categories:
    - Music
  built_by: Antoine Rousseau
  built_by_url: https://antoine.rousseau.im
  featured: false
- title: Jimmy Truong's Portfolio
  url: https://jimmytruong.ca
  main_url: https://jimmytruong.ca
  description: >
    This porfolio is a complication of all projects done during my time at BCIT D3 (Digital Design and Development) program and after graduation.
  categories:
    - Portfolio
    - Web Development
  built_by: Jimmy Truong
  built_by_url: https://jimmytruong.ca
  featured: false
- title: Quick Stop Nicaragua
  main_url: https://quickstopnicaragua.com
  url: https://quickstopnicaragua.com
  description: >
    Convenience Store Website
  categories:
    - Food
  built_by: Gerald Martinez
  built_by_url: https://twitter.com/GeraldM_92
  featured: false
- title: XIEL
  main_url: https://xiel.dev
  url: https://xiel.dev
  source_url: https://github.com/xiel/xiel
  description: >
    I'm a freelance front-end developer from Berlin who creates digital experiences that everyone likes to use.
  categories:
    - Portfolio
    - Blog
  built_by: Felix Leupold
  built_by_url: https://twitter.com/xiel
  featured: false
- title: Nicaragua Best Guides
  main_url: https://www.nicaraguasbestguides.com
  url: https://www.nicaraguasbestguides.com
  description: >
    Full-Service Tour Operator and Destination Management Company (DMC)
  categories:
    - Agency
    - Travel
  built_by: Gerald Martinez
  built_by_url: https://twitter.com/GeraldM_92
  featured: false
- title: Thoughts and Stuff
  main_url: http://thoughtsandstuff.com
  url: http://thoughtsandstuff.com
  source_url: https://github.com/robmarshall/gatsby-tns
  description: >
    A simple easy to read blog. Minimalistic, focusing on content over branding. Includes RSS feed.
  categories:
    - Accessibility
    - Blog
    - WordPress
  built_by: Robert Marshall
  built_by_url: https://robertmarshall.dev
  featured: false
- title: Tracli
  url: https://tracli.rootvan.com/
  main_url: https://tracli.rootvan.com/
  source_url: https://github.com/ridvankaradag/tracli-landing
  description: >
    A command line app that tracks your time
  categories:
    - Productivity
    - Technology
    - Landing Page
  built_by: Ridvan Karadag
  built_by_url: http://www.rootvan.com
  featured: false
- title: spon.io
  url: https://www.spon.io
  main_url: https://www.spon.io
  source_url: https://github.com/magicspon/spon.io
  description: >
    Portfolio for frontend web developer, based in Bristol UK
  categories:
    - Portfolio
  built_by: Dave Stockley
  built_by_url: https://www.spon.io
  featured: false
- title: BBS
  url: https://big-boss-studio.com
  main_url: https://big-boss-studio.com
  description: >
    For 11 years, we help great brands in their digital transformation, offering all our expertise for their needs. Technical consulting, UX, design, technical integration and maintenance.
  categories:
    - Agency
    - JavaScript
    - Web Development
  built_by: BBS
  built_by_url: https://big-boss-studio.com
  featured: false
- title: Appes - Meant to evolve
  main_url: https://appes.co
  url: https://appes.co
  description: >
    Appes is all about apps and evolution. We help companies to build mobile and
    web products.
  categories:
    - Agency
    - Mobile Development
    - Web Development
    - Technology
  built_by: Appes
  built_by_url: https://appes.co
  featured: false
- title: Intern
  url: https://intern.imedadel.me
  main_url: https://intern.imedadel.me
  description: >
    Intern is a job board for getting internships in tech, design, marketing, and more. It's built entirely with Gatsby.
  categories:
    - Directory
    - Technology
  built_by: Imed Adel
  built_by_url: https://imedadel.me
  featured: false
- title: Global Citizen Foundation
  main_url: https://www.globalcitizenfoundation.org
  url: https://www.globalcitizenfoundation.org
  description: >
    In the digital economy, we are Global Citizens and the currency is Personal Data
  categories:
    - Nonprofit
  built_by: The Delta Studio
  built_by_url: https://www.thedelta.io
  featured: false
- title: GatsbyFinds
  main_url: https://gatsbyfinds.netlify.com
  url: https://gatsbyfinds.netlify.com
  source_url: https://github.com/bvlktech/GatsbyFinds
  description: >
    GatsbyFinds is a website built ontop of Gatsby v2 by providing developers with a showcase of all the lastest projects made with the beloved GatsbyJS.
  categories:
    - Portfolio
    - Gallery
  built_by: Bvlktech
  built_by_url: https://twitter.com/bvlktech
  featured: false
- title: AFEX Commodities Exchange
  main_url: https://afexnigeria.com
  url: https://afexnigeria.com
  description: >
    AFEX Nigeria strives to transform Nigerian agriculture by creating more bargaining power to smallholder farmers, access to information, and secure storage.
  categories:
    - Blog
    - Business
    - Finance
    - Food
    - WordPress
  built_by: Mayowa Falade
  built_by_url: http://mayowafalade.com
  featured: false
- title: VIA Data
  main_url: https://viadata.io
  url: https://viadata.io
  description: >
    The future of data management
  categories:
    - Data
  built_by: The Delta Studio
  built_by_url: https://www.thedelta.io
  featured: false
- title: Front End Day Event Website
  main_url: https://frontend-day.com/
  url: https://frontend-day.com/
  description: >
    Performant landing page for a front end workshops recurring event / conference.
  categories:
    - Event
    - Conference
    - Web Development
    - Technology
  built_by: Pagepro
  built_by_url: https://pagepro.co
  featured: false
- title: Mutual
  main_url: https://www.madebymutual.com
  url: https://www.madebymutual.com
  description: >
    Mutual is a web design and development agency. Our new website is powered by Gatsby and Craft CMS.
  categories:
    - Blog
    - Portfolio
    - Agency
    - Design
    - Web Development
  built_by: Mutual
  built_by_url: https://twitter.com/madebymutual
  featured: false
- title: Surge 3
  main_url: https://surge3.com
  url: https://surge3.com/
  description: >
    We’re Surge 3 - a premier web development agency. Our company centers around the principles of quality, speed, and service! We are founded using the latest in web technologies and are dedicated to using those exact tools to help our customers achieve their goals.
  categories:
    - Portfolio
    - Blog
    - Agency
    - Web Development
    - Marketing
  built_by: Dillon Browne
  built_by_url: https://dillonbrowne.com
- title: Adaltas
  main_url: https://www.adaltas.com
  url: https://www.adaltas.com
  description: >
    Adaltas is a team of consultants with a focus on Open Source, Big Data and Cloud Computing based in France, Canada and Morocco.
  categories:
    - Consulting
    - Data
    - Design System
    - Programming
    - Learning
  built_by: Adaltas
  built_by_url: https://www.adaltas.com
- title: Themis Attorneys
  main_url: https://themis-attorneys.com
  url: https://themis-attorneys.com
  description: >
    Themis Attorneys is Chennai based lawyers. Their new complete website is made using Gatsby.
  categories:
    - Agency
    - Consulting
    - Portfolio
    - Law
  built_by: Merbin J Anselm
  built_by_url: https://anselm.in
- title: Runlet
  main_url: https://runlet.app
  url: https://runlet.app
  source_url: https://github.com/runletapp/runlet
  description: >
    Runlet is a cloud-based job manager that offers device synchronization and reliable message delivery in a network of connected devices even after connectivity issues. Available for ARM, Linux, Mac and Windows.
  categories:
    - App
    - Landing Page
    - Productivity
    - Technology
  built_by: Vandré Leal
  built_by_url: https://vandreleal.github.io
  featured: false
- title: tiaan.dev
  main_url: https://tiaan.dev
  url: https://tiaan.dev
  featured: false
  categories:
    - Blog
    - Portfolio
    - Web Development
- title: Praveen Bisht
  main_url: https://www.prvnbist.com/
  url: https://www.prvnbist.com/
  source_url: https://github.com/prvnbist/portfolio
  categories:
    - Portfolio
    - Blog
  built_by: Praveen Bisht
  built_by_url: https://www.prvnbist.com/
  featured: false
- title: Jeff Mills The Outer Limits x NTS Radio
  url: https://www.nts.live/projects/jeff-mills-the-outer-limits/
  main_url: https://www.nts.live/projects/jeff-mills-the-outer-limits/
  source_url: https://github.com/ntslive/the-outer-limits
  description: >
    NTS Radio created a minisite for Jeff Mills' 6 part radio series The Outer Limits, including original music production and imagery curated from the NASA online image archive.
  categories:
    - Music
    - Gallery
    - Science
    - Entertainment
  built_by: NTS Radio
  built_by_url: https://www.nts.live
  featured: false
- title: BALAJIRAO676
  main_url: https://thebalajiraoecommerce.netlify.com/
  url: https://thebalajiraoecommerce.netlify.com/
  featured: false
  categories:
    - Blog
    - eCommerce
    - Web Development
- title: Mentimeter
  url: https://www.mentimeter.com/
  main_url: https://www.mentimeter.com/
  categories:
    - Business
  featured: false
- title: HYFN
  url: https://hyfn.com/
  main_url: https://hyfn.com/
  categories:
    - Business
  featured: false
- title: Mozilla India
  main_url: https://mozillaindia.org/
  url: https://mozillaindia.org/
  categories:
    - Open Source
  featured: false
- title: Primer Labs
  main_url: https://www.primerlabs.io
  url: https://www.primerlabs.io
  featured: false
  categories:
    - Education
    - Learning
- title: AJ on Purr-fect Solutions
  url: https://ajonp.com
  main_url: https://ajonp.com
  description: >
    A Community of developers, creating resources for all to use!
  categories:
    - Education
    - Learning
    - Programming
    - Web Development
    - API
    - Blog
    - SEO
  built_by: AJonP
  built_by_url: http://ajonp.com/authors/alex-patterson
- title: blog.kwst.site
  main_url: https://blog.kwst.site
  url: https://blog.kwst.site
  description: A blog of frontend engineer working in Fukuoka
  source_url: https://github.com/SatoshiKawabata/blog
  featured: false
  categories:
    - Blog
    - Technology
    - Web Development
    - JavaScript
- title: Run Leeds
  main_url: http://www.runleeds.co.uk
  url: http://www.runleeds.co.uk
  description: >
    Community running site based in Leeds,UK. Aiming to support those going through a life crisis.
  categories:
    - Accessibility
    - Blog
    - Community
    - Nonprofit
    - Sports
    - WordPress
  built_by: Robert Marshall
  built_by_url: https://www.robertmarshall.dev
- title: Arvind Kumar
  main_url: https://arvind.io
  url: https://arvind.io
  source_url: https://github.com/EnKrypt/arvind.io
  built_by: Arvind Kumar
  built_by_url: "https://arvind.io/"
  description: >
    A blog about writing code, making music and studying the skies.
  featured: false
  categories:
    - Blog
    - Music
    - Technology
- title: GlobalMoney
  url: https://global24.ua
  main_url: https://global24.ua
  description: >
    Provide payment solution for SMB, eWallet GlobalMoney
  categories:
    - Business
    - Finance
    - Technology
  built_by: NodeArt
  built_by_url: https://NodeArt.io
- title: Women's and Girls' Emergency Centre
  url: https://www.wagec.org.au/
  main_url: https://www.wagec.org.au/
  description: >
    Specialist homelessness service for women and families escaping domestic violence. Based in Redfern, Sydney, Australia.
  categories:
    - Nonprofit
    - Community
    - eCommerce
  built_by: Little & Big
  built_by_url: "https://www.littleandbig.com.au/"
  featured: false
- title: Guus van de Wal | Drupal Front-end specialist
  url: https://guusvandewal.nl
  main_url: https://guusvandewal.nl
  description: >
    Decoupled portfolio site for guusvandewal.nl, a Drupal and ReactJS front-end developer and designer.
  categories:
    - Open Source
    - Web Development
    - Design
    - Blog
    - Freelance
  built_by: Guus van de Wal
  featured: false
- title: Pixelize Web Design Gold Coast | Web Design and SEO
  url: https://www.pixelize.com.au/
  main_url: https://www.pixelize.com.au/
  description: >
    Pixelize is a tight knit group of professional web developers, graphic designers, and content creators that work together to create high performing, blazing fast, beautiful websites with a strong focus on SEO.
  categories:
    - Agency
    - Web Development
    - Marketing
    - SEO
    - Design
    - Portfolio
    - Blog
  built_by: Pixelize
  built_by_url: https://www.pixelize.com.au
  featured: false
- title: VS Code GitHub Stats
  url: https://vscode-github-stats.netlify.com
  main_url: https://vscode-github-stats.netlify.com
  source_url: https://github.com/lannonbr/vscode-github-stats/
  description: >
    Statistics Dashboard for VS Code GitHub repository
  categories:
    - Data
  built_by: Benjamin Lannon
  built_by_url: https://lannonbr.com
  featured: false
- title: MetaProjection
  main_url: https://www.metaprojection.ca
  url: https://www.metaprojection.ca
  source_url: https://github.com/rosslh/metaprojection
  description: >
    MetaProjection is a website that aggregates multiple Canadian federal electoral projections in order to provide an overview of how the election is playing out, both federally and by district.
  categories:
    - Government
    - Data
    - Open Source
  built_by: Ross Hill
  built_by_url: https://rosshill.ca
  featured: false
- title: Tamarisc VC
  url: https://www.tamarisc.vc
  main_url: https://www.tamarisc.vc
  description: >
    Tamarisc invests in and helps build companies that improve the human habitat through innovating at the intersection of real estate, health, and technology.
  categories:
    - Business
    - Technology
  built_by: Peter Hironaka
  built_by_url: "https://peterhironaka.com"
  featured: false
- title: Up Your A11y
  url: https://www.upyoura11y.com/
  main_url: https://www.upyoura11y.com/
  source_url: https://www.upyoura11y.com/
  description: >
    A web accessibility toolkit with a React focus, Up Your A11y is a resource for front-end developers to find useful information on how to make your sites more accessible. The topics covered have a React bias, but the principles in each apply to all web development, so please don't be put off if you don't work with React specifically!
  categories:
    - Accessibility
    - Blog
    - Programming
    - JavaScript
    - User Experience
    - Web Development
  built_by: Suzanne Aitchison
  built_by_url: https://twitter.com/s_aitchison
  featured: false
- title: Roman Kravets
  description: >
    Portfolio of Roman Kravets. Web Developer, HTML & CSS Coder.
  main_url: "https://romkravets.netlify.com/"
  url: "https://romkravets.netlify.com/"
  categories:
    - Portfolio
    - Open Source
    - Web Development
    - Blog
  built_by: Roman Kravets
  built_by_url: "https://github.com/romkravets/dev-page"
  featured: false
- title: Phil Tietjen Portfolio
  url: https://www.philtietjen.dev/
  main_url: https://www.philtietjen.dev/
  source_url: https://github.com/Phizzard/phil-portfolio
  description: >
    Portfolio of Phil Tietjen using Gatsby, TailwindCSS, and Emotion/styled
  categories:
    - Portfolio
    - Open Source
    - Web Development
  built_by: Phil Tietjen
  built_by_url: https://github.com/Phizzard
  featured: false
- title: Gatsby Bomb
  description: >
    A fan made version of the website Giantbomb, fully static and powered by Gatsby JS and the GiantBomb API.
  main_url: "https://gatsbybomb.netlify.com"
  url: "https://gatsbybomb.netlify.com"
  categories:
    - App
    - Entertainment
    - Media
    - Video
  built_by: Phil Tietjen
  built_by_url: "https://github.com/Phizzard"
  featured: false
- title: Divyanshu Maithani
  main_url: https://divyanshu013.dev
  url: https://divyanshu013.dev
  source_url: https://github.com/divyanshu013/blog
  description: >
    Personal blog of Divyanshu Maithani. Life, music, code and things in between...
  categories:
    - Blog
    - JavaScript
    - Open Source
    - Music
    - Programming
    - Technology
    - Web Development
  built_by: Divyanshu Maithani
  built_by_url: https://twitter.com/divyanshu013
- title: TFE Energy
  main_url: https://tfe.energy
  url: https://tfe.energy
  source_url: https://gitlab.com/marcfehrmedia/2019-07-03-tfe-energy
  description: >
    TFE Energy believes in the future. Their new website is programmed with Gatsby, Scrollmagic, Contentful, Cloudify.
  categories:
    - Technology
    - Consulting
    - Video
    - Business
  built_by: Marc Fehr
  built_by_url: https:/www.marcfehr.media
- title: AtomBuild
  url: https://atombuild.github.io/
  main_url: https://atombuild.github.io/
  source_url: https://github.com/AtomBuild/atombuild.github.io
  description: >
    Landing page for the AtomBuild project, offering a curation of Atom packages associated with the project.
  categories:
    - Directory
    - Landing Page
    - Open Source
    - Programming
    - Technology
  built_by: Kepler Sticka-Jones
  built_by_url: https://keplersj.com/
  featured: false
- title: Josh Pensky
  main_url: https://joshpensky.com
  url: https://joshpensky.com
  description: >
    Josh Pensky is an interactive developer based in Boston. He designs and builds refreshing web experiences, packed to the punch with delightful interactions.
  categories:
    - Portfolio
    - Web Development
    - Design
    - SEO
  built_by: Josh Pensky
  built_by_url: https://github.com/joshpensky
  featured: false
- title: AtomLinter
  url: https://atomlinter.github.io/
  main_url: https://atomlinter.github.io/
  source_url: https://github.com/AtomLinter/atomlinter.github.io
  description: >
    Landing page for the AtomLinter project, offering a curation of Atom packages associated with the project.
  categories:
    - Directory
    - Landing Page
    - Open Source
    - Programming
    - Technology
  built_by: Kepler Sticka-Jones
  built_by_url: https://keplersj.com/
  featured: false
- title: Dashbouquet
  url: https://dashbouquet.com/
  main_url: https://dashbouquet.com/
  categories:
    - Agency
    - Blog
    - Business
    - Mobile Development
    - Portfolio
    - Web Development
  built_by: Dashbouquet team
  featured: false
- title: rathes.me
  url: https://rathes.me/
  main_url: https://rathes.me/
  source_url: https://github.com/rathesDot/rathes.me
  description: >
    The Portfolio Website of Rathes Sachchithananthan
  categories:
    - Blog
    - Portfolio
    - Web Development
  built_by: Rathes Sachchithananthan
  built_by_url: https://rathes.me/
- title: viviGuides - Your travel guides
  url: https://vivitravels.com/en/guides/
  main_url: https://vivitravels.com/en/guides/
  description: >
    viviGuides is viviTravels' blog: here you will find travel tips, useful information about the cities and the best guides for your next vacation.
  categories:
    - Travel
    - Blog
  built_by: Kframe Interactive SA
  built_by_url: https://kframeinteractive.com/
  featured: false
- title: KNC Blog
  main_url: https://nagakonada.com
  url: https://nagakonada.com/
  description: >
    Nagakonada is my blogging and portfolio site where I list my projects, experience, capabilities and the blog mostly talks about technical and personal writings.
  categories:
    - Blog
    - Web Development
    - Portfolio
  built_by: Konada, Naga Chaitanya
  built_by_url: https://github.com/ChaituKNag
  featured: false
- title: Vishal Nakum
  url: https://nakum.tech/
  main_url: https://nakum.tech/
  source_url: https://github.com/vishalnakum011/contentful
  description: >
    Portfolio of Vishal Nakum. Made with Gatsby, Contentful. Deployed on Netlify.
  categories:
    - Portfolio
    - Blog
  built_by: Amol Tangade
  built_by_url: https://amoltangade.me/
- title: Sagar Hani Portfolio
  url: http://sagarhani.in/
  main_url: http://sagarhani.in/
  source_url: https://github.com/sagarhani
  description: >
    Sagar Hani is a Software Developer & an Open Source Enthusiast. He blogs about JavaScript, Open Source and his Life experiences.
  categories:
    - Portfolio
    - Blog
    - Web Development
    - Open Source
    - Technology
    - Programming
    - JavaScript
  built_by: Sagar Hani
  built_by_url: http://sagarhani.in/about
- title: Arturo Alviar's Portfolio
  main_url: "https://arturoalviar.com"
  url: "https://arturoalviar.com"
  source_url: "https://github.com/arturoalviar/portfolio"
  categories:
    - Portfolio
    - Open Source
    - Web Development
  built_by: Arturo Alviar
  built_by_url: "https://github.com/arturoalviar"
  featured: false
- title: Pearly
  url: https://www.pearlyplan.com
  main_url: https://www.pearlyplan.com
  description: >
    Dental Membership Growth Platform
  categories:
    - Technology
    - Healthcare
    - App
  built_by: Sean Emmer and Jeff Cole
- title: MarceloNM
  url: https://marcelonm.com
  main_url: https://marcelonm.com
  description: >
    Personal landing page and blog for MarceloNM, a frontend developer based in Brazil.
  categories:
    - Blog
    - JavaScript
    - Landing Page
    - Programming
    - Web Development
  built_by: Marcelo Nascimento Menezes
  built_by_url: https://github.com/mrcelo
  featured: false
- title: Open Source Galaxy
  main_url: https://www.opensourcegalaxy.com
  url: https://www.opensourcegalaxy.com
  description: >
    Explore the Open Source Galaxy and help other earthlings by contributing to open source.
  categories:
    - Open Source
    - Programming
    - Web Development
  built_by: Justin Juno
  built_by_url: https://www.justinjuno.dev
  featured: false
- title: enBonnet Blog
  url: https://enbonnet.me/
  main_url: https://enbonnet.me/
  source_url: https://github.com/enbonnet
  description: >
    Hola, este es mi sitio personal, estare escribiendo sobre JavaScript, Frontend y Tecnologia que utilice en mi dia a dia.
  categories:
    - Portfolio
    - Blog
    - Web Development
    - Technology
    - Programming
    - JavaScript
  built_by: Ender Bonnet
  built_by_url: https://enbonnet.me/
- title: Edenspiekermann
  url: "https://www.edenspiekermann.com/eu/"
  main_url: "https://www.edenspiekermann.com/eu/"
  description: >
    Hello. We are Edenspiekermann, an independent global creative agency.
  categories:
    - Featured
    - Agency
    - Design
    - Portfolio
  featured: true
- title: IBM Design
  url: "https://www.ibm.com/design/"
  main_url: "https://www.ibm.com/design/"
  description: >
    At IBM, our design philosophy is to help guide people so they can do their best work. Our human-centered design practices help us deliver on that goal.
  categories:
    - Featured
    - Design
    - Technology
    - Web Development
  built_by: IBM
  featured: true
- title: We Do Plugins
  url: https://wedoplugins.com
  main_url: https://wedoplugins.com
  description: >
    Free & premium WordPress plugins development studio from Wroclaw, Poland.
  categories:
    - Portfolio
    - Agency
    - Open Source
    - Web Development
  built_by: We Do Plugins
  built_by_url: https://wedoplugins.com
- title: Mevish Aslam, business coach
  url: "https://mevishaslam.com/"
  main_url: "https://mevishaslam.com/"
  description: >
    Mevish Aslam helps women build a life they love and coaches women to launch and grow businesses.
  categories:
    - Business
    - Consulting
    - Entrepreneurship
    - Freelance
    - Marketing
    - Portfolio
  built_by: Rou Hun Fan
  built_by_url: "https://flowen.me"
  featured: false
- title: Principles of wealth
  url: "https://principlesofwealth.net"
  main_url: "https://principlesofwealth.net"
  source_url: "https://github.com/flowen/principlesofwealth"
  description: >
    Principles of wealth. How to get rich without being lucky, a summary of Naval Ravikant's tweets and podcast.`
  categories:
    - Business
    - Consulting
    - Education
    - Entrepreneurship
    - Finance
    - Learning
    - Marketing
    - Media
    - Nonprofit
    - Productivity
    - Science
  built_by: Rou Hun Fan
  built_by_url: "https://flowen.me"
  featured: false
- title: North X South
  main_url: https://northxsouth.co
  url: https://northxsouth.co
  description: >
    We work with small businesses and non-profits to develop their brands, build an online identity, create stellar designs, and give a voice to their causes.
  categories:
    - Agency
    - Consulting
    - Business
    - Design
    - Web Development
  built_by: North X South
  built_by_url: https://northxsouth.co
- title: Plenty of Fish
  main_url: https://www.pof.com/
  url: https://pof.com
  description: >
    Plenty of Fish is one of the world's largest dating platforms.
  categories:
    - Community
  featured: true
- title: Bitcoin
  main_url: https://www.bitcoin.com/
  url: https://bitcoin.com
  description: >
    One of the largest crypto-currency platforms in the world.
  categories:
    - Technology
    - Finance
  featured: true
- title: Frame.io
  main_url: https://www.frame.io/
  url: https://frame.io
  description: >
    Frame.io is a cloud-based video collaboration platform that allows its users to easily work on media projects together
  categories:
    - Technology
    - Entertainment
    - Media
  featured: true
- title: Sainsbury’s Homepage
  main_url: https://www.sainsburys.co.uk/
  url: https://www.sainsburys.co.uk
  description: >
    Sainsbury’s is an almost 150 year old supermarket chain in the United Kingdom.
  categories:
    - eCommerce
    - Food
  featured: true
- title: Haxzie, Portfolio and Blog
  url: "https://haxzie.com/"
  main_url: "https://haxzie.com/"
  source_url: "https://github.com/haxzie/haxzie.com"
  description: >
    Haxzie.com is the portfolio and personal blog of Musthaq Ahamad, UX Engineer and Visual Designer
  categories:
    - Blog
    - Portfolio
  built_by: Musthaq Ahamad
  built_by_url: "https://haxzie.com"
  featured: false
- title: GBT
  url: "https://yangmuzi.com/"
  main_url: "https://yangmuzi.com/"
  source_url: "https://github.com/yangnianbing/blog-by-gatsby"
  description: >
    It is a basic Gatsby site project
  categories:
    - Blog
    - Portfolio
  built_by: yangnianbing
  featured: false
- title: Robin Wieruch's Blog
  url: "https://www.robinwieruch.de/"
  main_url: "https://www.robinwieruch.de/"
  categories:
    - Blog
    - Education
  featured: false
- title: Roger Ramos Development Journal
  url: "https://rogerramos.me/"
  main_url: "https://rogerramos.me/"
  source_url: "https://github.com/rogerramosme/rogerramos.me/"
  description: >
    Personal development journal made with Netlify CMS
  categories:
    - Blog
  built_by: Roger Ramos
  built_by_url: https://rogerramos.me/
  featured: false
- title: Global Adviser Alpha
  main_url: "https://globaladviseralpha.com"
  url: "https://globaladviseralpha.com"
  description: >
    Lead by David Haintz, Global Adviser Alpha transforms advice business into world class firms.
  categories:
    - Business
    - Blog
    - Finance
  built_by: Handsome Creative
  built_by_url: https://www.hellohandsome.com.au
  featured: false
- title: Alcamine
  url: https://alcamine.com/
  main_url: https://alcamine.com/
  description: >
    Never apply to another job online and receive tons of tech jobs in your inbox everyday — all while keeping your information private.
  categories:
    - Blog
    - Technology
  built_by: Caldera Digital
  built_by_url: https://www.calderadigital.com/
  featured: false
- title: Caldera Digital
  url: https://www.calderadigital.com/
  main_url: https://www.calderadigital.com/
  source_url: https://github.com/caldera-digital/platform
  description: >
    Caldera is a product and application development agency that uses innovative technology to bring your vision, brand, and identity to life through user centered design.
  categories:
    - Blog
    - User Experience
    - Consulting
  built_by: Caldera Digital
  built_by_url: https://www.calderadigital.com/
  featured: false
- title: Keycodes
  url: https://www.keycodes.dev
  main_url: https://www.keycodes.dev
  source_url: https://github.com/justinjunodev/keycodes.dev
  description: >
    A developer resource for getting keyboard key codes.
  categories:
    - Programming
    - Productivity
    - Open Source
    - Web Development
  built_by: Justin Juno
  built_by_url: https://www.justinjuno.dev
  featured: false
- title: Utah Pumpkins
  url: https://www.utahpumpkins.com/
  main_url: https://www.utahpumpkins.com/
  source_url: https://github.com/cadekynaston/utah-pumpkins
  description: >
    An awesome pumpkin gallery built using Gatsby and Contentful.
  categories:
    - Gallery
    - Blog
    - Photography
  built_by: Cade Kynaston
  built_by_url: https://cade.codes
- title: diff001a's blog
  main_url: https://diff001a.netlify.com/
  url: https://diff001a.netlify.com/
  description: >
    This is diff001a's blog which contains blogs realted to programming.
  categories:
    - Blog
  built_by: diff001a
- title: Rockwong Blog
  main_url: http://rockwong.com/blog/
  url: http://rockwong.com/blog/
  description: >
    Rockwong is a techncal blog containing content realted to various web technologies.
  categories:
    - Technology
    - Education
    - Blog
- title: RegexGuide
  main_url: "https://regex.guide"
  url: "https://regex.guide/playground"
  source_url: "https://github.com/pacdiv/regex.guide"
  description: >
    The easiest way to learn regular expressions! The RegexGuide is a playground helping developers to discover regular expressions. Trying it is adopting regular expressions!
  categories:
    - App
    - Education
    - JavaScript
    - Nonprofit
    - Open Source
    - Programming
    - Technology
    - Web Development
  built_by: Loïc J.
  built_by_url: https://growthnotes.dev
- title: re:store
  url: https://www.visitrestore.com
  main_url: https://www.visitrestore.com
  description: >
    This is your chance to discover, connect, and shop beyond your feed and get to know the who, how, and why behind your favorite products.
  categories:
    - Marketing
  built_by: The Couch
  built_by_url: https://thecouch.nyc
  featured: false
- title: Bululu Eventos
  url: https://bululueventos.cl/
  main_url: https://bululueventos.cl/
  source_url: https://github.com/enBonnet/bululu-front
  description: >
    Sitio de organizadores de eventos
  categories:
    - Marketing
  built_by: Ender Bonnet
  built_by_url: https://enbonnet.me/
- title: MyPrograming Steps
  main_url: https://mysteps.netlify.com/
  url: https://mysteps.netlify.com/
  description: >
    FrontEnd Tutorial Information
  featured: false
  categories:
    - Blog
    - Portfolio
  source_url: https://github.com/IoT-Arduino/Gatsby-MySteps
  built_by: Maruo
  built_by_url: https://twitter.com/DengenT
- title: Brent Runs Marathons
  main_url: https://www.brentrunsmarathons.com/
  url: https://www.brentrunsmarathons.com/
  source_url: https://github.com/bingr001/brentrunsmarathonsv2
  description: >
    Brent Runs Marathons is about the training and race experience for the Comrades Ultra Marathon
  categories:
    - Blog
  built_by: Brent Ingram
  built_by_url: https://www.brentjingram.com/
  featured: false
- title: Pedro LaTorre
  main_url: https://www.pedrolatorre.com/
  url: https://www.pedrolatorre.com/
  source_url: https://github.com/bingr001/pedro-latorre-site
  description: >
    A really awesome website built for the motivational speaker Pedro LaTorre
  categories:
    - Blog
  built_by: Brent Ingram
  built_by_url: https://www.brentjingram.com/
  featured: false
- title: Veryben
  main_url: https://veryben.com/
  url: https://veryben.com/
  description: >
    be water my friend
  categories:
    - Blog
  built_by: anikijiang
  built_by_url: https://twitter.com/anikijiang
  featured: false
- title: kentarom's portfolio
  main_url: https://kentarom.com/
  url: https://kentarom.com/
  source_url: https://github.com/kentaro-m/portfolio-gatsby
  description: >
    The portfolio of kentarom, frontend developer. This site shows recent activities about him.
  categories:
    - Portfolio
    - Technology
    - Web Development
  built_by: kentarom
  built_by_url: https://twitter.com/_kentaro_m
  featured: false
- title: MotionThat
  main_url: "https://motionthat.com.au"
  url: "https://motionthat.com.au"
  description: >
    MotionThat was created to fill a void in Tabletop Product shooting, whereby the need for consistency, repetition and flexibility was required to eliminate the many variables and inaccuracies that slow the filming process down.
  categories:
    - Entertainment
    - Food
    - Media
    - Gallery
  built_by: Handsome Creative
  built_by_url: https://www.hellohandsome.com.au
  featured: false
- title: TEN ALPHAS
  main_url: "https://tenalphas.com.au"
  url: "https://tenalphas.com.au"
  description: >
    TEN ALPHAS is a content production company based in Sydney and Wollongong, telling stories through moving image and beautiful design.
  categories:
    - Media
    - Entertainment
    - Video
  built_by: Handsome Creative
  built_by_url: https://www.hellohandsome.com.au
  featured: false
- title: SalesGP
  main_url: "https://salesgp.io"
  url: "https://salesgp.io"
  description: >
    SalesGP is a specialist Sales and Operations partner offering expert skill-sets and decades of experience to companies entering the Australia, NZ (ANZ) and South East Asian (SEA) markets.
  categories:
    - Business
    - Marketing
    - Consulting
  built_by: Handsome Creative
  built_by_url: https://www.hellohandsome.com.au
  featured: false
- title: Source Separation Systems
  main_url: "https://sourceseparationsystems.com.au"
  url: "https://sourceseparationsystems.com.au"
  description: >
    Innovative waste diversion products, designed to connect Australians to a more sustainable world.
  categories:
    - Business
  built_by: Handsome Creative
  built_by_url: https://www.hellohandsome.com.au
- title: Fuzzy String Matching
  main_url: https://fuzzy-string-matching.netlify.com
  url: https://fuzzy-string-matching.netlify.com
  source_url: https://github.com/jdemieville/fuzzyStringMatching
  description: >
    This site is built to assess the performance of various approximate string matching algorithms aka fuzzy string searching.
  categories:
    - JavaScript
    - Learning
    - Programming
  built_by: Jennifer Demieville
  built_by_url: https://demieville-codes.herokuapp.com/portfolio
  featured: false
- title: Open Techiz
  main_url: "https://www.opentechiz.com/"
  url: "https://www.opentechiz.com/"
  featured: false
  description: >
    An agile software development company in Vietnam, providing wide range service from ecommerce development, mobile development, automation testing and cloud deployment with kubernets
  categories:
    - Web Development
    - Mobile Development
    - Technology
  built_by: Open Techiz
  built_by_url: "https://www.opentechiz.com/"
- title: Leave Me Alone
  url: https://leavemealone.app
  main_url: https://leavemealone.app
  description: >
    Leave Me Alone helps you unsubscribe from unwanted emails easily. It's built with Gatsby v2.
  categories:
    - Landing Page
    - Productivity
  built_by: James Ivings
  built_by_url: https://squarecat.io
  featured: false
- title: Oberion
  main_url: https://oberion.io
  url: https://oberion.io
  description: >
    Oberion analyzes your gaming library and gives you personal recommendations based on what you play
  categories:
    - Entertainment
    - Media
  built_by: Thomas Uta
  built_by_url: https://twitter.com/ThomasJanUta
  featured: false
- title: Lusta Hair
  url: https://www.lustahair.com
  main_url: https://www.lustahair.com
  description: >
    Luxury 100% Remy Human Hair Toppers. The perfect solution for volume, coverage and style. Online retailer based in Australia.
  categories:
    - eCommerce
  built_by: Jason Di Benedetto
  built_by_url: https://jason.dibenedetto.fyi
  featured: false
- title: Yoseph.tech
  main_url: https://www.yoseph.tech
  url: https://www.yoseph.tech/compilers
  source_url: https://github.com/radding/yoseph.tech_gatsby
  description: >
    Yoseph.tech is a personal blog centered around technology and software engineering
  categories:
    - Technology
    - Web Development
    - Open Source
  built_by: Yoseph Radding
  built_by_url: https://github.com/radding
  featured: false
- title: Really Fast Sites
  url: https://reallyfastsites.com
  main_url: https://reallyfastsites.com
  description: >
    Really Fast Sites showcases websites that have a speed score of 85 or higher on Google's Page Speed Insights for both mobile and desktop, along with some of the platforms and technologies those sites use.
  categories:
    - Web Development
    - Programming
  built_by: Peter Brady
  built_by_url: https://www.peterbrady.co.uk
  featured: false
- title: Mieke Frouws
  url: https://www.miekefrouws.nl
  main_url: https://www.miekefrouws.nl
  description: >
    Mieke Frouws is a freelance primary school theater teacher based in the Netherlands.
  categories:
    - Freelance
    - Education
  built_by: Laurens Kling
  built_by_url: https://www.goedideemedia.nl
  featured: false
- title: The Fabulous Lifestyles 不藏私旅行煮藝
  url: https://thefabulouslifestyles.com/
  main_url: https://thefabulouslifestyles.com/
  description: >
    The Fabulous Lifestyles features content about travel and food. It offers practical travel advice that covers trip planning, logistics, and reviews on destination, resort & hotel...etc. Besides travelling, there are step-by-step homemade gourmet recipes that will appeal to everyone's taste buds.
  categories:
    - Blog
    - Food
    - Travel
  built_by: Kevin C Chen
  built_by_url: https://www.linkedin.com/in/kevincychen/
- title: Salexa - Estetica Venezolana
  url: https://peluqueriavenezolana.cl/
  main_url: https://peluqueriavenezolana.cl/
  source_url: https://github.com/enbonnet/salexa-front
  description: >
    Venezuelan beauty and hairdressing salon in Chile
  categories:
    - Marketing
    - Business
  built_by: Ender Bonnet
  built_by_url: https://enbonnet.me/
- title: Akshay Thakur's Portfolio
  main_url: https://akshaythakur.me
  url: https://akshaythakur.me
  categories:
    - Portfolio
    - Web Development
  built_by: Akshay Thakur
  built_by_url: https://akshaythakur.me
- title: Binaria
  description: >
    Digital product connecting technics & creativity.
  main_url: "https://binaria.com/en/"
  url: "https://binaria.com/en/"
  categories:
    - Web Development
    - Agency
    - Technology
    - App
    - Consulting
    - User Experience
  built_by: Binaria
  built_by_url: "https://binaria.com/"
- title: Quema Labs
  url: https://quemalabs.com/
  main_url: https://quemalabs.com/
  description: >
    WordPress themes for these moedern times
  categories:
    - Blog
    - Web Development
    - WordPress
    - Portfolio
  built_by: Nico Andrade
  built_by_url: https://nicoandrade.com/
- title: Century 21 Financial
  url: https://century21financial.co.nz/
  main_url: https://century21financial.co.nz/
  description: Website for Century 21's mortgage broker and insurance broker business in New Zealand.
  categories:
    - Real Estate
    - Finance
    - Business
  built_by: Shannon Smith
  built_by_url: https://www.powerboard.co.nz/clients
  featured: false
- title: Base Backpackers
  url: https://www.stayatbase.com/
  main_url: https://www.stayatbase.com/
  description: Base Backpackers is one of Australasia's biggest youth adventure tourism brands. They are super stoked to have one of the fastest websites in the tourism industry.
  categories:
    - Travel
    - Business
  built_by: Shannon Smith
  built_by_url: https://www.powerboard.co.nz/clients
  featured: false
- title: Wealthsimple
  url: "https://www.wealthsimple.com/"
  main_url: "https://www.wealthsimple.com/en-us/"
  description: >
    The simple way to grow your money like the world's most sophisticated investors. Zero-maintenance portfolios, expert advisors and low fees.
  categories:
    - App
    - Business
    - Finance
  featured: false
- title: To Be Created
  description: >
    tbc is a London based styling agency that champions a modernised minimal aesthetic for both personal clients and brands.
  main_url: "https://to-be-created.com"
  url: "https://to-be-created.com"
  categories:
    - Web Development
    - Agency
    - Portfolio
    - Freelance
  built_by: Sam Goddard
  built_by_url: "https://samgoddard.dev/"
- title: Kosmos Platform
  main_url: https://kosmosplatform.com
  url: https://kosmosplatform.com
  description: >
    Explore the Kosmos - A new world is here, where every clinician now has the ability to improve cardiothoracic and abdominal assessment, in just a few minutes.
  categories:
    - Marketing
    - Science
    - Video
    - Landing Page
    - Healthcare
    - Technology
  built_by: Bryce Benson via Turnstyle Studio
  built_by_url: https://github.com/brycebenson
- title: B-Engaged
  url: https://b-engaged.se/
  main_url: https://b-engaged.se/
  description: >
    B-Engaged gives a clear picture of the organization and helps you implement the measures that makes difference for the employees. The results of our employee surveys are easily transformed into concrete improvement measures using AI technology.
  categories:
    - Business
    - Human Resources
  featured: false
- title: Rollbar
  url: https://rollbar.com/
  main_url: https://rollbar.com/
  description: >
    Rollbar automates error monitoring and triaging, so developers can fix errors that matter within minutes, and build software quickly and painlessly.
  categories:
    - Programming
    - Web Development
  featured: false
- title: EQX
  url: https://digitalexperience.equinox.com/
  main_url: https://digitalexperience.equinox.com/
  description: >
    The Equinox app, personalized to unlock your full potential.
  categories:
    - Sports
    - App
  featured: false
- title: WagWalking
  url: https://wagwalking.com/
  main_url: https://wagwalking.com/
  description: >
    Paws on the move
  categories:
    - App
  featured: false
- title: FirstBorn
  url: https://www.firstborn.com/
  main_url: https://www.firstborn.com/
  description: >
    We shape modern brands for a connected future.
  categories:
    - Agency
    - Design
- title: Pix4D
  url: https://www.pix4d.com
  main_url: https://www.pix4d.com
  description: >
    A unique suite of photogrammetry software for drone mapping. Capture images with our app, process on desktop or cloud and create maps and 3D models.
  categories:
    - Business
    - Productivity
    - Technology
  featured: false
- title: Bakken & Bæck
  url: https://bakkenbaeck.com
  main_url: https://bakkenbaeck.com
  description: >
    We’re Bakken & Bæck, a digital studio based in Oslo, Bonn and Amsterdam. Ambitious companies call us when they need an experienced team that can transform interesting ideas into powerful products.
  categories:
    - Agency
    - Design
    - Technology
  featured: false
- title: Figma Config
  url: https://config.figma.com/
  main_url: https://config.figma.com/
  description: A one-day conference where Figma users come together to learn from each other.
  categories:
    - Conference
    - Design
    - Event
    - Community
    - Learning
  built_by: Corey Ward
  built_by_url: "http://www.coreyward.me/"
  featured: false
- title: Anurag Hazra's Portfolio
  url: https://anuraghazra.github.io/
  main_url: https://anuraghazra.github.io/
  source_url: https://github.com/anuraghazra/anuraghazra.github.io
  description: >
    Anurag Hazra's portfolio & personal blog, Creative FrontEnd web developer from india.
  categories:
    - Portfolio
    - Blog
    - Open Source
    - JavaScript
  built_by: Anurag Hazra
  built_by_url: "https://github.com/anuraghazra"
- title: VeganWorks
  url: https://veganworks.com/
  main_url: https://veganworks.com/
  description: We make delicious vegan snack boxes.
  categories:
    - Food
- title: codesundar
  url: https://codesundar.com
  main_url: https://codesundar.com
  description: >
    Learn PhoneGap, Ionic, Flutter
  categories:
    - Education
    - Technology
    - Web Development
    - Blog
  built_by: codesundar
  built_by_url: https://codesundar.com
  featured: false
- title: Nordic Microfinance Initiative
  url: "https://www.nmimicro.no/"
  main_url: "https://www.nmimicro.no/"
  description: Nordic Microfinance Initiative's (NMI) vision is to contribute to the empowerment of poor people in developing countries and to the creation of jobs and wealth on a sustainable basis.
  featured: false
  categories:
    - Finance
    - Business
  built_by: Othermachines
  built_by_url: "https://othermachines.com"
- title: Subscribe Pro Documentation
  url: https://docs.subscribepro.com/
  main_url: https://docs.subscribepro.com/
  description: >
    Subscribe Pro is a subscription commerce solution that enables brands to quickly add subscription commerce models such as box, subscribe-and-save, autoship and similar to their existing eCommerce websites.
  categories:
    - Documentation
    - eCommerce
    - API
    - Technology
    - Web Development
  built_by: Subscribe Pro
  built_by_url: https://www.subscribepro.com/
- title: Software.com
  main_url: https://www.software.com
  url: https://www.software.com
  description: Our data platform helps developers learn from their data, increase productivity, and code smarter.
  categories:
    - Data
    - Productivity
    - Programming
  built_by: Brett Stevens, Joshua Cheng, Geoff Stevens
  built_by_url: https://github.com/swdotcom/
  featured: false
- title: WTL Studio Website Builder
  main_url: "https://wtlstudio.com/"
  url: "https://wtlstudio.com/"
  description: >
    Cloud-based, SEO focused website builder - helping local businesses and startups reach audiences faster.
  featured: false
  categories:
    - eCommerce
    - SEO
    - Business
- title: ToolsDB
  main_url: https://toolsdb.dev
  url: https://toolsdb.dev
  description: List of tools for better software development.
  featured: false
  categories:
    - Technology
    - Web Development
    - Programming
    - Productivity
- title: Eastman Strings
  url: https://www.eastmanstrings.com
  main_url: https://www.eastmanstrings.com
  description: >
    Site was built using GatsbyJS, Cosmic CMS, and Netlify.
  categories:
    - Business
    - Music
  built_by: Tekhaus
  built_by_url: https://www.tekha.us
  featured: false
- title: Lesley Lai
  main_url: https://lesleylai.info
  url: https://lesleylai.info
  source_url: https://github.com/LesleyLai/blog
  description: >
    lesleylai.info is the personal website of Lesley Lai, where he talks mainly about C++ and Computer Graphics.
  categories:
    - Blog
    - Open Source
    - Portfolio
    - Programming
    - Technology
  built_by: Lesley Lai
  built_by_url: https://github.com/LesleyLai
  featured: false
- title: Whipstitch Webwork
  url: https://www.whipstitchwebwork.com
  main_url: https://www.whipstitchwebwork.com
  description: >
    Websites for smart people.
  categories:
    - Agency
    - Web Development
  built_by: Matthew Russell
  featured: false
- title: Vandré Leal
  main_url: https://vandreleal.github.io
  url: https://vandreleal.github.io
  source_url: https://github.com/vandreleal/vandreleal.github.io
  description: >
    Portfolio of Vandré Leal.
  categories:
    - Portfolio
    - Web Development
  built_by: Vandré Leal
  built_by_url: https://vandreleal.github.io
  featured: false
- title: Tarokenlog
  url: https://taroken.dev/
  main_url: https://taroken.dev/
  description: >
    Blog and Gallery
  categories:
    - Blog
    - Portfolio
    - Web Development
    - Photography
  built_by: Kentaro Koga
  built_by_url: https://twitter.com/kentaro_koga
  featured: false
- title: OwlyPixel Blog
  main_url: https://owlypixel.com
  url: https://owlypixel.com
  description: >
    Notes and tutorials on coding, web development, design and other stuff.
  categories:
    - Web Development
    - Blog
    - Education
  built_by: Owlypixel
  built_by_url: https://twitter.com/owlypixel
  featured: false
- title: talkoverflow
  main_url: https://talkoverflow.com
  url: https://talkoverflow.com
  description: Blog on software engineering built with Gatsby themes and theme-ui
  categories:
    - Blog
    - Web Development
    - Technology
  built_by: Patryk Jeziorowski
  built_by_url: https://twitter.com/pjeziorowski
- title: HISTORYTalks
  main_url: https://www.history-talks.com/
  url: https://www.history-talks.com/
  description: Built using Gatsby, JSS and Contentful
  categories:
    - Conference
    - Media
  built_by: A+E Networks
  built_by_url: https://www.aenetworks.com/
- title: HISTORYCon
  main_url: https://www.historycon.com/
  url: https://www.historycon.com/
  description: Built using Gatsby, JSS and Contentful
  categories:
    - Conference
    - Media
  built_by: A+E Networks
  built_by_url: https://www.aenetworks.com/
<<<<<<< HEAD
- title: Lessmess Agency website
  url: https://lessmess.agency/
  main_url: https://lessmess.agency/
  description: >
    Website of Lessmess Agency
  categories:
    - Agency
    - Web Development
  built_by: Ilya Lesik
  built_by_url: https://github.com/ilyalesik
=======
- title: Ezekiel Ekunola Portfolio
  main_url: http://ezekielekunola.com/
  url: http://ezekielekunola.com/
  description: Built using Gatsby, Styled-Components
  categories:
    - Web Development
    - Portfolio
  built_by: Ezekiel Ekunola
  built_by_url: https://github.com/easybuoy/
  featured: false
>>>>>>> f4c7b961
<|MERGE_RESOLUTION|>--- conflicted
+++ resolved
@@ -8760,7 +8760,6 @@
     - Media
   built_by: A+E Networks
   built_by_url: https://www.aenetworks.com/
-<<<<<<< HEAD
 - title: Lessmess Agency website
   url: https://lessmess.agency/
   main_url: https://lessmess.agency/
@@ -8771,7 +8770,6 @@
     - Web Development
   built_by: Ilya Lesik
   built_by_url: https://github.com/ilyalesik
-=======
 - title: Ezekiel Ekunola Portfolio
   main_url: http://ezekielekunola.com/
   url: http://ezekielekunola.com/
@@ -8781,5 +8779,4 @@
     - Portfolio
   built_by: Ezekiel Ekunola
   built_by_url: https://github.com/easybuoy/
-  featured: false
->>>>>>> f4c7b961
+  featured: false