--- conflicted
+++ resolved
@@ -10436,7 +10436,6 @@
   built_by: Andrew Louis
   built_by_url: https://hyfen.net
   featured: false
-<<<<<<< HEAD
 - title: "Besoegsvenner - Visiting Friends for the Elderly"
   main_url: https://www.xn--besgsvenner-igb.dk
   url: https://www.xn--besgsvenner-igb.dk/ruths-historie
@@ -10448,7 +10447,6 @@
     - Landing Page
   built_by: Hello Great Works
   built_by_url: https://hellogreatworks.com
-=======
 - title: Interficie Internet Services
   main_url: https://www.interficie.com
   url: https://www.interficie.com/our-work/
@@ -10463,7 +10461,6 @@
     - Business
   built_by: Interficie Internet Services
   built_by_url: https://github.com/InterficieIS
->>>>>>> a9d1e94a
 - title: SofaScore Corporate
   url: https://corporate.sofascore.com
   main_url: https://corporate.sofascore.com
