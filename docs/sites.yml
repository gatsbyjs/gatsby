--- conflicted
+++ resolved
@@ -8022,7 +8022,6 @@
     - Blog
     - Education
   featured: false
-<<<<<<< HEAD
 - title: Roger Ramos Development Journal
   url: "https://rogerramos.me/"
   main_url: "https://rogerramos.me/"
@@ -8033,7 +8032,7 @@
     - Blog
   built_by: Roger Ramos
   built_by_url: https://rogerramos.me/
-=======
+  featured: false
 - title: diff001a's blog
   main_url: https://diff001a.netlify.com/
   url: https://diff001a.netlify.com/
@@ -8076,6 +8075,4 @@
   categories:
     - Marketing
   built_by: The Couch
-  built_by_url: https://thecouch.nyc
->>>>>>> 66c362d0
-  featured: false+  built_by_url: https://thecouch.nyc