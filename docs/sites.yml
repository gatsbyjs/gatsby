- title: ReactJS
  main_url: "https://reactjs.org/"
  url: "https://reactjs.org/"
  source_url: "https://github.com/reactjs/reactjs.org"
  featured: true
  categories:
    - Web Development
    - Featured
- title: Flamingo
  main_url: https://www.shopflamingo.com/
  url: https://www.shopflamingo.com/
  description: >
    Online shop for women's body care and hair removal products.
  categories:
    - eCommerce
    - Beauty
    - Featured
  featured: true
- title: IDEO
  url: https://www.ideo.com
  main_url: https://www.ideo.com/
  description: >
    A Global design company committed to creating positive impact.
  categories:
    - Agency
    - Technology
    - Featured
    - Consulting
    - User Experience
  featured: true
- title: Airbnb Engineering & Data Science
  description: >
    Creative engineers and data scientists building a world where you can belong
    anywhere
  main_url: "https://airbnb.io/"
  url: "https://airbnb.io/"
  categories:
    - Blog
    - Gallery
    - Featured
  featured: true
- title: Impossible Foods
  main_url: "https://impossiblefoods.com/"
  url: "https://impossiblefoods.com/"
  categories:
    - Food
    - Featured
  featured: true
- title: Braun
  description: >
    Braun offers high performance hair removal and hair care products, including dryers, straighteners, shavers, and more.
  main_url: "https://ca.braun.com/en-ca"
  url: "https://ca.braun.com/en-ca"
  categories:
    - eCommerce
    - Featured
  featured: true
- title: NYC Pride 2019 | WorldPride NYC | Stonewall50
  main_url: "https://2019-worldpride-stonewall50.nycpride.org/"
  url: "https://2019-worldpride-stonewall50.nycpride.org/"
  featured: true
  description: >-
    Join us in 2019 for NYC Pride, as we welcome WorldPride and mark the 50th
    Anniversary of the Stonewall Uprising and a half-century of LGBTQ+
    liberation.
  categories:
    - Education
    - Marketing
    - Nonprofit
    - Featured
  built_by: Canvas United
  built_by_url: "https://www.canvasunited.com/"
- title: The State of European Tech
  main_url: "https://2017.stateofeuropeantech.com/"
  url: "https://2017.stateofeuropeantech.com/"
  featured: true
  categories:
    - Technology
    - Featured
  built_by: Studio Lovelock
  built_by_url: "http://www.studiolovelock.com/"
- title: Hopper
  main_url: "https://www.hopper.com/"
  url: "https://www.hopper.com/"
  built_by: Narative
  built_by_url: "https://www.narative.co/"
  featured: true
  categories:
    - Technology
    - App
    - Featured
- title: GM Capital One
  description: |
    Introducing the new online experience for your GM Rewards Credit Card
  main_url: "https://gm.capitalone.com/"
  url: "https://gm.capitalone.com/"
  categories:
    - Credit Card
    - Featured
  featured: true
- title: Life Without Barriers | Foster Care
  main_url: "https://www.lwb.org.au/foster-care"
  url: "https://www.lwb.org.au/foster-care"
  featured: true
  description: >-
    We are urgently seeking foster carers all across Australia. Can you open
    your heart and your home to a child in need? There are different types of
    foster care that can suit you. We offer training and 24/7 support.
  categories:
    - Nonprofit
    - Education
    - Documentation
    - Marketing
    - Featured
  built_by: LWB Digital Team
  built_by_url: "https://twitter.com/LWBAustralia"
- title: Figma
  main_url: "https://www.figma.com/"
  url: "https://www.figma.com/"
  featured: true
  categories:
    - Marketing
    - Design
    - Featured
  built_by: Corey Ward
  built_by_url: "http://www.coreyward.me/"
- title: Bejamas - JAM Experts for hire
  main_url: "https://bejamas.io/"
  url: "https://bejamas.io/"
  featured: true
  description: >-
    We help agencies and companies with JAMStack tools. This includes web
    development using Static Site Generators, Headless CMS, CI / CD and CDN
    setup.
  categories:
    - Technology
    - Web Development
    - Agency
    - Marketing
    - Featured
  built_by: Bejamas
  built_by_url: "https://bejamas.io/"
- title: The State of JavaScript
  description: >
    Data from over 20,000 developers, asking them questions on topics ranging
    from frontend frameworks and state management, to build tools and testing
    libraries.
  main_url: "https://stateofjs.com/"
  url: "https://stateofjs.com/"
  source_url: "https://github.com/StateOfJS/StateOfJS"
  categories:
    - Data
    - JavaScript
    - Featured
  built_by: StateOfJS
  built_by_url: "https://github.com/StateOfJS/StateOfJS/graphs/contributors"
  featured: true
- title: DesignSystems.com
  main_url: "https://www.designsystems.com/"
  url: "https://www.designsystems.com/"
  description: |
    A resource for learning, creating and evangelizing design systems.
  categories:
    - Design
    - Blog
    - Technology
    - Featured
  built_by: Corey Ward
  built_by_url: "http://www.coreyward.me/"
  featured: true
- title: Timely
  main_url: "https://timelyapp.com/"
  url: "https://timelyapp.com/"
  description: |
    Fully automatic time tracking. For those who trade in time.
  categories:
    - Productivity
    - Featured
  built_by: Timm Stokke
  built_by_url: "https://timm.stokke.me"
  featured: true
- title: Snap Kit
  main_url: "https://kit.snapchat.com/"
  url: "https://kit.snapchat.com/"
  description: >
    Snap Kit lets developers integrate some of Snapchat’s best features across
    platforms.
  categories:
    - Technology
    - Documentation
    - Featured
  featured: true
- title: SendGrid
  main_url: "https://sendgrid.com/docs/"
  url: "https://sendgrid.com/docs/"
  description: >
    SendGrid delivers your transactional and marketing emails through the
    world's largest cloud-based email delivery platform.
  categories:
    - API
    - Technology
    - Documentation
    - Featured
  featured: true
- title: Kirsten Noelle
  main_url: "https://www.kirstennoelle.com/"
  url: "https://www.kirstennoelle.com/"
  featured: true
  description: >
    Digital portfolio for San Francisco Bay Area photographer Kirsten Noelle Wiemer.
  categories:
    - Photography
    - Portfolio
    - Featured
  built_by: Ryan Wiemer
  built_by_url: "https://www.ryanwiemer.com/"
- title: Cajun Bowfishing
  main_url: "https://cajunbowfishing.com/"
  url: "https://cajunbowfishing.com/"
  featured: false
  categories:
    - eCommerce
    - Sports
  built_by: Escalade Sports
  built_by_url: "https://www.escaladesports.com/"
- title: NEON
  main_url: "http://neonrated.com/"
  url: "http://neonrated.com/"
  featured: false
  categories:
    - Gallery
    - Cinema
- title: GraphCMS
  main_url: "https://graphcms.com/"
  url: "https://graphcms.com/"
  featured: false
  categories:
    - Marketing
    - Technology
- title: Bottender Docs
  main_url: "https://bottender.js.org/"
  url: "https://bottender.js.org/"
  source_url: "https://github.com/bottenderjs/bottenderjs.github.io"
  featured: false
  categories:
    - Documentation
    - Web Development
    - Open Source
- title: Ghost Documentation
  main_url: https://docs.ghost.org/
  url: https://docs.ghost.org/
  source_url: "https://github.com/tryghost/docs"
  featured: false
  description: >-
    Ghost is an open source, professional publishing platform built on a modern Node.js technology stack — designed for teams who need power, flexibility and performance.
  categories:
    - Publishing
    - Technology
    - Documentation
    - Open Source
  built_by: Ghost Foundation
  built_by_url: https://ghost.org/
- title: Nike - Just Do It
  main_url: "https://justdoit.nike.com/"
  url: "https://justdoit.nike.com/"
  featured: true
  categories:
    - eCommerce
    - Featured
- title: AirBnB Cereal
  main_url: "https://airbnb.design/cereal"
  url: "https://airbnb.design/cereal"
  featured: false
  categories:
    - Marketing
    - Design
- title: Cardiogram
  main_url: "https://cardiogr.am/"
  url: "https://cardiogr.am/"
  featured: false
  categories:
    - Marketing
    - Technology
- title: Hack Club
  main_url: "https://hackclub.com/"
  url: "https://hackclub.com/"
  source_url: "https://github.com/hackclub/site"
  featured: false
  categories:
    - Education
    - Web Development
- title: Matthias Jordan Portfolio
  main_url: "https://iammatthias.com/"
  url: "https://iammatthias.com/"
  source_url: "https://github.com/iammatthias/net"
  description: >-
    Photography portfolio and blog built using Contentful + Netlify + Gatsby V2.
  built_by: Matthias Jordan
  built_by_url: https://github.com/iammatthias
  featured: false
  categories:
    - Photography
    - Portfolio
- title: Investment Calculator
  main_url: "https://investmentcalculator.io/"
  url: "https://investmentcalculator.io/"
  featured: false
  categories:
    - Education
    - Finance
- title: CSS Grid Playground by MozillaDev
  main_url: "https://mozilladevelopers.github.io/playground/"
  url: "https://mozilladevelopers.github.io/playground/"
  source_url: "https://github.com/MozillaDevelopers/playground"
  featured: false
  categories:
    - Education
    - Web Development
- title: Piotr Fedorczyk Portfolio
  built_by: Piotr Fedorczyk
  built_by_url: "https://piotrf.pl"
  categories:
    - Portfolio
    - Web Development
  description: >-
    Portfolio of Piotr Fedorczyk, a digital product designer and full-stack developer specializing in shaping, designing and building news and tools for news.
  featured: false
  main_url: "https://piotrf.pl/"
  url: "https://piotrf.pl/"
- title: unrealcpp
  main_url: "https://unrealcpp.com/"
  url: "https://unrealcpp.com/"
  source_url: "https://github.com/Harrison1/unrealcpp-com"
  featured: false
  categories:
    - Blog
    - Web Development
- title: Andy Slezak
  main_url: "https://www.aslezak.com/"
  url: "https://www.aslezak.com/"
  source_url: "https://github.com/amslezak"
  featured: false
  categories:
    - Web Development
    - Portfolio
- title: Deliveroo.Design
  main_url: "https://www.deliveroo.design/"
  url: "https://www.deliveroo.design/"
  featured: false
  categories:
    - Food
    - Marketing
- title: Dona Rita
  main_url: "https://www.donarita.co.uk/"
  url: "https://www.donarita.co.uk/"
  source_url: "https://github.com/peduarte/dona-rita-website"
  featured: false
  categories:
    - Food
    - Marketing
- title: Fröhlich ∧ Frei
  main_url: "https://www.froehlichundfrei.de/"
  url: "https://www.froehlichundfrei.de/"
  featured: false
  categories:
    - Web Development
    - Blog
    - Open Source
- title: How to GraphQL
  main_url: "https://www.howtographql.com/"
  url: "https://www.howtographql.com/"
  source_url: "https://github.com/howtographql/howtographql"
  featured: false
  categories:
    - Documentation
    - Web Development
    - Open Source
- title: OnCallogy
  main_url: "https://www.oncallogy.com/"
  url: "https://www.oncallogy.com/"
  featured: false
  categories:
    - Marketing
    - Healthcare
- title: Ryan Wiemer's Portfolio
  main_url: "https://www.ryanwiemer.com/"
  url: "https://www.ryanwiemer.com/knw-photography/"
  source_url: "https://github.com/ryanwiemer/rw"
  featured: false
  description: >
    Digital portfolio for Oakland, CA based account manager Ryan Wiemer.
  categories:
    - Portfolio
    - Web Development
    - Design
  built_by: Ryan Wiemer
  built_by_url: "https://www.ryanwiemer.com/"
- title: Ventura Digitalagentur Köln
  main_url: "https://www.ventura-digital.de/"
  url: "https://www.ventura-digital.de/"
  featured: false
  built_by: Ventura Digitalagentur
  categories:
    - Agency
    - Marketing
    - Featured
- title: Azer Koçulu
  main_url: "https://kodfabrik.com/"
  url: "https://kodfabrik.com/photography/"
  featured: false
  categories:
    - Portfolio
    - Photography
    - Web Development
- title: Damir.io
  main_url: "http://damir.io/"
  url: "http://damir.io/"
  source_url: "https://github.com/dvzrd/gatsby-sfiction"
  featured: false
  categories:
    - Blog
- title: Digital Psychology
  main_url: "http://digitalpsychology.io/"
  url: "http://digitalpsychology.io/"
  source_url: "https://github.com/danistefanovic/digitalpsychology.io"
  featured: false
  categories:
    - Education
    - Library
- title: Théâtres Parisiens
  main_url: "http://theatres-parisiens.fr/"
  url: "http://theatres-parisiens.fr/"
  source_url: "https://github.com/phacks/theatres-parisiens"
  featured: false
  categories:
    - Education
    - Entertainment
# - title: William Owen UK Portfolio / Blog
#   main_url: "http://william-owen.co.uk/"
#   url: "http://william-owen.co.uk/"
#   featured: false
#   description: >-
#     Over 20 years experience delivering customer-facing websites, internet-based
#     solutions and creative visual design for a wide range of companies and
#     organisations.
#   categories:
#     - Portfolio
#     - Blog
#   built_by: William Owen
#   built_by_url: "https://twitter.com/twilowen"
- title: A4 纸网
  main_url: "http://www.a4z.cn/"
  url: "http://www.a4z.cn/price"
  source_url: "https://github.com/hiooyUI/hiooyui.github.io"
  featured: false
  categories:
    - eCommerce
- title: Steve Meredith's Portfolio
  main_url: "http://www.stevemeredith.com/"
  url: "http://www.stevemeredith.com/"
  featured: false
  categories:
    - Portfolio
- title: API Platform
  main_url: "https://api-platform.com/"
  url: "https://api-platform.com/"
  source_url: "https://github.com/api-platform/website"
  featured: false
  categories:
    - Documentation
    - Web Development
    - Open Source
    - Library
- title: Artivest
  main_url: "https://artivest.co/"
  url: "https://artivest.co/what-we-do/for-advisors-and-investors/"
  featured: false
  categories:
    - Marketing
    - Blog
    - Documentation
    - Finance
- title: The Audacious Project
  main_url: "https://audaciousproject.org/"
  url: "https://audaciousproject.org/"
  featured: false
  categories:
    - Nonprofit
- title: Dustin Schau's Blog
  main_url: "https://blog.dustinschau.com/"
  url: "https://blog.dustinschau.com/"
  source_url: "https://github.com/dschau/blog"
  featured: false
  categories:
    - Blog
    - Web Development
- title: iContract Blog
  main_url: "https://blog.icontract.co.uk/"
  url: "http://blog.icontract.co.uk/"
  featured: false
  categories:
    - Blog
- title: BRIIM
  main_url: "https://bri.im/"
  url: "https://bri.im/"
  featured: false
  description: >-
    BRIIM is a movement to enable JavaScript enthusiasts and web developers in
    machine learning. Learn about artificial intelligence and data science, two
    fields which are governed by machine learning, in JavaScript. Take it right
    to your browser with WebGL.
  categories:
    - Education
    - Web Development
    - Technology
- title: Caddy Smells Like Trees
  main_url: "https://caddysmellsliketrees.ru"
  url: "https://caddysmellsliketrees.ru/en"
  source_url: "https://github.com/podabed/caddysmellsliketrees.github.io"
  description: >-
    We play soul-searching songs for every day. They are merging in our forests
    in such a way that it is difficult to separate them from each other, and
    between them bellow bold deer poems.
  categories:
    - Music
    - Gallery
  built_by: Dmitrij Podabed, Alexander Nikitin
  built_by_url: https://podabed.org
  featured: false
- title: Calpa's Blog
  main_url: "https://calpa.me/"
  url: "https://calpa.me/"
  source_url: "https://github.com/calpa/blog"
  featured: false
  categories:
    - Blog
    - Web Development
- title: Chocolate Free
  main_url: "https://chocolate-free.com/"
  url: "https://chocolate-free.com/"
  source_url: "https://github.com/Khaledgarbaya/chocolate-free-website"
  featured: false
  description: "A full time foodie \U0001F60D a forever Parisian \"patisserie\" lover and \U0001F382 \U0001F369 \U0001F370 \U0001F36A explorer and finally an under construction #foodblogger #foodblog"
  categories:
    - Blog
    - Food
- title: Code Bushi
  main_url: "https://codebushi.com/"
  url: "https://codebushi.com/"
  featured: false
  description: >-
    Web development resources, trends, & techniques to elevate your coding
    journey.
  categories:
    - Web Development
    - Open Source
    - Blog
  built_by: Hunter Chang
  built_by_url: "https://hunterchang.com/"
- title: Daniel Hollcraft
  main_url: "https://danielhollcraft.com/"
  url: "https://danielhollcraft.com/"
  source_url: "https://github.com/danielbh/danielhollcraft.com"
  featured: false
  categories:
    - Web Development
    - Blog
    - Portfolio
- title: Darren Britton's Portfolio
  main_url: "https://darrenbritton.com/"
  url: "https://darrenbritton.com/"
  source_url: "https://github.com/darrenbritton/darrenbritton.github.io"
  featured: false
  categories:
    - Web Development
    - Portfolio
- title: Dave Lindberg Marketing & Design
  url: "https://davelindberg.com/"
  main_url: "https://davelindberg.com/"
  source_url: "https://github.com/Dave-Lindberg/dl-gatsby"
  featured: false
  description: >-
    My work revolves around solving problems for people in business, using
    integrated design and marketing strategies to improve sales, increase brand
    engagement, generate leads and achieve goals.
  categories:
    - Design
    - Featured
    - Marketing
    - SEO
    - Portfolio
- title: Design Systems Weekly
  main_url: "https://designsystems.email/"
  url: "https://designsystems.email/"
  featured: false
  categories:
    - Education
    - Web Development
- title: Dalbinaco's Website
  main_url: "https://dlbn.co/en/"
  url: "https://dlbn.co/en/"
  source_url: "https://github.com/dalbinaco/dlbn.co"
  featured: false
  categories:
    - Portfolio
    - Web Development
- title: mParticle's Documentation
  main_url: "https://docs.mparticle.com/"
  url: "https://docs.mparticle.com/"
  featured: false
  categories:
    - Web Development
    - Documentation
- title: Doopoll
  main_url: "https://doopoll.co/"
  url: "https://doopoll.co/"
  featured: false
  categories:
    - Marketing
    - Technology
- title: ERC dEX
  main_url: "https://ercdex.com/"
  url: "https://ercdex.com/aqueduct"
  featured: false
  categories:
    - Marketing
- title: Fabian Schultz' Portfolio
  main_url: "https://fabianschultz.com/"
  url: "https://fabianschultz.com/"
  source_url: "https://github.com/fabe/site"
  featured: false
  description: >-
    Hello, I’m Fabian — a product designer and developer based in Potsdam,
    Germany. I’ve been working both as a product designer and frontend developer
    for over 5 years now. I particularly enjoy working with companies that try
    to meet broad and unique user needs.
  categories:
    - Portfolio
    - Web Development
  built_by: Fabian Schultz
  built_by_url: "https://fabianschultz.com/"
- title: CalState House Manager
  description: >
    Home service membership that offers proactive and on-demand maintenance for
    homeowners
  main_url: "https://housemanager.calstate.aaa.com/"
  url: "https://housemanager.calstate.aaa.com/"
  categories:
    - Insurance
- title: The freeCodeCamp Guide
  main_url: "https://guide.freecodecamp.org/"
  url: "https://guide.freecodecamp.org/"
  source_url: "https://github.com/freeCodeCamp/guide"
  featured: false
  categories:
    - Web Development
    - Documentation
- title: High School Hackathons
  main_url: "https://hackathons.hackclub.com/"
  url: "https://hackathons.hackclub.com/"
  source_url: "https://github.com/hackclub/hackathons"
  featured: false
  categories:
    - Education
    - Web Development
- title: Hapticmedia
  main_url: "https://hapticmedia.fr/en/"
  url: "https://hapticmedia.fr/en/"
  featured: false
  categories:
    - Agency
- title: heml.io
  main_url: "https://heml.io/"
  url: "https://heml.io/"
  source_url: "https://github.com/SparkPost/heml.io"
  featured: false
  categories:
    - Documentation
    - Web Development
    - Open Source
- title: Juliette Pretot's Portfolio
  main_url: "https://juliette.sh/"
  url: "https://juliette.sh/"
  featured: false
  categories:
    - Web Development
    - Portfolio
    - Blog
- title: Kris Hedstrom's Portfolio
  main_url: "https://k-create.com/"
  url: "https://k-create.com/portfolio/"
  source_url: "https://github.com/kristofferh/kristoffer"
  featured: false
  description: >-
    Hey. I’m Kris. I’m an interactive designer / developer. I grew up in Umeå,
    in northern Sweden, but I now live in Brooklyn, NY. I am currently enjoying
    a hybrid Art Director + Lead Product Engineer role at a small startup called
    Nomad Health. Before that, I was a Product (Engineering) Manager at Tumblr.
    Before that, I worked at agencies. Before that, I was a baby. I like to
    design things, and then I like to build those things. I occasionally take on
    freelance projects. Feel free to get in touch if you have an interesting
    project that you want to collaborate on. Or if you just want to say hello,
    that’s cool too.
  categories:
    - Portfolio
  built_by: Kris Hedstrom
  built_by_url: "https://k-create.com/"
- title: knpw.rs
  main_url: "https://knpw.rs/"
  url: "https://knpw.rs/"
  source_url: "https://github.com/knpwrs/knpw.rs"
  featured: false
  categories:
    - Blog
    - Web Development
- title: Kostas Bariotis' Blog
  main_url: "https://kostasbariotis.com/"
  url: "https://kostasbariotis.com/"
  source_url: "https://github.com/kbariotis/kostasbariotis.com"
  featured: false
  categories:
    - Blog
    - Portfolio
    - Web Development
- title: LaserTime Clinic
  main_url: "https://lasertime.ru/"
  url: "https://lasertime.ru/"
  source_url: "https://github.com/oleglegun/lasertime"
  featured: false
  categories:
    - Marketing
- title: Jason Lengstorf
  main_url: "https://lengstorf.com"
  url: "https://lengstorf.com"
  source_url: "https://github.com/jlengstorf/lengstorf.com"
  featured: false
  categories:
    - Blog
  built_by: Jason Lengstorf
  built_by_url: "https://github.com/jlengstorf"
- title: Mannequin.io
  main_url: "https://mannequin.io/"
  url: "https://mannequin.io/"
  source_url: "https://github.com/LastCallMedia/Mannequin/tree/master/site"
  featured: false
  categories:
    - Open Source
    - Web Development
    - Documentation
- title: manu.ninja
  main_url: "https://manu.ninja/"
  url: "https://manu.ninja/"
  source_url: "https://github.com/Lorti/manu.ninja"
  featured: false
  description: >-
    manu.ninja is the personal blog of Manuel Wieser, where he talks about
    frontend development, games and digital art
  categories:
    - Blog
    - Technology
    - Web Development
- title: Fabric
  main_url: "https://meetfabric.com/"
  url: "https://meetfabric.com/"
  featured: false
  categories:
    - Marketing
    - Insurance
- title: Nexit
  main_url: "https://nexit.sk/"
  url: "https://nexit.sk/references"
  featured: false
  categories:
    - Web Development
- title: Open FDA
  description: >
    Provides APIs and raw download access to a number of high-value, high
    priority and scalable structured datasets, including adverse events, drug
    product labeling, and recall enforcement reports.
  main_url: "https://open.fda.gov/"
  url: "https://open.fda.gov/"
  source_url: "https://github.com/FDA/open.fda.gov"
  featured: false
  categories:
    - Government
    - Open Source
    - Web Development
    - API
    - Data
- title: NYC Planning Labs (New York City Department of City Planning)
  main_url: "https://planninglabs.nyc/"
  url: "https://planninglabs.nyc/about/"
  source_url: "https://github.com/NYCPlanning/"
  featured: false
  description: >-
    We work with New York City's Urban Planners to deliver impactful, modern
    technology tools.
  categories:
    - Open Source
    - Government
- title: Pravdomil
  main_url: "https://pravdomil.com/"
  url: "https://pravdomil.com/"
  source_url: "https://github.com/pravdomil/pravdomil.com"
  featured: false
  description: >-
    I’ve been working both as a product designer and frontend developer for over
    5 years now. I particularly enjoy working with companies that try to meet
    broad and unique user needs.
  categories:
    - Portfolio
- title: Preston Richey Portfolio / Blog
  main_url: "https://prestonrichey.com/"
  url: "https://prestonrichey.com/"
  source_url: "https://github.com/prichey/prestonrichey.com"
  featured: false
  categories:
    - Web Development
    - Portfolio
    - Blog
- title: Landing page of Put.io
  main_url: "https://put.io/"
  url: "https://put.io/"
  featured: false
  categories:
    - eCommerce
    - Technology
- title: The Rick and Morty API
  main_url: "https://rickandmortyapi.com/"
  url: "https://rickandmortyapi.com/"
  built_by: Axel Fuhrmann
  built_by_url: "https://axelfuhrmann.com/"
  featured: false
  categories:
    - Web Development
    - Entertainment
    - Documentation
    - Open Source
    - API
- title: Santa Compañía Creativa
  main_url: "https://santacc.es/"
  url: "https://santacc.es/"
  source_url: "https://github.com/DesarrolloWebSantaCC/santacc-web"
  featured: false
  categories:
    - Agency
- title: Sean Coker's Blog
  main_url: "https://sean.is/"
  url: "https://sean.is/"
  featured: false
  categories:
    - Blog
    - Portfolio
    - Web Development
- title: Several Levels
  main_url: "https://severallevels.io/"
  url: "https://severallevels.io/"
  source_url: "https://github.com/Harrison1/several-levels"
  featured: false
  categories:
    - Agency
    - Web Development
- title: Simply
  main_url: "https://simply.co.za/"
  url: "https://simply.co.za/"
  featured: false
  categories:
    - Marketing
    - Insurance
- title: Storybook
  main_url: "https://storybook.js.org/"
  url: "https://storybook.js.org/"
  source_url: "https://github.com/storybooks/storybook"
  featured: false
  categories:
    - Web Development
    - Open Source
- title: Vibert Thio's Portfolio
  main_url: "https://vibertthio.com/portfolio/"
  url: "https://vibertthio.com/portfolio/projects/"
  source_url: "https://github.com/vibertthio/portfolio"
  featured: false
  categories:
    - Portfolio
    - Web Development
- title: VisitGemer
  main_url: "https://visitgemer.sk/"
  url: "https://visitgemer.sk/"
  featured: false
  categories:
    - Marketing
- title: Bricolage.io
  main_url: "https://www.bricolage.io/"
  url: "https://www.bricolage.io/"
  source_url: "https://github.com/KyleAMathews/blog"
  featured: false
  categories:
    - Blog
- title: Charles Pinnix Website
  main_url: "https://www.charlespinnix.com/"
  url: "https://www.charlespinnix.com/"
  featured: false
  description: >-
    I’m a senior frontend engineer with 8 years of experience building websites
    and web applications. I’m interested in leading creative, multidisciplinary
    engineering teams. I’m a creative technologist, merging photography, art,
    and design into engineering and visa versa. I take a pragmatic,
    product-oriented approach to development, allowing me to see the big picture
    and ensuring quality products are completed on time. I have a passion for
    modern frontend JavaScript frameworks such as React and Vue, and I have
    substantial experience on the backend with an interest in Node and
    container based deployment with Docker and AWS.
  categories:
    - Portfolio
    - Web Development
- title: Charlie Harrington's Blog
  main_url: "https://www.charlieharrington.com/"
  url: "https://www.charlieharrington.com/"
  source_url: "https://github.com/whatrocks/blog"
  featured: false
  categories:
    - Blog
    - Web Development
    - Music
- title: Developer Ecosystem
  main_url: "https://www.developerecosystem.com/"
  url: "https://www.developerecosystem.com/"
  featured: false
  categories:
    - Blog
    - Web Development
- title: Gabriel Adorf's Portfolio
  main_url: "https://www.gabrieladorf.com/"
  url: "https://www.gabrieladorf.com/"
  source_url: "https://github.com/gabdorf/gabriel-adorf-portfolio"
  featured: false
  categories:
    - Portfolio
    - Web Development
- title: greglobinski.com
  main_url: "https://www.greglobinski.com/"
  url: "https://www.greglobinski.com/"
  source_url: "https://github.com/greglobinski/www.greglobinski.com"
  featured: false
  categories:
    - Portfolio
    - Web Development
- title: I am Putra
  main_url: "https://www.iamputra.com/"
  url: "https://www.iamputra.com/"
  featured: false
  categories:
    - Portfolio
    - Web Development
    - Blog
- title: In Sowerby Bridge
  main_url: "https://www.insowerbybridge.co.uk/"
  url: "https://www.insowerbybridge.co.uk/"
  featured: false
  categories:
    - Marketing
    - Government
- title: JavaScript Stuff
  main_url: "https://www.javascriptstuff.com/"
  url: "https://www.javascriptstuff.com/"
  featured: false
  categories:
    - Education
    - Web Development
    - Library
- title: Ledgy
  main_url: "https://www.ledgy.com/"
  url: "https://github.com/morloy/ledgy.com"
  featured: false
  categories:
    - Marketing
    - Finance
- title: Alec Lomas's Portfolio / Blog
  main_url: "https://www.lowmess.com/"
  url: "https://www.lowmess.com/"
  source_url: "https://github.com/lowmess/lowmess"
  featured: false
  categories:
    - Web Development
    - Blog
    - Portfolio
- title: Michele Mazzucco's Portfolio
  main_url: "https://www.michelemazzucco.it/"
  url: "https://www.michelemazzucco.it/"
  source_url: "https://github.com/michelemazzucco/michelemazzucco.it"
  featured: false
  categories:
    - Portfolio
- title: Orbit FM Podcasts
  main_url: "https://www.orbit.fm/"
  url: "https://www.orbit.fm/"
  source_url: "https://github.com/agarrharr/orbit.fm"
  featured: false
  categories:
    - Podcast
- title: Prosecco Springs
  main_url: "https://www.proseccosprings.com/"
  url: "https://www.proseccosprings.com/"
  featured: false
  categories:
    - Food
    - Blog
    - Marketing
- title: Verious
  main_url: "https://www.verious.io/"
  url: "https://www.verious.io/"
  source_url: "https://github.com/cpinnix/verious"
  featured: false
  categories:
    - Web Development
- title: Yisela
  main_url: "https://www.yisela.com/"
  url: "https://www.yisela.com/tetris-against-trauma-gaming-as-therapy/"
  featured: false
  categories:
    - Blog
- title: YouFoundRon.com
  main_url: "https://www.youfoundron.com/"
  url: "https://www.youfoundron.com/"
  source_url: "https://github.com/rongierlach/yfr-dot-com"
  featured: false
  categories:
    - Portfolio
    - Web Development
    - Blog
- title: yerevancoder
  main_url: "https://yerevancoder.com/"
  url: "https://forum.yerevancoder.com/categories"
  source_url: "https://github.com/yerevancoder/yerevancoder.github.io"
  featured: false
  categories:
    - Blog
    - Web Development
- title: Ease
  main_url: "https://www.ease.com/"
  url: "https://www.ease.com/"
  featured: false
  categories:
    - Marketing
    - Healthcare
- title: Policygenius
  main_url: "https://www.policygenius.com/"
  url: "https://www.policygenius.com/"
  featured: false
  categories:
    - Marketing
    - Healthcare
- title: Moteefe
  main_url: "http://www.moteefe.com/"
  url: "http://www.moteefe.com/"
  featured: false
  categories:
    - Marketing
    - Agency
    - Technology
- title: Athelas
  main_url: "http://www.athelas.com/"
  url: "http://www.athelas.com/"
  featured: false
  categories:
    - Marketing
    - Healthcare
- title: Pathwright
  main_url: "http://www.pathwright.com/"
  url: "http://www.pathwright.com/"
  featured: false
  categories:
    - Marketing
    - Education
- title: Lucid
  main_url: "https://www.golucid.co/"
  url: "https://www.golucid.co/"
  featured: false
  categories:
    - Marketing
    - Technology
- title: Bench
  main_url: "http://www.bench.co/"
  url: "http://www.bench.co/"
  featured: false
  categories:
    - Marketing
- title: Union Plus Credit Card
  main_url: "http://www.unionpluscard.com"
  url: "https://unionplus.capitalone.com/"
  featured: false
  categories:
    - Marketing
    - Finance
- title: Gin Lane
  main_url: "http://www.ginlane.com/"
  url: "https://www.ginlane.com/"
  featured: false
  categories:
    - Web Development
    - Agency
- title: Marmelab
  main_url: "https://marmelab.com/en/"
  url: "https://marmelab.com/en/"
  featured: false
  categories:
    - Web Development
    - Agency
- title: Fusion Media Group
  main_url: "http://thefmg.com/"
  url: "http://thefmg.com/"
  featured: false
  categories:
    - Entertainment
    - News
- title: Dovetail
  main_url: "https://dovetailapp.com/"
  url: "https://dovetailapp.com/"
  featured: false
  categories:
    - Marketing
    - Technology
- title: F1 Vision
  main_url: "https://www.f1vision.com/"
  url: "https://www.f1vision.com/"
  featured: false
  categories:
    - Marketing
    - Entertainment
    - Technology
    - eCommerce
- title: Yuuniworks Portfolio / Blog
  main_url: "https://www.yuuniworks.com/"
  url: "https://www.yuuniworks.com/"
  source_url: "https://github.com/junkboy0315/yuuni-web"
  featured: false
  categories:
    - Portfolio
    - Web Development
    - Blog
- title: The Bastion Bot
  main_url: "https://bastionbot.org/"
  url: "https://bastionbot.org/"
  source_url: "https://github.com/TheBastionBot/Bastion-Website"
  description: Give awesome perks to your Discord server!
  featured: false
  categories:
    - Open Source
    - Technology
    - Documentation
    - Bot
    - Community
  built_by: Sankarsan Kampa
  built_by_url: "https://sankarsankampa.com"
- title: Smakosh
  main_url: "https://smakosh.com/"
  url: "https://smakosh.com/"
  source_url: "https://github.com/smakosh/smakosh.com"
  featured: false
  categories:
    - Portfolio
    - Web Development
# - title: Philipp Czernitzki - Blog/Website
#   main_url: "http://philippczernitzki.me/"
#   url: "http://philippczernitzki.me/"
#   featured: false
#   categories:
#     - Portfolio
#     - Web Development
#     - Blog
- title: WebGazer
  main_url: "https://www.webgazer.io/"
  url: "https://www.webgazer.io/"
  featured: false
  categories:
    - Marketing
    - Web Development
    - Technology
- title: Joe Seifi's Blog
  main_url: "http://seifi.org/"
  url: "http://seifi.org/"
  featured: false
  categories:
    - Portfolio
    - Web Development
    - Blog

- title: LekoArts
  main_url: "https://www.lekoarts.de"
  url: "https://www.lekoarts.de"
  source_url: "https://github.com/LekoArts/portfolio"
  featured: false
  built_by: LekoArts
  built_by_url: "https://github.com/LekoArts"
  description: >-
    Hi, I'm Lennart — a self-taught and passionate graphic/web designer &
    frontend developer based in Darmstadt, Germany. I love it to realize complex
    projects in a creative manner and face new challenges. Since 6 years I do
    graphic design, my love for frontend development came up 3 years ago. I
    enjoy acquiring new skills and cementing this knowledge by writing blogposts
    and creating tutorials.
  categories:
    - Portfolio
    - Blog
    - Design
    - Web Development
    - Freelance
- title: 杨二小的博客
  main_url: "https://blog.yangerxiao.com/"
  url: "https://blog.yangerxiao.com/"
  source_url: "https://github.com/zerosoul/blog.yangerxiao.com"
  featured: false
  categories:
    - Blog
    - Portfolio
- title: MOTTO x MOTTO
  main_url: "https://mottox2.com"
  url: "https://mottox2.com"
  source_url: "https://github.com/mottox2/website"
  description: Web developer / UI Desinger in Tokyo Japan.
  featured: false
  categories:
    - Blog
    - Portfolio
  built_by: mottox2
  built_by_url: "https://mottox2.com"
- title: Pride of the Meadows
  main_url: "https://www.prideofthemeadows.com/"
  url: "https://www.prideofthemeadows.com/"
  featured: false
  categories:
    - eCommerce
    - Food
    - Blog
- title: Michael Uloth
  main_url: "https://www.michaeluloth.com"
  url: "https://www.michaeluloth.com"
  featured: false
  description: Michael Uloth is a web developer, opera singer, and the creator of Up and Running Tutorials.
  categories:
    - Portfolio
    - Web Development
    - Music
  built_by: Michael Uloth
  built_by_url: "https://www.michaeluloth.com"
- title: Spacetime
  main_url: "https://www.heyspacetime.com/"
  url: "https://www.heyspacetime.com/"
  featured: false
  description: >-
    Spacetime is a Dallas-based digital experience agency specializing in web,
    app, startup, and digital experience creation.
  categories:
    - Marketing
    - Portfolio
    - Agency
    - Featured
  built_by: Spacetime
  built_by_url: "https://www.heyspacetime.com/"
- title: Eric Jinks
  main_url: "https://ericjinks.com/"
  url: "https://ericjinks.com/"
  featured: false
  description: "Software engineer / web developer from the Gold Coast, Australia."
  categories:
    - Portfolio
    - Blog
    - Web Development
    - Technology
  built_by: Eric Jinks
  built_by_url: "https://ericjinks.com/"
- title: GaiAma - We are wildlife
  main_url: "https://www.gaiama.org/"
  url: "https://www.gaiama.org/"
  featured: false
  description: >-
    We founded the GaiAma conservation organization to protect wildlife in Perú
    and to create an example of a permaculture neighborhood, living
    symbiotically with the forest - because reforestation is just the beginning
  categories:
    - Nonprofit
    - Marketing
    - Blog
  source_url: "https://github.com/GaiAma/gaiama.org"
  built_by: GaiAma
  built_by_url: "https://www.gaiama.org/"
- title: Healthcare Logic
  main_url: "https://www.healthcarelogic.com/"
  url: "https://www.healthcarelogic.com/"
  featured: false
  description: >-
    Revolutionary technology that empowers clinical and managerial leaders to
    collaborate with clarity.
  categories:
    - Marketing
    - Healthcare
    - Technology
  built_by: Thrive
  built_by_url: "https://thriveweb.com.au/"
- title: Evergov
  main_url: "https://evergov.com/"
  url: "https://evergov.com/"
  featured: false
  description: Finding local government services made easier.
  categories:
    - Directory
    - Government
    - Technology
  source_url: "https://github.com/WeOpenly/localgov.fyi"
  built_by: Evergov
  built_by_url: "https://evergov.com/about/"
- title: Kata.ai Documentation
  main_url: "https://docs.kata.ai/"
  url: "https://docs.kata.ai/"
  source_url: "https://github.com/kata-ai/kata-platform-docs"
  featured: false
  description: >-
    Documentation website for the Kata Platform, an all-in-one platform for
    building chatbots using AI technologies.
  categories:
    - Documentation
    - Technology
- title: goalgetters
  main_url: "https://goalgetters.space/"
  url: "https://goalgetters.space/"
  featured: false
  description: >-
    goalgetters is a source of inspiration for people who want to change their
    career. We offer articles, success stories and expert interviews on how to
    find a new passion and how to implement change.
  categories:
    - Blog
    - Education
    - Personal Development
  built_by: "Stephanie Langers (content), Adrian Wenke (development)"
  built_by_url: "https://twitter.com/AdrianWenke"
- title: Zensum
  main_url: "https://zensum.se/"
  url: "https://zensum.se/"
  featured: false
  description: >-
    Borrow money quickly and safely through Zensum. We compare Sweden's leading
    banks and credit institutions. Choose from multiple offers and lower your
    monthly cost. [Translated from Swedish]
  categories:
    - Technology
    - Finance
    - Marketing
  built_by: Bejamas.io
  built_by_url: "https://bejamas.io/"
- title: StatusHub - Easy to use Hosted Status Page Service
  main_url: "https://statushub.com/"
  url: "https://statushub.com/"
  featured: false
  description: >-
    Set up your very own service status page in minutes with StatusHub. Allow
    customers to subscribe to be updated automatically.
  categories:
    - Technology
    - Marketing
  built_by: Bejamas.io
  built_by_url: "https://bejamas.io/"
- title: Matthias Kretschmann Portfolio
  main_url: "https://matthiaskretschmann.com/"
  url: "https://matthiaskretschmann.com/"
  source_url: "https://github.com/kremalicious/portfolio"
  featured: false
  description: Portfolio of designer & developer Matthias Kretschmann.
  categories:
    - Portfolio
    - Web Development
  built_by: Matthias Kretschmann
  built_by_url: "https://matthiaskretschmann.com/"
- title: Iron Cove Solutions
  main_url: "https://ironcovesolutions.com/"
  url: "https://ironcovesolutions.com/"
  description: >-
    Iron Cove Solutions is a cloud based consulting firm. We help companies
    deliver a return on cloud usage by applying best practices
  categories:
    - Technology
    - Web Development
  built_by: Iron Cove Solutions
  built_by_url: "https://ironcovesolutions.com/"
  featured: false
- title: Eventos orellana
  description: >-
    Somos una empresa dedicada a brindar asesoría personalizada y profesional
    para la elaboración y coordinación de eventos sociales y empresariales.
  main_url: "https://eventosorellana.com/"
  url: "https://eventosorellana.com/"
  featured: false
  categories:
    - Gallery
  built_by: Codedebug
  built_by_url: "https://codedebug.co/"
- title: Moetez Chaabene Portfolio / Blog
  main_url: "https://moetez.me/"
  url: "https://moetez.me/"
  source_url: "https://github.com/moetezch/moetez.me"
  featured: false
  description: Portfolio of Moetez Chaabene
  categories:
    - Portfolio
    - Web Development
    - Blog
  built_by: Moetez Chaabene
  built_by_url: "https://twitter.com/moetezch"
- title: Nikita
  description: >-
    Automation of system deployments in Node.js for applications and
    infrastructures.
  main_url: "https://nikita.js.org/"
  url: "https://nikita.js.org/"
  source_url: "https://github.com/adaltas/node-nikita"
  categories:
    - Documentation
    - Open Source
    - Technology
  built_by: David Worms
  built_by_url: "http://www.adaltas.com"
  featured: false
- title: Gourav Sood Blog & Portfolio
  main_url: "https://www.gouravsood.com/"
  url: "https://www.gouravsood.com/"
  featured: false
  categories:
    - Blog
    - Portfolio
  built_by: Gourav Sood
  built_by_url: "https://www.gouravsood.com/"
- title: Jonas Tebbe Portfolio
  description: |
    Hey, I’m Jonas and I create digital products.
  main_url: "https://jonastebbe.com"
  url: "https://jonastebbe.com"
  categories:
    - Portfolio
  built_by: Jonas Tebbe
  built_by_url: "http://twitter.com/jonastebbe"
  featured: false
- title: Parker Sarsfield Portfolio
  description: |
    I'm Parker, a software engineer and sneakerhead.
  main_url: "https://parkersarsfield.com"
  url: "https://parkersarsfield.com"
  categories:
    - Blog
    - Portfolio
  built_by: Parker Sarsfield
  built_by_url: "https://parkersarsfield.com"
- title: Frontend web development with Greg
  description: |
    JavaScript, GatsbyJS, ReactJS, CSS in JS... Let's learn some stuff together.
  main_url: "https://dev.greglobinski.com"
  url: "https://dev.greglobinski.com"
  categories:
    - Blog
    - Web Development
  built_by: Greg Lobinski
  built_by_url: "https://github.com/greglobinski"
- title: Insomnia
  description: |
    Desktop HTTP and GraphQL client for developers
  main_url: "https://insomnia.rest/"
  url: "https://insomnia.rest/"
  categories:
    - Blog
  built_by: Gregory Schier
  built_by_url: "https://schier.co"
  featured: false
- title: Timeline Theme Portfolio
  description: |
    I'm Aman Mittal, a software developer.
  main_url: "https://amanhimself.dev/"
  url: "https://amanhimself.dev/"
  categories:
    - Web Development
    - Portfolio
  built_by: Aman Mittal
  built_by_url: "https://amanhimself.dev/"
- title: Ocean artUp
  description: >
    Science outreach site built using styled-components and Contentful. It
    presents the research project "Ocean artUp" funded by an Advanced Grant of
    the European Research Council to explore the possible benefits of artificial
    uplift of nutrient-rich deep water to the ocean’s sunlit surface layer.
  main_url: "https://ocean-artup.eu"
  url: "https://ocean-artup.eu"
  source_url: "https://github.com/janosh/ocean-artup"
  categories:
    - Science
    - Education
    - Blog
  built_by: Janosh Riebesell
  built_by_url: "https://janosh.io"
  featured: false
- title: Ryan Fitzgerald
  description: |
    Personal portfolio and blog for Ryan Fitzgerald
  main_url: "https://ryanfitzgerald.ca/"
  url: "https://ryanfitzgerald.ca/"
  categories:
    - Web Development
    - Portfolio
  built_by: Ryan Fitzgerald
  built_by_url: "https://github.com/RyanFitzgerald"
  featured: false
- title: Kaizen
  description: |
    Content Marketing, PR & SEO Agency in London
  main_url: "https://www.kaizen.co.uk/"
  url: "https://www.kaizen.co.uk/"
  categories:
    - Agency
    - Blog
    - Design
    - Web Development
    - SEO
  built_by: Bogdan Stanciu
  built_by_url: "https://github.com/b0gd4n"
  featured: false
- title: HackerOne Platform Documentation
  description: |
    HackerOne's Product Documentation Center!
  url: "https://docs.hackerone.com/"
  main_url: "https://docs.hackerone.com/"
  categories:
    - Documentation
    - Security
  featured: false
- title: Patreon Partners
  description: |
    Resources and products to help you do more with Patreon.
  url: "https://partners.patreon.com/"
  main_url: "https://partners.patreon.com/"
  categories:
    - Directory
  featured: false
- title: Curbside
  description: |
    Connecting Stores with Mobile Customers
  main_url: "https://curbside.com/"
  url: "https://curbside.com/"
  categories:
    - Mobile Commerce
  featured: false
- title: Mux Video
  description: |
    API to video hosting and streaming
  main_url: "https://mux.com/"
  url: "https://mux.com/"
  categories:
    - Video
    - Hosting
    - Streaming
    - API
  featured: false
- title: Swapcard
  description: >
    The easiest way for event organizers to instantly connect people, build a
    community of attendees and exhibitors, and increase revenue over time
  main_url: "https://www.swapcard.com/"
  url: "https://www.swapcard.com/"
  categories:
    - Event
    - Community
    - Personal Training
    - Marketing
  built_by: Swapcard
  built_by_url: "https://www.swapcard.com/"
  featured: false
- title: Kalix
  description: >
    Kalix is perfect for healthcare professionals starting out in private
    practice, to those with an established clinic.
  main_url: "https://www.kalixhealth.com/"
  url: "https://www.kalixhealth.com/"
  categories:
    - Healthcare
  featured: false
- title: Hubba
  description: |
    Buy wholesale products from thousands of independent, verified Brands.
  main_url: "https://join.hubba.com/"
  url: "https://join.hubba.com/"
  categories:
    - eCommerce
  featured: false
- title: HyperPlay
  description: |
    In Asean's 1st Ever LOL Esports X Music Festival
  main_url: "https://hyperplay.leagueoflegends.com/"
  url: "https://hyperplay.leagueoflegends.com/"
  categories:
    - Video Games
    - Music
  featured: false
- title: Bad Credit Loans
  description: |
    Get the funds you need, from $250-$5,000
  main_url: "https://www.creditloan.com/"
  url: "https://www.creditloan.com/"
  categories:
    - Loans
  featured: false
- title: Financial Center
  description: >
    Member-owned, not-for-profit, co-operative whose members receive financial
    benefits in the form of lower loan rates, higher savings rates, and lower
    fees than banks.
  main_url: "https://fcfcu.com/"
  url: "https://fcfcu.com/"
  categories:
    - Loans
    - Finance
    - Nonprofit
    - Banking
    - Business
    - Education
  built_by: "https://fcfcu.com/"
  built_by_url: "https://fcfcu.com/"
  featured: false
- title: Office of Institutional Research and Assessment
  description: |
    Good Data, Good Decisions
  main_url: "http://oira.ua.edu/"
  url: "http://oira.ua.edu/"
  categories:
    - Data
  featured: false
- title: The Telegraph Premium
  description: |
    Exclusive stories from award-winning journalists
  main_url: "https://premium.telegraph.co.uk/"
  url: "https://premium.telegraph.co.uk/"
  categories:
    - Newspaper
  featured: false
- title: html2canvas
  description: |
    Screenshots with JavaScript
  main_url: "http://html2canvas.hertzen.com/"
  url: "http://html2canvas.hertzen.com/"
  source_url: "https://github.com/niklasvh/html2canvas/tree/master/www"
  categories:
    - JavaScript
    - Documentation
  built_by: Niklas von Hertzen
  built_by_url: "http://hertzen.com/"
  featured: false
- title: Dato CMS
  description: |
    The API-based CMS your editors will love
  main_url: "https://www.datocms.com/"
  url: "https://www.datocms.com/"
  categories:
    - CMS
    - API
  featured: false
- title: Half Electronics
  description: |
    Personal website
  main_url: "https://www.halfelectronic.com/"
  url: "https://www.halfelectronic.com/"
  categories:
    - Blog
    - Electronics
  built_by: Fernando Poumian
  built_by_url: "https://github.com/fpoumian/halfelectronic.com"
  featured: false
- title: Frithir Software Development
  main_url: "https://frithir.com/"
  url: "https://frithir.com/"
  featured: false
  description: "I DRINK COFFEE, WRITE CODE AND IMPROVE MY DEVELOPMENT SKILLS EVERY DAY."
  categories:
    - Design
    - Web Development
  built_by: Frithir
  built_by_url: "https://Frithir.com/"
- title: Unow
  main_url: "https://www.unow.fr/"
  url: "https://www.unow.fr/"
  categories:
    - Education
    - Marketing
  featured: false
- title: Peter Hironaka
  description: |
    Freelance Web Developer based in Los Angeles.
  main_url: "https://peterhironaka.com/"
  url: "https://peterhironaka.com/"
  categories:
    - Portfolio
    - Web Development
  built_by: Peter Hironaka
  built_by_url: "https://github.com/PHironaka"
  featured: false
- title: Michael McQuade
  description: |
    Personal website and blog for Michael McQuade
  main_url: "https://giraffesyo.io"
  url: "https://giraffesyo.io"
  categories:
    - Blog
  built_by: Michael McQuade
  built_by_url: "https://github.com/giraffesyo"
  featured: false
- title: Haacht Brewery
  description: |
    Corporate website for Haacht Brewery. Designed and Developed by Gafas.
  main_url: "https://haacht.com/en/"
  url: "https://haacht.com"
  categories:
    - Brewery
  built_by: Gafas
  built_by_url: "https://gafas.be"
  featured: false
- title: StoutLabs
  description: |
    Portfolio of Daniel Stout, freelance developer in East Tennessee.
  main_url: "https://www.stoutlabs.com/"
  url: "https://www.stoutlabs.com/"
  categories:
    - Web Development
    - Portfolio
  built_by: Daniel Stout
  built_by_url: "https://github.com/stoutlabs"
  featured: false
- title: Chicago Ticket Outcomes By Neighborhood
  description: |
    ProPublica data visualization of traffic ticket court outcomes
  categories:
    - News
    - Nonprofit
    - Visualization
  url: >-
    https://projects.propublica.org/graphics/il/il-city-sticker-tickets-maps/ticket-status/?initialWidth=782
  main_url: >-
    https://projects.propublica.org/graphics/il/il-city-sticker-tickets-maps/ticket-status/?initialWidth=782
  built_by: David Eads
  built_by_url: "https://github.com/eads"
  featured: false
- title: Chicago South Side Traffic Ticketing rates
  description: |
    ProPublica data visualization of traffic ticket rates by community
  main_url: >-
    https://projects.propublica.org/graphics/il/il-city-sticker-tickets-maps/ticket-rate/?initialWidth=782
  url: >-
    https://projects.propublica.org/graphics/il/il-city-sticker-tickets-maps/ticket-rate/?initialWidth=782
  categories:
    - News
    - Nonprofit
    - Visualization
  built_by: David Eads
  built_by_url: "https://github.com/eads"
  featured: false
- title: Otsimo
  description: >
    Otsimo is a special education application for children with autism, down
    syndrome and other developmental disabilities.
  main_url: "https://otsimo.com/en/"
  url: "https://otsimo.com/en/"
  categories:
    - Blog
    - Education
  featured: false
- title: Matt Bagni Portfolio 2018
  description: >
    Mostly the result of playing with Gatsby and learning about react and
    graphql. Using the screenshot plugin to showcase the work done for my
    company in the last 2 years, and a good amount of other experiments.
  main_url: "https://mattbag.github.io"
  url: "https://mattbag.github.io"
  categories:
    - Portfolio
  featured: false
- title: Lisa Ye's Blog
  description: |
    Simple blog/portofolio for a fashion designer. Gatsby_v2 + Netlify cms
  main_url: "https://lisaye.netlify.com/"
  url: "https://lisaye.netlify.com/"
  categories:
    - Blog
    - Portfolio
    - Fashion
  featured: false
- title: Artem Sapegin
  description: >
    Little homepage of Artem Sapegin, a frontend developer, passionate
    photographer, coffee drinker and crazy dogs’ owner.
  main_url: "https://sapegin.me/"
  url: "https://sapegin.me/"
  categories:
    - Portfolio
    - Open Source
    - Web Development
  built_by: Artem Sapegin
  built_by_url: "https://github.com/sapegin"
  featured: false
- title: SparkPost Developers
  main_url: "https://developers.sparkpost.com/"
  url: "https://developers.sparkpost.com/"
  source_url: "https://github.com/SparkPost/developers.sparkpost.com"
  categories:
    - Documentation
    - API
  featured: false
- title: Malik Browne Portfolio 2018
  description: >
    The portfolio blog of Malik Browne, a full-stack engineer, foodie, and avid
    blogger/YouTuber.
  main_url: "https://www.malikbrowne.com/about"
  url: "https://www.malikbrowne.com"
  categories:
    - Blog
    - Portfolio
  built_by: Malik Browne
  built_by_url: "https://twitter.com/milkstarz"
  featured: false
- title: Novatics
  description: |
    Digital products that inspire and make a difference
  main_url: "https://www.novatics.com.br"
  url: "https://www.novatics.com.br"
  categories:
    - Portfolio
    - Technology
    - Web Development
  built_by: Novatics
  built_by_url: "https://github.com/Novatics"
  featured: false
- title: Max McKinney
  description: >
    I’m a developer and designer with a focus in web technologies. I build cars
    on the side.
  main_url: "https://maxmckinney.com/"
  url: "https://maxmckinney.com/"
  categories:
    - Portfolio
    - Web Development
    - Design
  built_by: Max McKinney
  featured: false
- title: Stickyard
  description: |
    Make your React component sticky the easy way
  main_url: "https://nihgwu.github.io/stickyard/"
  url: "https://nihgwu.github.io/stickyard/"
  source_url: "https://github.com/nihgwu/stickyard/tree/master/website"
  categories:
    - Web Development
  built_by: Neo Nie
  featured: false
- title: Agata Milik
  description: |
    Website of a Polish psychologist/psychotherapist based in Gdańsk, Poland.
  main_url: "https://agatamilik.pl"
  url: "https://agatamilik.pl"
  categories:
    - Marketing
    - Healthcare
  built_by: Piotr Fedorczyk
  built_by_url: "https://piotrf.pl"
  featured: false
- title: WebPurple
  main_url: "https://www.webpurple.net/"
  url: "https://www.webpurple.net/"
  source_url: "https://github.com/WebPurple/site"
  description: >-
    Site of local (Russia, Ryazan) frontend community. Main purpose is to show
    info about meetups and keep blog.
  categories:
    - Nonprofit
    - Web Development
    - Community
    - Blog
    - Open Source
  built_by: Nikita Kirsanov
  built_by_url: "https://twitter.com/kitos_kirsanov"
  featured: false
- title: Papertrail.io
  description: |
    Inspection Management for the 21st Century
  main_url: "https://www.papertrail.io/"
  url: "https://www.papertrail.io/"
  categories:
    - Marketing
    - Technology
  built_by: Papertrail.io
  built_by_url: "https://www.papertrail.io"
  featured: false
- title: Matt Ferderer
  main_url: "https://mattferderer.com"
  url: "https://mattferderer.com"
  source_url: "https://github.com/mattferderer/gatsbyblog"
  description: >
    {titleofthesite} is a blog built with Gatsby that discusses web related tech
    such as JavaScript, .NET, Blazor & security.
  categories:
    - Blog
    - Web Development
  built_by: Matt Ferderer
  built_by_url: "https://twitter.com/mattferderer"
  featured: false
- title: Sahyadri Open Source Community
  main_url: "https://sosc.org.in"
  url: "https://sosc.org.in"
  source_url: "https://github.com/haxzie/sosc-website"
  description: >
    Official website of Sahyadri Open Source Community for community blog, event
    details and members info.
  categories:
    - Blog
    - Community
    - Open Source
  built_by: Musthaq Ahamad
  built_by_url: "https://github.com/haxzie"
  featured: false
- title: Tech Confessions
  main_url: "https://confessions.tech"
  url: "https://confessions.tech"
  source_url: "https://github.com/JonathanSpeek/tech-confessions"
  description: "A guilt-free place for us to confess our tech sins \U0001F64F\n"
  categories:
    - Community
    - Open Source
  built_by: Jonathan Speek
  built_by_url: "https://speek.design"
  featured: false
- title: Thibault Maekelbergh
  main_url: "https://thibmaek.com"
  url: "https://thibmaek.com"
  source_url: "https://github.com/thibmaek/thibmaek.github.io"
  description: |
    A nice blog about development, Raspberry Pi, plants and probably records.
  categories:
    - Blog
    - Open Source
  built_by: Thibault Maekelbergh
  built_by_url: "https://twitter.com/thibmaek"
  featured: false
- title: LearnReact.design
  main_url: "https://learnreact.design"
  url: "https://learnreact.design"
  description: >
    React Essentials For Designers: A React course tailored for product
    designers, ux designers, ui designers.
  categories:
    - Blog
  built_by: Linton Ye
  built_by_url: "https://twitter.com/lintonye"
- title: Devol’s Dance
  main_url: "https://www.devolsdance.com/"
  url: "https://www.devolsdance.com/"
  description: >
    Devol’s Dance is an invite-only, one-day event celebrating industrial
    robotics, AI, and automation.
  categories:
    - Marketing
    - Technology
  built_by: Corey Ward
  built_by_url: "http://www.coreyward.me/"
  featured: false
- title: Mega House Creative
  main_url: "https://www.megahousecreative.com/"
  url: "https://www.megahousecreative.com/"
  description: >
    Mega House Creative is a digital agency that provides unique goal-oriented
    web marketing solutions.
  categories:
    - Marketing
    - Agency
  built_by: Daniel Robinson
  featured: false
- title: Tobie Marier Robitaille - csc
  main_url: "https://tobiemarierrobitaille.com/"
  url: "https://tobiemarierrobitaille.com/en/"
  description: |
    Portfolio site for director of photography Tobie Marier Robitaille
  categories:
    - Portfolio
    - Gallery
  built_by: Mill3 Studio
  built_by_url: "https://mill3.studio/en/"
  featured: false
- title: Bestvideogame.deals
  main_url: "https://bestvideogame.deals/"
  url: "https://bestvideogame.deals/"
  description: |
    Video game comparison website for the UK, build with GatsbyJS.
  categories:
    - eCommerce
    - Video Games
  built_by: Koen Kamphuis
  built_by_url: "https://koenkamphuis.com/"
  featured: false
- title: Mahipat's Portfolio
  main_url: "https://mojaave.com/"
  url: "https://mojaave.com"
  source_url: "https://github.com/mhjadav/mojaave"
  description: >
    mojaave.com is Mahipat's portfolio, I have developed it using Gatsby v2 and
    Bootstrap, To get in touch with people looking for full-stack developer.
  categories:
    - Portfolio
    - Web Development
  built_by: Mahipat Jadav
  built_by_url: "https://mojaave.com/"
  featured: false
- title: Insights
  main_url: "https://justaskusers.com/"
  url: "https://justaskusers.com/"
  description: >
    Insights helps user experience (UX) researchers conduct their research and
    make sense of the findings.
  categories:
    - User Experience
    - Design
  built_by: Just Ask Users
  built_by_url: "https://justaskusers.com/"
  featured: false
- title: Tensiq
  main_url: "https://tensiq.com"
  url: "https://tensiq.com"
  source_url: "https://github.com/Tensiq/tensiq-site"
  description: >
    Tensiq is an e-Residency startup, that provides development in cutting-edge
    technology while delivering secure, resilient, performant solutions.
  categories:
    - Game Development
    - Web Development
    - Mobile Development
    - Agency
    - Open Source
  built_by: Jens
  built_by_url: "https://github.com/arrkiin"
  featured: false
- title: Mintfort
  main_url: "https://mintfort.com/"
  url: "https://mintfort.com/"
  source_url: "https://github.com/MintFort/mintfort.com"
  description: >
    Mintfort, the first crypto-friendly bank account. Store and manage assets on
    the blockchain.
  categories:
    - Technology
    - Banking
  built_by: Axel Fuhrmann
  built_by_url: "https://axelfuhrmann.com/"
  featured: false
- title: React Native Explorer
  main_url: "https://react-native-explorer.firebaseapp.com"
  url: "https://react-native-explorer.firebaseapp.com"
  description: |
    Explorer React Native packages and examples effortlessly.
  categories:
    - React Native
  featured: false
- title: 500Tech
  main_url: "https://500tech.com/"
  url: "https://500tech.com/"
  featured: false
  categories:
    - Web Development
    - Agency
    - Open Source
- title: eworld
  main_url: "http://eworld.herokuapp.com/"
  url: "http://eworld.herokuapp.com/"
  featured: false
  categories:
    - eCommerce
    - Technology
- title: It's a Date
  description: >
    It's a Date is a dating app that actually involves dating.
  main_url: "https://www.itsadate.app/"
  url: "https://www.itsadate.app/"
  featured: false
  categories:
    - App
    - Blog
- title: Node.js HBase
  description: >
    Asynchronous HBase client for NodeJs using REST.
  main_url: https://hbase.js.org/
  url: https://hbase.js.org/
  source_url: "https://github.com/adaltas/node-hbase"
  categories:
    - Documentation
    - Open Source
    - Technology
  built_by: David Worms
  built_by_url: http://www.adaltas.com
  featured: false
- title: Peter Kroyer - Web Design / Web Development
  main_url: https://www.peterkroyer.at/en/
  url: https://www.peterkroyer.at/en/
  description: >
    Freelance web designer / web developer based in Vienna, Austria (Wien, Österreich).
  categories:
    - Agency
    - Web Development
    - Design
    - Portfolio
    - Freelance
  built_by: Peter Kroyer
  built_by_url: https://www.peterkroyer.at/
  featured: false
- title: Geddski
  main_url: https://gedd.ski
  url: https://gedd.ski
  description: >
    frontend mastery blog - level up your UI game.
  categories:
    - Web Development
    - Education
    - Productivity
    - User Experience
  built_by: Dave Geddes
  built_by_url: https://twitter.com/geddski
  featured: false
- title: Rung
  main_url: "https://rung.com.br/"
  url: "https://rung.com.br/"
  description: >
    Rung alerts you about the exceptionalities of your personal and professional life.
  categories:
    - API
    - Technology
    - Travel
    - Bot
  featured: false
- title: Mokkapps
  main_url: "https://www.mokkapps.de/"
  url: "https://www.mokkapps.de/"
  source_url: "https://github.com/mokkapps/website"
  description: >
    Portfolio website from Michael Hoffmann. Passionate software developer with focus on web-based technologies.
  categories:
    - Blog
    - Portfolio
    - Web Development
    - Mobile Development
  featured: false
- title: Premier Octet
  main_url: "https://www.premieroctet.com/"
  url: "https://www.premieroctet.com/"
  description: >
    Premier Octet is a React-based agency
  categories:
    - Agency
    - Web Development
    - Mobile Development
    - React Native
  featured: false
- title: Thorium
  main_url: "https://www.thoriumsim.com/"
  url: "https://www.thoriumsim.com/"
  source_url: "https://github.com/thorium-sim/thoriumsim.com"
  description: >
    Thorium - Open-source Starship Simulator Controls for Live Action Role Play
  built_by: Alex Anderson
  built_by_url: https://twitter.com/ralex1993
  categories:
    - Blog
    - Portfolio
    - Documentation
    - Marketing
    - Education
    - Entertainment
    - Open Source
    - Web Development
  featured: false
- title: Cameron Maske
  main_url: "https://www.cameronmaske.com/"
  url: "https://www.cameronmaske.com/courses/introduction-to-pytest/"
  source_url: "https://github.com/cameronmaske/cameronmaske.com-v2"
  description: >
    The homepage of Cameron Maske, a freelance full-stack developer, who is currently working on a free pytest video course
  categories:
    - Education
    - Video
    - Portfolio
    - Freelance
  featured: false
- title: Studenten bilden Schüler
  description: >
    Studenten bilden Schüler e.V. is a German student-run nonprofit initiative that aims to
    contribute to more equal educational opportunities by providing free tutoring to refugees
    and children from underprivileged families. The site is built on Gatsby v2, styled-components
    and Contentful. It supports Google Analytics, fluid typography and Algolia search.
  main_url: "https://studenten-bilden-schueler.de"
  url: "https://studenten-bilden-schueler.de"
  source_url: "https://github.com/StudentenBildenSchueler/homepage"
  categories:
    - Education
    - Nonprofit
    - Blog
  built_by: Janosh Riebesell
  built_by_url: "https://janosh.io"
  featured: false
- title: Joseph Chambers
  main_url: "https://joseph.michael-chambers.com/"
  url: "https://joseph.michael-chambers.com/"
  description: >
    The homepage of Joseph Chambers, a freelance full-stack developer, who is currently looking for work.
  categories:
    - Portfolio
    - Freelance
    - Web Development
  built_by: Joseph Chambers
  built_by_url: https://twitter.com/imcodingideas
  featured: false
- title: Mike's Remote List
  main_url: "https://www.mikesremotelist.com"
  url: "https://www.mikesremotelist.com"
  description: >
    A list of remote jobs, updated throughout the day. Built on Gatsby v1 and powered by Contentful, Google Sheets, string and sticky tape.
  categories:
    - Job Board
  featured: false
- title: Madvoid
  main_url: "https://madvoid.com/"
  url: "https://madvoid.com/screenshot/"
  featured: false
  description: >
    Madvoid is a team of expert developers dedicated to creating simple, clear, usable and blazing fast web and mobile apps.
    We are coders that help companies and agencies to create social & interactive experiences.
    This includes full-stack development using React, WebGL, Static Site Generators, Ruby On Rails, Phoenix, GraphQL, Chatbots, CI / CD, Docker and more!
  categories:
    - Portfolio
    - Technology
    - Web Development
    - Agency
    - Marketing
  built_by: Jean-Paul Bonnetouche
  built_by_url: https://twitter.com/_jpb
- title: MOMNOTEBOOK.COM
  description: >
    Sharing knowledge and experiences that make childhood and motherhood rich, vibrant and healthy.
  main_url: "https://momnotebook.com/"
  url: "https://momnotebook.com/"
  featured: false
  built_by: Aleksander Hansson
  built_by_url: https://www.linkedin.com/in/aleksanderhansson/
  categories:
    - Blog
- title: Pirate Studios
  description: >
    Reinventing music studios with 24/7 self service rehearsal, DJ & production rooms available around the world.
  main_url: "https://www.piratestudios.co"
  url: "https://www.piratestudios.co"
  featured: false
  built_by: The Pirate Studios team
  built_by_url: https://github.com/piratestudios/
  categories:
    - Music
- title: Aurora EOS
  main_url: "https://www.auroraeos.com/"
  url: "https://www.auroraeos.com/"
  featured: false
  categories:
    - Blockchain
    - Marketing
    - Blog
  built_by: Corey Ward
  built_by_url: "http://www.coreyward.me/"
- title: MadeComfy
  main_url: "https://madecomfy.com.au/"
  url: "https://madecomfy.com.au/"
  description: >
    Short term rental management startup, using Contentful + Gatsby + CicleCI
  featured: false
  categories:
    - Travel
  built_by: Lucas Vilela
  built_by_url: "https://madecomfy.com.au/"
- title: How To Book Cheap Flights
  description: >
    A travel blog built with Gatsby and adopting the AMP technology.
  main_url: "https://howtobookcheapflights.com"
  url: "https://howtobookcheapflights.com"
  source_url: "https://github.com/flaviolivolsi/howtobookcheapflights"
  featured: false
  categories:
    - Travel
    - Blog
  built_by: Flavio Li Volsi
  built_by_url: "http://github.com/flaviolivolsi"
- title: Tiger Facility Services
  description: >
    Tiger Facility Services combines facility management expertise with state of the art software to offer a sustainable and customer oriented cleaning and facility service.
  main_url: https://www.tigerfacilityservices.com/de-en/
  url: https://www.tigerfacilityservices.com/de-en/
  featured: false
  categories:
    - B2B Services
- title: "Luciano Mammino's blog"
  description: >
    Tech & programming blog of Luciano Mammino a.k.a. "loige", Full-Stack Web Developer and International Speaker
  main_url: https://loige.co
  url: https://loige.co
  featured: false
  categories:
    - Blog
    - Web Development
  built_by: Luciano Mammino
  built_by_url: https://loige.co
- title: Wire • Secure collaboration platform
  description: >
    Corporate website of Wire, an open source, end-to-end encrypted collaboration platform
  main_url: "https://wire.com"
  url: "https://wire.com"
  featured: false
  categories:
    - Open Source
    - Productivity
    - Technology
    - Blog
    - App
  built_by: Wire team
  built_by_url: "https://github.com/orgs/wireapp/people"
- title: J. Patrick Raftery
  main_url: "https://www.jpatrickraftery.com"
  url: "https://www.jpatrickraftery.com"
  description: J. Patrick Raftery is an opera singer and voice teacher based in Vancouver, BC.
  categories:
    - Portfolio
    - Music
  built_by: Michael Uloth
  built_by_url: "https://www.michaeluloth.com"
  featured: false
- title: Aria Umezawa
  main_url: "https://www.ariaumezawa.com"
  url: "https://www.ariaumezawa.com"
  description: Aria Umezawa is a director, producer, and writer currently based in San Francisco. Site designed by Stephen Bell.
  categories:
    - Portfolio
    - Music
    - Entertainment
  built_by: Michael Uloth
  built_by_url: "https://www.michaeluloth.com"
  featured: false
- title: Pomegranate Opera
  main_url: "https://www.pomegranateopera.com"
  url: "https://www.pomegranateopera.com"
  description: Pomegranate Opera is a lesbian opera written by Amanda Hale & Kye Marshall. Site designed by Stephen Bell.
  categories:
    - Gallery
    - Music
  built_by: Michael Uloth
  built_by_url: "https://www.michaeluloth.com"
  featured: false
- title: Daniel Cabena
  main_url: "https://www.danielcabena.com"
  url: "https://www.danielcabena.com"
  description: Daniel Cabena is a Canadian countertenor highly regarded in both Canada and Europe for prize-winning performances ranging from baroque to contemporary repertoire. Site designed by Stephen Bell.
  categories:
    - Portfolio
    - Music
  built_by: Michael Uloth
  built_by_url: "https://www.michaeluloth.com"
  featured: false
- title: Artist.Center
  main_url: "https://artistcenter.netlify.com"
  url: "https://artistcenter.netlify.com"
  description: The marketing page for Artist.Center, a soon-to-launch platform designed to connect opera singers to opera companies. Site designed by Stephen Bell.
  categories:
    - Music
  built_by: Michael Uloth
  built_by_url: "https://www.michaeluloth.com"
  featured: false
- title: DG Volo & Company
  main_url: "https://www.dgvolo.com"
  url: "https://www.dgvolo.com"
  description: DG Volo & Company is a Toronto-based investment consultancy. Site designed by Stephen Bell.
  categories:
    - Finance
  built_by: Michael Uloth
  built_by_url: "https://www.michaeluloth.com"
  featured: false
- title: Shawna Lucey
  main_url: "https://www.shawnalucey.com"
  url: "https://www.shawnalucey.com"
  description: Shawna Lucey is an American theater and opera director based in New York City. Site designed by Stephen Bell.
  categories:
    - Portfolio
    - Music
    - Entertainment
  built_by: Michael Uloth
  built_by_url: "https://www.michaeluloth.com"
  featured: false
- title: Leyan Lo
  main_url: https://www.leyanlo.com
  url: https://www.leyanlo.com
  description: >
    Leyan Lo’s personal website
  categories:
    - Portfolio
  built_by: Leyan Lo
  built_by_url: https://www.leyanlo.com
  featured: false
- title: Hawaii National Bank
  url: https://hawaiinational.bank
  main_url: https://hawaiinational.bank
  description: Hawaii National Bank's highly personalized service has helped loyal customers & locally owned businesses achieve their financial dreams for over 50 years.
  categories:
    - Banking
  built_by: Wall-to-Wall Studios
  built_by_url: https://walltowall.com
  featured: false
- title: Coletiv
  url: https://coletiv.com
  main_url: https://coletiv.com
  description: Coletiv teams up with companies of all sizes to design, develop & launch digital products for iOS, Android & the Web.
  categories:
    - Technology
    - Agency
    - Web Development
  built_by: Coletiv
  built_by_url: https://coletiv.com
  featured: false
- title: janosh.io
  description: >
    Personal blog and portfolio of Janosh Riebesell. The site is built with Gatsby v2 and designed
    entirely with styled-components v4. Much of the layout was achieved with CSS grid. It supports
    Google Analytics, fluid typography and Algolia search.
  main_url: "https://janosh.io"
  url: "https://janosh.io"
  source_url: "https://github.com/janosh/janosh.io"
  categories:
    - Portfolio
    - Blog
    - Science
    - Photography
    - Travel
  built_by: Janosh Riebesell
  built_by_url: "https://janosh.io"
  featured: false
- title: Gatsby Manor
  description: >
    We build themes for gatsby. We have themes for all projects including personal,
    portfolio, ecommerce, landing pages and more. We also run an in-house
    web dev and design studio. If you cannot find what you want, we can build it for you!
    Email us at gatsbymanor@gmail.com with questions.
  main_url: "https://www.gatsbymanor.com"
  url: "https://www.gatsbymanor.com"
  source_url: "https://github.com/gatsbymanor"
  categories:
    - Web Development
    - Themes
    - Agency
    - Technology
    - Freelance
  built_by: Steven Natera
  built_by_url: "https://stevennatera.com"
- title: Ema Suriano's Portfolio
  main_url: https://emasuriano.com/
  url: https://emasuriano.com/
  source_url: https://github.com/EmaSuriano/emasuriano.github.io
  description: >
    Ema Suriano's portfolio to display information about him, his projects and what he's writing about.
  categories:
    - Portfolio
    - Technology
    - Web Development
  built_by: Ema Suriano
  built_by_url: https://emasuriano.com/
  featured: false
- title: Luan Orlandi
  main_url: https://luanorlandi.github.io
  url: https://luanorlandi.github.io
  source_url: https://github.com/luanorlandi/luanorlandi.github.io
  description: >
    Luan Orlandi's personal website. Brazilian web developer, enthusiast in React and Gatsby.
  categories:
    - Blog
    - Portfolio
    - Web Development
  built_by: Luan Orlandi
  built_by_url: https://github.com/luanorlandi
- title: Mobius Labs
  main_url: https://mobius.ml
  url: https://mobius.ml
  description: >
    Mobius Labs landing page, a Start-up working on Computer Vision
  categories:
    - Landing Page
    - Marketing
    - Technology
    - AI
  built_by: sktt
  built_by_url: https://github.com/sktt
- title: EZAgrar
  main_url: https://www.ezagrar.at/en/
  url: https://www.ezagrar.at/en/
  description: >
    EZAgrar.at is the homepage of the biggest agricultural machinery dealership in Austria. In total 8 pages will be built for this client reusing a lot of components between them.
  categories:
    - eCommerce
    - Marketing
    - Multilingual
  built_by: MangoART
  built_by_url: https://www.mangoart.at
  featured: false
- title: OAsome blog
  main_url: https://oasome.blog/
  url: https://oasome.blog/
  source_url: https://github.com/oorestisime/oasome
  description: >
    Paris-based Cypriot adventurers. A and O. Lovers of life and travel. Want to get a glimpse of the OAsome world?
  categories:
    - Blog
    - Photography
    - Travel
  built_by: Orestis Ioannou
  featured: false
- title: Brittany Chiang
  main_url: https://brittanychiang.com/
  url: https://brittanychiang.com/
  source_url: https://github.com/bchiang7/v4
  description: >
    Personal website and portfolio of Brittany Chiang built with Gatsby v2
  categories:
    - Portfolio
  built_by: Brittany Chiang
  built_by_url: https://github.com/bchiang7
  featured: false
- title: Fitekran
  description: >
    One of the most visited Turkish blogs about health, sports and healthy lifestyle, that has been rebuilt with Gatsby v2 using Wordpress.
  main_url: "https://www.fitekran.com"
  url: "https://www.fitekran.com"
  categories:
    - Science
    - Healthcare
    - Blog
  built_by: Burak Tokak
  built_by_url: "https://www.buraktokak.com"
- title: Serverless
  main_url: https://serverless.com
  url: https://serverless.com
  source_url: https://github.com/serverless/site
  description: >
    Serverless.com – Build web, mobile and IoT applications with serverless architectures using AWS Lambda, Azure Functions, Google CloudFunctions & more!
  categories:
    - Technology
    - Web Development
  built_by: Codebrahma
  built_by_url: https://codebrahma.com
  featured: false
- title: Dive Bell
  main_url: https://divebell.band/
  url: https://divebell.band/
  description: >
    Simple site for a band to list shows dates and videos (499 on lighthouse)
  categories:
    - Music
  built_by: Matt Bagni
  built_by_url: https://mattbag.github.io
  featured: false
- title: Mayer Media Co.
  main_url: https://mayermediaco.com/
  url: https://mayermediaco.com/
  description: >
    Freelance Web Development and Digital Marketing
  categories:
    - Web Development
    - Marketing
    - Blog
  source_url: https://github.com/MayerMediaCo/MayerMediaCo2.0
  built_by: Danny Mayer
  built_by_url: https://twitter.com/mayermediaco
  featured: false
- title: Jan Czizikow Portfolio
  main_url: https://www.janczizikow.com/
  url: https://www.janczizikow.com/
  source_url: https://github.com/janczizikow/janczizikow-portfolio
  description: >
    Simple personal portfolio site built with Gatsby
  categories:
    - Portfolio
    - Freelance
    - Web Development
  built_by: Jan Czizikow
  built_by_url: https://github.com/janczizikow
- title: Carbon Design Systems
  main_url: http://www.carbondesignsystem.com/
  url: http://www.carbondesignsystem.com/
  description: >
    The Carbon Design System is integrating the new IBM Design Ethos and Language. It represents a completely fresh approach to the design of all things at IBM.
  categories:
    - Design System
    - Documentation
  built_by: IBM
  built_by_url: https://www.ibm.com/
  featured: false
- title: McDonald's Design System
  main_url: https://design.mcdonalds.com/
  url: https://design.mcdonalds.com/
  description: >
    McDonald's Design System
  categories:
    - Design
    - Design System
  built_by: McDonald's
  built_by_url: https://www.mcdonalds.com/us/en-us.html
  featured: false
- title: Mozilla Mixed Reality
  main_url: https://mixedreality.mozilla.org/
  url: https://mixedreality.mozilla.org/
  description: >
    Virtual Reality for the free and open Web.
  categories:
    - Virtual Reality
    - Open Source
  built_by: Mozilla
  built_by_url: https://www.mozilla.org/
  featured: false
- title: Uniform Hudl Design System
  main_url: http://uniform.hudl.com/
  url: http://uniform.hudl.com/
  description: >
    A single design system to ensure every interface feels like Hudl. From the colors we use to the size of our buttons and what those buttons say, Uniform has you covered. Check the guidelines, copy the code and get to building.
  categories:
    - Design System
    - Open Source
    - Design
  built_by: Hudl
  built_by_url: https://www.hudl.com/
- title: Subtle UI
  main_url: "https://subtle-ui.netlify.com/"
  url: "https://subtle-ui.netlify.com/"
  source_url: "https://github.com/ryanwiemer/subtle-ui"
  description: >
    A collection of clever yet understated user interactions found on the web.
  categories:
    - Web Development
    - Open Source
    - User Experience
  built_by: Ryan Wiemer
  built_by_url: "https://www.ryanwiemer.com/"
  featured: false
- title: developer.bitcoin.com
  main_url: "https://developer.bitcoin.com/"
  url: "https://developer.bitcoin.com/"
  description: >
    Bitbox based bitcoin.com developer platform and resources.
  categories:
    - Blockchain
  featured: false
- title: Barmej
  main_url: "https://app.barmej.com/"
  url: "https://app.barmej.com/"
  description: >
    An interactive platform to learn different programming languages in Arabic for FREE
  categories:
    - Education
    - Programming
    - Learning
  built_by: Obytes
  built_by_url: "https://www.obytes.com/"
  featured: false
- title: Vote Save America
  main_url: "https://votesaveamerica.com"
  url: "https://votesaveamerica.com"
  description: >
    Be a voter. Save America.
  categories:
    - Education
    - Government
  featured: false
  built_by: Jeremy E. Miller
  built_by_url: "https://jeremyemiller.com/"
- title: Emergence
  main_url: https://emcap.com/
  url: https://emcap.com/
  description: >
    Emergence is a top enterprise cloud venture capital firm. We fund early stage ventures focusing on enterprise & SaaS applications. Emergence is one of the top VC firms in Silicon Valley.
  categories:
    - Marketing
    - Blog
  built_by: Upstatement
  built_by_url: https://www.upstatement.com/
  featured: false
- title: FPVtips
  main_url: https://fpvtips.com
  url: https://fpvtips.com
  source_url: https://github.com/jumpalottahigh/fpvtips
  description: >
    FPVtips is all about bringing racing drone pilots closer together, and getting more people into the hobby!
  categories:
    - Community
    - Education
    - Drones
  built_by: Georgi Yanev
  built_by_url: https://twitter.com/jumpalottahigh
  featured: false
- title: Georgi Yanev
  main_url: https://blog.georgi-yanev.com/
  url: https://blog.georgi-yanev.com/
  source_url: https://github.com/jumpalottahigh/blog.georgi-yanev.com
  description: >
    I write articles about FPV quads (building and flying), web development, smart home automation, life-long learning and other topics from my personal experience.
  categories:
    - Blog
    - Electronics
    - Drones
  built_by: Georgi Yanev
  built_by_url: https://twitter.com/jumpalottahigh
  featured: false
- title: Bear Archery
  main_url: "https://beararchery.com/"
  url: "https://beararchery.com/"
  categories:
    - eCommerce
    - Sports
  built_by: Escalade Sports
  built_by_url: "https://www.escaladesports.com/"
  featured: false
- title: "attn:"
  main_url: "https://www.attn.com/"
  url: "https://www.attn.com/"
  categories:
    - Media
    - Entertainment
  built_by: "attn:"
  built_by_url: "https://www.attn.com/"
  featured: false
- title: Mirror Conf
  description: >
    Mirror Conf is a conference designed to empower designers and frontend developers who have a thirst for knowledge and want to broaden their horizons.
  main_url: "https://www.mirrorconf.com/"
  url: "https://www.mirrorconf.com/"
  categories:
    - Conference
    - Design
    - Web Development
  featured: false
- title: Startarium
  main_url: https://www.startarium.ro
  url: https://www.startarium.ro
  description: >
    Free entrepreneurship educational portal with more than 20000 users, hundreds of resources, crowdfunding, mentoring and investor pitching events facilitated.
  categories:
    - Education
    - Crowdfunding
    - Nonprofit
    - Entrepreneurship
  built_by: Cezar Neaga
  built_by_url: https://twitter.com/cezarneaga
  featured: false
- title: Microlink
  main_url: https://microlink.io/
  url: https://microlink.io/
  description: >
    Extract structured data from any website.
  categories:
    - Web Development
    - API
    - SDK
  built_by: Kiko Beats
  built_by_url: https://kikobeats.com/
  featured: false
- title: Markets.com
  main_url: "https://www.markets.com/"
  url: "https://www.markets.com/"
  featured: false
  categories:
    - Finance
- title: Kevin Legrand
  url: "https://k-legrand.com"
  main_url: "https://k-legrand.com"
  source_url: "https://github.com/Manoz/k-legrand.com"
  description: >
    Personal website and blog built with love with Gatsby v2
  categories:
    - Blog
    - Portfolio
    - Web Development
  built_by: Kevin Legrand
  built_by_url: https://k-legrand.com
  featured: false
- title: David James Portfolio
  main_url: https://dfjames.com/
  url: https://dfjames.com/
  source_url: https://github.com/daviddeejjames/dfjames-gatsby
  description: >
    Portfolio Site using GatsbyJS and headless WordPress
  categories:
    - WordPress
    - Portfolio
    - Blog
  built_by: David James
  built_by_url: https://twitter.com/daviddeejjames
- title: Hypertext Candy
  url: https://www.hypertextcandy.com/
  main_url: https://www.hypertextcandy.com/
  description: >
    Blog about web development. Laravel, Vue.js, etc.
  categories:
    - Blog
    - Web Development
  built_by: Masahiro Harada
  built_by_url: https://twitter.com/_Masahiro_H_
  featured: false
- title: "Maxence Poutord's blog"
  description: >
    Tech & programming blog of Maxence Poutord, Software Engineer, Serial Traveler and Public Speaker
  main_url: https://www.maxpou.fr
  url: https://www.maxpou.fr
  featured: false
  categories:
    - Blog
    - Web Development
  built_by: Maxence Poutord
  built_by_url: https://www.maxpou.fr
- title: "The Noted Project"
  url: https://thenotedproject.org
  main_url: https://thenotedproject.org
  source_url: https://github.com/ianbusko/the-noted-project
  description: >
    Website to showcase the ethnomusicology research for The Noted Project.
  categories:
    - Portfolio
    - Education
    - Gallery
  built_by: Ian Busko
  built_by_url: https://github.com/ianbusko
  featured: false
- title: Got Milk
  main_url: "https://www.gotmilk.com/"
  url: "https://www.gotmilk.com/"
  featured: false
  categories:
    - Food
- title: People For Bikes
  url: "https://2017.peopleforbikes.org/"
  main_url: "https://2017.peopleforbikes.org/"
  categories:
    - Community
    - Sports
    - Gallery
    - Nonprofit
  built_by: PeopleForBikes
  built_by_url: "https://peopleforbikes.org/about-us/who-we-are/staff/"
  featured: false
- title: Wide Eye
  description: >
    Creative agency specializing in interactive design, web development, and digital communications.
  url: https://wideeye.co/
  main_url: https://wideeye.co/
  categories:
    - Design
    - Web Development
  built_by: Wide Eye
  built_by_url: https://wideeye.co/about-us/
  featured: false
- title: CodeSandbox
  description: >
    CodeSandbox is an online editor that helps you create web applications, from prototype to deployment.
  url: https://codesandbox.io/
  main_url: https://codesandbox.io/
  categories:
    - Web Development
  featured: false
- title: Marvel
  description: >
    The all-in-one platform powering design.
  url: https://marvelapp.com/
  main_url: https://marvelapp.com/
  categories:
    - Design
  featured: false
- title: Designcode.io
  description: >
    Learn to design and code React apps.
  url: https://designcode.io
  main_url: https://designcode.io
  categories:
    - Learning
  featured: false
- title: Happy Design
  description: >
    The Brand and Product Team Behind Happy Money
  url: https://design.happymoney.com/
  main_url: https://design.happymoney.com/
  categories:
    - Design
    - Finance
- title: Weihnachtsmarkt.ms
  description: >
    Explore the christmas market in Münster (Westf).
  url: https://weihnachtsmarkt.ms/
  main_url: https://weihnachtsmarkt.ms/
  source_url: https://github.com/codeformuenster/weihnachtsmarkt
  categories:
    - Gallery
    - Food
  built_by: "Code for Münster during #MSHACK18"
  featured: false
- title: Code Championship
  description: >
    Competitive coding competitions for students from 3rd to 8th grade. Code is Sport.
  url: https://www.codechampionship.com
  main_url: https://www.codechampionship.com
  categories:
    - Learning
    - Education
    - Sports
  built_by: Abamath LLC
  built_by_url: https://www.abamath.com
  featured: false
- title: Wieden+Kennedy
  description: >
    Wieden+Kennedy is an independent, global creative company.
  categories:
    - Technology
    - Web Development
    - Agency
    - Marketing
  url: https://www.wk.com
  main_url: https://www.wk.com
  built_by: Wieden Kennedy
  built_by_url: https://www.wk.com/about/
  featured: false
- title: Testing JavaScript
  description: >
    This course will teach you the fundamentals of testing your JavaScript applications using eslint, Flow, Jest, and Cypress.
  url: https://testingjavascript.com/
  main_url: https://testingjavascript.com/
  categories:
    - Learning
    - Education
    - Testing
    - JavaScript
  built_by: Kent C. Dodds
  built_by_url: https://kentcdodds.com/
  featured: false
- title: Use Hooks
  description: >
    One new React Hook recipe every day.
  url: https://usehooks.com/
  main_url: https://usehooks.com/
  categories:
    - Learning
    - Tips
    - React
  built_by: Gabe Ragland
  built_by_url: https://twitter.com/gabe_ragland
  featured: false
- title: Disrupting Nate
  description: >
    Ketogenic Diet, Podcasts, and Blockchain.
  url: https://www.disruptingnate.com/
  main_url: https://www.disruptingnate.com/
  categories:
    - Technology
    - Podcast
  built_by: Nathan Olmstead
  built_by_url: https://twitter.com/disruptingnate
  featured: false
- title: Ambassador
  url: https://www.getambassador.io
  main_url: https://www.getambassador.io
  description: >
    Open source, Kubernetes-native API Gateway for microservices built on Envoy.
  categories:
    - Open Source
    - Documentation
    - Technology
  built_by: Datawire
  built_by_url: https://www.datawire.io
  featured: false
- title: Clubhouse
  main_url: https://clubhouse.io
  url: https://clubhouse.io
  description: >
    The intuitive and powerful project management platform loved by software teams of all sizes. Built with Gatsby v2 and Prismic
  categories:
    - Technology
    - Project Management
    - Blog
    - Productivity
    - B2B Services
    - Community
    - Design
    - Open Source
  built_by: Ueno.
  built_by_url: https://ueno.co
  featured: false
- title: Asian Art Collection
  url: http://artmuseum.princeton.edu/asian-art/
  main_url: http://artmuseum.princeton.edu/asian-art/
  description: >
    Princeton University has a branch dealing with state of art.They have showcased ore than 6,000 works of Asian art are presented alongside ongoing curatorial and scholarly research
  categories:
    - Art
    - History
    - Models
  featured: false
- title: QHacks
  url: https://qhacks.io
  main_url: https://qhacks.io
  source_url: https://github.com/qhacks/qhacks-website
  description: >
    QHacks is Queen’s University’s annual hackathon! QHacks was founded in 2016 with a mission to advocate and incubate the tech community at Queen’s University and throughout Canada.
  categories:
    - Hackathon
    - Education
    - Technology
    - Podcast
  featured: false
- title: Tyler McGinnis
  url: https://tylermcginnis.com/
  main_url: https://tylermcginnis.com/
  description: >
    The linear, course based approach to learning web technologies.
  categories:
    - Education
    - Technology
    - Podcast
    - Web Development
  featured: false
- title: a11y with Lindsey
  url: https://www.a11ywithlindsey.com/
  main_url: https://www.a11ywithlindsey.com/
  source_url: https://github.com/lkopacz/a11y-with-lindsey
  description: >
    To help developers navigate accessibility jargon, write better code, and to empower them to make their Internet, Everyone's Internet.
  categories:
    - Education
    - Blog
    - Technology
  built_by: Lindsey Kopacz
  built_by_url: https://twitter.com/littlekope0903
  featured: false
- title: DEKEMA
  url: https://www.dekema.com/
  main_url: https://www.dekema.com/
  description: >
    Worldclass crafting: Furnace, fervor, fullfilment. Delivering highest demand for future craftsmanship. Built using Gatsby v2 and Prismic.
  categories:
    - Healthcare
    - Science
    - Technology
  built_by: Crisp Studio
  built_by_url: https://crisp.studio
  featured: false
- title: FOX Circus
  main_url: "https://www.foxcircus.it/"
  url: "https://www.foxcircus.it/"
  categories:
    - Event
    - Conference
    - Entertainment
  built_by: Kframe Interactive SA
  built_by_url: http://kframeinteractive.com
  featured: false
- title: Ramón Chancay
  description: >-
    Frontend / Backend Developer in Guayaquil Ecuador.
    Currently at Everymundo, previously at El Universo.
    I enjoy teaching and sharing what I know.
    I give professional advice to developers and companies.
    My wife and my children are everything in my life.
  main_url: "https://ramonchancay.me/"
  url: "https://ramonchancay.me/"
  source_url: "https://github.com/devrchancay/personal-site"
  featured: false
  categories:
    - Blog
    - Technology
    - Web Development
  built_by: Codedebug
  built_by_url: "https://codedebug.co/"
- title: BELLHOPS
  main_url: https://www.getbellhops.com/
  url: https://www.getbellhops.com/
  description: >-
    Whether you’re moving someplace new or just want to complete a few projects around your current home, BellHops can arrange the moving services you need—at simple, straightforward rates.
  categories:
    - Business
  built_by: Bellhops, Inc.
  built_by_url: https://www.getbellhops.com/
  featured: false
- title: Acclimate Consulting
  main_url: https://www.acclimate.io/
  url: https://www.acclimate.io/
  description: >-
    Acclimate is a consulting firm that puts organizations back in control with data-driven strategies and full-stack applications.
  categories:
    - AI
    - Technology
    - Consulting
  built_by: Andrew Wilson
  built_by_url: https://github.com/andwilson
  featured: false
- title: Flyright
  url: https://flyright.co/
  main_url: https://flyright.co/
  description: >-
    Flyright curates everything you need for international travel in one tidy place 💜
  categories:
    - Technology
    - App
  built_by: Ty Hopp
  built_by_url: https://github.com/tyhopp
  featured: false
- title: Vets Who Code
  url: https://vetswhocode.io/
  main_url: https://vetswhocode.io/
  description: >-
    VetsWhoCode is a non-profit organization dedicated to training military veterans & giving them the skills they need transition into tech careers.
  categories:
    - Technology
    - Nonprofit
  featured: false
- title: Patreon Blog
  url: https://blog.patreon.com/
  main_url: https://blog.patreon.com/
  description: >-
    Official blog of Patreon.com
  categories:
    - Blog
  featured: false
- title: Full Beaker
  url: https://fullbeaker.com/
  main_url: https://fullbeaker.com/
  description: >-
    Full Beaker provides independent advice online about careers and home ownership, and connect anyone who asks with companies that can help them.
  categories:
    - Consulting
  featured: false
- title: Citywide Holdup
  url: https://citywideholdup.org/
  main_url: https://citywideholdup.org/
  source_url: https://github.com/killakam3084/citywide-site
  description: >-
    Citywide Holdup is an annual fundraising event held around early November in the city of Austin, TX hosted by the Texas Wranglers benefitting Easter Seals of Central Texas, a non-profit organization that provides exceptional services, education, outreach and advocacy so that people with disabilities can live, learn, work and play in our communities.
  categories:
    - Fundraising
    - Nonprofit
    - Event
  built_by: Cameron Rison
  built_by_url: https://github.com/killakam3084
  featured: false
- title: Dawn Labs
  url: https://dawnlabs.io
  main_url: https://dawnlabs.io
  description: >-
    Thoughtful products for inspired teams. With a holistic approach to engineering and design, we partner with startups and enterprises to build for the digital era.
  categories:
    - Technology
    - Agency
    - Web Development
  featured: false
- title: COOP by Ryder
  url: https://coop.com/
  main_url: https://coop.com/
  description: >
    COOP is a platform that connects fleet managers that have idle vehicles to businesses that are looking to rent vehicles. COOP simplifies the process and paperwork required to safely share vehicles between business owners.
  categories:
    - Marketing
    - Asset Sharing
  built_by: Crispin Porter Bogusky
  built_by_url: http://www.cpbgroup.com/
  featured: false
- title: Domino's Paving for Pizza
  url: https://www.pavingforpizza.com/
  main_url: https://www.pavingforpizza.com/
  description: >
    Nominate your town for a chance to have your rough drive home from Domino's fixed to pizza perfection.
  categories:
    - Marketing
  built_by: Crispin Porter Bogusky
  built_by_url: http://www.cpbgroup.com/
  featured: false
- title: Propapanda
  url: https://propapanda.eu/
  main_url: https://propapanda.eu/
  description: >
    Is a creative production house based in Tallinn, Estonia. We produce music videos, commercials, films and campaigns – from scratch to finish.
  categories:
    - Cinema
    - Video
    - Portfolio
    - Agency
    - Media
  built_by: Henry Kehlmann
  built_by_url: https://github.com/madhenry/
  featured: false
- title: JAMstack.paris
  url: https://jamstack.paris/
  main_url: https://jamstack.paris/
  source_url: https://github.com/JAMstack-paris/jamstack.paris
  description: >
    JAMstack-focused, bi-monthly meetup in Paris
  categories:
    - Web Development
  built_by: Matthieu Auger & Nicolas Goutay
  built_by_url: https://github.com/JAMstack-paris
  featured: false
- title: DexWallet - The only Wallet you need by Dexlab
  main_url: "https://www.dexwallet.io/"
  url: "https://www.dexwallet.io/"
  source_url: "https://github.com/dexlab-io/DexWallet-website"
  featured: false
  description: >-
    DexWallet is a secure, multi-chain, mobile wallet with an upcoming one-click exchange for mobile.
  categories:
    - Blockchain
    - App
    - Open Source
    - React Native
  built_by: DexLab
  built_by_url: "https://github.com/dexlab-io"
- title: Kings Valley Paving
  url: https://kingsvalleypaving.com
  main_url: https://kingsvalleypaving.com
  description: >
    Kings Valley Paving is an asphalt, paving and concrete company serving the commercial, residential and industrial sectors in the Greater Toronto Area. Site designed by Stephen Bell.
  categories:
    - Marketing
    - Construction
  built_by: Michael Uloth
  built_by_url: https://www.michaeluloth.com
  featured: false
- title: Peter Barrett
  url: https://www.peterbarrett.ca
  main_url: https://www.peterbarrett.ca
  description: >
    Peter Barrett is a Canadian baritone from Newfoundland and Labrador who performs opera and concert repertoire in Canada, the U.S. and around the world. Site designed by Stephen Bell.
  categories:
    - Portfolio
    - Music
  built_by: Michael Uloth
  built_by_url: https://www.michaeluloth.com
  featured: false
- title: NARCAN
  main_url: https://www.narcan.com
  url: https://www.narcan.com
  description: >
    NARCAN Nasal Spray is the first and only FDA-approved nasal form of naloxone for the emergency treatment of a known or suspected opioid overdose.
  categories:
    - Healthcare
  built_by: NARCAN
  built_by_url: https://www.narcan.com
  featured: false
- title: Ritual
  main_url: https://ritual.com
  url: https://ritual.com
  description: >
    Ritual started with a simple question, what exactly is in women's multivitamins? This is the story of what happened when our founder Kat started searching for answers — the story of Ritual.
  categories:
    - Healthcare
  built_by: Ritual
  built_by_url: https://ritual.com
  featured: false
- title: Truebill
  main_url: https://www.truebill.com
  url: https://www.truebill.com
  description: >
    Truebill empowers you to take control of your money.
  categories:
    - Finance
  built_by: Truebill
  built_by_url: https://www.truebill.com
  featured: false
- title: Smartling
  main_url: https://www.smartling.com
  url: https://www.smartling.com
  description: >
    Smartling enables you to automate, manage, and professionally translate content so that you can do more with less.
  categories:
    - Marketing
  built_by: Smartling
  built_by_url: https://www.smartling.com
  featured: false
- title: Clear
  main_url: https://www.clearme.com
  url: https://www.clearme.com
  description: >
    At clear, we’re working toward a future where you are your ID, enabling you to lead an unstoppable life.
  categories:
    - Security
  built_by: Clear
  built_by_url: https://www.clearme.com
  featured: false
- title: VS Code Rocks
  main_url: "https://vscode.rocks"
  url: "https://vscode.rocks"
  source_url: "https://github.com/lannonbr/vscode-rocks"
  featured: false
  description: >
    VS Code Rocks is a place for weekly news on the newest features and updates to Visual Studio Code as well as trending extensions and neat tricks to continually improve your VS Code skills.
  categories:
    - Open Source
    - Blog
    - Web Development
  built_by: Benjamin Lannon
  built_by_url: "https://github.com/lannonbr"
- title: Particle
  main_url: "https://www.particle.io"
  url: "https://www.particle.io"
  featured: false
  description: Particle is a fully-integrated IoT platform that offers everything you need to deploy an IoT product.
  categories:
    - Marketing
    - IOT
- title: freeCodeCamp curriculum
  main_url: "https://learn.freecodecamp.org"
  url: "https://learn.freecodecamp.org"
  featured: false
  description: Learn to code with free online courses, programming projects, and interview preparation for developer jobs.
  categories:
    - Web Development
    - Learning
- title: Tandem
  main_url: "https://tandem.co.uk"
  url: "https://tandem.co.uk/the-app"
  description: >
    We're on a mission to free you of money misery. Our app, card and savings account are designed to help you spend less time worrying about money and more time enjoying life.
  categories:
    - Finance
    - App
  built_by: Tandem
  built_by_url: https://github.com/tandembank
  featured: false
- title: Monbanquet.fr
  main_url: "https://monbanquet.fr"
  url: "https://monbanquet.fr"
  description: >
    Give your corporate events the food and quality it deserves, thanks to the know-how of the best local artisans.
  categories:
    - eCommerce
    - Food
    - Event
  built_by: Monbanquet.fr
  built_by_url: https://github.com/monbanquet
  featured: false
- title: The Leaky Cauldron Blog
  url: https://theleakycauldronblog.com
  main_url: https://theleakycauldronblog.com
  source_url: https://github.com/v4iv/theleakycauldronblog
  description: >
    A Brew of Awesomeness with a Pinch of Magic...
  categories:
    - Blog
  built_by: Vaibhav Sharma
  built_by_url: https://github.com/v4iv
  featured: false
- title: Wild Drop Surf Camp
  main_url: "https://wilddropsurfcamp.com"
  url: "https://wilddropsurfcamp.com"
  description: >
    Welcome to Portugal's best kept secret and be amazed with our nature. Here you can explore, surf, taste the world's best gastronomy and wine, feel the North Canyon's power with the biggest waves in the world and so many other amazing things. Find us, discover yourself!
  categories:
    - Tourism
    - Travel
  built_by: Samuel Fialho
  built_by_url: https://samuelfialho.com
  featured: false
- title: JoinUp HR chatbot
  url: https://www.joinup.io
  main_url: https://www.joinup.io
  description: Custom HR chatbot for better candidate experience
  categories:
    - App
    - Bot
    - HR
    - Technology
  featured: false
- title: JDCastro Web Design & Development
  main_url: https://jacobdcastro.com
  url: https://jacobdcastro.com
  source_url: https://github.com/jacobdcastro/personal-site
  featured: false
  description: >
    A small business site for freelance web designer and developer Jacob D. Castro. Includes professional blog, contact forms, and soon-to-come portfolio of sites for clients. Need a new website or an extra developer to share the workload? Feel free to check out the website!
  categories:
    - Blog
    - Portfolio
    - Business
    - Freelance
  built_by: Jacob D. Castro
  built_by_url: https://twitter.com/jacobdcastro
- title: Gatsby Tutorials
  main_url: https://www.gatsbytutorials.com
  url: https://www.gatsbytutorials.com
  source_url: https://github.com/ooloth/gatsby-tutorials
  featured: false
  description: >
    Gatsby Tutorials is a community-updated list of video, audio and written tutorials to help you learn GatsbyJS.
  categories:
    - Web Development
    - Education
    - Open Source
  built_by: Michael Uloth
  built_by_url: "https://www.michaeluloth.com"
- title: Up & Running Tutorials
  main_url: https://www.upandrunningtutorials.com
  url: https://www.upandrunningtutorials.com
  featured: false
  description: >
    Free coding tutorials for web developers. Get your web development career up and running by learning to build better, faster websites.
  categories:
    - Web Development
    - Education
  built_by: Michael Uloth
  built_by_url: "https://www.michaeluloth.com"
- title: Grooovinger
  url: https://www.grooovinger.com
  main_url: https://www.grooovinger.com
  description: >
    Martin Grubinger, a web developer from Austria
  categories:
    - Portfolio
    - Web Development
  built_by: Martin Grubinger
  built_by_url: https://www.grooovinger.com
  featured: false
- title: LXDX - the Crypto Derivatives Exchange
  main_url: https://www.lxdx.co/
  url: https://www.lxdx.co/
  description: >
    LXDX is the world's fastest crypto exchange. Our mission is to bring innovative financial products to retail crypto investors, providing access to the same speed and scalability that institutional investors already depend on us to deliver each and every day.
  categories:
    - Marketing
    - Blockchain
    - Finance
  built_by: Corey Ward
  built_by_url: http://www.coreyward.me/
  featured: false
- title: Kyle McDonald
  url: https://kylemcd.com
  main_url: https://kylemcd.com
  source_url: https://github.com/kylemcd/personal-site-react
  description: >
    Personal site + blog for Kyle McDonald
  categories:
    - Blog
  built_by: Kyle McDonald
  built_by_url: https://kylemcd.com
  featured: false
- title: VSCode Power User Course
  main_url: https://VSCode.pro
  url: https://VSCode.pro
  description: >
    After 10 years with Sublime, I switched to VSCode. Love it. Spent 1000+ hours building a premium video course to help you switch today. 200+ power user tips & tricks turn you into a VSCode.pro
  categories:
    - Education
    - Learning
    - eCommerce
    - Marketing
    - VSCode
    - Technology
    - Web Development
  built_by: Ahmad Awais
  built_by_url: https://twitter.com/MrAhmadAwais/
  featured: false
- title: Thijs Koerselman Portfolio
  main_url: https://www.vauxlab.com
  url: https://www.vauxlab.com
  featured: false
  description: >
    Portfolio of Thijs Koerselman. A freelance software engineer, full-stack web developer and sound designer.
  categories:
    - Portfolio
    - Business
    - Freelance
    - Technology
    - Web Development
    - React Native
    - Music
- title: Ad Hoc Homework
  main_url: https://homework.adhoc.team
  url: https://homework.adhoc.team
  description: >
    Ad Hoc builds government digital services that are fast, efficient, and usable by everyone. Ad Hoc Homework is a collection of coding and design challenges for candidates applying to our open positions.
  categories:
    - Web Development
    - Government
    - Healthcare
    - Programming
  built_by_url: https://adhoc.team
  featured: false
- title: BetterDocs | Discord Themes & Plugins
  main_url: https://betterdocs.us
  url: https://betterdocs.us
  description: >
    All Discord enhancement projects in 1! Free quality Themes and Plugins for Discord and easy installation instructions for BetterDiscord and more!
  categories:
    - Web Development
    - Programming
    - Open Source
  built_by: Christopher R. | Owner
  built_by_url: https://github.com/MrRobotjs/
  featured: false
- title: Birra Napoli
  main_url: http://www.birranapoli.it
  url: http://www.birranapoli.it
  built_by: Ribrain
  built_by_url: https://www.ribrainstudio.com
  featured: false
  description: >
    Birra Napoli official site
  categories:
    - Landing Page
    - Business
    - Food
    - Beverage
- title: Satispay
  url: https://www.satispay.com
  main_url: https://www.satispay.com
  categories:
    - Business
    - Finance
    - Technology
  built_by: Satispay
  built_by_url: https://www.satispay.com
  featured: false
- title: The Movie Database - Gatsby
  url: https://tmdb.lekoarts.de
  main_url: https://tmdb.lekoarts.de
  source_url: https://github.com/LekoArts/gatsby-source-tmdb-example
  categories:
    - Open Source
    - Entertainment
    - Gallery
  featured: false
  built_by: LekoArts
  built_by_url: "https://github.com/LekoArts"
  description: >
    Source from The Movie Database (TMDb) API (v3) in Gatsby. This example is built with react-spring, React hooks and react-tabs and showcases the gatsby-source-tmdb plugin. It also has some client-only paths and uses gatsby-image.
- title: LANDR - Creative Tools for Musicians
  url: https://www.landr.com/
  main_url: https://www.landr.com/en/
  categories:
    - Music
    - Technology
    - AI
    - Business
    - Entrepreneurship
    - Freelance
    - Marketing
    - Media
  featured: false
  built_by: LANDR
  built_by_url: https://twitter.com/landr_music
  description: >
    Marketing website built for LANDR. LANDR is a web application that provides tools for musicians to master their music (using artificial intelligence), collaborate with other musicians, and distribute their music to multiple platforms.
- title: ClinicJS
  url: https://clinicjs.org/
  main_url: https://clinicjs.org/
  categories:
    - Performance
    - Technology
    - Documentation
  featured: false
  built_by: NearForm
  built_by_url: "https://www.nearform.com/"
  description: >
    Tools to help diagnose and pinpoint Node.js performance issues.
- title: KOBIT
  main_url: "https://kobit.in"
  url: "https://kobit.in"
  description: Automated Google Analytics Report with everything you need and more
  featured: false
  categories:
    - Marketing
    - Blog
  built_by: mottox2
  built_by_url: "https://mottox2.com"
- title: Aleksander Hansson
  main_url: https://ahansson.com
  url: https://ahansson.com
  featured: false
  description: >
    Portfolio website for Aleksander Hansson
  categories:
    - Portfolio
    - Business
    - Freelance
    - Technology
    - Web Development
    - Consulting
  built_by: Aleksander Hansson
  built_by_url: https://www.linkedin.com/in/aleksanderhansson/
- title: Surfing Nosara
  main_url: "https://www.surfingnosara.com"
  url: "https://www.surfingnosara.com"
  description: Real estate, vacation, and surf report hub for Nosara, Costa Rica
  featured: false
  categories:
    - Business
    - Blog
    - Gallery
    - Marketing
  built_by: Desarol
  built_by_url: "https://www.desarol.com"
- title: Crispin Porter Bogusky
  url: https://cpbgroup.com/
  main_url: https://cpbgroup.com/
  description: >
    We solve the world’s toughest communications problems with the most quantifiably potent creative assets.
  categories:
    - Agency
    - Advertising
    - Design
    - Marketing
  built_by: Crispin Porter Bogusky
  built_by_url: https://cpbgroup.com/
  featured: false
- title: graphene-python
  url: https://graphene-python.org
  main_url: https://graphene-python.org
  description: Graphene is a collaboratively funded project.Graphene-Python is a library for building GraphQL APIs in Python easily.
  categories:
    - Library
    - API
    - Documentation
  featured: false
- title: Song Wang's Blog
  main_url: "https://songwang.io/"
  url: "https://songwang.io/"
  source_url: "https://github.com/wangsongiam/songwang.io/"
  description: >
    The website about Song Wang.
  categories:
    - Blog
    - Technology
    - Web Development
  built_by: Song Wang
  built_by_url: "https://github.com/wangsongiam/"
  featured: false
- title: Engel & Völkers Ibiza Holiday Rentals
  main_url: "https://www.ev-ibiza.com/"
  url: "https://www.ev-ibiza.com/"
  featured: false
  built_by: Ventura Digitalagentur
  description: >
    Engel & Völkers, one of the most successful real estate agencies in the world, offers luxury holiday villas to rent in Ibiza.
  categories:
    - Tourism
    - Travel
- title: Sylvain Hamann's personal website
  url: "https://shamann.fr"
  main_url: "https://shamann.fr"
  source_url: "https://github.com/sylvhama/shamann-gatsby/"
  description: >
    Sylvain Hamann, web developer from France
  categories:
    - Portfolio
    - Web Development
  built_by: Sylvain Hamann
  built_by_url: "https://twitter.com/sylvhama"
  featured: false
- title: Jane Manchun Wong's Personal Website
  main_url: "https://wongmjane.com/"
  url: "https://wongmjane.com/"
  description: >
    Jane Manchun Wong's Personal Website is where she posts bug bounty write-ups, discoveries from reverse engineering apps and personal thoughts. This site is built on Gatsby v2 and it leverages the ecosystem to provide PWA features such as offline support.
  categories:
    - Blog
    - Portfolio
    - Security
  built_by: Jane Manchun Wong
  built_by_url: "https://twitter.com/wongmjane"
  featured: false
- title: Luca Crea's portfolio
  main_url: https://lcrea.github.io
  url: https://lcrea.github.io
  description: >
    Portfolio and personal website of Luca Crea, an Italian software engineer.
  categories:
    - Portfolio
  built_by: Luca Crea
  built_by_url: https://github.com/lcrea
  featured: false
- title: Escalade Sports
  main_url: "https://www.escaladesports.com/"
  url: "https://www.escaladesports.com/"
  categories:
    - eCommerce
    - Sports
  built_by: Escalade Sports
  built_by_url: "https://www.escaladesports.com/"
  featured: false
- title: Exposify
  main_url: "https://www.exposify.de/"
  url: "https://www.exposify.de/"
  description: >
    This is our German website built with Gatsby 2.0, Emotion and styled-system.
    Exposify is a proptech startup and builds technology for real estate businesses.
    We provide our customers with an elegant agent software in combination
    with beautifully designed and fast websites.
  categories:
    - Web Development
    - Real Estate
    - Agency
    - Marketing
  built_by: Exposify
  built_by_url: "https://www.exposify.de/"
  featured: false
- title: Steak Point
  main_url: https://www.steakpoint.at/
  url: https://www.steakpoint.at/
  description: >
    Steak Restaurant in Vienna, Austria (Wien, Österreich).
  categories:
    - Restaurant
    - Food
  built_by: Peter Kroyer
  built_by_url: https://www.peterkroyer.at/
  featured: false
- title: Takumon blog
  main_url: "https://takumon.com"
  url: "https://takumon.com"
  source_url: "https://github.com/Takumon/blog"
  description: Java Engineer's tech blog.
  featured: false
  categories:
    - Blog
  built_by: Takumon
  built_by_url: "https://twitter.com/inouetakumon"
- title: DayThirty
  main_url: "https://daythirty.com"
  url: "https://daythirty.com"
  description: DayThirty - ideas for the new year.
  featured: false
  categories:
    - Health & Wellness
  built_by: Jack Oliver
  built_by_url: "https://twitter.com/mrjackolai"
- title: TheAgencyProject
  main_url: "https://theagencyproject.co"
  url: "https://theagencyproject.co"
  description: Agency model, without agency overhead.
  categories:
    - Agency
  built_by: JV-LA
  built_by_url: https://jv-la.com
- title: Karen Hou's portfolio
  main_url: https://www.karenhou.com/
  url: https://www.karenhou.com/
  categories:
    - Portfolio
  built_by: Karen H. Developer
  built_by_url: https://github.com/karenhou
  featured: false
- title: Jean Luc Ponty
  main_url: "https://ponty.com"
  url: "https://ponty.com"
  description: Official site for Jean Luc Ponty, French virtuoso violinist and jazz composer.
  featured: false
  categories:
    - Music
    - Entertainment
  built_by: Othermachines
  built_by_url: "https://othermachines.com"
- title: Rosewood Family Advisors
  main_url: "https://www.rfallp.com/"
  url: "https://www.rfallp.com/"
  description: Rosewood Family Advisors LLP (Palo Alto) provides a diverse range of family office services customized for ultra high net worth individuals.
  featured: false
  categories:
    - Finance
    - Business
  built_by: Othermachines
  built_by_url: "https://othermachines.com"
- title: Cole Walker's Portfolio
  main_url: "https://www.walkermakes.com"
  url: "https://www.walkermakes.com"
  source_url: "https://github.com/ColeWalker/portfolio"
  description: The portfolio of web developer Cole Walker, built with the help of Gatsby v2, React-Spring, and SASS.
  featured: false
  categories:
    - Portfolio
    - Web Development
  built_by: Cole Walker
  built_by_url: "https://www.walkermakes.com"
- title: Standing By Company
  main_url: "https://standingby.company"
  url: "https://standingby.company"
  description: A brand experience design company led by Scott Mackenzie and Trent Barton.
  featured: false
  categories:
    - Design
    - Web Development
  built_by: Standing By Company
  built_by_url: "https://standingby.company"
- title: Ashley Thouret
  main_url: "https://www.ashleythouret.com"
  url: "https://www.ashleythouret.com"
  description: Official website of Canadian soprano Ashley Thouret. Site designed by Stephen Bell.
  categories:
    - Portfolio
    - Music
  built_by: Michael Uloth
  built_by_url: "https://www.michaeluloth.com"
  featured: false
- title: The AZOOR Society
  main_url: "https://www.theazoorsociety.org"
  url: "https://www.theazoorsociety.org"
  description: The AZOOR Society is a UK-based charity committed to promoting awareness of Acute Zonal Occult Outer Retinopathy and assisting further research. Site designed by Stephen Bell.
  categories:
    - Health & Wellness
    - Community
    - Nonprofit
  built_by: Michael Uloth
  built_by_url: "https://www.michaeluloth.com"
  featured: false
- title: Gábor Fűzy pianist
  main_url: "https://pianobar.hu"
  url: "https://pianobar.hu"
  description: Gábor Fűzy pianist's offical website built with Gatsby v2.
  categories:
    - Music
  built_by: Zoltán Bedi
  built_by_url: "https://github.com/B3zo0"
  featured: false
- title: Logicwind
  main_url: "https://logicwind.com"
  url: "https://logicwind.com"
  description: Website of Logicwind - JavaScript experts, Technology development agency & consulting.
  featured: false
  categories:
    - Portfolio
    - Agency
    - Web Development
    - Consulting
  built_by: Logicwind
  built_by_url: "https://www.logicwind.com"
- title: ContactBook.app
  main_url: "https://contactbook.app"
  url: "https://contactbook.app"
  description: Seamlessly share Contacts with G Suite team members
  featured: false
  categories:
    - Landing Page
    - Blog
  built_by: Logicwind
  built_by_url: "https://www.logicwind.com"
- title: npm-bookmarks
  url: https://npm-bookmarks.netlify.com
  main_url: https://npm-bookmarks.netlify.com
  source_url: https://github.com/crstnio/npm-bookmarks
  description: >
    A site to collect personal favorites of NPM packages – sorted by downloads count with a tags filter and search by title. Fork it and bookmark your favorite packages!
  categories:
    - Directory
    - JavaScript
    - Library
    - Open Source
    - Programming
    - Web Development
  built_by: crstnio
  built_by_url: https://github.com/crstnio/
  featured: false
- title: Waterscapes
  main_url: "https://waterscap.es"
  url: "https://waterscap.es/lake-monteynard/"
  source_url: "https://github.com/gaelbillon/Waterscapes-Gatsby-site"
  description: Waterscap.es is a directory of bodies of water (creeks, ponds, waterfalls, lakes, etc) with information about each place such as how to get there, hike time, activities and photos and a map displayed with the Mapbox GL SJ npm package. It was developed with the goal of learning Gatsby. This website is based on the gatsby-contentful-starter and uses Contentful as CMS. It is hosted on Netlify. Hooks are setup with Bitbucket and Contentful to trigger a new build upon code or content changes. The data on Waterscap.es is a mix of original content and informations from the internets gathered and put together.
  categories:
    - Directory
    - Photography
    - Travel
  built_by: Gaël Billon
  built_by_url: "https://gaelbillon.com"
  featured: false
- title: Packrs
  url: "https://www.packrs.co/"
  main_url: "https://www.packrs.co/"
  description: >
    Packrs is a local delivery platform, one spot for all your daily requirements. On a single tap get everything you need at your doorstep.
  categories:
    - Marketing
    - Landing Page
    - Entrepreneurship
  built_by: Vipin Kumar Rawat
  built_by_url: "https://github.com/aesthytik"
  featured: false
- title: HyakuninIsshu
  main_url: "https://hyakuninanki.net"
  url: "https://hyakuninanki.net"
  source_url: "https://github.com/rei-m/web_hyakuninisshu"
  description: >
    HyakuninIsshu is a traditional Japanese card game.
  categories:
    - Education
    - Gallery
    - Entertainment
  built_by: Rei Matsushita
  built_by_url: "https://github.com/rei-m/"
  featured: false
- title: WQU Partners
  main_url: "https://partners.wqu.org/"
  url: "https://partners.wqu.org/"
  featured: false
  categories:
    - Marketing
    - Education
    - Landing Page
  built_by: Corey Ward
  built_by_url: "http://www.coreyward.me/"
- title: Federico Giacone
  url: "https://federico.giac.one/"
  main_url: "https://federico.giac.one"
  source_url: "https://github.com/leopuleo/federico.giac.one"
  description: >
    Digital portfolio for Italian Architect Federico Giacone.
  categories:
    - Portfolio
    - Gallery
  built_by: Leonardo Giacone
  built_by_url: "https://github.com/leopuleo"
  featured: false
- title: Station
  url: "https://getstation.com/"
  main_url: "https://getstation.com/"
  description: Station is the first smart browser for busy people. A single place for all of your web applications.
  categories:
    - Technology
    - Web Development
    - Productivity
  featured: false
- title: Vyron Vasileiadis
  url: "https://fedonman.com/"
  main_url: "https://fedonman.com"
  source_url: "https://github.com/fedonman/fedonman-website"
  description: Personal space of Vyron Vasileiadis aka fedonman, a Web & IoT Developer, Educator and Entrepreneur based in Athens, Greece.
  categories:
    - Portfolio
    - Technology
    - Web Development
    - Education
  built_by: Vyron Vasileiadis
  built_by_url: "https://github.com/fedonman"
- title: Fabien Champigny
  url: "https://www.champigny.name/"
  main_url: "https://www.champigny.name/"
  built_by_url: "https://www.champigny.name/"
  description: Fabien Champigny's personal blog. Entrepreneur, hacker and loves street photo.
  categories:
    - Blog
    - Gallery
    - Photography
    - Productivity
    - Entrepreneurship
  featured: false
- title: Alex Xie - Portfolio
  url: https://alexieyizhe.me/
  main_url: https://alexieyizhe.me/
  source_url: https://github.com/alexieyizhe/alexieyizhe.github.io
  description: >
    Personal website of Alex Yizhe Xie, a University of Waterloo Computer Science student and coding enthusiast.
  categories:
    - Blog
    - Portfolio
    - Web Development
  featured: false
- title: Equithon
  url: https://equithon.org/
  main_url: https://equithon.org/
  source_url: https://github.com/equithon/site-main/
  built_by: Alex Xie
  built_by_url: https://alexieyizhe.me/
  description: >
    Equithon is the largest social innovation hackathon in Waterloo, Canada. It was founded in 2016 to tackle social equity issues and create change.
  categories:
    - Education
    - Event
    - Hackathon
    - Learning
    - Open Source
    - Nonprofit
    - Technology
  featured: false
- title: Dale Blackburn - Portfolio
  url: https://dakebl.co.uk/
  main_url: https://dakebl.co.uk/
  source_url: https://github.com/dakebl/dakebl.co.uk
  description: >
    Dale Blackburn's personal website and blog.
  categories:
    - Blog
    - Portfolio
    - Web Development
  featured: false
- title: Portfolio of Anthony Wiktor
  url: https://www.anthonydesigner.com/
  main_url: https://www.anthonydesigner.com/
  description: >
    Anthony Wiktor is a Webby Award-Winning Creative Director and Digital Designer twice named Hot 100 by WebDesigner Magazine. Anthony has over a decade of award-winning experience in design and has worked on projects across a diverse set of industries — from entertainment to consumer products to hospitality to technology. Anthony is a frequent lecturer at USC’s Annenberg School for Communication & Journalism and serves on the board of AIGA Los Angeles.
  categories:
    - Portfolio
    - Marketing
  built_by: Maciej Leszczyński
  built_by_url: http://twitter.com/_maciej
  featured: false
- title: Frame.io Workflow Guide
  main_url: https://workflow.frame.io
  url: https://workflow.frame.io
  description: >
    The web’s most comprehensive post-production resource, written by pro filmmakers, for pro filmmakers. Always expanding, always free.
  categories:
    - Education
    - Cinema
  built_by: Frame.io
  built_by_url: https://frame.io
  featured: false
- title: MarcySutton.com
  main_url: https://marcysutton.com
  url: https://marcysutton.com
  description: >
    The personal website of web developer and accessibility advocate Marcy Sutton.
  categories:
    - Blog
    - Accessibility
    - Video
    - Photography
  built_by: Marcy Sutton
  built_by_url: https://marcysutton.com
  featured: true
- title: Kepinski.me
  main_url: https://kepinski.me
  url: https://kepinski.me
  description: >
    The personal site of Antoni Kepinski, Node.js Developer.
  categories:
    - Portfolio
    - Open Source
  built_by: Antoni Kepinski
  built_by_url: https://kepinski.me
  featured: false
- title: WPGraphQL Docs
  main_url: https://docs.wpgraphql.com
  url: https://docs.wpgraphql.com
  description: >
    Documentation for WPGraphQL, a free open-source WordPress plugin that provides an extendable GraphQL schema and API for any WordPress site.
  categories:
    - API
    - CMS
    - Documentation
    - GraphQL
    - Technology
    - Web Development
    - WordPress
  built_by: WPGraphQL
  built_by_url: https://wpgraphql.com
  featured: false
- title: Shine Lawyers
  main_url: https://www.shine.com.au
  url: https://www.shine.com.au
  description: >
    Shine Lawyers is an Australian legal services website built with Gatsby v2, Elasticsearch, Isso, and Geolocation services.
  categories:
    - Legal
    - Business
    - Blog
- title: Parallel Polis Kosice
  url: https://www.paralelnapoliskosice.sk/
  main_url: https://www.paralelnapoliskosice.sk/
  source_url: https://github.com/ParalelnaPolisKE/paralelnapoliskosice.sk
  description: >
    Parallel Polis is a collective of people who want to live in a more opened world. We look for possibilities and technologies (Bitcoin, the blockchain, reputation systems and decentralized technologies in general) that open new ways, make processes easier and remove unnecessary barriers. We want to create an environment that aims at education, discovering and creating better systems for everybody who is interested in freedom and independence.
  categories:
    - Blog
    - Education
    - Technology
    - Blockchain
  built_by: Roman Vesely
  built_by_url: https://romanvesely.
  featured: false
- title: Unda Solutions
  url: https://unda.com.au
  main_url: https://unda.com.au
  description: >
    A custom web application development company in Perth, WA
  categories:
    - Business
    - Freelance
    - Web Development
    - Technology
  featured: false
- title: BIGBrave
  main_url: https://bigbrave.digital
  url: https://bigbrave.digital
  description: >
    BIGBrave is a strategic design firm. We partner with our clients, big and small, to design & create human-centered brands, products, services and systems that are simple, beautiful and easy to use.
  categories:
    - Agency
    - Web Development
    - Marketing
    - Technology
    - WordPress
  built_by: Francois Brill
  built_by_url: https://bigbrave.digital
  featured: false
- title: KegTracker
  main_url: https://www.kegtracker.co.za
  url: https://www.kegtracker.co.za
  description: >
    Keg Tracker is part of the Beverage Insights family and its sole aim is to provide you with the right data about your kegs to make better decisions. In today’s business landscape having the right information at your finger tips is crucial to the agility of your business.
  categories:
    - Food
    - Business
    - Technology
  built_by: Francois Brill
  built_by_url: https://bigbrave.digital
  featured: false
- title: Mike Nichols
  url: https://www.mikenichols.me
  main_url: https://www.mikenichols.me
  description: >
    Portfolio site of Mike Nichols, a UX designer and product development lead.
  categories:
    - Portfolio
    - Technology
    - Web Development
  built_by: Mike Nichols
  featured: false
- title: Steve Haid
  url: https://www.stevehaid.com
  main_url: https://www.stevehaid.com
  description: >
    Steve Haid is a real estate agent and Professional Financial Planner (PFP) who has been helping clients achieve their investment goals since 2006. Site designed by Stephen Bell.
  categories:
    - Marketing
    - Real Estate
  built_by: Michael Uloth
  built_by_url: "https://www.michaeluloth.com"
- title: Incremental - Loyalty, Rewards and Incentive Programs
  main_url: https://www.incremental.com.au
  url: https://www.incremental.com.au
  description: >
    Sydney-based digital agency specialising in loyalty, rewards and incentive programs. WordPress backend; Cloudinary, YouTube and Hubspot form integration; query data displayed as animated SVG graphs; video background in the header.
  categories:
    - Agency
    - Portfolio
    - WordPress
  built_by: Incremental
  built_by_url: https://www.incremental.com.au
  featured: false
- title: Technica11y
  main_url: https://www.technica11y.org
  url: https://www.technica11y.org
  description: >
    Discussing challenges in technical accessibility.
  categories:
    - Accessibility
    - Education
    - Video
  built_by: Tenon.io
  built_by_url: https://tenon.io
  featured: false
- title: Tenon-UI Documentation
  main_url: https://www.tenon-ui.info
  url: https://www.tenon-ui.info
  description: >
    Documentation site for Tenon-UI: Tenon.io's accessible components library.
  categories:
    - Accessibility
    - Documentation
    - Library
    - Web Development
  built_by: Tenon.io
  built_by_url: https://tenon.io
  featured: false
- title: Matthew Secrist
  main_url: https://www.matthewsecrist.net
  url: https://www.matthewsecrist.net
  source_url: https://github.com/matthewsecrist/v3
  description: >
    Matthew Secrist's personal portfolio using Gatsby, Prismic and Styled-Components.
  categories:
    - Portfolio
    - Technology
    - Web Development
  built_by: Matthew Secrist
  built_by_url: https://www.matthewsecrist.net
  featured: false
- title: Node.js Dev
  main_url: https://nodejs.dev
  url: https://nodejs.dev
  source_url: https://github.com/nodejs/nodejs.dev
  description: >
    Node.js Foundation Website.
  categories:
    - Node.js
    - Documentation
    - Web Development
  built_by: Node.js Website Redesign Working Group
  built_by_url: https://github.com/nodejs/website-redesign
  featured: false
- title: Sheffielders
  main_url: https://sheffielders.org
  url: https://sheffielders.org
  source_url: https://github.com/davemullenjnr/sheffielders
  description: >
    A collective of businesses, creatives, and projects based in Sheffield, UK.
  categories:
    - Directory
  built_by: Dave Mullen Jnr
  built_by_url: https://davemullenjnr.co.uk
  featured: false
- title: Stealth Labs
  url: https://stealthlabs.io
  main_url: https://stealthlabs.io
  description: >
    We design and develop for the web, mobile and desktop
  categories:
    - Portfolio
    - Web Development
  built_by: Edvins Antonovs
  built_by_url: https://edvins.io
  featured: false
- title: Constanzia Yurashko
  main_url: https://www.constanziayurashko.com
  url: https://www.constanziayurashko.com
  description: >
    Exclusive women's ready-to-wear fashion by designer Constanzia Yurashko.
  categories:
    - Fashion
    - Portfolio
  built_by: Maxim Andries
  featured: false
- title: The Tenon.io blog
  main_url: https://blog.tenon.io/
  url: https://blog.tenon.io/
  description: >
    The Tenon.io blog features articles on accessibility written by some of the industry's leading lights and includes news, guidance, and education.
  categories:
    - Accessibility
    - Blog
    - Education
  built_by: Tenon.io
  built_by_url: https://tenon.io
  featured: false
- title: Algolia
  url: https://algolia.com
  main_url: https://algolia.com
  description: >
    Algolia helps businesses across industries quickly create relevant, scalable, and lightning fast search and discovery experiences.
  categories:
    - Web Development
    - Technology
    - Open Source
    - Featured
  built_by: Algolia
  featured: true
- title: GVD Renovations
  url: https://www.gvdrenovations.com/
  main_url: https://www.gvdrenovations.com/
  description: >
    GVD Renovations is a home improvement contractor with a well known reputation as a professional, quality contractor in California.
  categories:
    - Construction
    - Business
  built_by: David Krasniy
  built_by_url: http://dkrasniy.com
  featured: false
- title: Styled System
  url: https://styled-system.com/
  main_url: https://styled-system.com/
  source_url: https://github.com/styled-system/styled-system/tree/master/docs
  description: >
    Style props for rapid UI development.
  categories:
    - Design System
    - Styles
    - Type Scale
    - Responsive Design
  built_by: Brent Jackson
  built_by_url: https://jxnblk.com/
- title: Timehacker
  url: https://timehacker.app
  main_url: https://timehacker.app
  description: >
    Procrastination killer, automatic time tracking app to skyrocket your productivity
  categories:
    - Productivity
    - App
    - Technology
    - Marketing
    - Landing Page
  built_by: timehackers
  featured: false
- title: Little & Big
  main_url: "https://www.littleandbig.com.au/"
  url: "https://www.littleandbig.com.au/"
  description: >
    Little & Big exists with the aim to create Websites, Apps, E-commerce stores
    that are consistently unique and thoughtfully crafted, every time.
  categories:
    - Agency
    - Design
    - Web Development
    - Portfolio
  built_by: Little & Big
  built_by_url: "https://www.littleandbig.com.au/"
  featured: false
- title: Cat Knows
  main_url: "https://catnose99.com/"
  url: "https://catnose99.com/"
  description: >
    Personal blog built with Gatsby v2.
  categories:
    - Blog
    - Web Development
  built_by: CatNose
  built_by_url: "https://twitter.com/catnose99"
  featured: false
- title: just some dev
  url: https://www.iamdeveloper.com
  main_url: https://www.iamdeveloper.com
  source_url: https://github.com/nickytonline/www.iamdeveloper.com
  description: >
    Just some software developer writing things ✏️
  categories:
    - Blog
  built_by: Nick Taylor
  built_by_url: https://www.iamdeveloper.com
  featured: false
- title: Keziah Moselle Blog
  url: https://blog.keziahmoselle.fr/
  main_url: https://blog.keziahmoselle.fr/
  source_url: https://github.com/KeziahMoselle/blog.keziahmoselle.fr
  description: >
    ✍️ A place to share my thoughts.
  categories:
    - Blog
  built_by: Keziah Moselle
  built_by_url: https://keziahmoselle.fr/
- title: xfuture's blog
  url: https://www.xfuture-blog.com/
  main_url: https://www.xfuture-blog.com/
  source_url: https://github.com/xFuture603/xfuture-blog
  description: >
    A blog about Devops, Web development, and my insights as a systems engineer.
  categories:
    - Blog
  built_by: Daniel Uhlmann
  built_by_url: https://www.xfuture-blog.com/
- title: Mayne's Blog
  main_url: "https://gine.me/"
  url: "https://gine.me/page/1"
  source_url: "https://github.com/mayneyao/gine-blog"
  featured: false
  categories:
    - Blog
    - Web Development
- title: Bakedbird
  url: https://bakedbird.com
  main_url: https://bakedbird.com
  description: >
    Eleftherios Psitopoulos - A frontend developer from Greece ☕
  categories:
    - Portfolio
    - Blog
  built_by: Eleftherios Psitopoulos
  built_by_url: https://bakedbird.com
- title: Benjamin Lannon
  url: https://lannonbr.com
  main_url: https://lannonbr.com
  source_url: https://github.com/lannonbr/Portfolio-gatsby
  description: >
    Personal portfolio of Benjamin Lannon
  categories:
    - Portfolio
    - Web Development
  built_by: Benjamin Lannon
  built_by_url: https://lannonbr.com
  featured: false
- title: Aravind Balla
  url: https://aravindballa.com
  main_url: https://aravindballa.com
  source_url: https://github.com/aravindballa/website2017
  description: >
    Personal portfolio of Aravind Balla
  categories:
    - Portfolio
    - Blog
    - Web Development
  built_by: Aravind Balla
  built_by_url: https://aravindballa.com
- title: Kaleb McKelvey
  url: https://kalebmckelvey.com
  main_url: https://kalebmckelvey.com
  source_url: https://github.com/avatar-kaleb/kalebmckelvey-site
  description: >
    Personal portfolio of Kaleb McKelvey!
  categories:
    - Blog
    - Portfolio
  built_by: Kaleb McKelvey
  built_by_url: https://kalebmckelvey.com
  featured: false
- title: Michal Czaplinski
  url: https://czaplinski.io
  main_url: https://czaplinski.io
  source_url: https://github.com/michalczaplinski/michalczaplinski.github.io
  description: >
    Michal Czaplinski is a full-stack developer 🚀
  categories:
    - Portfolio
    - Web Development
  built_by: Michal Czaplinski mmczaplinski@gmail.com
  built_by_url: https://czaplinski.io
  featured: false
- title: Interactive Investor (ii)
  url: https://www.ii.co.uk
  main_url: https://www.ii.co.uk
  description: >
    Hybrid (static/dynamic) Gatsby web app for ii's free research, news and analysis, discussion and product marketing site.
  categories:
    - Banking
    - Business
    - Finance
    - Technology
  built_by: Interactive Investor (ii)
  built_by_url: https://www.ii.co.uk
  featured: false
- title: Weingut Goeschl
  url: https://www.weingut-goeschl.at/
  main_url: https://www.weingut-goeschl.at/
  description: >
    Weingut Goeschl is a family winery located in Gols, Burgenland in Austria (Österreich)
  categories:
    - eCommerce
    - Beverage
    - Business
  built_by: Peter Kroyer
  built_by_url: https://www.peterkroyer.at/
  featured: false
- title: Josef Aidt
  url: https://josefaidt.me
  main_url: https://josefaidt.me
  source_url: https://github.com/josefaidt/josefaidt.github.io
  description: >
    Personal website, blog, portfolio for Josef Aidt
  categories:
    - Portfolio
    - Blog
    - Web Development
  built_by: Josef Aidt
  built_by_url: https://twitter.com/garlicbred
- title: Hash Tech Guru
  url: https://hashtech.guru
  main_url: https://hashtech.guru
  description: >
    Software Development Training School and Tech Blog
  categories:
    - Blog
    - Education
  built_by: Htet Wai Yan Soe
  built_by_url: https://github.com/johnreginald
- title: AquaGruppen Vattenfilter
  url: https://aquagruppen.se
  main_url: https://aquagruppen.se/
  description: >
    Water filter and water treatment products in Sweden
  categories:
    - Business
    - Technology
  built_by: Johan Eliasson
  built_by_url: https://github.com/elitan
  featured: false
- title: How To egghead
  main_url: https://howtoegghead.com/
  url: https://howtoegghead.com/
  source_url: https://github.com/eggheadio/how-to-egghead
  featured: false
  built_by: egghead.io
  built_by_url: https://egghead.io
  description: >
    How to become an egghead instructor or reviewer
  categories:
    - Documentation
    - Education
- title: Sherpalo Ventures
  main_url: "https://www.sherpalo.com/"
  url: "https://www.sherpalo.com/"
  featured: false
  categories:
    - Finance
    - Business
    - Technology
  built_by: Othermachines
  built_by_url: "https://othermachines.com"
- title: WrapCode
  url: https://www.wrapcode.com
  main_url: https://www.wrapcode.com
  description: >
    A full stack blog on Microsoft Azure, JavaScript, DevOps, AI and Bots.
  categories:
    - Blog
    - Technology
    - Web Development
  built_by: Rahul P
  built_by_url: https://twitter.com/_rahulpp
  featured: false
- title: Kirankumar Ambati's Portfolio
  url: https://www.kirankumarambati.me
  main_url: https://www.kirankumarambati.me
  description: >
    Personal website, blog, portfolio of Kirankumar Ambati
  categories:
    - Blog
    - Portfolio
    - Web Development
  built_by: Kirankumar Ambati
  built_by_url: https://github.com/kirankumarambati
  featured: false
- title: Mixkit by Envato
  url: https://mixkit.co
  main_url: https://mixkit.co
  description: >
    Extraordinary free HD videos
  categories:
    - Video
    - Art
    - Design
    - Gallery
    - Video
  built_by: Envato
  built_by_url: https://github.com/envato
  featured: false
- title: Rou Hun Fan's portfolio
  main_url: https://flowen.me
  url: https://flowen.me
  source_url: https://github.com/flowen/flowen.me/tree/master/2019/v3
  description: >
    Portfolio of creative developer Rou Hun Fan. Built with Gatsby v2 &amp; Greensock drawSVG.
  categories:
    - Portfolio
  built_by: Rou Hun Fan Developer
  built_by_url: https://flowen.me
  featured: false
- title: chadly.net
  url: https://www.chadly.net
  main_url: https://www.chadly.net
  source_url: https://github.com/chadly/chadly.net
  description: >
    Personal tech blog by Chad Lee.
  categories:
    - Blog
    - Technology
    - Web Development
  built_by: Chad Lee
  built_by_url: https://github.com/chadly
  featured: false
- title: CivicSource
  url: https://www.civicsource.com
  main_url: https://www.civicsource.com
  description: >
    Online auction site to purchase tax-distressed properties from local taxing authorities.
  categories:
    - Auction
    - Real Estate
    - Government
  featured: false
- title: SpotYou
  main_url: "https://spotyou.joshglazer.com"
  url: "https://spotyou.joshglazer.com"
  source_url: "https://github.com/joshglazer/spotyou"
  description: >
    SpotYou allows you to watch your favorite music videos on Youtube based on your Spotify Preferences
  categories:
    - Entertainment
    - Music
  built_by: Josh Glazer
  built_by_url: https://linkedin.com/in/joshglazer/
  featured: false
- title: Hesam Kaveh's blog
  description: >
    A blog with great seo that using gatsby-source-wordpress to fetch posts from backend
  main_url: "https://hesamkaveh.com/"
  url: "https://hesamkaveh.com/"
  source_url: "https://github.com/hesamkaveh/sansi"
  featured: false
  categories:
    - Blog
    - WordPress
- title: On Earth Right Now
  main_url: https://oern.tv
  url: https://oern.tv
  source_url: https://github.com/cadejscroggins/oern.tv
  description: >
    A curated list of live video feeds from around the world—built with GatsbyJS.
  categories:
    - Directory
    - Entertainment
    - Gallery
  built_by: Cade Scroggins
  built_by_url: https://cadejs.com
  featured: false
- title: Oliver Gomes Portfolio
  main_url: https://oliver-gomes.github.io/v4/
  url: https://oliver-gomes.github.io/v4/
  description: >
    As an artist and a web designer/developer, I wanted to find a way to present these two portfolios in a way that made sense.  I felt with new found power of speed, Gatsby helped keep my creativity intact with amazing response and versatility. I felt my butter smooth transition felt much better in user perspective and super happy with the power of Gatsby.
  categories:
    - Portfolio
    - Web Development
    - Blog
  built_by: Oliver Gomes
  built_by_url: https://github.com/oliver-gomes
  featured: false
- title: Patrik Szewczyk
  url: https://www.szewczyk.cz/
  main_url: https://www.szewczyk.cz/
  description: >
    Patrik Szewczyk – JavaScript, TypeScript, React, Node.js developer, Redux, Reason
  categories:
    - Portfolio
  built_by: Patrik Szewczyk
  built_by_url: https://linkedin.com/in/thepatriczek/
  featured: false
- title: Patrik Arvidsson's portfolio
  url: https://www.patrikarvidsson.com
  main_url: https://www.patrikarvidsson.com
  source_url: https://github.com/patrikarvidsson/portfolio-gatsby-contentful
  description: >
    Personal portfolio site of Swedish interaction designer Patrik Arvidsson. Built with Gatsby, Tailwind CSS, Emotion JS and Contentful.
  categories:
    - Blog
    - Design
    - Portfolio
    - Web Development
    - Technology
  built_by: Patrik Arvidsson
  built_by_url: https://www.patrikarvidsson.com
  featured: false
- title: Jacob Cofman's Blog
  description: >
    Personal blog / portfolio about Jacob Cofman.
  main_url: "https://jcofman.de/"
  url: "https://jcofman.de/"
  source_url: "https://github.com/JCofman/jc-website"
  featured: false
  categories:
    - Blog
    - Portfolio
- title: re-geo
  description: >
    re-geo is react based geo cities style component.
  main_url: "https://re-geo.netlify.com/"
  url: "https://re-geo.netlify.com/"
  source_url: "https://github.com/sadnessOjisan/re-geo-lp"
  categories:
    - Open Source
    - Joke
  built_by: sadnessOjisan
  built_by_url: https://twitter.com/sadnessOjisan
  featured: false
- title: Luis Cestou Portfolio
  description: >
    Portfolio of graphic + interactive designer Luis Cestou.
  main_url: "https://luiscestou.com"
  url: "https://luiscestou.com"
  source_url: "https://github.com/lcestou/luiscestou.com"
  built_by: Luis Cestou contact@luiscestou.com
  built_by_url: https://luiscestou.com
  featured: false
  categories:
    - Portfolio
    - Web Development
- title: Data Hackers
  url: https://datahackers.com.br/
  main_url: https://datahackers.com.br/
  description: >
    Official website for the biggest portuguese-speaking data science community. Makes use of several data sources such as podcasts from Anchor, messages from Slack, newsletters from MailChimp and blog posts from Medium. The unique visual design also had its hurdles and was quite fun to develop!
  categories:
    - Blog
    - Education
    - Podcast
    - Technology
  built_by: Kaordica
  built_by_url: https://kaordica.design
  featured: false
- title: TROMAQ
  url: https://www.tromaq.com/
  main_url: https://www.tromaq.com/
  description: >
    TROMAQ executes earthmoving services and rents heavy machinery for construction work. Even with the lack of good photography, their new site managed to pass a solid and trustworthy feeling to visitors during testing and they're already seeing the improvement in brand awareness, being the sole player with a modern website in their industry.
  categories:
    - Marketing
  built_by: Kaordica
  built_by_url: https://kaordica.design
  featured: false
- title: Novida Consulting
  url: https://www.novidaconsultoria.com.br
  main_url: https://www.novidaconsultoria.com.br
  description: >
    Novida’s goal was to position itself as a solid, exclusive and trustworthy brand for families looking for a safe financial future… We created a narrative and visual design that highlight their exclusivity.
  categories:
    - Marketing
  built_by: Kaordica
  built_by_url: https://kaordica.design
  featured: false
- title: We Are Clarks
  url: "https://www.weareclarks.com"
  main_url: "https://www.weareclarks.com"
  source_url: "https://github.com/abeaclark/weareclarks"
  description: >
    A family travel blog.
  categories:
    - Blog
    - Travel
  built_by: Abe Clark
  built_by_url: https://www.linkedin.com/in/abrahamclark/
  featured: false
- title: Guillaume Briday's Blog
  main_url: "https://guillaumebriday.fr/"
  url: "https://guillaumebriday.fr/"
  source_url: "https://github.com/guillaumebriday/guillaumebriday.fr"
  description: >
    My personal blog built with Gatsby and Tailwind CSS.
  categories:
    - Blog
    - Web Development
    - Technology
  built_by: Guillaume Briday
  built_by_url: https://guillaumebriday.fr/
  featured: false
- title: SEOmonitor
  main_url: "https://www.seomonitor.com"
  url: "https://www.seomonitor.com"
  description: >
    SEOmonitor is a suite of SEO tools dedicated to agencies.
  categories:
    - Blog
    - Portfolio
    - Agency
  built_by: bejamas
  built_by_url: https://bejamas.io/
  featured: false
- title: Jean Regisser's Portfolio
  main_url: "https://jeanregisser.com/"
  url: "https://jeanregisser.com/"
  source_url: "https://github.com/jeanregisser/jeanregisser.com"
  featured: false
  description: >
    Portfolio of software engineer Jean Regisser.
  categories:
    - Portfolio
    - Mobile Development
    - React Native
  built_by: Jean Regisser
  built_by_url: "https://jeanregisser.com/"
- title: Axcept - Visual Screenshot Testing
  url: https://axcept.io
  main_url: https://axcept.io
  description: >
    Visual Testing for everyone
  categories:
    - Documentation
    - Testing
    - Web Development
  built_by: d:code:it
  built_by_url: https://dcodeit.com
  featured: false
- title: Chase Ohlson
  url: https://chaseohlson.com
  main_url: https://chaseohlson.com
  description: >
    Portfolio of frontend engineer & web developer Chase Ohlson.
  categories:
    - Portfolio
    - React
    - Web Development
  built_by: Chase Ohlson
  built_by_url: https://chaseohlson.com
  featured: false
- title: Zach Schnackel
  url: https://zslabs.com
  main_url: https://zslabs.com
  source_url: "https://github.com/zslabs/zslabs.com"
  description: >
    Portfolio site for UI/Motion Developer, Zach Schnackel.
  categories:
    - Portfolio
    - React
    - Web Development
  built_by: Zach Schnackel
  built_by_url: "https://zslabs.com"
- title: Gremlin
  url: https://www.gremlin.com
  main_url: https://www.gremlin.com
  description: >
    Gremlin's Failure as a Service finds weaknesses in your system before they cause problems.
  categories:
    - Marketing
    - Chaos Engineering
- title: Headless.page
  main_url: https://headless.page/
  url: https://headless.page/
  description: >
    Headless.page is a directory of eCommerce sites featuring headless architecture, PWA features and / or the latest JavaScript technology.
  categories:
    - Directory
    - eCommerce
  built_by: Pilon
  built_by_url: https://pilon.io/
  featured: false
- title: Ouracademy
  main_url: https://our-academy.org/
  url: https://our-academy.org/
  source_url: "https://github.com/ouracademy/website"
  description: >
    Ouracademy is an organization that promoves the education in software development throught blog posts & videos smiley.
  categories:
    - Open Source
    - Blog
    - Education
  built_by: Ouracademy
  built_by_url: https://github.com/ouracademy
  featured: false
- title: Tenon.io
  main_url: https://tenon.io
  url: https://tenon.io
  description: >
    Tenon.io is an accessibility tooling, services and consulting company.
  categories:
    - API
    - Accessibility
    - Business
    - Consulting
    - Technology
  built_by: Tenon.io
  built_by_url: https://tenon.io
  featured: false
- title: Projectival
  url: https://www.projectival.de/
  main_url: https://www.projectival.de/
  description: >
    Freelancer Online Marketing & Web Development in Cologne, Germany
  categories:
    - Freelance
    - Marketing
    - Web Development
    - Blog
    - Consulting
    - SEO
    - Business
  built_by: Sascha Klapetz
  built_by_url: https://www.projectival.de/
  featured: false
- title: Herman Starikov
  url: https://hermanya.github.io
  main_url: https://hermanya.github.io
  source_url: https://github.com/Hermanya/hermanya.github.io
  description: >
    (optional)
  categories:
    - Portfolio
    - Web Development
  built_by: Herman Starikov
  built_by_url: https://github.com/Hermanya
  featured: false
- title: Hetzner Online Community
  main_url: https://community.hetzner.com
  url: https://community.hetzner.com
  description: >
    Hetzner Online Community provides a free collection of high-quality tutorials, which are based on free and open source software, on a variety of topics such as development, system administration, and other web technology.
  categories:
    - Web Development
    - Technology
    - Programming
    - Open Source
    - Community
    - Tutorials
  built_by: Hetzner Online GmbH
  built_by_url: https://www.hetzner.com/
  featured: false
- title: AGYNAMIX
  url: https://www.agynamix.de/
  main_url: https://www.agynamix.de/
  source_url: https://github.com/tuhlmann/agynamix.de
  description: >
    Full Stack Java, Scala, Clojure, TypeScript, React Developer in Thalheim, Germany
  categories:
    - Freelance
    - Web Development
    - Programming
    - Blog
    - Consulting
    - Portfolio
    - Business
  built_by: Torsten Uhlmann
  built_by_url: https://www.agynamix.de/
  featured: false
- title: syracuse.io
  url: https://syracuse.io
  main_url: https://syracuse.io
  source_url: https://github.com/syracuseio/syracuseio/
  description: >
    Landing page for Syracuse NY Software Development Meetup Groups
  categories:
    - Community
  built_by: Benjamin Lannon
  built_by_url: https://lannonbr.com
- title: Render Documentation
  main_url: https://render.com/docs
  url: https://render.com/docs
  description: >
    Render is the easiest place to host your sites and apps. We use Gatsby for everything on https://render.com, including our documentation. The site is deployed on Render as well! We also have a guide to deploying Gatsby apps on Render: https://render.com/docs/deploy-gatsby.
  categories:
    - Web Development
    - Programming
    - Documentation
    - Hosting
    - Technology
  built_by: Render Developers
  built_by_url: https://render.com
  featured: false
- title: prima
  url: https://www.prima.co
  main_url: https://www.prima.co
  description: >
    Discover industry-defining wellness content and trusted organic hemp CBD products safely supporting wellness, stress, mood, skin health, and balance.
  categories:
    - Blog
    - eCommerce
    - Education
  built_by: The Couch
  built_by_url: https://thecouch.nyc
- title: Gatsby Guides
  url: https://gatsbyguides.com/
  main_url: https://gatsbyguides.com/
  description: >
    Free tutorial course about using Gatsby with a CMS.
  categories:
    - Education
    - Documentation
    - Web Development
  built_by: Osio Labs
  built_by_url: https://osiolabs.com/
  featured: false
- title: Architude
  url: https://architudedesign.com
  main_url: https://architudedesign.com
  description: >
    筑冶 Architude International Design Consultants
  categories:
    - Design
    - Landing Page
    - Gallery
  built_by: Neo Nie
  built_by_url: https://github.com/nihgwu
  featured: false
- title: Arctica
  url: https://arctica.io
  main_url: https://arctica.io
  description: >
    Arctica specialises in purpose-built web sites and progressive web applications with user optimal experiences, tailored to meet the objectives of your business.
  categories:
    - Portfolio
    - Agency
    - Design
    - Web Development
  built_by: Arctica
  built_by_url: https://arctica.io
  featured: false
- title: Shard Ventures
  url: https://shard.vc
  main_url: https://shard.vc
  description: >
    Shard is building new online companies from scratch, partnering with other like-minded founders to start and invest in technology companies.
  categories:
    - Finance
    - Technology
    - Portfolio
  built_by: Arctica
  built_by_url: https://arctica.io
  featured: false
- title: David Brookes
  url: https://davidbrookes.me
  main_url: https://davidbrookes.me
  description: >
    Specialising in crafting stylish, high performance websites and applications that get results, using the latest cutting edge web development technologies.
  categories:
    - Portfolio
    - Freelance
    - Web Development
  built_by: Arctica
  built_by_url: https://arctica.io
  featured: false
- title: Dennis Morello
  url: https://morello.dev
  main_url: https://morello.dev
  source_url: https://gitlab.com/dennismorello/dev-blog
  description: >
    morello.dev is a development and techology blog written by Dennis Morello.
  categories:
    - Blog
    - Education
    - Web Development
    - Open Source
    - Technology
  built_by: Dennis Morello
  built_by_url: https://twitter.com/dennismorello
  featured: false
- title: BaseTable
  url: https://autodesk.github.io/react-base-table/
  main_url: https://autodesk.github.io/react-base-table/
  source_url: https://github.com/Autodesk/react-base-table
  description: >
    BaseTable is a react table component to display large data set with high performance and flexibility.
  categories:
    - Web Development
    - Documentation
    - Open Source
  built_by: Neo Nie
  built_by_url: https://github.com/nihgwu
  featured: false
- title: herper.io
  url: https://herper.io
  main_url: https://herper.io
  description: >
    Portfolio website for Jacob Herper - a Front End Web Developer with a passion for all things digital. I have more than 10 years experience working in web development.
  categories:
    - Portfolio
    - Web Development
    - Freelance
    - Design
    - SEO
  built_by: Jacob Herper
  built_by_url: https://github.com/jakeherp
  featured: false
- title: Artem Sapegin Photography
  description: >
    Photography portfolio and blog of Artem Sapegin, an award-losing photographer living in Berlin, Germany. Landscapes, cityscapes and dogs.
  main_url: "https://morning.photos/"
  url: "https://morning.photos/"
  source_url: "https://github.com/sapegin/morning.photos"
  categories:
    - Portfolio
    - Photography
  built_by: Artem Sapegin
  built_by_url: "https://github.com/sapegin"
- title: Pattyrn
  main_url: https://pattyrn.com
  url: https://pattyrn.com
  # optional: short paragraph describing the content and/or purpose of the site that will appear in the modal detail view and permalink views for your site
  description: >
    Pattyrn uses advanced machine learning AI to analyze the platform’s your teams use, making it easy to solve performance problems, reduce bottlenecks, and monitor culture health to optimize your ROI and help boost performance without causing burn out.
  categories:
    - Marketing
    - Technology
  built_by: Pattyrn
  built_by_url: https://twitter.com/Pattyrn4
  featured: false
- title: Intranet Italia Day
  main_url: https://www.intranetitaliaday.it/en
  url: https://www.intranetitaliaday.it/en
  description: >
    The Italian event dedicated to the digital workplace that focuses on planning, governance and company intranet management
  categories:
    - Event
    - Conference
  built_by: Ariadne Digital
  built_by_url: https://www.ariadnedigital.it
  featured: false
- title: Textually Stylo
  main_url: https://www.textually.net
  url: https://www.textually.net
  description: >
    Stylo Markdown writing App marketing/documentation website by Textually Inc.
  categories:
    - Marketing
    - Technology
    - Blog
    - Documentation
  built_by: Sébastien Hamel
  built_by_url: https://www.textually.net
  featured: false
- title: OneDeck
  main_url: https://www.onedeck.co
  url: https://www.onedeck.co
  description: >
    OneDeck is a simple yet powerful tool for creating and sharing your one-page investment summary in under 10 minutes.
  categories:
    - Finance
    - Technology
  built_by: William Neill
  built_by_url: https://twitter.com/williamneill
  featured: false
- title: Assortment
  main_url: https://assortment.io
  url: https://assortment.io
  description: >
    Assortment aims to provide detailed tutorials (and more) for developers of all skill levels within the Web Development Industry. Attempting to cut out the fluff and arm you with the facts.
  categories:
    - Blog
    - Web Development
  built_by: Luke Whitehouse
  built_by_url: https://twitter.com/_lukewh
  featured: false
- title: Mission42
  main_url: https://mission42.zauberware.com
  url: https://mission42.zauberware.com
  description: >
    A landing page for the mobile app Mission42. Mission42 wants to help you learn new skills.
  categories:
    - App
    - Tutorials
    - Personal Training
    - Learning
    - Education
    - Landing Page
  built_by: Philipp Siegmund, zauberware
  built_by_url: https://www.zauberware.com
- title: Altstadtdomizil Idstein
  main_url: https://www.altstadtdomizil-idstein.de/
  url: https://www.altstadtdomizil-idstein.de/
  description: >
    A landing page for a holiday apartment in Idstein, Germany.
  categories:
    - Landing Page
    - Travel
    - Tourism
    - Real Estate
  built_by: Simon Franzen, zauberware
  built_by_url: https://www.zauberware.com
- title: Gerald Martinez Dev
  main_url: https://gmartinez.dev/
  url: https://gmartinez.dev/
  description: >
    Personal web site for show my skills and my works.
  categories:
    - Web Development
    - Portfolio
  built_by: Gerald Martinez
  built_by_url: https://twitter.com/GeraldM_92
  featured: false
- title: Becreatives
  main_url: "https://becreatives.com"
  url: "https://becreatives.com"
  featured: false
  description: >
    Digital software house. Enlights ideas. Think smart execute harder.
  categories:
    - Technology
    - Web Development
    - Agency
    - Marketing
  built_by: Becreatives
  built_by_url: "https://becreatives.com"
- title: Paul Clifton Photography
  main_url: https://paulcliftonphotography.com
  url: https://paulcliftonphotography.com
  featured: false
  description: >
    A full migration from WordPress to GatsbyJS and DatoCMS. Includes custom cropping on images as viewport changes size and also an infinity scroll that doesn't preload all of the results.
  categories:
    - Blog
    - Portfolio
    - Gallery
    - Photography
  built_by: Little Wolf Studio
  built_by_url: https://littlewolfstudio.co.uk
- title: Atte Juvonen - Blog
  url: https://www.attejuvonen.fi/
  main_url: https://www.attejuvonen.fi/
  source_url: https://github.com/baobabKoodaa/blog
  description: >
    A blog with streamlined design and smooth UX
  categories:
    - Blog
    - Technology
    - Web Development
  featured: false
- title: Kibuk Construction
  url: https://kibukconstruction.com/
  main_url: https://kibukconstruction.com/
  description: >
    Kibuk Construction is a fully licensed and insured contractor specializing in Siding, Decks, Windows & Doors!
  categories:
    - Construction
    - Business
  built_by: David Krasniy
  built_by_url: http://dkrasniy.com
- title: RedCarpetUp
  main_url: https://www.redcarpetup.com
  url: https://www.redcarpetup.com/
  description: >
    RedCarpetUp's home page for a predominantly mobile-only customer base in India with major constraints on bandwidth availability
  categories:
    - Finance
    - Loans
    - Credit Card
  built_by: RedCarpet Dev Team
  built_by_url: https://www.redcarpetup.com
  featured: false
- title: talita traveler
  url: https://talitatraveler.com/
  main_url: https://talitatraveler.com/
  source_url: https://github.com/afuh/talitatraveler
  description: >
    Talita Traveler's personal blog.
  categories:
    - Blog
  built_by: Axel Fuhrmann
  built_by_url: https://axelfuhrmann.com/
  featured: false
- title: Pastelería el Progreso
  url: https://pasteleriaelprogreso.com/
  main_url: https://pasteleriaelprogreso.com/
  source_url: https://github.com/afuh/elprogreso
  description: >
    Famous bakery in Buenos Aires.
  categories:
    - Food
    - Gallery
  built_by: Axel Fuhrmann
  built_by_url: https://axelfuhrmann.com/
  featured: false
- title: Maitrik's Portfolio
  url: https://www.maitrikpatel.com/
  main_url: https://www.maitrikpatel.com/
  source_url: https://github.com/maitrikjpatel/portfolio
  description: >
    Portfolio of a Front-End Developer / UX Designer who designs and develops pixel perfect user interface, experiences and web applications.
  categories:
    - Portfolio
    - Blog
    - Design
    - Web Development
  built_by: Maitrik Patel
  built_by_url: https://www.maitrikpatel.com/
  featured: false
- title: PicPick
  url: https://picpick.app/
  main_url: https://picpick.app/
  description: >
    All-in-one Graphic Design Tool, Screen Capture Software, Image Editor, Color Picker, Pixel Ruler and More
  categories:
    - Productivity
    - App
    - Technology
  built_by: NGWIN
  built_by_url: https://picpick.app/
  featured: false
- title: Ste O'Neill
  main_url: https://www.steoneill.dev
  url: https://www.steoneill.dev
  description: >
    MVP of a portfolio site for a full stack UK based developer.
  categories:
    - Blog
    - Portfolio
  built_by: Ste O'Neill
  built_by_url: https://steoneill.dev
  featured: false
- title: Filipe Santos Correa's Portfolio
  description: >
    Filipe's Personal About Me / Portfolio.
  main_url: "https://filipesantoscorrea.com/"
  url: "https://filipesantoscorrea.com/"
  source_url: "https://github.com/Safi1012/filipesantoscorrea.com"
  featured: false
  categories:
    - Portfolio
- title: Progressive Massachusetts Legislator Scorecard
  main_url: https://scorecard.progressivemass.com
  url: https://scorecard.progressivemass.com
  featured: false
  source_url: https://github.com/progressivemass/legislator-scorecard
  description: >
    Learn about MA state legislators' voting records through a progressive lens
  categories:
    - Government
    - Education
  built_by: Alex Holachek
  built_by_url: "https://alex.holachek.com/"
- title: Jeff Wolff – Portfolio
  main_url: https://www.jeffwolff.net
  url: https://www.jeffwolff.net
  featured: false
  description: >
    A guy from San Diego who makes websites.
  categories:
    - Blog
    - Portfolio
    - Web Development
- title: Jp Valery – Portfolio
  main_url: https://jpvalery.photo
  url: https://jpvalery.photo
  featured: false
  description: >
    Self-taught photographer documenting spaces and people
  categories:
    - Portfolio
    - Photography
- title: Pantene
  main_url: https://pantene.com
  url: https://pantene.com
  featured: false
  description: >
    Pantene is a Swiss-created American brand of hair care products owned by Procter & Gamble
  categories:
    - Beauty
    - Business
- title: Prevue
  main_url: https://www.prevue.io
  url: https://www.prevue.io
  featured: false
  description: >
    All in One Prototyping Tool For Vue Developers
  categories:
    - Open Source
    - Web Development
- title: Gold Medal Flour
  main_url: https://www.goldmedalflour.com
  url: https://www.goldmedalflour.com
  description: >
    Gold Medal Four is a brand of flour products owned by General Mills. The new site was built using Gatsby v2 with data sources from Wordpress and an internal recipe API, and features multifaceted recipe filtering and a modified version of Gatsby Image to support art direction images.
  categories:
    - Food
  built_by: General Mills Branded Sites Dev Team
  built_by_url: https://www.generalmills.com
  featured: false
- title: Fifth Gait Technologies
  main_url: https://5thgait.com
  url: https://5thgait.com
  featured: false
  description: >
    Fifth Gait is a small business in the defense and space industry that is run and owned by physicists and engineers that have worked together for decades. The site was built using Gatsby V2.
  categories:
    - Government
    - Science
    - Technology
    - Space
  built_by: Jonathan Z. Fisher
  built_by_url: "https://jonzfisher.com"
- title: Sal's Pals
  main_url: https://www.sals-pals.net
  url: https://www.sals-pals.net
  featured: false
  description: >
    Sal's Pals is a professional dog walking and pet sitting service based in Westfield, NJ. New site built with gatsby v2.
  categories:
    - Business
- title: Zuyet Awarmatrip
  main_url: https://www.zuyetawarmatrip.com
  url: https://www.zuyetawarmatrip.com
  featured: false
  description: >
    Zuyet Awarmatrip is a subsidiary identity within the personal ecosystem of Zuyet Awarmatik, focusing on travel and photography.
  categories:
    - Travel
    - Photography
  built_by: Zuyet Awarmatik
- title: nikodemdeja.pl
  main_url: https://nikodemdeja.pl
  url: https://nikodemdeja.pl
  source_url: https://github.com/Norem80/nikodemdeja.pl
  description: >
    Portfolio of Nikodem Deja
  categories:
    - Portfolio
    - Open Source
  built_by: Nikodem Deja
  built_by_url: https://nikodemdeja.pl
  featured: false
- title: manuvel.be
  url: https://www.manuvel.be
  main_url: https://www.manuvel.be
  source_url: https://github.com/riencoertjens/manuvelsite
  description: >
    Cycling themed café coming this april in Sint Niklaas, Belgium. One page with funky css-grid and gatsby-image trickery!
  categories:
    - Coffee
    - Food
    - Instagram
  built_by: WEBhart
  built_by_url: https://www.web-hart.com
  featured: false
- title: WEBhart
  url: https://www.web-hart.com
  main_url: https://www.web-hart.com
  description: >
    Hi, I'm Rien (pronounced Reen) from Belgium but based in Girona, Spain. I'm an autodidact, committed to learning until the end of time.
  categories:
    - Portfolio
    - Design
    - Web Development
    - Freelance
  built_by: WEBhart
  built_by_url: https://www.web-hart.com
  featured: false
- title: nicdougall.com
  url: https://nicdougall.netlify.com/
  main_url: https://nicdougall.netlify.com/
  source_url: https://github.com/riencoertjens/nicdougall.com
  description: >
    Athlete website with Netlify CMS for blog content.
  categories:
    - Athlete
    - Blog
  built_by: WEBhart
  built_by_url: https://www.web-hart.com
  featured: false
- title: het Groeiatelier
  url: https://www.hetgroeiatelier.be/
  main_url: https://www.hetgroeiatelier.be/
  description: >
    Workspace for talent development and logopedics. One page site with basic info and small calendar CMS.
  categories:
    - Personal Development
    - One Page
  built_by: WEBhart
  built_by_url: https://www.web-hart.com
  featured: false
- title: Lebuin D'Haese
  url: https://www.lebuindhaese.be/
  main_url: https://www.lebuindhaese.be/
  description: >
    Artist portfolio website. Powered by a super simple Netlify CMS to easily add blog posts or new art pieces.
  categories:
    - Portfolio
    - Artist
    - Blog
  built_by: WEBhart
  built_by_url: https://www.web-hart.com
  featured: false
- title: Iefke Molenstra
  url: https://www.iefke.be/
  main_url: https://www.iefke.be/
  description: >
    Artist portfolio website. Powered by a super simple Netlify CMS to easily add blog posts or new art pieces.
  categories:
    - Portfolio
    - Artist
    - Blog
  built_by: WEBhart
  built_by_url: https://www.web-hart.com
  featured: false
- title: The Broomwagon
  url: https://www.thebroomwagongirona.com/
  main_url: https://www.thebroomwagongirona.com/
  description: >
    foodtruck style coffee by pro cyclist Robert Gesink. The site has a webshop with merchandise and coffee beans.
  categories:
    - eCommerce
    - Coffee
  built_by: WEBhart
  built_by_url: https://www.web-hart.com
- title: blog.nikodemdeja.pl
  main_url: https://blog.nikodemdeja.pl
  url: https://blog.nikodemdeja.pl
  source_url: https://github.com/Norem80/blog.nikodemdeja.pl
  description: >
    Personal blog of Nikodem Deja
  categories:
    - Blog
    - Open Source
  built_by: Nikodem Deja
  built_by_url: https://nikodemdeja.pl
  featured: false
- title: Pella Windows and Doors
  main_url: https://www.pella.com
  url: https://www.pella.com
  featured: false
  description: >
    The Pella Corporation is a privately held window and door manufacturing
  categories:
    - Construction
    - Business
- title: tinney.dev
  url: https://tinney.dev
  main_url: https://tinney.dev
  source_url: https://github.com/cdtinney/tinney.dev
  description: >
    Personal portfolio/blog of Colin Tinney
  categories:
    - Blog
    - Portfolio
    - Open Source
  built_by: Colin Tinney
  built_by_url: https://tinney.dev
  featured: false
- title: Monkeywrench Books
  main_url: https://monkeywrenchbooks.org
  url: https://monkeywrenchbooks.org
  description: >
    Monkeywrench Books is an all-volunteer, collectively-run bookstore and event space in Austin, TX
  categories:
    - Business
    - Community
    - Education
  built_by: Monkeywrench Books
  built_by_url: https://monkeywrenchbooks.org
- title: DeepMay.io
  main_url: https://deepmay.io
  url: https://deepmay.io
  description: >
    DeepMay is an experimental new tech bootcamp in the mountains of North Carolina.
  categories:
    - Event
    - Community
    - Technology
    - Marketing
  built_by: DeepMay
  built_by_url: https://twitter.com/deepmay_io
  featured: false
- title: Liferay.Design
  main_url: https://liferay.design
  url: https://liferay.design
  source_url: https://github.com/liferay-design/liferay.design
  description: >
    Liferay.Design is home to some of the freshest open-source designers who love to share articles and other resources for the Design Community.
  categories:
    - Blog
    - Community
    - Design
    - Marketing
    - Open Source
    - Technology
    - User Experience
  built_by: Liferay Designers
  built_by_url: https://twitter.com/liferaydesign
  featured: false
- title: Front End Remote Jobs
  main_url: https://frontendremotejobs.com
  url: https://frontendremotejobs.com
  source_url: https://github.com/benjamingrobertson/remotefrontend
  description: >
    Front End Remote Jobs features fully remote jobs for front end developers.
  categories:
    - Job Board
    - WordPress
    - Web Development
  built_by: Ben Robertson
  built_by_url: https://benrobertson.io
  featured: false
- title: Penrose Grand Del Mar
  main_url: https://penroseatthegrand.com
  url: https://penroseatthegrand.com
  description: >
    Penrose Grand Del Mar is a luxury housing project coming soon.
  categories:
    - Real Estate
    - Contentful
    - Netlify
    - Design
    - Animation
  built_by: Chase Ohlson
  built_by_url: https://chaseohlson.com
- title: JustGraphQL
  url: https://www.justgraphql.com/
  main_url: https://www.justgraphql.com/
  source_url: https://github.com/Novvum/justgraphql
  description: >
    JustGraphQL helps developers quickly search and filter through GraphQL resources, tools, and articles.
  categories:
    - Open Source
    - Web Development
    - Technology
  built_by: Novvum
  built_by_url: https://www.novvum.io/
  featured: false
- title: Peter Macinkovic Personal Blog
  url: https://peter.macinkovic.id.au/
  main_url: https://peter.macinkovic.id.au/
  source_url: https://github.com/inkovic/peter-macinkovic-static-site
  description: >
    Personal Website and Blog of eCommerce SEO Specilaist and Digital Marketer Peter Macinkovic.
  categories:
    - SEO
    - Marketing
    - Blog
  featured: false
- title: NH Hydraulikzylinder
  main_url: https://nh-hydraulikzylinder.com
  url: https://nh-hydraulikzylinder.com
  description: >
    High quality & high performance hydraulic cylinders manufactured in Austria based on the clients requirements
  categories:
    - Business
  built_by: MangoART
  built_by_url: https://www.mangoart.at
  featured: false
- title: Frauennetzwerk Linz-Land
  main_url: https://frauennetzwerk-linzland.net
  url: https://frauennetzwerk-linzland.net
  description: >
    Homepage for the local women's association providing support to people in need offline and online (Livechat integration)
  categories:
    - Nonprofit
  built_by: MangoART
  built_by_url: https://www.mangoart.at
  featured: false
- title: Mein Traktor
  main_url: http://www.mein-traktor.at/
  url: http://www.mein-traktor.at/
  description: >
    Homepage of a the main importer of SAME and Lamborghini Tractors in Austria with customer support area
  categories:
    - Business
    - App
  built_by: MangoART
  built_by_url: https://www.mangoart.at
  featured: false
- title: Lamborghini Traktoren
  main_url: https://lamborghini-traktor.at
  url: https://lamborghini-traktor.at
  description: >
    Lamborghini Tractors - Landing page for the brand in Austria
  categories:
    - Business
  built_by: MangoART
  built_by_url: https://www.mangoart.at
  featured: false
- title: Holly Lodge Community Centre - Highgate, London
  main_url: https://www.hlcchl.org/
  url: https://www.hlcchl.org/
  source_url: https://github.com/eugelogic/hlcchl-gatsby
  description: >
    The Holly Lodge Community Centre - Highgate, London has a shiny new website built with Gatsby v2 that makes important contributions towards a faster, more secure and environmentally friendly web for everyone.
  categories:
    - Charity
    - Community
    - Event
    - Nonprofit
  built_by: Eugene Molari Developer
  built_by_url: https://twitter.com/EugeneMolari
  featured: false
- title: blackcater's blog
  url: https://www.blackcater.win
  main_url: https://www.blackcater.win
  source_url: https://github.com/blackcater/blog
  description: >
    Blog like Medium, for person and team.
  categories:
    - Blog
    - Web Development
  built_by: blackcater
  built_by_url: https://github.com/blackcater
  featured: false
- title: Kenneth Kwakye-Gyamfi Portfolio Site
  url: https://www.kwakye-gyamfi.com
  main_url: https://www.kwakye-gyamfi.com
  source_url: https://github.com/cr05s19xx/cross-site
  description: >
    Personal portfolio site for Kenneth Kwakye-Gyamfi, a mobile and web full stack applications developer currently based in Accra, Ghana.
  categories:
    - SEO
    - Web Development
    - Open Source
    - Portfolio
  featured: false
- title: Gareth Weaver
  url: https://www.garethweaver.com/
  main_url: https://www.garethweaver.com/
  source_url: https://github.com/garethweaver/public-site-react
  description: >
    A personal portofolio of a London based frontend developer built with Gatsby 2, Redux and Sass
  categories:
    - Portfolio
    - Web Development
  built_by: Gareth Weaver
  built_by_url: https://twitter.com/garethdweaver
  featured: false
- title: Mailjet
  url: https://dev.mailjet.com/
  main_url: https://dev.mailjet.com/
  description: >
    Mailjet is an easy-to-use all-in-one e-mail platform.
  categories:
    - API
    - Documentation
  featured: false
- title: Peintagone
  url: https://www.peintagone.be/
  main_url: https://www.peintagone.be/
  description: >
    Peintagone is a superior quality paint brand with Belgian tones.
  categories:
    - Portfolio
    - Gallery
    - Landing
  built_by: Sebastien Crepin
  built_by_url: https://github.com/opeah
  featured: false
- title: Let's Do Dish!
  url: https://letsdodish.com
  main_url: https://letsdodish.com
  description: >
    A new recipe site for people who enjoy cooking great food in their home kitchen. Find some great meal ideas! Let's do dish!
  categories:
    - Blog
    - Food
  built_by: Connerra
  featured: false
- title: AWS Amplify Community
  url: https://amplify.aws/community/
  main_url: https://amplify.aws/community/
  source_url: https://github.com/aws-amplify/community
  description: >
    Amplify Community is a hub for developers building fullstack serverless applications with Amplify to easily access content (such as events, blog posts, videos, sample projects, and tutorials) created by other members of the Amplify community.
  categories:
    - Blog
    - Directory
    - Education
    - Technology
  built_by: Nikhil Swaminathan
  built_by_url: https://github.com/swaminator
  featured: false
- title: Cal State Monterey Bay
  url: https://csumb.edu
  main_url: https://csumb.edu
  source_url: https://github.com/csumb/csumb-gatsby
  description: >
    A website for the entire campus of California State University, Monterey Bay.
  categories:
    - Education
    - Government
  built_by: CSUMB Web Team
  built_by_url: https://csumb.edu/web/team
  featured: false
- title: BestPricingPages.com
  url: https://bestpricingpages.com
  main_url: https://bestpricingpages.com
  source_url: https://github.com/jpvalery/pricingpages/
  description: >
    A repository of the best pricing pages by the best companies. Built in less than a week.
    Inspired by RGE and since pricingpages.xyz no longer exists, I felt such a resource was missing and could be helpful to many people.
  categories:
    - Business
    - Community
    - Entrepreneurship
    - Open Source
    - Technology
    - Resource
  built_by: Jp Valery
  built_by_url: https://jpvalery.me
  featured: false
- title: Lendo Austria
  url: https://lendo.at
  main_url: https://lendo.at
  description: >
    A Comparsion site for best private loan offer from banks in Austria.
  categories:
    - Business
    - Finance
    - Loans
  built_by: Lendo developers
  featured: false
- title: Visual Cloud FX
  url: https://visualcloudfx.com
  main_url: https://visualcloudfx.com
  source_url: https://github.com/jjcav84/visualcloudfx
  description: >
    Basic static site built with MDBootstrap, React, and Gatsby
  categories:
    - Consulting
    - Portfolio
  built_by: Jacob Cavazos
  built_by_url: https://jacobcavazos.com
- title: Matthew Miller (Me4502)
  url: https://matthewmiller.dev
  main_url: https://matthewmiller.dev
  description: >
    The personal site, blog and portfolio of Matthew Miller (Me4502)
  categories:
    - Blog
    - Programming
    - Technology
    - Portfolio
  built_by: Matthew Miller
  featured: false
- title: Årets Kontor
  url: https://aretskontor.newst.se
  main_url: https://aretskontor.newst.se
  description: >
    A swedish competition for "office of the year" in sweden with a focus on design. Built with MDBootstrap and Gatsby.
  categories:
    - Real Estate
    - Marketing
  built_by: Victor Björklund
  built_by_url: https://victorbjorklund.com
  featured: false
- title: Kyma
  url: https://kyma-project.io
  main_url: https://kyma-project.io
  source_url: https://github.com/kyma-project/website
  description: >
    This website holds overview, blog and documentation for Kyma open source project that is a Kubernates based application extensibility framework.
  categories:
    - Documentation
    - Blog
    - Technology
    - Open Source
  built_by: Kyma developers
  built_by_url: https://twitter.com/kymaproject
  featured: false
- title: Verso
  main_url: https://verso.digital
  url: https://verso.digital
  description: >
    Verso is a creative technology studio based in Singapore. Site built with Gatsby and Netlify.
  categories:
    - Agency
    - Consulting
    - Design
    - Technology
  built_by: Verso
  built_by_url: https://verso.digital
  featured: false
- title: Camilo Holguin
  url: https://camiloholguin.me
  main_url: https://camiloholguin.me
  source_url: https://github.com/camiloholguin/gatsby-portfolio
  description: >
    Portfolio site using GatsbyJS and Wordpress REST API.
  categories:
    - WordPress
    - Portfolio
    - Web Development
  built_by: Camilo Holguin
  built_by_url: https://camiloholguin.me
  featured: false
- title: Bennett Hardwick
  url: https://bennetthardwick.com
  main_url: https://bennetthardwick.com
  description: >
    The personal website and blog of Bennett Hardwick, an Australian software developer and human being.
  categories:
    - Blog
    - Programming
    - Technology
  source_url: https://github.com/bennetthardwick/website
  built_by: Bennett Hardwick
  built_by_url: https://bennetthardwick.com
  featured: false
- title: Sindhuka
  url: https://sindhuka.org/
  main_url: https://sindhuka.org/
  description: >
    Official website of the Sindhuka initiative, a sustainable farmers' network in Nepal.
  categories:
    - Business
    - Community
    - Government
    - Landing
    - Marketing
  source_url: https://github.com/Polcius/sindhuka-serif
  built_by: Pol Milian
  built_by_url: https://github.com/Polcius/
  featured: false
- title: ERS HCL Open Source Portal
  url: https://ers-hcl.github.io/
  main_url: https://ers-hcl.github.io/
  description: >
    Official site for ERS-HCL github organizational site. This is a hybrid app with static and dynamic content, providing a details of the open source projects, initiatives, innovation ideas within ERS-HCL. It pulls data from various data sources including github APIs, MDX based blog posts, excel files. It also hosts an ideas app that is based on Firebase.
  categories:
    - Open Source
    - Blog
    - Technology
    - Web Development
    - Community
    - Documentation
  source_url: https://github.com/ERS-HCL/gatsby-ershcl-app
  built_by: Tarun Kumar Sukhu
  built_by_url: https://github.com/tsukhu
- title: Sandbox
  url: https://www.sandboxneu.com/
  main_url: https://www.sandboxneu.com/
  source_url: https://github.com/sandboxneu/sandboxneu.com
  description: >
    Official website of Sandbox, a Northeastern University student group that builds software for researchers.
  categories:
    - Marketing
    - Research
    - Student
  built_by: Sandbox at Northeastern
  built_by_url: https://github.com/sandboxneu/
  featured: false
- title: Accessible App
  main_url: https://accessible-app.com
  url: https://accessible-app.com
  source_url: https://github.com/accessible-app/accessible-app_com
  description: >
    Learn how to build inclusive web applications and Single Page Apps in modern JavaScript frameworks. This project collects strategies, links, patterns and plugins for React, Vue and Angular.
  categories:
    - Accessibility
    - Web Development
    - Tutorial
    - JavaScript
  built_by: Marcus Herrmann
  built_by_url: https://marcus.io
  featured: false
- title: PygmalionPolymorph
  url: https://pygmalionpolymorph.com
  main_url: https://pygmalionpolymorph.com
  source_url: https://github.com/PygmalionPolymorph/portfolio
  description: >
    Portfolio of artist, musician and developer PygmalionPolymorph.
  categories:
    - Portfolio
    - Gallery
    - Music
    - Photography
    - Web Development
  built_by: PygmalionPolymorph
  built_by_url: https://pygmalionpolymorph.com
  featured: false
- title: Gonzalo Nuñez Photographer
  main_url: https://www.gonzalonunez.com
  url: https://www.gonzalonunez.com
  description: >
    Website for Cancun based destination wedding photographer Gonzalo Nuñez. Site built with GatsbyJS, WordPress API and Netlify.
  categories:
    - Photography
    - Portfolio
    - WordPress
  built_by: Miguel Mayo
  built_by_url: https://www.miguelmayo.com
  featured: false
- title: Element 84
  main_url: https://www.element84.com
  url: https://www.element84.com
  description: >
    A software development firm that designs and builds ambitious software products engineered for high scalability.
  categories:
    - Agency
    - Blog
    - Consulting
    - Portfolio
    - Programming
    - Science
    - Space
    - Technology
    - Web Development
- title: Measures for Justice
  main_url: https://www.measuresforjustice.org
  url: https://www.measuresforjustice.org
  description: >
    Measures for Justice gathers criminal justice data at the county level and makes it available on a free public Data Portal. Site rebuilt from scratch with GatsbyJS.
  categories:
    - Nonprofit
    - Marketing
  featured: false
- title: Raconteur Agency
  main_url: https://www.raconteur.net/agency
  url: https://www.raconteur.net/agency
  description: >
    Raconteur Agency is a London-based content marketing agency for B2B brands. We have rebuilt their site with Gatsby v2 using their existing WordPress backend as the data source. By switching from WordPress to GatsbyJS we have achieved a 200%+ improvement in page load times and went from a Lighthouse performance score of 49 to 100.
  categories:
    - Agency
    - Publishing
    - Advertising
    - Marketing
    - WordPress
  built_by: Jacob Herper
  built_by_url: https://herper.io
  featured: false
- title: GreenOrbit
  main_url: https://www.greenorbit.com/
  url: https://www.greenorbit.com/
  description: >
    Cloud-based intranet software. Get your people going with everything you need, built in.
  categories:
    - B2B Services
    - Business
    - App
    - Productivity
    - Technology
    - CMS
  built_by: Effective Digital
  built_by_url: https://effective.digital/
- title: Purple11
  main_url: https://purple11.com/
  url: https://purple11.com/
  description: >
    Purple11 is a site for photography and photo retouching tips and tricks.
  categories:
    - Blog
    - Photography
  built_by: Sébastien Noël
  built_by_url: https://blkfuel.com/
  featured: false
- title: PerfReviews
  main_url: https://perf.reviews/
  url: https://perf.reviews/
  source_url: https://github.com/PerfReviews/PerfReviews
  description: >
    The best content about web performance in spanish language.
  categories:
    - Performance
    - Spanish
  built_by: Joan León & José M. Pérez
  built_by_url: https://perf.reviews/nosotros/
  featured: false
- title: Un Backend - Blog
  main_url: https://www.unbackend.pro/
  url: https://www.unbackend.pro/
  description: >
    The personal website and blog of Camilo Ramírez, a backend developer :).
  categories:
    - Blog
    - Programming
    - Technology
  source_url: https://github.com/camilortte/camilortte.github.com
  built_by: Camilo Ramírez
  built_by_url: https://www.unbackend.pro/about
  featured: false
- title: Hitesh Vaghasiya
  main_url: https://hiteshvaghasiya.com/
  url: https://hiteshvaghasiya.com/
  description: >
    This is Hitesh Vaghasiya's blog. This blog is help you an E-Commerce like Magento, Shopify, and BigCommece.
  categories:
    - Blog
    - Programming
    - Technology
    - Web Development
  built_by: Hitesh Vaghasiya
  built_by_url: https://hiteshvaghasiya.com/
  featured: false
- title: Aditus
  main_url: https://www.aditus.io
  url: https://www.aditus.io
  description: >
    Aditus is the accessibility tool for your team. We help teams build accessible websites and products.
  categories:
    - Accessibility
    - Education
  built_by: Aditus
  built_by_url: https://www.aditus.io
  featured: false
- title: Ultra Config
  main_url: https://ultraconfig.com.au/
  url: https://ultraconfig.com.au/ultra-config-generator/
  description: >
    Ultra Config Generator is a software application for Network Engineers to efficiently manage their network infrastructure.
  categories:
    - Blog
    - Technology
  built_by: Ultra Config
  built_by_url: https://ultraconfig.com.au/
  featured: false
- title: Malice
  main_url: https://malice.fr/
  url: https://malice.fr/
  description: >
    Malice is a cyber-training  platform for learning, validating and improving security related skills through simulated scenarios and challenges.
  categories:
    - Security
    - Technology
  built_by: Sysdream
  built_by_url: https://sysdream.com/
  featured: false
- title: Nash
  main_url: https://nash.io/
  url: https://nash.io/
  description: >
    Nash is a decentralized platform for trading, payment and other financial services. Our goal is to bring distributed finance to everyone by making blockchain technology fast and easy to use. We employ an off-chain engine to match trades rapidly, but never take control of customers’ assets. Our intuitive interface offers easy access to a range of trading, payment and investment functions.
  categories:
    - Portfolio
    - Security
    - Technology
  built_by: Andrej Gajdos
  built_by_url: https://andrejgajdos.com/
  featured: false
- title: Axel Fuhrmann
  url: https://axelfuhrmann.com
  main_url: https://axelfuhrmann.com
  source_url: https://github.com/afuh/axelfuhrmann.com
  description: >
    Personal portfolio.
  categories:
    - Portfolio
    - Freelance
    - Web Development
  featured: false
- title: Alaina Viau
  url: https://www.alainaviau.com
  main_url: https://www.alainaviau.com
  description: >
    Official website of Canadian opera director, creator, and producer Alaina Viau. Site designed by Stephen Bell.
  categories:
    - Portfolio
    - Music
  built_by: Michael Uloth
  built_by_url: "https://www.michaeluloth.com"
- title: Alison Moritz
  url: https://www.alisonmoritz.com
  main_url: https://www.alisonmoritz.com
  description: >
    Official website of American stage director Alison Moritz. Site designed by Stephen Bell.
  categories:
    - Portfolio
    - Music
  built_by: Michael Uloth
  built_by_url: "https://www.michaeluloth.com"
- title: Luke Secomb Digital
  url: https://lukesecomb.digital
  main_url: https://lukesecomb.digital
  source_url: https://github.com/lukethacoder/luke-secomb-simple
  description: >
    A simple portfolio site built using TypeScript, Markdown and React Spring.
  categories:
    - Portfolio
    - Web Development
  built_by: Luke Secomb
  built_by_url: https://lukesecomb.digital
  featured: false
<<<<<<< HEAD
- title: We are Brew
  url: https://www.wearebrew.co.uk
  main_url: https://www.wearebrew.co.uk
  description: >
    Official website for Brew, a Birmingham based Digital Marketing Agency.
  categories:
    - Portfolio
    - Web Development
    - Agency
    - Marketing
  built_by: Brew Digital Ltd
  built_by_url: https://www.wearebrew.co.uk
=======
- title: Global City Data
  main_url: https://globalcitydata.com
  url: https://globalcitydata.com
  source_url: https://github.com/globalcitydata/globalcitydata
  description: >
    Global City Data is an open, easily browsable platform to showcase peer-reviewed urban datasets and models created by different research groups.
  categories:
    - Research
    - Education
    - Open Source
  built_by: Rafi Barash
  built_by_url: https://rafibarash.com
>>>>>>> 4ab17c71
  featured: false<|MERGE_RESOLUTION|>--- conflicted
+++ resolved
@@ -6114,7 +6114,6 @@
   built_by: Luke Secomb
   built_by_url: https://lukesecomb.digital
   featured: false
-<<<<<<< HEAD
 - title: We are Brew
   url: https://www.wearebrew.co.uk
   main_url: https://www.wearebrew.co.uk
@@ -6127,7 +6126,6 @@
     - Marketing
   built_by: Brew Digital Ltd
   built_by_url: https://www.wearebrew.co.uk
-=======
 - title: Global City Data
   main_url: https://globalcitydata.com
   url: https://globalcitydata.com
@@ -6140,5 +6138,4 @@
     - Open Source
   built_by: Rafi Barash
   built_by_url: https://rafibarash.com
->>>>>>> 4ab17c71
   featured: false