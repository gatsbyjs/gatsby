- title: MobileUI
  main_url: https://mobileui.dev
  url: https://mobileui.dev
  description: >
    A java-based framework for cross-platform app development with Java and Kotlin.
  categories:
    - Mobile Development
    - Technology
    - Programming
    - Landing Page
    - Blog
    - WordPress
    - E-commerce
  built_by: NeverNull GmbH
  built_by_url: https://nevernull.io
  featured: false
- title: ReactJS
  main_url: https://reactjs.org/
  url: https://reactjs.org/
  source_url: https://github.com/reactjs/reactjs.org
  featured: true
  categories:
    - Web Development
    - Featured
    - Documentation
- title: Spotify.Design
  main_url: https://spotify.design/
  url: https://spotify.design/
  description: >
    Spotify Design's team site! Read their blog and meet Spotify designers.
  featured: true
  categories:
    - Featured
    - Music
    - Blog
- title: Flamingo
  main_url: https://www.shopflamingo.com/
  url: https://www.shopflamingo.com/
  description: >
    Online shop for women's body care and hair removal products.
  categories:
    - E-commerce
    - Featured
  featured: true
- title: IDEO
  url: https://www.ideo.com
  main_url: https://www.ideo.com/
  description: >
    A Global design company committed to creating positive impact.
  categories:
    - Agency
    - Technology
    - Featured
    - Consulting
    - User Experience
  featured: true
- title: Airbnb Engineering & Data Science
  description: >
    Creative engineers and data scientists building a world where you can belong
    anywhere
  main_url: https://airbnb.io/
  url: https://airbnb.io/
  categories:
    - Blog
    - Gallery
    - Featured
  featured: true
- title: Impossible Foods
  main_url: https://impossiblefoods.com/
  url: https://impossiblefoods.com/
  categories:
    - Food
    - Featured
  featured: true
- title: Braun
  description: >
    Braun offers high performance hair removal and hair care products, including dryers, straighteners, shavers, and more.
  main_url: https://ca.braun.com/en-ca
  url: https://ca.braun.com/en-ca
  categories:
    - E-commerce
    - Featured
  featured: true
- title: NYC Pride 2019 | WorldPride NYC | Stonewall50
  main_url: https://2019-worldpride-stonewall50.nycpride.org/
  url: https://2019-worldpride-stonewall50.nycpride.org/
  featured: true
  description: >-
    Join us in 2019 for NYC Pride, as we welcome WorldPride and mark the 50th
    Anniversary of the Stonewall Uprising and a half-century of LGBTQ+
    liberation.
  categories:
    - Education
    - Marketing
    - Nonprofit
    - Featured
  built_by: Canvas United
  built_by_url: https://www.canvasunited.com/
- title: The State of European Tech
  main_url: https://2017.stateofeuropeantech.com/
  url: https://2017.stateofeuropeantech.com/
  featured: true
  categories:
    - Technology
    - Featured
  built_by: Studio Lovelock
  built_by_url: http://www.studiolovelock.com/
- title: Hopper
  main_url: https://www.hopper.com/
  url: https://www.hopper.com/
  built_by: Narative
  built_by_url: https://www.narative.co/
  featured: true
  categories:
    - Technology
    - App
    - Featured
- title: Theodora Warre
  main_url: https://theodorawarre.eu
  url: https://theodorawarre.eu
  description: >-
    E-commerce site for jewellery designer Theodora Warre, built using Gatsby +
    + Prismic + Matter.js
  categories:
    - E-commerce
    - Marketing
  built_by: Pierre Nel
  built_by_url: https://pierre.io
  featured: false
- title: Life Without Barriers | Foster Care
  main_url: https://www.lwb.org.au/foster-care
  url: https://www.lwb.org.au/foster-care
  featured: true
  description: >-
    We are urgently seeking foster carers all across Australia. Can you open
    your heart and your home to a child in need? There are different types of
    foster care that can suit you. We offer training and 24/7 support.
  categories:
    - Nonprofit
    - Education
    - Documentation
    - Marketing
    - Featured
  built_by: LWB Digital Team
  built_by_url: https://twitter.com/LWBAustralia
- title: Figma
  main_url: https://www.figma.com/
  url: https://www.figma.com/
  featured: true
  categories:
    - Marketing
    - Design
    - Featured
  built_by: Corey Ward
  built_by_url: http://www.coreyward.me/
- title: Bejamas - JAM Experts for hire
  main_url: https://bejamas.io/
  url: https://bejamas.io/
  featured: true
  description: >-
    We help agencies and companies with JAMStack tools. This includes web
    development using Static Site Generators, Headless CMS, CI / CD and CDN
    setup.
  categories:
    - Technology
    - Web Development
    - Agency
    - Marketing
    - Featured
  built_by: Bejamas
  built_by_url: https://bejamas.io/
- title: The State of JavaScript
  description: >
    Data from over 20,000 developers, asking them questions on topics ranging
    from frontend frameworks and state management, to build tools and testing
    libraries.
  main_url: https://stateofjs.com/
  url: https://stateofjs.com/
  source_url: https://github.com/StateOfJS/StateOfJS
  categories:
    - Data
    - JavaScript
    - Featured
  built_by: StateOfJS
  built_by_url: https://github.com/StateOfJS/StateOfJS/graphs/contributors
  featured: true
- title: DesignSystems.com
  main_url: https://www.designsystems.com/
  url: https://www.designsystems.com/
  description: |
    A resource for learning, creating and evangelizing design systems.
  categories:
    - Design
    - Blog
    - Technology
    - Featured
  built_by: Corey Ward
  built_by_url: http://www.coreyward.me/
  featured: true
- title: Snap Kit
  main_url: https://kit.snapchat.com/
  url: https://kit.snapchat.com/
  description: >
    Snap Kit lets developers integrate some of Snapchat’s best features across
    platforms.
  categories:
    - Technology
    - Documentation
    - Featured
  featured: true
- title: SendGrid
  main_url: https://sendgrid.com/docs/
  url: https://sendgrid.com/docs/
  description: >
    SendGrid delivers your transactional and marketing emails through the
    world's largest cloud-based email delivery platform.
  categories:
    - API
    - Technology
    - Documentation
    - Featured
  featured: true
- title: Kirsten Noelle
  main_url: https://www.kirstennoelle.com/
  url: https://www.kirstennoelle.com/
  featured: true
  description: >
    Digital portfolio for San Francisco Bay Area photographer Kirsten Noelle Wiemer.
  categories:
    - Photography
    - Portfolio
    - Featured
  built_by: Ryan Wiemer
  built_by_url: https://www.ryanwiemer.com/
- title: Cajun Bowfishing
  main_url: https://cajunbowfishing.com/
  url: https://cajunbowfishing.com/
  featured: false
  categories:
    - E-commerce
    - Sports
  built_by: Escalade Sports
  built_by_url: https://www.escaladesports.com/
- title: GraphCMS
  main_url: https://graphcms.com/
  url: https://graphcms.com/
  featured: false
  categories:
    - Marketing
    - Technology
- title: Ghost Documentation
  main_url: https://docs.ghost.org/
  url: https://docs.ghost.org/
  source_url: https://github.com/tryghost/docs
  featured: false
  description: >-
    Ghost is an open source, professional publishing platform built on a modern Node.js technology stack — designed for teams who need power, flexibility and performance.
  categories:
    - Technology
    - Documentation
    - Open Source
  built_by: Ghost Foundation
  built_by_url: https://ghost.org/
- title: Nike - Just Do It
  main_url: https://justdoit.nike.com/
  url: https://justdoit.nike.com/
  featured: true
  categories:
    - E-commerce
    - Featured
- title: AirBnB Cereal
  main_url: https://airbnb.design/cereal
  url: https://airbnb.design/cereal
  featured: false
  categories:
    - Marketing
    - Design
- title: Cardiogram
  main_url: https://cardiogr.am/
  url: https://cardiogr.am/
  featured: false
  categories:
    - Marketing
    - Technology
- title: Matthias Jordan Portfolio
  main_url: https://iammatthias.com/
  url: https://iammatthias.com/
  source_url: https://github.com/iammatthias/.com
  description: >-
    Photography portfolio of content creator and digital marketer Matthias Jordan
  built_by: Matthias Jordan
  built_by_url: https://github.com/iammatthias
  featured: false
  categories:
    - Photography
    - Portfolio
    - Blog
    - Gallery
- title: Investment Calculator
  main_url: https://investmentcalculator.io/
  url: https://investmentcalculator.io/
  featured: false
  categories:
    - Education
    - Finance
- title: CSS Grid Playground by MozillaDev
  main_url: https://mozilladevelopers.github.io/playground/
  url: https://mozilladevelopers.github.io/playground/
  source_url: https://github.com/MozillaDevelopers/playground
  featured: false
  categories:
    - Education
    - Web Development
- title: Piotr Fedorczyk Portfolio
  built_by: Piotr Fedorczyk
  built_by_url: https://piotrf.pl
  categories:
    - Portfolio
    - Web Development
  description: >-
    Portfolio of Piotr Fedorczyk, a digital product designer and full-stack developer specializing in shaping, designing and building news and tools for news.
  featured: false
  main_url: https://piotrf.pl/
  url: https://piotrf.pl/
- title: unrealcpp
  main_url: https://unrealcpp.com/
  url: https://unrealcpp.com/
  source_url: https://github.com/Harrison1/unrealcpp-com
  featured: false
  categories:
    - Blog
    - Web Development
- title: Andy Slezak
  main_url: https://www.aslezak.com/
  url: https://www.aslezak.com/
  source_url: https://github.com/amslezak
  featured: false
  categories:
    - Web Development
    - Portfolio
- title: Deliveroo.Design
  main_url: https://www.deliveroo.design/
  url: https://www.deliveroo.design/
  featured: false
  categories:
    - Food
    - Marketing
- title: Dona Rita
  main_url: https://www.donarita.co.uk/
  url: https://www.donarita.co.uk/
  source_url: https://github.com/peduarte/dona-rita-website
  featured: false
  categories:
    - Food
    - Marketing
- title: Fröhlich ∧ Frei
  main_url: https://www.froehlichundfrei.de/
  url: https://www.froehlichundfrei.de/
  featured: false
  categories:
    - Web Development
    - Blog
    - Open Source
- title: How to GraphQL
  main_url: https://www.howtographql.com/
  url: https://www.howtographql.com/
  source_url: https://github.com/howtographql/howtographql
  featured: false
  categories:
    - Documentation
    - Web Development
    - Open Source
- title: OnCallogy
  main_url: https://www.oncallogy.com/
  url: https://www.oncallogy.com/
  featured: false
  categories:
    - Marketing
    - Healthcare
- title: Ryan Wiemer's Portfolio
  main_url: https://www.ryanwiemer.com/
  url: https://www.ryanwiemer.com/knw-photography/
  source_url: https://github.com/ryanwiemer/rw
  featured: false
  description: >
    Digital portfolio for Oakland, CA based account manager Ryan Wiemer.
  categories:
    - Portfolio
    - Web Development
    - Design
  built_by: Ryan Wiemer
  built_by_url: https://www.ryanwiemer.com/
- title: Ventura Digitalagentur Köln
  main_url: https://www.ventura-digital.de/
  url: https://www.ventura-digital.de/
  featured: false
  built_by: Ventura Digitalagentur
  categories:
    - Agency
    - Marketing
    - Featured
- title: Azer Koçulu
  main_url: https://kodfabrik.com/
  url: https://kodfabrik.com/photography/
  featured: false
  categories:
    - Portfolio
    - Photography
    - Web Development
- title: Damir.io
  main_url: http://damir.io/
  url: http://damir.io/
  source_url: https://github.com/dvzrd/gatsby-sfiction
  featured: false
  categories:
    - Blog
- title: Digital Psychology
  main_url: http://digitalpsychology.io/
  url: http://digitalpsychology.io/
  source_url: https://github.com/danistefanovic/digitalpsychology.io
  featured: false
  categories:
    - Education
    - Library
- title: Théâtres Parisiens
  main_url: http://theatres-parisiens.fr/
  url: http://theatres-parisiens.fr/
  source_url: https://github.com/phacks/theatres-parisiens
  featured: false
  categories:
    - Education
    - Entertainment
- title: A4 纸网
  main_url: http://www.a4z.cn/
  url: http://www.a4z.cn/price
  source_url: https://github.com/hiooyUI/hiooyui.github.io
  featured: false
  categories:
    - E-commerce
- title: Steve Meredith's Portfolio
  main_url: http://www.stevemeredith.com/
  url: http://www.stevemeredith.com/
  featured: false
  categories:
    - Portfolio
- title: API Platform
  main_url: https://api-platform.com/
  url: https://api-platform.com/
  source_url: https://github.com/api-platform/website
  featured: false
  categories:
    - Documentation
    - Web Development
    - Open Source
    - Library
- title: The Audacious Project
  main_url: https://audaciousproject.org/
  url: https://audaciousproject.org/
  featured: false
  categories:
    - Nonprofit
- title: Dustin Schau's Blog
  main_url: https://blog.dustinschau.com/
  url: https://blog.dustinschau.com/
  source_url: https://github.com/dschau/blog
  featured: false
  categories:
    - Blog
    - Web Development
- title: iContract Blog
  main_url: https://blog.icontract.co.uk/
  url: http://blog.icontract.co.uk/
  featured: false
  categories:
    - Blog
- title: BRIIM
  main_url: https://bri.im/
  url: https://bri.im/
  featured: false
  description: >-
    BRIIM is a movement to enable JavaScript enthusiasts and web developers in
    machine learning. Learn about artificial intelligence and data science, two
    fields which are governed by machine learning, in JavaScript. Take it right
    to your browser with WebGL.
  categories:
    - Education
    - Web Development
    - Technology
- title: Calpa's Blog
  main_url: https://calpa.me/
  url: https://calpa.me/
  source_url: https://github.com/calpa/blog
  featured: false
  categories:
    - Blog
    - Web Development
- title: Code Bushi
  main_url: https://codebushi.com/
  url: https://codebushi.com/
  featured: false
  description: >-
    Web development resources, trends, & techniques to elevate your coding
    journey.
  categories:
    - Web Development
    - Open Source
    - Blog
  built_by: Hunter Chang
  built_by_url: https://hunterchang.com/
- title: Daniel Hollcraft
  main_url: https://danielhollcraft.com/
  url: https://danielhollcraft.com/
  source_url: https://github.com/danielbh/danielhollcraft.com
  featured: false
  categories:
    - Web Development
    - Blog
    - Portfolio
- title: Darren Britton's Portfolio
  main_url: https://darrenbritton.com/
  url: https://darrenbritton.com/
  source_url: https://github.com/darrenbritton/darrenbritton.github.io
  featured: false
  categories:
    - Web Development
    - Portfolio
- title: Dave Lindberg Marketing & Design
  url: https://davelindberg.com/
  main_url: https://davelindberg.com/
  source_url: https://github.com/Dave-Lindberg/dl-gatsby
  featured: false
  description: >-
    My work revolves around solving problems for people in business, using
    integrated design and marketing strategies to improve sales, increase brand
    engagement, generate leads and achieve goals.
  categories:
    - Design
    - Marketing
    - Portfolio
- title: Dalbinaco's Website
  main_url: https://dlbn.co/en/
  url: https://dlbn.co/en/
  source_url: https://github.com/dalbinaco/dlbn.co
  featured: false
  categories:
    - Portfolio
    - Web Development
- title: mParticle's Documentation
  main_url: https://docs.mparticle.com/
  url: https://docs.mparticle.com/
  featured: false
  categories:
    - Web Development
    - Documentation
- title: Doopoll
  main_url: https://doopoll.co/
  url: https://doopoll.co/
  featured: false
  categories:
    - Marketing
    - Technology
- title: ERC dEX
  main_url: https://ercdex.com/
  url: https://ercdex.com/aqueduct
  featured: false
  categories:
    - Marketing
- title: CalState House Manager
  description: >
    Home service membership that offers proactive and on-demand maintenance for
    homeowners
  main_url: https://housemanager.calstate.aaa.com/
  url: https://housemanager.calstate.aaa.com/
  categories:
    - Marketing
- title: Hapticmedia
  main_url: https://hapticmedia.fr/en/
  url: https://hapticmedia.fr/en/
  featured: false
  categories:
    - Agency
- title: heml.io
  main_url: https://heml.io/
  url: https://heml.io/
  source_url: https://github.com/SparkPost/heml.io
  featured: false
  categories:
    - Documentation
    - Web Development
    - Open Source
- title: Juliette Pretot's Portfolio
  main_url: https://juliette.sh/
  url: https://juliette.sh/
  featured: false
  categories:
    - Web Development
    - Portfolio
    - Blog
- title: Kris Hedstrom's Portfolio
  main_url: https://k-create.com/
  url: https://k-create.com/portfolio/
  source_url: https://github.com/kristofferh/kristoffer
  featured: false
  description: >-
    Hey. I’m Kris. I’m an interactive designer / developer. I grew up in Umeå,
    in northern Sweden, but I now live in Brooklyn, NY. I am currently enjoying
    a hybrid Art Director + Lead Product Engineer role at a small startup called
    Nomad Health. Before that, I was a Product (Engineering) Manager at Tumblr.
    Before that, I worked at agencies. Before that, I was a baby. I like to
    design things, and then I like to build those things. I occasionally take on
    freelance projects. Feel free to get in touch if you have an interesting
    project that you want to collaborate on. Or if you just want to say hello,
    that’s cool too.
  categories:
    - Portfolio
  built_by: Kris Hedstrom
  built_by_url: https://k-create.com/
- title: knpw.rs
  main_url: https://knpw.rs/
  url: https://knpw.rs/
  source_url: https://github.com/knpwrs/knpw.rs
  featured: false
  categories:
    - Blog
    - Web Development
- title: Kostas Bariotis' Blog
  main_url: https://kostasbariotis.com/
  url: https://kostasbariotis.com/
  source_url: https://github.com/kbariotis/kostasbariotis.com
  featured: false
  categories:
    - Blog
    - Portfolio
    - Web Development
- title: LaserTime Clinic
  main_url: https://lasertime.ru/
  url: https://lasertime.ru/
  source_url: https://github.com/oleglegun/lasertime
  featured: false
  categories:
    - Marketing
- title: Jason Lengstorf
  main_url: https://lengstorf.com
  url: https://lengstorf.com
  source_url: https://github.com/jlengstorf/lengstorf.com
  featured: false
  categories:
    - Blog
  built_by: Jason Lengstorf
  built_by_url: https://github.com/jlengstorf
- title: Mannequin.io
  main_url: https://mannequin.io/
  url: https://mannequin.io/
  source_url: https://github.com/LastCallMedia/Mannequin/tree/master/site
  featured: false
  categories:
    - Open Source
    - Web Development
    - Documentation
- title: Fabric
  main_url: https://meetfabric.com/
  url: https://meetfabric.com/
  featured: false
  categories:
    - Marketing
- title: Nexit
  main_url: https://nexit.sk/
  url: https://nexit.sk/references
  featured: false
  categories:
    - Web Development
- title: Open FDA
  description: >
    Provides APIs and raw download access to a number of high-value, high
    priority and scalable structured datasets, including adverse events, drug
    product labeling, and recall enforcement reports.
  main_url: https://open.fda.gov/
  url: https://open.fda.gov/
  source_url: https://github.com/FDA/open.fda.gov
  featured: false
  categories:
    - Government
    - Open Source
    - Web Development
    - API
    - Data
- title: NYC Planning Labs (New York City Department of City Planning)
  main_url: https://planninglabs.nyc/
  url: https://planninglabs.nyc/about/
  source_url: https://github.com/NYCPlanning/
  featured: false
  description: >-
    We work with New York City's Urban Planners to deliver impactful, modern
    technology tools.
  categories:
    - Open Source
    - Government
- title: Preston Richey Portfolio / Blog
  main_url: https://prestonrichey.com/
  url: https://prestonrichey.com/
  source_url: https://github.com/prichey/prestonrichey.com
  featured: false
  categories:
    - Web Development
    - Portfolio
    - Blog
- title: Landing page of Put.io
  main_url: https://put.io/
  url: https://put.io/
  featured: false
  categories:
    - E-commerce
    - Technology
- title: The Rick and Morty API
  main_url: https://rickandmortyapi.com/
  url: https://rickandmortyapi.com/
  built_by: Axel Fuhrmann
  built_by_url: https://axelfuhrmann.com/
  featured: false
  categories:
    - Web Development
    - Entertainment
    - Documentation
    - Open Source
    - API
- title: Santa Compañía Creativa
  main_url: https://santacc.es/
  url: https://santacc.es/
  source_url: https://github.com/DesarrolloWebSantaCC/santacc-web
  featured: false
  categories:
    - Agency
- title: Sean Coker's Blog
  main_url: https://sean.is/
  url: https://sean.is/
  featured: false
  categories:
    - Blog
    - Portfolio
    - Web Development
- title: Several Levels
  main_url: https://severallevels.io/
  url: https://severallevels.io/
  source_url: https://github.com/Harrison1/several-levels
  featured: false
  categories:
    - Agency
    - Web Development
- title: Simply
  main_url: https://simply.co.za/
  url: https://simply.co.za/
  featured: false
  categories:
    - Marketing
- title: Storybook
  main_url: https://storybook.js.org/
  url: https://storybook.js.org/
  source_url: https://github.com/storybooks/storybook
  featured: false
  categories:
    - Web Development
    - Open Source
- title: Vibert Thio's Portfolio
  main_url: https://vibertthio.com/portfolio/
  url: https://vibertthio.com/portfolio/projects/
  source_url: https://github.com/vibertthio/portfolio
  featured: false
  categories:
    - Portfolio
    - Web Development
- title: VisitGemer
  main_url: https://visitgemer.sk/
  url: https://visitgemer.sk/
  featured: false
  categories:
    - Marketing
- title: Bricolage.io
  main_url: https://www.bricolage.io/
  url: https://www.bricolage.io/
  source_url: https://github.com/KyleAMathews/blog
  featured: false
  categories:
    - Blog
- title: Charles Pinnix Website
  main_url: https://www.charlespinnix.com/
  url: https://www.charlespinnix.com/
  featured: false
  description: >-
    I’m a senior frontend engineer with 8 years of experience building websites
    and web applications. I’m interested in leading creative, multidisciplinary
    engineering teams. I’m a creative technologist, merging photography, art,
    and design into engineering and visa versa. I take a pragmatic,
    product-oriented approach to development, allowing me to see the big picture
    and ensuring quality products are completed on time. I have a passion for
    modern frontend JavaScript frameworks such as React and Vue, and I have
    substantial experience on the backend with an interest in Node and
    container based deployment with Docker and AWS.
  categories:
    - Portfolio
    - Web Development
- title: Charlie Harrington's Blog
  main_url: https://www.charlieharrington.com/
  url: https://www.charlieharrington.com/
  source_url: https://github.com/whatrocks/blog
  featured: false
  categories:
    - Blog
    - Web Development
    - Music
- title: Gabriel Adorf's Portfolio
  main_url: https://www.gabrieladorf.com/
  url: https://www.gabrieladorf.com/
  source_url: https://github.com/gabdorf/gabriel-adorf-portfolio
  featured: false
  categories:
    - Portfolio
    - Web Development
- title: greglobinski.com
  main_url: https://www.greglobinski.com/
  url: https://www.greglobinski.com/
  source_url: https://github.com/greglobinski/www.greglobinski.com
  featured: false
  categories:
    - Portfolio
    - Web Development
- title: I am Putra
  main_url: https://www.iamputra.com/
  url: https://www.iamputra.com/
  featured: false
  categories:
    - Portfolio
    - Web Development
    - Blog
- title: In Sowerby Bridge
  main_url: https://www.insowerbybridge.co.uk/
  url: https://www.insowerbybridge.co.uk/
  featured: false
  categories:
    - Marketing
    - Government
- title: JavaScript Stuff
  main_url: https://www.javascriptstuff.com/
  url: https://www.javascriptstuff.com/
  featured: false
  categories:
    - Education
    - Web Development
    - Library
- title: Ledgy
  main_url: https://www.ledgy.com/
  url: https://github.com/morloy/ledgy.com
  featured: false
  categories:
    - Marketing
    - Finance
- title: Alec Lomas's Portfolio / Blog
  main_url: https://www.lowmess.com/
  url: https://www.lowmess.com/
  source_url: https://github.com/lowmess/lowmess
  featured: false
  categories:
    - Web Development
    - Blog
    - Portfolio
- title: Michele Mazzucco's Portfolio
  main_url: https://www.michelemazzucco.it/
  url: https://www.michelemazzucco.it/
  source_url: https://github.com/michelemazzucco/michelemazzucco.it
  featured: false
  categories:
    - Portfolio
- title: Orbit FM Podcasts
  main_url: https://www.orbit.fm/
  url: https://www.orbit.fm/
  source_url: https://github.com/agarrharr/orbit.fm
  featured: false
  categories:
    - Podcast
- title: Prosecco Springs
  main_url: https://www.proseccosprings.com/
  url: https://www.proseccosprings.com/
  featured: false
  categories:
    - Food
    - Blog
    - Marketing
- title: Verious
  main_url: https://www.verious.io/
  url: https://www.verious.io/
  source_url: https://github.com/cpinnix/verious
  featured: false
  categories:
    - Web Development
- title: Yisela
  main_url: https://www.yisela.com/
  url: https://www.yisela.com/tetris-against-trauma-gaming-as-therapy/
  featured: false
  categories:
    - Blog
- title: YouFoundRon.com
  main_url: https://www.youfoundron.com/
  url: https://www.youfoundron.com/
  source_url: https://github.com/rongierlach/yfr-dot-com
  featured: false
  categories:
    - Portfolio
    - Web Development
    - Blog
- title: Ease
  main_url: https://www.ease.com/
  url: https://www.ease.com/
  featured: false
  categories:
    - Marketing
    - Healthcare
- title: Policygenius
  main_url: https://www.policygenius.com/
  url: https://www.policygenius.com/
  featured: false
  categories:
    - Marketing
    - Healthcare
- title: Moteefe
  main_url: https://www.moteefe.com/
  url: https://www.moteefe.com/
  featured: false
  categories:
    - Marketing
    - Agency
    - Technology
- title: Athelas
  main_url: http://www.athelas.com/
  url: http://www.athelas.com/
  featured: false
  categories:
    - Marketing
    - Healthcare
- title: Pathwright
  main_url: http://www.pathwright.com/
  url: http://www.pathwright.com/
  featured: false
  categories:
    - Marketing
    - Education
- title: Lucid
  main_url: https://www.golucid.co/
  url: https://www.golucid.co/
  featured: false
  categories:
    - Marketing
    - Technology
- title: Bench
  main_url: http://www.bench.co/
  url: http://www.bench.co/
  featured: false
  categories:
    - Marketing
- title: Gin Lane
  main_url: http://www.ginlane.com/
  url: https://www.ginlane.com/
  featured: false
  categories:
    - Web Development
    - Agency
- title: Marmelab
  main_url: https://marmelab.com/en/
  url: https://marmelab.com/en/
  featured: false
  categories:
    - Web Development
    - Agency
- title: Dovetail
  main_url: https://dovetailapp.com/
  url: https://dovetailapp.com/
  featured: false
  categories:
    - Marketing
    - Technology
- title: The Bastion Bot
  main_url: https://bastionbot.org/
  url: https://bastionbot.org/
  description: Give awesome perks to your Discord server!
  featured: false
  categories:
    - Open Source
    - Technology
    - Documentation
    - Community
  built_by: Sankarsan Kampa
  built_by_url: https://traction.one
- title: Smakosh
  main_url: https://smakosh.com/
  url: https://smakosh.com/
  source_url: https://github.com/smakosh/smakosh.com
  featured: false
  categories:
    - Portfolio
    - Web Development
- title: WebGazer
  main_url: https://www.webgazer.io/
  url: https://www.webgazer.io/
  featured: false
  categories:
    - Marketing
    - Web Development
    - Technology
- title: Joe Seifi's Blog
  main_url: http://seifi.org/
  url: http://seifi.org/
  featured: false
  categories:
    - Portfolio
    - Web Development
    - Blog
- title: LekoArts — Graphic Designer & Front-End Developer
  main_url: https://www.lekoarts.de
  url: https://www.lekoarts.de
  source_url: https://github.com/LekoArts/portfolio
  featured: false
  built_by: LekoArts
  built_by_url: https://github.com/LekoArts
  description: >-
    Hi, I'm Lennart — a self-taught and passionate graphic/web designer &
    frontend developer based in Darmstadt, Germany. I love it to realize complex
    projects in a creative manner and face new challenges. Since 6 years I do
    graphic design, my love for frontend development came up 3 years ago. I
    enjoy acquiring new skills and cementing this knowledge by writing blogposts
    and creating tutorials.
  categories:
    - Portfolio
    - Blog
    - Design
    - Web Development
    - Freelance
    - Open Source
- title: 杨二小的博客
  main_url: https://blog.yangerxiao.com/
  url: https://blog.yangerxiao.com/
  source_url: https://github.com/zerosoul/blog.yangerxiao.com
  featured: false
  categories:
    - Blog
    - Portfolio
- title: MOTTO x MOTTO
  main_url: https://mottox2.com
  url: https://mottox2.com
  source_url: https://github.com/mottox2/website
  description: Web developer / UI Designer in Tokyo Japan.
  featured: false
  categories:
    - Blog
    - Portfolio
  built_by: mottox2
  built_by_url: https://mottox2.com
- title: Pride of the Meadows
  main_url: https://www.prideofthemeadows.com/
  url: https://www.prideofthemeadows.com/
  featured: false
  categories:
    - E-commerce
    - Food
    - Blog
  built_by: Caldera Digital
  built_by_url: https://www.calderadigital.com/
- title: Michael Uloth
  main_url: https://www.michaeluloth.com
  url: https://www.michaeluloth.com
  featured: false
  description: Michael Uloth is a web developer, opera singer, and the creator of Up and Running Tutorials.
  categories:
    - Portfolio
    - Web Development
    - Music
  built_by: Michael Uloth
  built_by_url: https://www.michaeluloth.com
- title: Spacetime
  main_url: https://www.heyspacetime.com/
  url: https://www.heyspacetime.com/
  featured: false
  description: >-
    Spacetime is a Dallas-based digital experience agency specializing in web,
    app, startup, and digital experience creation.
  categories:
    - Marketing
    - Portfolio
    - Agency
  built_by: Spacetime
  built_by_url: https://www.heyspacetime.com/
- title: Eric Jinks
  main_url: https://ericjinks.com/
  url: https://ericjinks.com/
  featured: false
  description: Software engineer / web developer from the Gold Coast, Australia.
  categories:
    - Portfolio
    - Blog
    - Web Development
    - Technology
  built_by: Eric Jinks
  built_by_url: https://ericjinks.com/
- title: GaiAma - We are wildlife
  main_url: https://www.gaiama.org/
  url: https://www.gaiama.org/
  featured: false
  description: >-
    We founded the GaiAma conservation organization to protect wildlife in Perú
    and to create an example of a permaculture neighborhood, living
    symbiotically with the forest - because reforestation is just the beginning
  categories:
    - Nonprofit
    - Marketing
    - Blog
  source_url: https://github.com/GaiAma/gaiama.org
  built_by: GaiAma
  built_by_url: https://www.gaiama.org/
- title: Healthcare Logic
  main_url: https://www.healthcarelogic.com/
  url: https://www.healthcarelogic.com/
  featured: false
  description: >-
    Revolutionary technology that empowers clinical and managerial leaders to
    collaborate with clarity.
  categories:
    - Marketing
    - Healthcare
    - Technology
  built_by: Thrive
  built_by_url: https://thriveweb.com.au/
- title: Papergov
  main_url: https://papergov.com/
  url: https://papergov.com/
  featured: false
  description: Manage all your government services in a single place
  categories:
    - Directory
    - Government
    - Technology
  source_url: https://github.com/WeOpenly/localgov.fyi
  built_by: Openly Technologies
  built_by_url: https://papergov.com/about/
- title: Kata.ai Documentation
  main_url: https://docs.kata.ai/
  url: https://docs.kata.ai/
  source_url: https://github.com/kata-ai/kata-platform-docs
  featured: false
  description: >-
    Documentation website for the Kata Platform, an all-in-one platform for
    building chatbots using AI technologies.
  categories:
    - Documentation
    - Technology
- title: goalgetters
  main_url: https://goalgetters.space/
  url: https://goalgetters.space/
  featured: false
  description: >-
    goalgetters is a source of inspiration for people who want to change their
    career. We offer articles, success stories and expert interviews on how to
    find a new passion and how to implement change.
  categories:
    - Blog
    - Education
  built_by: Stephanie Langers (content), Adrian Wenke (development)
  built_by_url: https://twitter.com/AdrianWenke
- title: StatusHub - Easy to use Hosted Status Page Service
  main_url: https://statushub.com/
  url: https://statushub.com/
  featured: false
  description: >-
    Set up your very own service status page in minutes with StatusHub. Allow
    customers to subscribe to be updated automatically.
  categories:
    - Technology
    - Marketing
  built_by: Bejamas
  built_by_url: https://bejamas.io/
- title: Mambu
  main_url: https://www.mambu.com/
  url: https://www.mambu.com/
  featured: false
  description: >-
    Mambu is the cloud platform for banking and lending businesses that
    puts customer relationships first.
  categories:
    - Technology
    - Finance
  built_by: Bejamas
  built_by_url: https://bejamas.io/
- title: Avenues
  main_url: https://www.avenues.org
  url: https://www.avenues.org
  featured: false
  description: >-
    One school with many campuses, providing transformative,
    world-focused learning experiences to students around the globe
  categories:
    - Education
  built_by: Bejamas
  built_by_url: https://bejamas.io/
- title: Multicoin Capital
  main_url: https://multicoin.capital
  url: https://multicoin.capital
  featured: false
  description: >-
    Multicoin Capital is a thesis-driven investment firm that
    invests in cryptocurrencies, tokens, and blockchain
    companies reshaping trillion-dollar markets.
  categories:
    - Technology
    - Finance
  built_by: Bejamas
  built_by_url: https://bejamas.io/
- title: Argent
  main_url: https://www.argent.xyz/
  url: https://www.argent.xyz/
  featured: false
  description: Argent is the simplest and safest Ethereum wallet for DeFi.
  categories:
    - Technology
    - Finance
  built_by: Bejamas
  built_by_url: https://bejamas.io/
- title: Meet Flo
  main_url: https://meetflo.com/
  url: https://meetflo.com/
  featured: false
  description: >-
    The Flo by Moen Smart Water Shutoff is a comprehensive
    water monitoringand shut-off system with leak detection
    and proactive leak prevention technologies.
  categories:
    - E-commerce
  built_by: Bejamas
  built_by_url: https://bejamas.io/
- title: Matthias Kretschmann Portfolio
  main_url: https://matthiaskretschmann.com/
  url: https://matthiaskretschmann.com/
  source_url: https://github.com/kremalicious/portfolio
  featured: false
  description: Portfolio of designer & developer Matthias Kretschmann.
  categories:
    - Portfolio
    - Web Development
  built_by: Matthias Kretschmann
  built_by_url: https://matthiaskretschmann.com/
- title: Iron Cove Solutions
  main_url: https://ironcovesolutions.com/
  url: https://ironcovesolutions.com/
  description: >-
    Iron Cove Solutions is a cloud based consulting firm. We help companies
    deliver a return on cloud usage by applying best practices
  categories:
    - Technology
    - Web Development
  built_by: Iron Cove Solutions
  built_by_url: https://ironcovesolutions.com/
  featured: false
- title: Moetez Chaabene Portfolio / Blog
  main_url: https://moetez.me/
  url: https://moetez.me/
  source_url: https://github.com/moetezch/moetez.me
  featured: false
  description: Portfolio of Moetez Chaabene
  categories:
    - Portfolio
    - Web Development
    - Blog
  built_by: Moetez Chaabene
  built_by_url: https://twitter.com/moetezch
- title: Nikita
  description: >-
    Automation of system deployments in Node.js for applications and
    infrastructures.
  main_url: https://nikita.js.org/
  url: https://nikita.js.org/
  source_url: https://github.com/adaltas/node-nikita
  categories:
    - Documentation
    - Open Source
    - Technology
  built_by: Adaltas
  built_by_url: https://www.adaltas.com
  featured: false
- title: Gourav Sood Blog & Portfolio
  main_url: https://www.gouravsood.com/
  url: https://www.gouravsood.com/
  featured: false
  categories:
    - Blog
    - Portfolio
  built_by: Gourav Sood
  built_by_url: https://www.gouravsood.com/
- title: Jonas Tebbe Portfolio
  description: |
    Hey, I’m Jonas and I create digital products.
  main_url: https://jonastebbe.com
  url: https://jonastebbe.com
  categories:
    - Portfolio
  built_by: Jonas Tebbe
  built_by_url: https://twitter.com/jonastebbe
  featured: false
- title: Parker Sarsfield
  description: |
    I'm Parker, a software engineer.
  main_url: https://sarsfield.io
  url: https://sarsfield.io
  categories:
    - Blog
    - Portfolio
  built_by: Parker Sarsfield
  built_by_url: https://sarsfield.io
- title: Frontend web development with Greg
  description: |
    JavaScript, GatsbyJS, ReactJS, CSS in JS... Let's learn some stuff together.
  main_url: https://dev.greglobinski.com
  url: https://dev.greglobinski.com
  categories:
    - Blog
    - Web Development
  built_by: Greg Lobinski
  built_by_url: https://github.com/greglobinski
- title: Insomnia
  description: |
    Desktop HTTP and GraphQL client for developers
  main_url: https://insomnia.rest/
  url: https://insomnia.rest/
  categories:
    - Blog
  built_by: Gregory Schier
  built_by_url: https://schier.co
  featured: false
- title: Timeline Theme Portfolio
  description: |
    I'm Aman Mittal, a software developer.
  main_url: https://amanhimself.dev/
  url: https://amanhimself.dev/
  categories:
    - Web Development
    - Portfolio
  built_by: Aman Mittal
  built_by_url: https://amanhimself.dev/
- title: janosh.dev
  description: >
    Janosh Riebesell's blog. Writes about physics, machine learning, sustainability
    and web development. Site is fully responsive and has fluid typography. Built with
    MDX (for interactive content), styled-components (for design), KaTeX (for math),
    gatsby-remark-vscode (for syntax highlighting), Disqus (for reader comments),
    Algolia (for search), react-spring (for animations).
  main_url: https://janosh.dev
  url: https://janosh.dev
  source_url: https://github.com/janosh/blog
  categories:
    - Portfolio
    - Blog
    - Science
    - Photography
    - Travel
  built_by: Janosh Riebesell
  built_by_url: https://janosh.dev
  featured: false
- title: Ocean artUp
  description: >
    Science outreach site built using styled-components and Contentful. Ocean artUp
    is a research project funded by an Advanced Grant of the European Research
    Council (ERC) to explore the possible benefits of artificial upwelling, i.e.
    pumping nutrient-rich deep water to the ocean’s sunlit surface layer. Potential
    benefits include increased bioactivity and CO2 sequestration.
  main_url: https://ocean-artup.eu
  url: https://ocean-artup.eu
  source_url: https://github.com/janosh/ocean-artup
  categories:
    - Science
    - Education
    - Blog
  built_by: Janosh Riebesell
  built_by_url: https://janosh.dev
  featured: false
- title: Studenten bilden Schüler
  description: >
    Studenten bilden Schüler e.V. is a German student-run nonprofit initiative that aims to
    contribute to more equal educational opportunities by providing free tutoring to refugees
    and children from underprivileged families. The site is built with styled-components,
    Contentful, CSS grid, fluid typography, Algolia search.
  main_url: https://studenten-bilden-schueler.de
  url: https://studenten-bilden-schueler.de
  source_url: https://github.com/StudentenBildenSchueler/homepage
  categories:
    - Education
    - Nonprofit
    - Blog
  built_by: Janosh Riebesell
  built_by_url: https://janosh.dev
  featured: false
- title: Ryan Fitzgerald
  description: |
    Personal portfolio and blog for Ryan Fitzgerald
  main_url: https://ryanfitzgerald.ca/
  url: https://ryanfitzgerald.ca/
  categories:
    - Web Development
    - Portfolio
  built_by: Ryan Fitzgerald
  built_by_url: https://github.com/RyanFitzgerald
  featured: false
- title: Kaizen
  description: |
    Content Marketing, PR & SEO Agency in London
  main_url: https://www.kaizen.co.uk/
  url: https://www.kaizen.co.uk/
  categories:
    - Agency
    - Blog
    - Design
    - Web Development
    - SEO
  built_by: Bogdan Stanciu
  built_by_url: https://github.com/b0gd4n
  featured: false
- title: HackerOne Platform Documentation
  description: |
    HackerOne's Product Documentation Center!
  url: https://docs.hackerone.com/
  main_url: https://docs.hackerone.com/
  categories:
    - Documentation
    - Security
  featured: false
- title: Mux Video
  description: |
    API to video hosting and streaming
  main_url: https://mux.com/
  url: https://mux.com/
  categories:
    - Video
    - API
  featured: false
- title: Swapcard
  description: >
    The easiest way for event organizers to instantly connect people, build a
    community of attendees and exhibitors, and increase revenue over time
  main_url: https://www.swapcard.com/
  url: https://www.swapcard.com/
  categories:
    - Event
    - Community
    - Marketing
  built_by: Swapcard
  built_by_url: https://www.swapcard.com/
  featured: false
- title: Kalix
  description: >
    Kalix is perfect for healthcare professionals starting out in private
    practice, to those with an established clinic.
  main_url: https://www.kalixhealth.com/
  url: https://www.kalixhealth.com/
  categories:
    - Healthcare
  featured: false
- title: Bad Credit Loans
  description: |
    Get the funds you need, from $250-$5,000
  main_url: https://www.creditloan.com/
  url: https://www.creditloan.com/
  categories:
    - Finance
  featured: false
- title: Financial Center
  description: >
    Member-owned, not-for-profit, co-operative whose members receive financial
    benefits in the form of lower loan rates, higher savings rates, and lower
    fees than banks.
  main_url: https://fcfcu.com/
  url: https://fcfcu.com/
  categories:
    - Finance
    - Nonprofit
    - Business
    - Education
  built_by: https://fcfcu.com/
  built_by_url: https://fcfcu.com/
  featured: false
- title: Office of Institutional Research and Assessment
  description: |
    Good Data, Good Decisions
  main_url: http://oira.ua.edu/
  url: http://oira.ua.edu/
  categories:
    - Data
  featured: false
- title: The Telegraph Premium
  description: |
    Exclusive stories from award-winning journalists
  main_url: https://premium.telegraph.co.uk/
  url: https://premium.telegraph.co.uk/
  categories:
    - Media
  featured: false
- title: html2canvas
  description: |
    Screenshots with JavaScript
  main_url: http://html2canvas.hertzen.com/
  url: http://html2canvas.hertzen.com/
  source_url: https://github.com/niklasvh/html2canvas/tree/master/www
  categories:
    - JavaScript
    - Documentation
  built_by: Niklas von Hertzen
  built_by_url: http://hertzen.com/
  featured: false
- title: Half Electronics
  description: |
    Personal website
  main_url: https://www.halfelectronic.com/
  url: https://www.halfelectronic.com/
  categories:
    - Blog
  built_by: Fernando Poumian
  built_by_url: https://github.com/fpoumian/halfelectronic.com
  featured: false
- title: Frithir Software Development
  main_url: https://frithir.com/
  url: https://frithir.com/
  featured: false
  description: I DRINK COFFEE, WRITE CODE AND IMPROVE MY DEVELOPMENT SKILLS EVERY DAY.
  categories:
    - Design
    - Web Development
  built_by: Frithir
  built_by_url: https://Frithir.com/
- title: Unow
  main_url: https://www.unow.fr/
  url: https://www.unow.fr/
  categories:
    - Education
    - Marketing
  featured: false
- title: Peter Hironaka
  description: |
    Freelance Web Developer based in Los Angeles.
  main_url: https://peterhironaka.com/
  url: https://peterhironaka.com/
  categories:
    - Portfolio
    - Web Development
  built_by: Peter Hironaka
  built_by_url: https://github.com/PHironaka
  featured: false
- title: Michael McQuade
  description: |
    Personal website and blog for Michael McQuade
  main_url: https://giraffesyo.io
  url: https://giraffesyo.io
  categories:
    - Blog
  built_by: Michael McQuade
  built_by_url: https://github.com/giraffesyo
  featured: false
- title: Haacht Brewery
  description: |
    Corporate website for Haacht Brewery. Designed and Developed by Gafas.
  main_url: https://haacht.com/en/
  url: https://haacht.com
  categories:
    - Marketing
  built_by: Gafas
  built_by_url: https://gafas.be
  featured: false
- title: StoutLabs
  description: |
    Portfolio of Daniel Stout, freelance developer in East Tennessee.
  main_url: https://www.stoutlabs.com/
  url: https://www.stoutlabs.com/
  categories:
    - Web Development
    - Portfolio
  built_by: Daniel Stout
  built_by_url: https://github.com/stoutlabs
  featured: false
- title: Chicago Ticket Outcomes By Neighborhood
  description: |
    ProPublica data visualization of traffic ticket court outcomes
  categories:
    - Media
    - Nonprofit
  url: >-
    https://projects.propublica.org/graphics/il/il-city-sticker-tickets-maps/ticket-status/?initialWidth=782
  main_url: >-
    https://projects.propublica.org/graphics/il/il-city-sticker-tickets-maps/ticket-status/?initialWidth=782
  built_by: David Eads
  built_by_url: https://github.com/eads
  featured: false
- title: Chicago South Side Traffic Ticketing rates
  description: |
    ProPublica data visualization of traffic ticket rates by community
  main_url: >-
    https://projects.propublica.org/graphics/il/il-city-sticker-tickets-maps/ticket-rate/?initialWidth=782
  url: >-
    https://projects.propublica.org/graphics/il/il-city-sticker-tickets-maps/ticket-rate/?initialWidth=782
  categories:
    - Media
    - Nonprofit
  built_by: David Eads
  built_by_url: https://github.com/eads
  featured: false
- title: Otsimo
  description: >
    Otsimo is a special education application for children with autism, down
    syndrome and other developmental disabilities.
  main_url: https://otsimo.com/en/
  url: https://otsimo.com/en/
  categories:
    - Blog
    - Education
  featured: false
- title: Matt Bagni Portfolio 2018
  description: >
    Mostly the result of playing with Gatsby and learning about react and
    graphql. Using the screenshot plugin to showcase the work done for my
    company in the last 2 years, and a good amount of other experiments.
  main_url: https://mattbag.github.io
  url: https://mattbag.github.io
  categories:
    - Portfolio
  featured: false
- title: Lisa Ye's Blog
  description: |
    Simple blog/portofolio for a fashion designer. Gatsby_v2 + Netlify cms
  main_url: https://lisaye.netlify.app/
  url: https://lisaye.netlify.app/
  categories:
    - Blog
    - Portfolio
  featured: false
- title: Artem Sapegin
  description: >
    Little homepage of Artem Sapegin, a frontend developer, passionate
    photographer, coffee drinker and crazy dogs’ owner.
  main_url: https://sapegin.me/
  url: https://sapegin.me/
  categories:
    - Portfolio
    - Open Source
    - Web Development
  built_by: Artem Sapegin
  built_by_url: https://github.com/sapegin
  featured: false
- title: SparkPost Developers
  main_url: https://developers.sparkpost.com/
  url: https://developers.sparkpost.com/
  source_url: https://github.com/SparkPost/developers.sparkpost.com
  categories:
    - Documentation
    - API
  featured: false
- title: Malik Browne Portfolio 2018
  description: >
    The portfolio blog of Malik Browne, a full-stack engineer, foodie, and avid
    blogger/YouTuber.
  main_url: https://www.malikbrowne.com/about
  url: https://www.malikbrowne.com
  categories:
    - Blog
    - Portfolio
  built_by: Malik Browne
  built_by_url: https://twitter.com/milkstarz
  featured: false
- title: Novatics
  description: |
    Digital products that inspire and make a difference
  main_url: https://www.novatics.com.br
  url: https://www.novatics.com.br
  categories:
    - Portfolio
    - Technology
    - Web Development
  built_by: Novatics
  built_by_url: https://github.com/Novatics
  featured: false
- title: Max McKinney
  description: >
    I’m a developer and designer with a focus in web technologies. I build cars
    on the side.
  main_url: https://maxmckinney.com/
  url: https://maxmckinney.com/
  categories:
    - Portfolio
    - Web Development
    - Design
  built_by: Max McKinney
  featured: false
- title: Stickyard
  description: |
    Make your React component sticky the easy way
  main_url: https://nihgwu.github.io/stickyard/
  url: https://nihgwu.github.io/stickyard/
  source_url: https://github.com/nihgwu/stickyard/tree/master/website
  categories:
    - Web Development
  built_by: Neo Nie
  featured: false
- title: Agata Milik
  description: |
    Website of a Polish psychologist/psychotherapist based in Gdańsk, Poland.
  main_url: https://agatamilik.pl
  url: https://agatamilik.pl
  categories:
    - Marketing
    - Healthcare
  built_by: Piotr Fedorczyk
  built_by_url: https://piotrf.pl
  featured: false
- title: WebPurple
  main_url: https://www.webpurple.net/
  url: https://www.webpurple.net/
  source_url: https://github.com/WebPurple/site
  description: >-
    Site of local (Russia, Ryazan) frontend community. Main purpose is to show
    info about meetups and keep blog.
  categories:
    - Nonprofit
    - Web Development
    - Community
    - Blog
    - Open Source
  built_by: Nikita Kirsanov
  built_by_url: https://twitter.com/kitos_kirsanov
  featured: false
- title: Papertrail.io
  description: |
    Inspection Management for the 21st Century
  main_url: https://www.papertrail.io/
  url: https://www.papertrail.io/
  categories:
    - Marketing
    - Technology
  built_by: Papertrail.io
  built_by_url: https://www.papertrail.io
  featured: false
- title: Matt Ferderer
  main_url: https://mattferderer.com
  url: https://mattferderer.com
  source_url: https://github.com/mattferderer/gatsbyblog
  description: >
    A blog built with Gatsby that discusses web related tech
    such as JavaScript, .NET, Blazor & security.
  categories:
    - Blog
    - Web Development
  built_by: Matt Ferderer
  built_by_url: https://twitter.com/mattferderer
  featured: false
- title: Sahyadri Open Source Community
  main_url: https://sosc.org.in
  url: https://sosc.org.in
  source_url: https://github.com/haxzie/sosc-website
  description: >
    Official website of Sahyadri Open Source Community for community blog, event
    details and members info.
  categories:
    - Blog
    - Community
    - Open Source
  built_by: Musthaq Ahamad
  built_by_url: https://github.com/haxzie
  featured: false
- title: Tech Confessions
  main_url: https://confessions.tech
  url: https://confessions.tech
  source_url: https://github.com/JonathanSpeek/tech-confessions
  description: A guilt-free place for us to confess our tech sins \U0001F64F\n
  categories:
    - Community
    - Open Source
  built_by: Jonathan Speek
  built_by_url: https://speek.design
  featured: false
- title: Thibault Maekelbergh
  main_url: https://thibmaek.com
  url: https://thibmaek.com
  source_url: https://github.com/thibmaek/thibmaek.github.io
  description: |
    A nice blog about development, Raspberry Pi, plants and probably records.
  categories:
    - Blog
    - Open Source
  built_by: Thibault Maekelbergh
  built_by_url: https://twitter.com/thibmaek
  featured: false
- title: LearnReact.design
  main_url: https://learnreact.design
  url: https://learnreact.design
  description: >
    React Essentials For Designers: A React course tailored for product
    designers, ux designers, ui designers.
  categories:
    - Blog
  built_by: Linton Ye
  built_by_url: https://twitter.com/lintonye
- title: Mega House Creative
  main_url: https://www.megahousecreative.com/
  url: https://www.megahousecreative.com/
  description: >
    Mega House Creative is a digital agency that provides unique goal-oriented
    web marketing solutions.
  categories:
    - Marketing
    - Agency
  built_by: Daniel Robinson
  featured: false
- title: Tobie Marier Robitaille - csc
  main_url: https://tobiemarierrobitaille.com/
  url: https://tobiemarierrobitaille.com/en/
  description: |
    Portfolio site for director of photography Tobie Marier Robitaille
  categories:
    - Portfolio
    - Gallery
  built_by: Mill3 Studio
  built_by_url: https://mill3.studio/en/
  featured: false
- title: Mahipat's Portfolio
  main_url: https://mojaave.com/
  url: https://mojaave.com
  source_url: https://github.com/mhjadav/mojaave
  description: >
    mojaave.com is Mahipat's portfolio, I have developed it using Gatsby v2 and
    Bootstrap, To get in touch with people looking for full-stack developer.
  categories:
    - Portfolio
    - Web Development
  built_by: Mahipat Jadav
  built_by_url: https://mojaave.com/
  featured: false
- title: Mintfort
  main_url: https://mintfort.com/
  url: https://mintfort.com/
  source_url: https://github.com/MintFort/mintfort.com
  description: >
    Mintfort, the first crypto-friendly bank account. Store and manage assets on
    the blockchain.
  categories:
    - Technology
    - Finance
  built_by: Axel Fuhrmann
  built_by_url: https://axelfuhrmann.com/
  featured: false
- title: React Native Explorer
  main_url: https://react-native-explorer.firebaseapp.com
  url: https://react-native-explorer.firebaseapp.com
  description: |
    Explorer React Native packages and examples effortlessly.
  categories:
    - Education
  featured: false
- title: 500Tech
  main_url: https://500tech.com/
  url: https://500tech.com/
  featured: false
  categories:
    - Web Development
    - Agency
    - Open Source
- title: eworld
  main_url: https://eworld.herokuapp.com/
  url: https://eworld.herokuapp.com/
  featured: false
  categories:
    - E-commerce
    - Technology
- title: It's a Date
  description: >
    It's a Date is a dating app that actually involves dating.
  main_url: https://www.itsadate.app/
  url: https://www.itsadate.app/
  featured: false
  categories:
    - App
    - Blog
- title: Node.js HBase
  description: >
    Asynchronous HBase client for NodeJs using REST.
  main_url: https://hbase.js.org/
  url: https://hbase.js.org/
  source_url: https://github.com/adaltas/node-hbase
  categories:
    - Documentation
    - Open Source
    - Technology
  built_by: David Worms
  built_by_url: http://www.adaltas.com
  featured: false
- title: Peter Kroyer - Web Design / Web Development
  main_url: https://www.peterkroyer.at/en/
  url: https://www.peterkroyer.at/en/
  description: >
    Freelance web designer / web developer based in Vienna, Austria (Wien, Österreich).
  categories:
    - Agency
    - Web Development
    - Design
    - Portfolio
    - Freelance
  built_by: Peter Kroyer
  built_by_url: https://www.peterkroyer.at/
  featured: false
- title: Geddski
  main_url: https://gedd.ski
  url: https://gedd.ski
  description: >
    frontend mastery blog - level up your UI game.
  categories:
    - Web Development
    - Education
    - Productivity
    - User Experience
  built_by: Dave Geddes
  built_by_url: https://twitter.com/geddski
  featured: false
- title: Rung
  main_url: https://rung.com.br/
  url: https://rung.com.br/
  description: >
    Rung alerts you about the exceptionalities of your personal and professional life.
  categories:
    - API
    - Technology
    - Travel
  featured: false
- title: Mokkapps
  main_url: https://www.mokkapps.de/
  url: https://www.mokkapps.de/
  source_url: https://github.com/mokkapps/website
  description: >
    Portfolio website from Michael Hoffmann. Passionate software developer with focus on web-based technologies.
  categories:
    - Blog
    - Portfolio
    - Web Development
    - Mobile Development
  featured: false
- title: Premier Octet
  main_url: https://www.premieroctet.com/
  url: https://www.premieroctet.com/
  description: >
    Premier Octet is a React-based agency
  categories:
    - Agency
    - Web Development
    - Mobile Development
  featured: false
- title: Thorium
  main_url: https://www.thoriumsim.com/
  url: https://www.thoriumsim.com/
  source_url: https://github.com/thorium-sim/thoriumsim.com
  description: >
    Thorium - Open-source Starship Simulator Controls for Live Action Role Play
  built_by: Alex Anderson
  built_by_url: https://twitter.com/ralex1993
  categories:
    - Blog
    - Portfolio
    - Documentation
    - Marketing
    - Education
    - Entertainment
    - Open Source
    - Web Development
  featured: false
- title: Cameron Maske
  main_url: https://www.cameronmaske.com/
  url: https://www.cameronmaske.com/courses/introduction-to-pytest/
  source_url: https://github.com/cameronmaske/cameronmaske.com-v2
  description: >
    The homepage of Cameron Maske, a freelance full-stack developer, who is currently working on a free pytest video course
  categories:
    - Education
    - Video
    - Portfolio
    - Freelance
  featured: false
- title: Mike's Remote List
  main_url: https://www.mikesremotelist.com
  url: https://www.mikesremotelist.com
  description: >
    A list of remote jobs, updated throughout the day. Built on Gatsby v1 and powered by Contentful, Google Sheets, string and sticky tape.
  categories:
    - Marketing
  featured: false
- title: Madvoid
  main_url: https://madvoid.com/
  url: https://madvoid.com/screenshot/
  featured: false
  description: >
    Madvoid is a team of expert developers dedicated to creating simple, clear, usable and blazing fast web and mobile apps.
    We are coders that help companies and agencies to create social & interactive experiences.
    This includes full-stack development using React, WebGL, Static Site Generators, Ruby On Rails, Phoenix, GraphQL, Chatbots, CI / CD, Docker and more!
  categories:
    - Portfolio
    - Technology
    - Web Development
    - Agency
    - Marketing
  built_by: Jean-Paul Bonnetouche
  built_by_url: https://twitter.com/_jpb
- title: MOMNOTEBOOK.COM
  description: >
    Sharing knowledge and experiences that make childhood and motherhood rich, vibrant and healthy.
  main_url: https://momnotebook.com/
  url: https://momnotebook.com/
  featured: false
  built_by: Aleksander Hansson
  built_by_url: https://www.linkedin.com/in/aleksanderhansson/
  categories:
    - Blog
- title: Pirate Studios
  description: >
    Reinventing music studios with 24/7 self service rehearsal, DJ & production rooms available around the world.
  main_url: https://www.piratestudios.co
  url: https://www.piratestudios.co
  featured: false
  built_by: The Pirate Studios team
  built_by_url: https://github.com/piratestudios/
  categories:
    - Music
- title: Aurora EOS
  main_url: https://www.auroraeos.com/
  url: https://www.auroraeos.com/
  featured: false
  categories:
    - Finance
    - Marketing
    - Blog
  built_by: Corey Ward
  built_by_url: http://www.coreyward.me/
- title: MadeComfy
  main_url: https://madecomfy.com.au/
  url: https://madecomfy.com.au/
  description: >
    Short term rental management startup, using Contentful + Gatsby + CircleCI
  featured: false
  categories:
    - Travel
  built_by: Lucas Vilela
  built_by_url: https://madecomfy.com.au/
- title: Tiger Facility Services
  description: >
    Tiger Facility Services combines facility management expertise with state of the art software to offer a sustainable and customer oriented cleaning and facility service.
  main_url: https://www.tigerfacilityservices.com/de-en/
  url: https://www.tigerfacilityservices.com/de-en/
  featured: false
  categories:
    - Marketing
- title: Luciano Mammino's blog
  description: >
    Tech & programming blog of Luciano Mammino a.k.a. "loige", Full-Stack Web Developer and International Speaker
  main_url: https://loige.co
  url: https://loige.co
  featured: false
  categories:
    - Blog
    - Web Development
  built_by: Luciano Mammino
  built_by_url: https://loige.co
- title: Wire • Secure collaboration platform
  description: >
    Corporate website of Wire, an open source, end-to-end encrypted collaboration platform
  main_url: https://wire.com
  url: https://wire.com
  featured: false
  categories:
    - Open Source
    - Productivity
    - Technology
    - Blog
    - App
  built_by: Wire team
  built_by_url: https://github.com/orgs/wireapp/people
- title: J. Patrick Raftery
  main_url: https://www.jpatrickraftery.com
  url: https://www.jpatrickraftery.com
  description: J. Patrick Raftery is an opera singer and voice teacher based in Vancouver, BC.
  categories:
    - Portfolio
    - Music
  built_by: Michael Uloth
  built_by_url: https://www.michaeluloth.com
  featured: false
- title: Aria Umezawa
  main_url: https://www.ariaumezawa.com
  url: https://www.ariaumezawa.com
  description: Aria Umezawa is a director, producer, and writer currently based in San Francisco. Site designed by Stephen Bell.
  categories:
    - Portfolio
    - Music
    - Entertainment
  built_by: Michael Uloth
  built_by_url: https://www.michaeluloth.com
  featured: false
- title: Pomegranate Opera
  main_url: https://pomegranateopera.netlify.app
  url: https://pomegranateopera.netlify.app
  description: Pomegranate Opera is a lesbian opera written by Amanda Hale & Kye Marshall. Site designed by Stephen Bell.
  categories:
    - Gallery
    - Music
  built_by: Michael Uloth
  built_by_url: https://www.michaeluloth.com
  featured: false
- title: Daniel Cabena
  main_url: https://www.danielcabena.com
  url: https://www.danielcabena.com
  description: Daniel Cabena is a Canadian countertenor highly regarded in both Canada and Europe for prize-winning performances ranging from baroque to contemporary repertoire. Site designed by Stephen Bell.
  categories:
    - Portfolio
    - Music
  built_by: Michael Uloth
  built_by_url: https://www.michaeluloth.com
  featured: false
- title: Artist.Center
  main_url: https://artistcenter.netlify.app
  url: https://artistcenter.netlify.app
  description: The marketing page for Artist.Center, a soon-to-launch platform designed to connect opera singers to opera companies. Site designed by Stephen Bell.
  categories:
    - Music
  built_by: Michael Uloth
  built_by_url: https://www.michaeluloth.com
  featured: false
- title: DG Volo & Company
  main_url: https://www.dgvolo.com
  url: https://www.dgvolo.com
  description: DG Volo & Company is a Toronto-based investment consultancy. Site designed by Stephen Bell.
  categories:
    - Finance
  built_by: Michael Uloth
  built_by_url: https://www.michaeluloth.com
  featured: false
- title: Shawna Lucey
  main_url: https://www.shawnalucey.com
  url: https://www.shawnalucey.com
  description: Shawna Lucey is an American theater and opera director based in New York City. Site designed by Stephen Bell.
  categories:
    - Portfolio
    - Music
    - Entertainment
  built_by: Michael Uloth
  built_by_url: https://www.michaeluloth.com
  featured: false
- title: Leyan Lo
  main_url: https://www.leyanlo.com
  url: https://www.leyanlo.com
  description: >
    Leyan Lo’s personal website
  categories:
    - Portfolio
  built_by: Leyan Lo
  built_by_url: https://www.leyanlo.com
  featured: false
- title: Hawaii National Bank
  url: https://hawaiinational.bank
  main_url: https://hawaiinational.bank
  description: Hawaii National Bank's highly personalized service has helped loyal customers & locally owned businesses achieve their financial dreams for over 50 years.
  categories:
    - Finance
  built_by: Wall-to-Wall Studios
  built_by_url: https://walltowall.com
  featured: false
- title: Coletiv
  url: https://coletiv.com
  main_url: https://coletiv.com
  description: Coletiv teams up with companies of all sizes to design, develop & launch digital products for iOS, Android & the Web.
  categories:
    - Technology
    - Agency
    - Web Development
  built_by: Coletiv
  built_by_url: https://coletiv.com
  featured: false
- title: Gold Edge Training
  url: https://www.goldedgetraining.co.uk
  main_url: https://www.goldedgetraining.co.uk
  description: >
    AAT approved online distance learning accountancy training provider. Branded landing page / mini brochure promoting competitor differentiators, student testimonials, offers, service benefits and features. Designed to both inform potential students and encourage visits to company e-commerce site or direct company contact.
  categories:
    - Education
    - Learning
    - Landing Page
    - Business
    - Finance
  built_by: Leo Furze-Waddock
  built_by_url: https://www.linkedin.com/in/lfurzewaddock
- title: Gatsby Manor
  description: >
    We build themes for gatsby. We have themes for all projects including personal,
    portfolio, e-commerce, landing pages and more. We also run an in-house
    web dev and design studio. If you cannot find what you want, we can build it for you!
    Email us at gatsbymanor@gmail.com with questions.
  main_url: https://www.gatsbymanor.com
  url: https://www.gatsbymanor.com
  source_url: https://github.com/gatsbymanor
  categories:
    - Web Development
    - Agency
    - Technology
    - Freelance
  built_by: Steven Natera
  built_by_url: https://stevennatera.com
- title: Ema Suriano's Portfolio
  main_url: https://emasuriano.com/
  url: https://emasuriano.com/
  description: >
    Ema Suriano's portfolio to display information about him, his projects and what he's writing about.
  categories:
    - Portfolio
    - Technology
    - Web Development
  built_by: Ema Suriano
  built_by_url: https://emasuriano.com/
  featured: false
- title: Luan Orlandi
  main_url: https://luanorlandi.github.io
  url: https://luanorlandi.github.io
  source_url: https://github.com/luanorlandi/luanorlandi.github.io
  description: >
    Luan Orlandi's personal website. Brazilian web developer, enthusiast in React and Gatsby.
  categories:
    - Blog
    - Portfolio
    - Web Development
  built_by: Luan Orlandi
  built_by_url: https://github.com/luanorlandi
- title: Mobius Labs
  main_url: https://mobius.ml
  url: https://mobius.ml
  description: >
    Mobius Labs landing page, a Start-up working on Computer Vision
  categories:
    - Landing Page
    - Marketing
    - Technology
  built_by: sktt
  built_by_url: https://github.com/sktt
- title: EZAgrar
  main_url: https://www.ezagrar.at/en/
  url: https://www.ezagrar.at/en/
  description: >
    EZAgrar.at is the homepage of the biggest agricultural machinery dealership in Austria. In total 8 pages will be built for this client reusing a lot of components between them.
  categories:
    - E-commerce
    - Marketing
  built_by: MangoART
  built_by_url: https://www.mangoart.at
  featured: false
- title: OAsome blog
  main_url: https://oasome.blog/
  url: https://oasome.blog/
  source_url: https://github.com/oorestisime/oasome
  description: >
    Paris-based Cypriot adventurers. A and O. Lovers of life and travel. Want to get a glimpse of the OAsome world?
  categories:
    - Blog
    - Photography
    - Travel
  built_by: Orestis Ioannou
  featured: false
- title: Brittany Chiang
  main_url: https://brittanychiang.com/
  url: https://brittanychiang.com/
  source_url: https://github.com/bchiang7/v4
  description: >
    Personal website and portfolio of Brittany Chiang built with Gatsby v2
  categories:
    - Portfolio
  built_by: Brittany Chiang
  built_by_url: https://github.com/bchiang7
  featured: false
- title: Fitekran
  description: >
    One of the most visited Turkish blogs about health, sports and healthy lifestyle, that has been rebuilt with Gatsby v2 using WordPress.
  main_url: https://www.fitekran.com
  url: https://www.fitekran.com
  categories:
    - Science
    - Healthcare
    - Blog
  built_by: Burak Tokak
  built_by_url: https://www.buraktokak.com
- title: Serverless
  main_url: https://serverless.com
  url: https://serverless.com
  description: >
    Serverless.com – Build web, mobile and IoT applications with serverless architectures using AWS Lambda, Azure Functions, Google CloudFunctions & more!
  categories:
    - Technology
    - Web Development
  built_by: Codebrahma
  built_by_url: https://codebrahma.com
  featured: false
- title: Dive Bell
  main_url: https://divebell.band/
  url: https://divebell.band/
  description: >
    Simple site for a band to list shows dates and videos (499 on lighthouse)
  categories:
    - Music
  built_by: Matt Bagni
  built_by_url: https://mattbag.github.io
  featured: false
- title: Mayer Media Co.
  main_url: https://mayermediaco.com/
  url: https://mayermediaco.com/
  description: >
    Freelance Web Development and Digital Marketing
  categories:
    - Web Development
    - Marketing
    - Blog
  source_url: https://github.com/MayerMediaCo/MayerMediaCo2.0
  built_by: Danny Mayer
  built_by_url: https://twitter.com/mayermediaco
  featured: false
- title: Jan Czizikow Portfolio
  main_url: https://www.janczizikow.com/
  url: https://www.janczizikow.com/
  source_url: https://github.com/janczizikow/janczizikow-portfolio
  description: >
    Simple personal portfolio site built with Gatsby
  categories:
    - Portfolio
    - Freelance
    - Web Development
  built_by: Jan Czizikow
  built_by_url: https://github.com/janczizikow
- title: Carbon Design Systems
  main_url: http://www.carbondesignsystem.com/
  url: http://www.carbondesignsystem.com/
  description: >
    The Carbon Design System is integrating the new IBM Design Ethos and Language. It represents a completely fresh approach to the design of all things at IBM.
  categories:
    - Design System
    - Documentation
  built_by: IBM
  built_by_url: https://www.ibm.com/
  featured: false
- title: Mozilla Mixed Reality
  main_url: https://mixedreality.mozilla.org/
  url: https://mixedreality.mozilla.org/
  description: >
    Virtual Reality for the free and open Web.
  categories:
    - Open Source
  built_by: Mozilla
  built_by_url: https://www.mozilla.org/
  featured: false
- title: Uniform Hudl Design System
  main_url: http://uniform.hudl.com/
  url: http://uniform.hudl.com/
  description: >
    A single design system to ensure every interface feels like Hudl. From the colors we use to the size of our buttons and what those buttons say, Uniform has you covered. Check the guidelines, copy the code and get to building.
  categories:
    - Design System
    - Open Source
    - Design
  built_by: Hudl
  built_by_url: https://www.hudl.com/
- title: Subtle UI
  main_url: https://subtle-ui.netlify.app/
  url: https://subtle-ui.netlify.app/
  source_url: https://github.com/ryanwiemer/subtle-ui
  description: >
    A collection of clever yet understated user interactions found on the web.
  categories:
    - Web Development
    - Open Source
    - User Experience
  built_by: Ryan Wiemer
  built_by_url: https://www.ryanwiemer.com/
  featured: false
- title: developer.bitcoin.com
  main_url: https://developer.bitcoin.com/
  url: https://developer.bitcoin.com/
  description: >
    Bitbox based bitcoin.com developer platform and resources.
  categories:
    - Finance
  featured: false
- title: Barmej
  main_url: https://app.barmej.com/
  url: https://app.barmej.com/
  description: >
    An interactive platform to learn different programming languages in Arabic for FREE
  categories:
    - Education
    - Programming
    - Learning
  built_by: Obytes
  built_by_url: https://www.obytes.com/
  featured: false
- title: Emergence
  main_url: https://emcap.com/
  url: https://emcap.com/
  description: >
    Emergence is a top enterprise cloud venture capital firm. We fund early stage ventures focusing on enterprise & SaaS applications. Emergence is one of the top VC firms in Silicon Valley.
  categories:
    - Marketing
    - Blog
  built_by: Upstatement
  built_by_url: https://www.upstatement.com/
  featured: false
- title: FPVtips
  main_url: https://fpvtips.com
  url: https://fpvtips.com
  source_url: https://github.com/jumpalottahigh/fpvtips
  description: >
    FPVtips is all about bringing racing drone pilots closer together, and getting more people into the hobby!
  categories:
    - Community
    - Education
  built_by: Georgi Yanev
  built_by_url: https://twitter.com/jumpalottahigh
  featured: false
- title: Georgi Yanev
  main_url: https://blog.georgi-yanev.com/
  url: https://blog.georgi-yanev.com/
  source_url: https://github.com/jumpalottahigh/blog.georgi-yanev.com
  description: >
    I write articles about FPV quads (building and flying), web development, smart home automation, life-long learning and other topics from my personal experience.
  categories:
    - Blog
  built_by: Georgi Yanev
  built_by_url: https://twitter.com/jumpalottahigh
  featured: false
- title: Bear Archery
  main_url: https://beararchery.com/
  url: https://beararchery.com/
  categories:
    - E-commerce
    - Sports
  built_by: Escalade Sports
  built_by_url: https://www.escaladesports.com/
  featured: false
- title: "attn:"
  main_url: https://www.attn.com/
  url: https://www.attn.com/
  categories:
    - Media
    - Entertainment
  built_by: "attn:"
  built_by_url: https://www.attn.com/
  featured: false
- title: Mirror Conf
  description: >
    Mirror Conf is a conference designed to empower designers and frontend developers who have a thirst for knowledge and want to broaden their horizons.
  main_url: https://www.mirrorconf.com/
  url: https://www.mirrorconf.com/
  categories:
    - Conference
    - Design
    - Web Development
  featured: false
- title: Startarium
  main_url: https://www.startarium.ro
  url: https://www.startarium.ro
  description: >
    Free entrepreneurship educational portal with more than 20000 users, hundreds of resources, crowdfunding, mentoring and investor pitching events facilitated.
  categories:
    - Education
    - Nonprofit
    - Entrepreneurship
  built_by: Cezar Neaga
  built_by_url: https://twitter.com/cezarneaga
  featured: false
- title: Microlink
  main_url: https://microlink.io/
  url: https://microlink.io/
  description: >
    Extract structured data from any website.
  categories:
    - Web Development
    - API
  built_by: Kiko Beats
  built_by_url: https://kikobeats.com/
  featured: false
- title: Kevin Legrand
  url: https://k-legrand.com
  main_url: https://k-legrand.com
  source_url: https://github.com/Manoz/k-legrand.com
  description: >
    Personal website and blog built with love with Gatsby v2
  categories:
    - Blog
    - Portfolio
    - Web Development
  built_by: Kevin Legrand
  built_by_url: https://k-legrand.com
  featured: false
- title: David James Portfolio
  main_url: https://dfjames.com/
  url: https://dfjames.com/
  source_url: https://github.com/daviddeejjames/dfjames-gatsby
  description: >
    Portfolio Site using GatsbyJS and headless WordPress
  categories:
    - WordPress
    - Portfolio
    - Blog
  built_by: David James
  built_by_url: https://twitter.com/daviddeejjames
- title: Hypertext Candy
  url: https://www.hypertextcandy.com/
  main_url: https://www.hypertextcandy.com/
  description: >
    Blog about web development. Laravel, Vue.js, etc.
  categories:
    - Blog
    - Web Development
  built_by: Masahiro Harada
  built_by_url: https://twitter.com/_Masahiro_H_
  featured: false
- title: Maxence Poutord's blog
  description: >
    Tech & programming blog of Maxence Poutord, Software Engineer, Serial Traveler and Public Speaker
  main_url: https://www.maxpou.fr
  url: https://www.maxpou.fr
  featured: false
  categories:
    - Blog
    - Web Development
  built_by: Maxence Poutord
  built_by_url: https://www.maxpou.fr
- title: The Noted Project
  url: https://thenotedproject.org
  main_url: https://thenotedproject.org
  source_url: https://github.com/ianbusko/the-noted-project
  description: >
    Website to showcase the ethnomusicology research for The Noted Project.
  categories:
    - Portfolio
    - Education
    - Gallery
  built_by: Ian Busko
  built_by_url: https://github.com/ianbusko
  featured: false
- title: People For Bikes
  url: https://2017.peopleforbikes.org/
  main_url: https://2017.peopleforbikes.org/
  categories:
    - Community
    - Sports
    - Gallery
    - Nonprofit
  built_by: PeopleForBikes
  built_by_url: https://peopleforbikes.org/about-us/who-we-are/staff/
  featured: false
- title: Wide Eye
  description: >
    Creative agency specializing in interactive design, web development, and digital communications.
  url: https://wideeye.co/
  main_url: https://wideeye.co/
  categories:
    - Design
    - Web Development
  built_by: Wide Eye
  built_by_url: https://wideeye.co/about-us/
  featured: false
- title: CodeSandbox
  description: >
    CodeSandbox is an online editor that helps you create web applications, from prototype to deployment.
  url: https://codesandbox.io/
  main_url: https://codesandbox.io/
  categories:
    - Web Development
  featured: false
- title: Marvel
  description: >
    The all-in-one platform powering design.
  url: https://marvelapp.com/
  main_url: https://marvelapp.com/
  categories:
    - Design
  featured: false
- title: Designcode.io
  description: >
    Learn to design and code React apps.
  url: https://designcode.io
  main_url: https://designcode.io
  categories:
    - Learning
  featured: false
- title: Happy Design
  description: >
    The Brand and Product Team Behind Happy Money
  url: https://design.happymoney.com/
  main_url: https://design.happymoney.com/
  categories:
    - Design
    - Finance
- title: Weihnachtsmarkt.ms
  description: >
    Explore the christmas market in Münster (Westf).
  url: https://weihnachtsmarkt.ms/
  main_url: https://weihnachtsmarkt.ms/
  source_url: https://github.com/codeformuenster/weihnachtsmarkt
  categories:
    - Gallery
    - Food
  built_by: Code for Münster during MSHACK18
  featured: false
- title: Code Championship
  description: >
    Competitive coding competitions for students from 3rd to 8th grade. Code is Sport.
  url: https://www.codechampionship.com
  main_url: https://www.codechampionship.com
  categories:
    - Learning
    - Education
    - Sports
  built_by: Abamath LLC
  built_by_url: https://www.abamath.com
  featured: false
- title: Wieden+Kennedy
  description: >
    Wieden+Kennedy is an independent, global creative company.
  categories:
    - Technology
    - Web Development
    - Agency
    - Marketing
  url: https://www.wk.com
  main_url: https://www.wk.com
  built_by: Wieden Kennedy
  built_by_url: https://www.wk.com/about/
  featured: false
- title: Testing JavaScript
  description: >
    This course will teach you the fundamentals of testing your JavaScript applications using eslint, Flow, Jest, and Cypress.
  url: https://testingjavascript.com/
  main_url: https://testingjavascript.com/
  categories:
    - Learning
    - Education
    - JavaScript
  built_by: Kent C. Dodds
  built_by_url: https://kentcdodds.com/
  featured: false
- title: Use Hooks
  description: >
    One new React Hook recipe every day.
  url: https://usehooks.com/
  main_url: https://usehooks.com/
  categories:
    - Learning
  built_by: Gabe Ragland
  built_by_url: https://twitter.com/gabe_ragland
  featured: false
- title: Ambassador
  url: https://www.getambassador.io
  main_url: https://www.getambassador.io
  description: >
    Open source, Kubernetes-native API Gateway for microservices built on Envoy.
  categories:
    - Open Source
    - Documentation
    - Technology
  built_by: Datawire
  built_by_url: https://www.datawire.io
  featured: false
- title: Clubhouse
  main_url: https://clubhouse.io
  url: https://clubhouse.io
  description: >
    The intuitive and powerful project management platform loved by software teams of all sizes. Built with Gatsby v2 and Prismic
  categories:
    - Technology
    - Blog
    - Productivity
    - Community
    - Design
    - Open Source
  built_by: Ueno.
  built_by_url: https://ueno.co
  featured: false
- title: Asian Art Collection
  url: http://artmuseum.princeton.edu/asian-art/
  main_url: http://artmuseum.princeton.edu/asian-art/
  description: >
    Princeton University has a branch dealing with state of art.They have showcased ore than 6,000 works of Asian art are presented alongside ongoing curatorial and scholarly research
  categories:
    - Marketing
  featured: false
- title: QHacks
  url: https://qhacks.io
  main_url: https://qhacks.io
  source_url: https://github.com/qhacks/qhacks-website
  description: >
    QHacks is Queen’s University’s annual hackathon! QHacks was founded in 2016 with a mission to advocate and incubate the tech community at Queen’s University and throughout Canada.
  categories:
    - Education
    - Technology
    - Podcast
  featured: false
- title: Tyler McGinnis
  url: https://tylermcginnis.com/
  main_url: https://tylermcginnis.com/
  description: >
    The linear, course based approach to learning web technologies.
  categories:
    - Education
    - Technology
    - Podcast
    - Web Development
  featured: false
- title: a11y with Lindsey
  url: https://www.a11ywithlindsey.com/
  main_url: https://www.a11ywithlindsey.com/
  source_url: https://github.com/lkopacz/a11y-with-lindsey
  description: >
    To help developers navigate accessibility jargon, write better code, and to empower them to make their Internet, Everyone's Internet.
  categories:
    - Education
    - Blog
    - Technology
  built_by: Lindsey Kopacz
  built_by_url: https://twitter.com/littlekope0903
  featured: false
- title: DEKEMA
  url: https://www.dekema.com/
  main_url: https://www.dekema.com/
  description: >
    Worldclass crafting: Furnace, fervor, fulfillment. Delivering highest demand for future craftsmanship. Built using Gatsby v2 and Prismic.
  categories:
    - Healthcare
    - Science
    - Technology
  built_by: Crisp Studio
  built_by_url: https://crisp.studio
  featured: false
- title: Ramón Chancay
  description: >-
    Front-end / Back-end Developer in Guayaquil Ecuador.
    Currently at Everymundo, previously at El Universo.
    I enjoy teaching and sharing what I know.
    I give professional advice to developers and companies.
    My wife and my children are everything in my life.
  main_url: https://ramonchancay.me/
  url: https://ramonchancay.me/
  source_url: https://github.com/devrchancay/personal-site
  featured: false
  categories:
    - Blog
    - Technology
    - Web Development
  built_by: Ramón Chancay
  built_by_url: https://ramonchancay.me/
- title: Acclimate Consulting
  main_url: https://www.acclimate.io/
  url: https://www.acclimate.io/
  description: >-
    Acclimate is a consulting firm that puts organizations back in control with data-driven strategies and full-stack applications.
  categories:
    - Technology
    - Consulting
  built_by: Andrew Wilson
  built_by_url: https://github.com/andwilson
  featured: false
- title: Flyright
  url: https://flyright.co/
  main_url: https://flyright.co/
  description: >-
    Flyright curates everything you need for international travel in one tidy place 💜
  categories:
    - Technology
    - App
  built_by: Ty Hopp
  built_by_url: https://github.com/tyhopp
  featured: false
- title: Vets Who Code
  url: https://vetswhocode.io/
  main_url: https://vetswhocode.io/
  description: >-
    VetsWhoCode is a non-profit organization dedicated to training military veterans & giving them the skills they need transition into tech careers.
  categories:
    - Technology
    - Nonprofit
  featured: false
- title: Patreon Blog
  url: https://blog.patreon.com/
  main_url: https://blog.patreon.com/
  description: >-
    Official blog of Patreon.com
  categories:
    - Blog
  featured: false
- title: Full Beaker
  url: https://fullbeaker.com/
  main_url: https://fullbeaker.com/
  description: >-
    Full Beaker provides independent advice online about careers and home ownership, and connect anyone who asks with companies that can help them.
  categories:
    - Consulting
  featured: false
- title: Citywide Holdup
  url: https://citywideholdup.org/
  main_url: https://citywideholdup.org/
  description: >-
    Citywide Holdup is an annual fundraising event held around early November in the city of Austin, TX hosted by the Texas Wranglers benefitting Easter Seals of Central Texas, a non-profit organization that provides exceptional services, education, outreach and advocacy so that people with disabilities can live, learn, work and play in our communities.
  categories:
    - Nonprofit
    - Event
  built_by: Cameron Rison
  built_by_url: https://github.com/killakam3084
  featured: false
- title: Dawn Labs
  url: https://dawnlabs.io
  main_url: https://dawnlabs.io
  description: >-
    Thoughtful products for inspired teams. With a holistic approach to engineering and design, we partner with startups and enterprises to build for the digital era.
  categories:
    - Technology
    - Agency
    - Web Development
  featured: false
- title: COOP by Ryder
  url: https://coop.com/
  main_url: https://coop.com/
  description: >
    COOP is a platform that connects fleet managers that have idle vehicles to businesses that are looking to rent vehicles. COOP simplifies the process and paperwork required to safely share vehicles between business owners.
  categories:
    - Marketing
  built_by: Crispin Porter Bogusky
  built_by_url: http://www.cpbgroup.com/
  featured: false
- title: Propapanda
  url: https://propapanda.eu/
  main_url: https://propapanda.eu/
  description: >
    Is a creative production house based in Tallinn, Estonia. We produce music videos, commercials, films and campaigns – from scratch to finish.
  categories:
    - Video
    - Portfolio
    - Agency
    - Media
  built_by: Henry Kehlmann
  built_by_url: https://github.com/madhenry/
  featured: false
- title: JAMstack.paris
  url: https://jamstack.paris/
  main_url: https://jamstack.paris/
  source_url: https://github.com/JAMstack-paris/jamstack.paris
  description: >
    JAMstack-focused, bi-monthly meetup in Paris
  categories:
    - Web Development
  built_by: Matthieu Auger & Nicolas Goutay
  built_by_url: https://github.com/JAMstack-paris
  featured: false
- title: DexWallet - The only Wallet you need by Dexlab
  main_url: https://www.dexwallet.io/
  url: https://www.dexwallet.io/
  source_url: https://github.com/dexlab-io/DexWallet-website
  featured: false
  description: >-
    DexWallet is a secure, multi-chain, mobile wallet with an upcoming one-click exchange for mobile.
  categories:
    - App
    - Open Source
  built_by: DexLab
  built_by_url: https://github.com/dexlab-io
- title: Kings Valley Paving
  url: https://kingsvalleypaving.com
  main_url: https://kingsvalleypaving.com
  description: >
    Kings Valley Paving is an asphalt, paving and concrete company serving the commercial, residential and industrial sectors in the Greater Toronto Area. Site designed by Stephen Bell.
  categories:
    - Marketing
  built_by: Michael Uloth
  built_by_url: https://www.michaeluloth.com
  featured: false
- title: Peter Barrett
  url: https://www.peterbarrett.ca
  main_url: https://www.peterbarrett.ca
  description: >
    Peter Barrett is a Canadian baritone from Newfoundland and Labrador who performs opera and concert repertoire in Canada, the U.S. and around the world. Site designed by Stephen Bell.
  categories:
    - Portfolio
    - Music
  built_by: Michael Uloth
  built_by_url: https://www.michaeluloth.com
  featured: false
- title: NARCAN
  main_url: https://www.narcan.com
  url: https://www.narcan.com
  description: >
    NARCAN Nasal Spray is the first and only FDA-approved nasal form of naloxone for the emergency treatment of a known or suspected opioid overdose.
  categories:
    - Healthcare
  built_by: NARCAN
  built_by_url: https://www.narcan.com
  featured: false
- title: Ritual
  main_url: https://ritual.com
  url: https://ritual.com
  description: >
    Ritual started with a simple question, what exactly is in women's multivitamins? This is the story of what happened when our founder Kat started searching for answers — the story of Ritual.
  categories:
    - Healthcare
  built_by: Ritual
  built_by_url: https://ritual.com
  featured: false
- title: Truebill
  main_url: https://www.truebill.com
  url: https://www.truebill.com
  description: >
    Truebill empowers you to take control of your money.
  categories:
    - Finance
  built_by: Truebill
  built_by_url: https://www.truebill.com
  featured: false
- title: Smartling
  main_url: https://www.smartling.com
  url: https://www.smartling.com
  description: >
    Smartling enables you to automate, manage, and professionally translate content so that you can do more with less.
  categories:
    - Marketing
  built_by: Smartling
  built_by_url: https://www.smartling.com
  featured: false
- title: Clear
  main_url: https://www.clearme.com
  url: https://www.clearme.com
  description: >
    At clear, we’re working toward a future where you are your ID, enabling you to lead an unstoppable life.
  categories:
    - Security
  built_by: Clear
  built_by_url: https://www.clearme.com
  featured: false
- title: VS Code Rocks
  main_url: https://vscode.rocks
  url: https://vscode.rocks
  source_url: https://github.com/lannonbr/vscode-rocks
  featured: false
  description: >
    VS Code Rocks is a place for weekly news on the newest features and updates to Visual Studio Code as well as trending extensions and neat tricks to continually improve your VS Code skills.
  categories:
    - Open Source
    - Blog
    - Web Development
  built_by: Benjamin Lannon
  built_by_url: https://github.com/lannonbr
- title: Particle
  main_url: https://www.particle.io
  url: https://www.particle.io
  featured: false
  description: Particle is a fully-integrated IoT platform that offers everything you need to deploy an IoT product.
  categories:
    - Marketing
- title: freeCodeCamp curriculum
  main_url: https://learn.freecodecamp.org
  url: https://learn.freecodecamp.org
  featured: false
  description: Learn to code with free online courses, programming projects, and interview preparation for developer jobs.
  categories:
    - Web Development
    - Learning
- title: Tandem
  main_url: https://www.tandem.co.uk
  url: https://www.tandem.co.uk
  description: >
    We're on a mission to free you of money misery. Our app, card and savings account are designed to help you spend less time worrying about money and more time enjoying life.
  categories:
    - Finance
    - App
  built_by: Tandem
  built_by_url: https://github.com/tandembank
  featured: false
- title: Monbanquet.fr
  main_url: https://monbanquet.fr
  url: https://monbanquet.fr
  description: >
    Give your corporate events the food and quality it deserves, thanks to the know-how of the best local artisans.
  categories:
    - E-commerce
    - Food
    - Event
  built_by: Monbanquet.fr
  built_by_url: https://github.com/monbanquet
  featured: false
- title: The Leaky Cauldron Blog
  url: https://theleakycauldronblog.com
  main_url: https://theleakycauldronblog.com
  source_url: https://github.com/v4iv/theleakycauldronblog
  description: >
    A Brew of Awesomeness with a Pinch of Magic...
  categories:
    - Blog
  built_by: Vaibhav Sharma
  built_by_url: https://github.com/v4iv
  featured: false
- title: Wild Drop Surf Camp
  main_url: https://wilddropsurfcamp.com
  url: https://wilddropsurfcamp.com
  description: >
    Welcome to Portugal's best kept secret and be amazed with our nature. Here you can explore, surf, taste the world's best gastronomy and wine, feel the North Canyon's power with the biggest waves in the world and so many other amazing things. Find us, discover yourself!
  categories:
    - Travel
  built_by: Samuel Fialho
  built_by_url: https://samuelfialho.com
  featured: false
- title: JoinUp HR chatbot
  url: https://www.joinup.io
  main_url: https://www.joinup.io
  description: Custom HR chatbot for better candidate experience
  categories:
    - App
    - Technology
  featured: false
- title: JDCastro Web Design & Development
  main_url: https://jacobdcastro.com
  url: https://jacobdcastro.com
  source_url: https://github.com/jacobdcastro/personal-site
  featured: false
  description: >
    A small business site for freelance web designer and developer Jacob D. Castro. Includes professional blog, contact forms, and soon-to-come portfolio of sites for clients. Need a new website or an extra developer to share the workload? Feel free to check out the website!
  categories:
    - Blog
    - Portfolio
    - Business
    - Freelance
  built_by: Jacob D. Castro
  built_by_url: https://twitter.com/jacobdcastro
- title: Gatsby Tutorials
  main_url: https://www.gatsbytutorials.com
  url: https://www.gatsbytutorials.com
  source_url: https://github.com/ooloth/gatsby-tutorials
  featured: false
  description: >
    Gatsby Tutorials is a community-updated list of video, audio and written tutorials to help you learn GatsbyJS.
  categories:
    - Web Development
    - Education
    - Open Source
  built_by: Michael Uloth
  built_by_url: https://www.michaeluloth.com
- title: Grooovinger
  url: https://www.grooovinger.com
  main_url: https://www.grooovinger.com
  description: >
    Martin Grubinger, a web developer from Austria
  categories:
    - Portfolio
    - Web Development
  built_by: Martin Grubinger
  built_by_url: https://www.grooovinger.com
  featured: false
- title: LXDX - the Crypto Derivatives Exchange
  main_url: https://www.lxdx.co/
  url: https://www.lxdx.co/
  description: >
    LXDX is the world's fastest crypto exchange. Our mission is to bring innovative financial products to retail crypto investors, providing access to the same speed and scalability that institutional investors already depend on us to deliver each and every day.
  categories:
    - Marketing
    - Finance
  built_by: Corey Ward
  built_by_url: http://www.coreyward.me/
  featured: false
- title: Kyle McDonald
  url: https://kylemcd.com
  main_url: https://kylemcd.com
  source_url: https://github.com/kylemcd/personal-site-react
  description: >
    Personal site + blog for Kyle McDonald
  categories:
    - Blog
  built_by: Kyle McDonald
  built_by_url: https://kylemcd.com
  featured: false
- title: VSCode Power User Course
  main_url: https://VSCode.pro
  url: https://VSCode.pro
  description: >
    After 10 years with Sublime, I switched to VSCode. Love it. Spent 1000+ hours building a premium video course to help you switch today. 200+ power user tips & tricks turn you into a VSCode.pro
  categories:
    - Education
    - Learning
    - E-commerce
    - Marketing
    - Technology
    - Web Development
  built_by: Ahmad Awais
  built_by_url: https://twitter.com/MrAhmadAwais/
  featured: false
- title: Thijs Koerselman Portfolio
  main_url: https://www.vauxlab.com
  url: https://www.vauxlab.com
  featured: false
  description: >
    Portfolio of Thijs Koerselman. A freelance software engineer, full-stack web developer and sound designer.
  categories:
    - Portfolio
    - Business
    - Freelance
    - Technology
    - Web Development
    - Music
- title: Ad Hoc Homework
  main_url: https://homework.adhoc.team
  url: https://homework.adhoc.team
  description: >
    Ad Hoc builds government digital services that are fast, efficient, and usable by everyone. Ad Hoc Homework is a collection of coding and design challenges for candidates applying to our open positions.
  categories:
    - Web Development
    - Government
    - Healthcare
    - Programming
  built_by_url: https://adhoc.team
  featured: false
- title: Birra Napoli
  main_url: http://www.birranapoli.it
  url: http://www.birranapoli.it
  built_by: Ribrain
  built_by_url: https://www.ribrainstudio.com
  featured: false
  description: >
    Birra Napoli official site
  categories:
    - Landing Page
    - Business
    - Food
- title: Satispay
  url: https://www.satispay.com
  main_url: https://www.satispay.com
  categories:
    - Business
    - Finance
    - Technology
  built_by: Satispay
  built_by_url: https://www.satispay.com
  featured: false
- title: The Movie Database - Gatsby
  url: https://tmdb.lekoarts.de
  main_url: https://tmdb.lekoarts.de
  source_url: https://github.com/LekoArts/gatsby-source-tmdb-example
  categories:
    - Open Source
    - Entertainment
    - Gallery
  featured: false
  built_by: LekoArts
  built_by_url: https://github.com/LekoArts
  description: >
    Source from The Movie Database (TMDb) API (v3) in Gatsby. This example is built with react-spring, React hooks and react-tabs and showcases the gatsby-source-tmdb plugin. It also has some client-only paths and uses gatsby-image.
- title: LANDR - Creative Tools for Musicians
  url: https://www.landr.com/
  main_url: https://www.landr.com/en/
  categories:
    - Music
    - Technology
    - Business
    - Entrepreneurship
    - Freelance
    - Marketing
    - Media
  featured: false
  built_by: LANDR
  built_by_url: https://twitter.com/landr_music
  description: >
    Marketing website built for LANDR. LANDR is a web application that provides tools for musicians to master their music (using artificial intelligence), collaborate with other musicians, and distribute their music to multiple platforms.
- title: ClinicJS
  url: https://clinicjs.org/
  main_url: https://clinicjs.org/
  categories:
    - Technology
    - Documentation
  featured: false
  built_by: NearForm
  built_by_url: https://www.nearform.com/
  description: >
    Tools to help diagnose and pinpoint Node.js performance issues.
- title: KOBIT
  main_url: https://kobit.in
  url: https://kobit.in
  description: Automated Google Analytics Report with everything you need and more
  featured: false
  categories:
    - Marketing
    - Blog
  built_by: mottox2
  built_by_url: https://mottox2.com
- title: Aleksander Hansson
  main_url: https://ahansson.com
  url: https://ahansson.com
  featured: false
  description: >
    Portfolio website for Aleksander Hansson
  categories:
    - Portfolio
    - Business
    - Freelance
    - Technology
    - Web Development
    - Consulting
  built_by: Aleksander Hansson
  built_by_url: https://www.linkedin.com/in/aleksanderhansson/
- title: Surfing Nosara
  main_url: https://www.surfingnosara.com
  url: https://www.surfingnosara.com
  description: Real estate, vacation, and surf report hub for Nosara, Costa Rica
  featured: false
  categories:
    - Business
    - Blog
    - Gallery
    - Marketing
  built_by: Desarol
  built_by_url: https://www.desarol.com
- title: Crispin Porter Bogusky
  url: https://cpbgroup.com/
  main_url: https://cpbgroup.com/
  description: >
    We solve the world’s toughest communications problems with the most quantifiably potent creative assets.
  categories:
    - Agency
    - Design
    - Marketing
  built_by: Crispin Porter Bogusky
  built_by_url: https://cpbgroup.com/
  featured: false
- title: graphene-python
  url: https://graphene-python.org
  main_url: https://graphene-python.org
  description: Graphene is a collaboratively funded project.Graphene-Python is a library for building GraphQL APIs in Python easily.
  categories:
    - Library
    - API
    - Documentation
  featured: false
- title: Engel & Völkers Ibiza Holiday Rentals
  main_url: https://www.ev-ibiza.com/
  url: https://www.ev-ibiza.com/
  featured: false
  built_by: Ventura Digitalagentur
  description: >
    Engel & Völkers, one of the most successful real estate agencies in the world, offers luxury holiday villas to rent in Ibiza.
  categories:
    - Travel
- title: Sylvain Hamann's personal website
  url: https://shamann.fr
  main_url: https://shamann.fr
  source_url: https://github.com/sylvhama/shamann-gatsby/
  description: >
    Sylvain Hamann, web developer from France
  categories:
    - Portfolio
    - Web Development
  built_by: Sylvain Hamann
  built_by_url: https://twitter.com/sylvhama
  featured: false
- title: Luca Crea's portfolio
  main_url: https://lcrea.github.io
  url: https://lcrea.github.io
  description: >
    Portfolio and personal website of Luca Crea, an Italian software engineer.
  categories:
    - Portfolio
  built_by: Luca Crea
  built_by_url: https://github.com/lcrea
  featured: false
- title: Escalade Sports
  main_url: https://www.escaladesports.com/
  url: https://www.escaladesports.com/
  categories:
    - E-commerce
    - Sports
  built_by: Escalade Sports
  built_by_url: https://www.escaladesports.com/
  featured: false
- title: Exposify
  main_url: https://www.exposify.de/
  url: https://www.exposify.de/
  description: >
    This is our German website built with Gatsby 2.0, Emotion and styled-system.
    Exposify is a proptech startup and builds technology for real estate businesses.
    We provide our customers with an elegant agent software in combination
    with beautifully designed and fast websites.
  categories:
    - Web Development
    - Real Estate
    - Agency
    - Marketing
  built_by: Exposify
  built_by_url: https://www.exposify.de/
  featured: false
- title: Steak Point
  main_url: https://www.steakpoint.at/
  url: https://www.steakpoint.at/
  description: >
    Steak Restaurant in Vienna, Austria (Wien, Österreich).
  categories:
    - Food
  built_by: Peter Kroyer
  built_by_url: https://www.peterkroyer.at/
  featured: false
- title: Takumon blog
  main_url: https://takumon.com
  url: https://takumon.com
  source_url: https://github.com/Takumon/blog
  description: Java Engineer's tech blog.
  featured: false
  categories:
    - Blog
  built_by: Takumon
  built_by_url: https://twitter.com/inouetakumon
- title: DayThirty
  main_url: https://daythirty.com
  url: https://daythirty.com
  description: DayThirty - ideas for the new year.
  featured: false
  categories:
    - Marketing
  built_by: Jack Oliver
  built_by_url: https://twitter.com/mrjackolai
- title: TheAgencyProject
  main_url: https://theagencyproject.co
  url: https://theagencyproject.co
  description: Agency model, without agency overhead.
  categories:
    - Agency
  built_by: JV-LA
  built_by_url: https://jv-la.com
- title: Karen Hou's portfolio
  main_url: https://www.karenhou.com/
  url: https://www.karenhou.com/
  categories:
    - Portfolio
  built_by: Karen H. Developer
  built_by_url: https://github.com/karenhou
  featured: false
- title: Jean Luc Ponty
  main_url: https://ponty.com
  url: https://ponty.com
  description: Official site for Jean Luc Ponty, French virtuoso violinist and jazz composer.
  featured: false
  categories:
    - Music
    - Entertainment
  built_by: Othermachines
  built_by_url: https://othermachines.com
- title: Rosewood Family Advisors
  main_url: https://www.rfallp.com/
  url: https://www.rfallp.com/
  description: Rosewood Family Advisors LLP (Palo Alto) provides a diverse range of family office services customized for ultra high net worth individuals.
  featured: false
  categories:
    - Finance
    - Business
  built_by: Othermachines
  built_by_url: https://othermachines.com
- title: Standing By Company
  main_url: https://standingby.company
  url: https://standingby.company
  description: A brand experience design company led by Scott Mackenzie and Trent Barton.
  featured: false
  categories:
    - Design
    - Web Development
  built_by: Standing By Company
  built_by_url: https://standingby.company
- title: Ashley Thouret
  main_url: https://www.ashleythouret.com
  url: https://www.ashleythouret.com
  description: Official website of Canadian soprano Ashley Thouret. Site designed by Stephen Bell.
  categories:
    - Portfolio
    - Music
  built_by: Michael Uloth
  built_by_url: https://www.michaeluloth.com
  featured: false
- title: The AZOOR Society
  main_url: https://www.azoorsociety.org
  url: https://www.azoorsociety.org
  description: The AZOOR Society is a UK-based charity committed to promoting awareness of Acute Zonal Occult Outer Retinopathy and assisting further research. Site designed by Stephen Bell.
  categories:
    - Community
    - Nonprofit
  built_by: Michael Uloth
  built_by_url: https://www.michaeluloth.com
  featured: false
- title: Gábor Fűzy pianist
  main_url: https://pianobar.hu
  url: https://pianobar.hu
  description: Gábor Fűzy pianist's official website built with Gatsby v2.
  categories:
    - Music
  built_by: Zoltán Bedi
  built_by_url: https://github.com/B3zo0
  featured: false
- title: Logicwind
  main_url: https://logicwind.com
  url: https://logicwind.com
  description: Website of Logicwind - JavaScript experts, Technology development agency & consulting.
  featured: false
  categories:
    - Portfolio
    - Agency
    - Web Development
    - Consulting
  built_by: Logicwind
  built_by_url: https://www.logicwind.com
- title: ContactBook.app
  main_url: https://contactbook.app
  url: https://contactbook.app
  description: Seamlessly share Contacts with G Suite team members
  featured: false
  categories:
    - Landing Page
    - Blog
  built_by: Logicwind
  built_by_url: https://www.logicwind.com
- title: Waterscapes
  main_url: https://waterscap.es
  url: https://waterscap.es/lake-monteynard/
  source_url: https://github.com/gaelbillon/Waterscapes-Gatsby-site
  description: Waterscap.es is a directory of bodies of water (creeks, ponds, waterfalls, lakes, etc) with information about each place such as how to get there, hike time, activities and photos and a map displayed with the Mapbox GL SJ npm package. It was developed with the goal of learning Gatsby. This website is based on the gatsby-contentful-starter and uses Contentful as CMS. It is hosted on Netlify. Hooks are setup with Bitbucket and Contentful to trigger a new build upon code or content changes. The data on Waterscap.es is a mix of original content and informations from the internets gathered and put together.
  categories:
    - Directory
    - Photography
    - Travel
  built_by: Gaël Billon
  built_by_url: https://gaelbillon.com
  featured: false
- title: Packrs
  url: https://www.packrs.co/
  main_url: https://www.packrs.co/
  description: >
    Packrs is a local delivery platform, one spot for all your daily requirements. On a single tap get everything you need at your doorstep.
  categories:
    - Marketing
    - Landing Page
    - Entrepreneurship
  built_by: Vipin Kumar Rawat
  built_by_url: https://github.com/aesthytik
  featured: false
- title: HyakuninIsshu
  main_url: https://hyakuninanki.net
  url: https://hyakuninanki.net
  source_url: https://github.com/rei-m/web_hyakuninisshu
  description: >
    HyakuninIsshu is a traditional Japanese card game.
  categories:
    - Education
    - Gallery
    - Entertainment
  built_by: Rei Matsushita
  built_by_url: https://github.com/rei-m/
  featured: false
- title: WQU Partners
  main_url: https://partners.wqu.org/
  url: https://partners.wqu.org/
  featured: false
  categories:
    - Marketing
    - Education
    - Landing Page
  built_by: Corey Ward
  built_by_url: http://www.coreyward.me/
- title: Federico Giacone
  url: https://federico.giac.one/
  main_url: https://federico.giac.one
  source_url: https://github.com/leopuleo/federico.giac.one
  description: >
    Digital portfolio for Italian Architect Federico Giacone.
  categories:
    - Portfolio
    - Gallery
  built_by: Leonardo Giacone
  built_by_url: https://github.com/leopuleo
  featured: false
- title: Station
  url: https://getstation.com/
  main_url: https://getstation.com/
  description: Station is the first smart browser for busy people. A single place for all of your web applications.
  categories:
    - Technology
    - Web Development
    - Productivity
  featured: false
- title: Vyron Vasileiadis
  url: https://fedonman.com/
  main_url: https://fedonman.com
  source_url: https://github.com/fedonman/fedonman-website
  description: Personal space of Vyron Vasileiadis aka fedonman, a Web & IoT Developer, Educator and Entrepreneur based in Athens, Greece.
  categories:
    - Portfolio
    - Technology
    - Web Development
    - Education
  built_by: Vyron Vasileiadis
  built_by_url: https://github.com/fedonman
- title: Fabien Champigny
  url: https://www.champigny.name/
  main_url: https://www.champigny.name/
  built_by_url: https://www.champigny.name/
  description: Fabien Champigny's personal blog. Entrepreneur, hacker and loves street photo.
  categories:
    - Blog
    - Gallery
    - Photography
    - Productivity
    - Entrepreneurship
  featured: false
- title: Alex Xie - Portfolio
  url: https://alexieyizhe.me/
  main_url: https://alexieyizhe.me/
  source_url: https://github.com/alexieyizhe/alexieyizhe.github.io
  description: >
    Personal website of Alex Yizhe Xie, a University of Waterloo Computer Science student and coding enthusiast.
  categories:
    - Blog
    - Portfolio
    - Web Development
  featured: false
- title: Dale Blackburn - Portfolio
  url: https://dakebl.co.uk/
  main_url: https://dakebl.co.uk/
  description: >
    Dale Blackburn's personal website and blog.
  categories:
    - Blog
    - Portfolio
    - Web Development
  featured: false
- title: Portfolio of Anthony Wiktor
  url: https://www.anthonydesigner.com/
  main_url: https://www.anthonydesigner.com/
  description: >
    Anthony Wiktor is a Webby Award-Winning Creative Director and Digital Designer twice named Hot 100 by WebDesigner Magazine. Anthony has over a decade of award-winning experience in design and has worked on projects across a diverse set of industries — from entertainment to consumer products to hospitality to technology. Anthony is a frequent lecturer at USC’s Annenberg School for Communication & Journalism and serves on the board of AIGA Los Angeles.
  categories:
    - Portfolio
    - Marketing
  built_by: Maciej Leszczyński
  built_by_url: https://twitter.com/_maciej
  featured: false
- title: Frame.io Workflow Guide
  main_url: https://workflow.frame.io
  url: https://workflow.frame.io
  description: >
    The web’s most comprehensive post-production resource, written by pro filmmakers, for pro filmmakers. Always expanding, always free.
  categories:
    - Education
  built_by: Frame.io
  built_by_url: https://frame.io
  featured: false
- title: MarcySutton.com
  main_url: https://marcysutton.com
  url: https://marcysutton.com
  description: >
    The personal website of web developer and accessibility advocate Marcy Sutton.
  categories:
    - Blog
    - Accessibility
    - Video
    - Photography
  built_by: Marcy Sutton
  built_by_url: https://marcysutton.com
  featured: true
- title: WPGraphQL Docs
  main_url: https://docs.wpgraphql.com
  url: https://docs.wpgraphql.com
  description: >
    Documentation for WPGraphQL, a free open-source WordPress plugin that provides an extendable GraphQL schema and API for any WordPress site.
  categories:
    - API
    - Documentation
    - Technology
    - Web Development
    - WordPress
  built_by: WPGraphQL
  built_by_url: https://wpgraphql.com
  featured: false
- title: Shine Lawyers
  main_url: https://www.shine.com.au
  url: https://www.shine.com.au
  description: >
    Shine Lawyers is an Australian legal services website built with Gatsby v2, Elasticsearch, Isso, and Geolocation services.
  categories:
    - Business
    - Blog
- title: Parallel Polis Kosice
  url: https://www.paralelnapoliskosice.sk/
  main_url: https://www.paralelnapoliskosice.sk/
  source_url: https://github.com/ParalelnaPolisKE/paralelnapoliskosice.sk
  description: >
    Parallel Polis is a collective of people who want to live in a more opened world. We look for possibilities and technologies (Bitcoin, the blockchain, reputation systems and decentralized technologies in general) that open new ways, make processes easier and remove unnecessary barriers. We want to create an environment that aims at education, discovering and creating better systems for everybody who is interested in freedom and independence.
  categories:
    - Blog
    - Education
    - Technology
  built_by: Roman Vesely
  built_by_url: https://romanvesely.
  featured: false
- title: Unda Solutions
  url: https://unda.com.au
  main_url: https://unda.com.au
  description: >
    A custom web application development company in Perth, WA
  categories:
    - Business
    - Freelance
    - Web Development
    - Technology
  featured: false
- title: BIGBrave
  main_url: https://bigbrave.digital
  url: https://bigbrave.digital
  description: >
    BIGBrave is a strategic design firm. We partner with our clients, big and small, to design & create human-centered brands, products, services and systems that are simple, beautiful and easy to use.
  categories:
    - Agency
    - Web Development
    - Marketing
    - Technology
    - WordPress
  built_by: Francois Brill | BIGBrave
  built_by_url: https://bigbrave.digital
  featured: false
- title: 5th Avenue Properties
  main_url: https://5thavenue.co.za
  url: https://5thavenue.co.za
  description: >
    5th Avenue Properties specializes in the leasing and sales of office space and industrial property. BIGBrave built the website in Gatsby with data from an API server (CRM) for all the property and consultant data, and WordPress for all the website content data and case studies. All forms on the website was also directly integrated into the CRM system to ensure no leads are lost. People cannot stop commenting on the speed of the site and the property search.
  categories:
    - Technology
    - WordPress
    - API
  built_by: Russel Povey and Francois Brill | BIGBrave
  built_by_url: https://bigbrave.digital
  featured: false
- title: Intsha Consulting
  main_url: https://intsha.co.za
  url: https://intsha.co.za
  description: >
    Intsha is a bespoke Human Resources consultancy firm offering expert Recruitment and Talent Management services in today's competitive marketplace. BIGBrave helped Intsha design and develop a bespoke online presense helping them stand out from the crowd.
  categories:
    - Consulting
    - Marketing
    - WordPress
  built_by: Evan Janovsky | BIGBrave
  built_by_url: https://bigbrave.digital
  featured: false
- title: MHW Law
  main_url: https://mhwlaw.ca
  url: https://mhwlaw.ca
  description: >
    MHW is a full service law firm that has offered legal representation and advice to clients locally and throughout British Columbia since 1984. BIGBrave helped MHW bring their website into the 21st century by offering the best and latest Gatsby site to help them stand our from the crowd.
  categories:
    - Law
    - Marketing
    - WordPress
  built_by: Evan Janovsky and Francois Brill | BIGBrave
  built_by_url: https://bigbrave.digital
  featured: false
- title: KegTracker
  main_url: https://www.kegtracker.co.za
  url: https://www.kegtracker.co.za
  description: >
    Keg Tracker is part of the Beverage Insights family and its sole aim is to provide you with the right data about your kegs to make better decisions. In today’s business landscape having the right information at your finger tips is crucial to the agility of your business.
  categories:
    - Food
    - Business
    - Technology
  built_by: Francois Brill | BIGBrave
  built_by_url: https://bigbrave.digital
  featured: false
- title: Mike Nichols
  url: https://www.mikenichols.me
  main_url: https://www.mikenichols.me
  description: >
    Portfolio site of Mike Nichols, a UX designer and product development lead.
  categories:
    - Portfolio
    - Technology
    - Web Development
  built_by: Mike Nichols
  featured: false
- title: Steve Haid
  url: https://www.stevehaid.com
  main_url: https://www.stevehaid.com
  description: >
    Steve Haid is a real estate agent and Professional Financial Planner (PFP) who has been helping clients achieve their investment goals since 2006. Site designed by Stephen Bell.
  categories:
    - Marketing
    - Real Estate
  built_by: Michael Uloth
  built_by_url: https://www.michaeluloth.com
- title: Incremental - Loyalty, Rewards and Incentive Programs
  main_url: https://www.incremental.com.au
  url: https://www.incremental.com.au
  description: >
    Sydney-based digital agency specialising in loyalty, rewards and incentive programs. WordPress backend; Cloudinary, YouTube and Hubspot form integration; query data displayed as animated SVG graphs; video background in the header.
  categories:
    - Agency
    - Portfolio
    - WordPress
  built_by: Incremental
  built_by_url: https://www.incremental.com.au
  featured: false
- title: Technica11y
  main_url: https://www.technica11y.org
  url: https://www.technica11y.org
  description: >
    Discussing challenges in technical accessibility.
  categories:
    - Accessibility
    - Education
    - Video
  built_by: Tenon.io
  built_by_url: https://tenon.io
  featured: false
- title: Matthew Secrist
  main_url: https://www.matthewsecrist.net
  url: https://www.matthewsecrist.net
  source_url: https://github.com/matthewsecrist/v3
  description: >
    Matthew Secrist's personal portfolio using Gatsby, Prismic and Styled-Components.
  categories:
    - Portfolio
    - Technology
    - Web Development
  built_by: Matthew Secrist
  built_by_url: https://www.matthewsecrist.net
  featured: false
- title: Node.js Dev
  main_url: https://nodejs.dev
  url: https://nodejs.dev
  source_url: https://github.com/nodejs/nodejs.dev
  description: >
    Node.js Foundation Website.
  categories:
    - Documentation
    - Web Development
  built_by: Node.js Website Redesign Working Group
  built_by_url: https://github.com/nodejs/website-redesign
  featured: false
- title: Sheffielders
  main_url: https://sheffielders.org
  url: https://sheffielders.org
  source_url: https://github.com/davemullenjnr/sheffielders
  description: >
    A collective of businesses, creatives, and projects based in Sheffield, UK.
  categories:
    - Directory
  built_by: Dave Mullen Jnr
  built_by_url: https://davemullenjnr.co.uk
  featured: false
- title: Stealth Labs
  url: https://stealthlabs.io
  main_url: https://stealthlabs.io
  description: >
    We design and develop for the web, mobile and desktop
  categories:
    - Portfolio
    - Web Development
  built_by: Edvins Antonovs
  built_by_url: https://edvins.io
  featured: false
- title: Constanzia Yurashko
  main_url: https://www.constanziayurashko.com
  url: https://www.constanziayurashko.com
  description: >
    Exclusive women's ready-to-wear fashion by designer Constanzia Yurashko.
  categories:
    - Portfolio
  built_by: Maxim Andries
  featured: false
- title: Algolia
  url: https://algolia.com
  main_url: https://algolia.com
  description: >
    Algolia helps businesses across industries quickly create relevant, scalable, and lightning fast search and discovery experiences.
  categories:
    - Web Development
    - Technology
    - Open Source
    - Featured
  built_by: Algolia
  featured: true
- title: GVD Renovations
  url: https://www.gvdrenovationsinc.com/
  main_url: https://www.gvdrenovationsinc.com/
  description: >
    GVD Renovations is a home improvement contractor with a well known reputation as a professional, quality contractor in California.
  categories:
    - Business
  built_by: David Krasniy
  built_by_url: http://dkrasniy.com
  featured: false
- title: Styled System
  url: https://styled-system.com/
  main_url: https://styled-system.com/
  source_url: https://github.com/styled-system/styled-system/tree/master/docs
  description: >
    Style props for rapid UI development.
  categories:
    - Design System
  built_by: Brent Jackson
  built_by_url: https://jxnblk.com/
- title: Timehacker
  url: https://timehacker.app
  main_url: https://timehacker.app
  description: >
    Procrastination killer, automatic time tracking app to skyrocket your productivity
  categories:
    - Productivity
    - App
    - Technology
    - Marketing
    - Landing Page
  built_by: timehackers
  featured: false
- title: Little & Big
  main_url: https://www.littleandbig.com.au/
  url: https://www.littleandbig.com.au/
  description: >
    Little & Big exists with the aim to create Websites, Apps, E-commerce stores
    that are consistently unique and thoughtfully crafted, every time.
  categories:
    - Agency
    - Design
    - Web Development
    - Portfolio
  built_by: Little & Big
  built_by_url: https://www.littleandbig.com.au/
  featured: false
- title: Cat Knows
  main_url: https://catnose99.com/
  url: https://catnose99.com/
  description: >
    Personal blog built with Gatsby v2.
  categories:
    - Blog
    - Web Development
  built_by: CatNose
  built_by_url: https://twitter.com/catnose99
  featured: false
- title: just some dev
  url: https://www.iamdeveloper.com
  main_url: https://www.iamdeveloper.com
  source_url: https://github.com/nickytonline/www.iamdeveloper.com
  description: >
    Just some software developer writing things ✏️
  categories:
    - Blog
  built_by: Nick Taylor
  built_by_url: https://www.iamdeveloper.com
  featured: false
- title: Keziah Moselle Blog
  url: https://blog.keziahmoselle.fr/
  main_url: https://blog.keziahmoselle.fr/
  source_url: https://github.com/KeziahMoselle/blog.keziahmoselle.fr
  description: >
    ✍️ A place to share my thoughts.
  categories:
    - Blog
  built_by: Keziah Moselle
  built_by_url: https://keziahmoselle.fr/
- title: xfuture's blog
  url: https://www.xfuture-blog.com/
  main_url: https://www.xfuture-blog.com/
  source_url: https://github.com/xFuture603/xfuture-blog
  description: >
    A blog about Devops, Web development, and my insights as a systems engineer.
  categories:
    - Blog
  built_by: Daniel Uhlmann
  built_by_url: https://www.xfuture-blog.com/
- title: Mayne's Blog
  main_url: https://gine.me/
  url: https://gine.me/page/1
  source_url: https://github.com/mayneyao/gine-blog
  featured: false
  categories:
    - Blog
    - Web Development
- title: Bakedbird
  url: https://bakedbird.com
  main_url: https://bakedbird.com
  description: >
    Eleftherios Psitopoulos - A frontend developer from Greece ☕
  categories:
    - Portfolio
    - Blog
  built_by: Eleftherios Psitopoulos
  built_by_url: https://bakedbird.com
- title: Benjamin Lannon
  url: https://lannonbr.com
  main_url: https://lannonbr.com
  source_url: https://github.com/lannonbr/Portfolio-gatsby
  description: >
    Personal portfolio of Benjamin Lannon
  categories:
    - Portfolio
    - Web Development
  built_by: Benjamin Lannon
  built_by_url: https://lannonbr.com
  featured: false
- title: Aravind Balla
  url: https://aravindballa.com
  main_url: https://aravindballa.com
  source_url: https://github.com/aravindballa/website2017
  description: >
    Personal portfolio of Aravind Balla
  categories:
    - Portfolio
    - Blog
    - Web Development
  built_by: Aravind Balla
  built_by_url: https://aravindballa.com
- title: Kaleb McKelvey
  url: https://kalebmckelvey.com
  main_url: https://kalebmckelvey.com
  source_url: https://github.com/avatar-kaleb/kalebmckelvey-site
  description: >
    Personal portfolio of Kaleb McKelvey!
  categories:
    - Blog
    - Portfolio
  built_by: Kaleb McKelvey
  built_by_url: https://kalebmckelvey.com
  featured: false
- title: Michal Czaplinski
  url: https://czaplinski.io
  main_url: https://czaplinski.io
  source_url: https://github.com/michalczaplinski/michalczaplinski.github.io
  description: >
    Michal Czaplinski is a full-stack developer 🚀
  categories:
    - Portfolio
    - Web Development
  built_by: Michal Czaplinski mmczaplinski@gmail.com
  built_by_url: https://czaplinski.io
  featured: false
- title: Interactive Investor (ii)
  url: https://www.ii.co.uk
  main_url: https://www.ii.co.uk
  description: >
    Hybrid (static/dynamic) Gatsby web app for ii's free research, news and analysis, discussion and product marketing site.
  categories:
    - Business
    - Finance
    - Technology
  built_by: Interactive Investor (ii)
  built_by_url: https://www.ii.co.uk
  featured: false
- title: Weingut Goeschl
  url: https://www.weingut-goeschl.at/
  main_url: https://www.weingut-goeschl.at/
  description: >
    Weingut Goeschl is a family winery located in Gols, Burgenland in Austria (Österreich)
  categories:
    - E-commerce
    - Business
  built_by: Peter Kroyer
  built_by_url: https://www.peterkroyer.at/
  featured: false
- title: Hash Tech Guru
  url: https://hashtech.guru
  main_url: https://hashtech.guru
  description: >
    Software Development Training School and Tech Blog
  categories:
    - Blog
    - Education
  built_by: Htet Wai Yan Soe
  built_by_url: https://github.com/johnreginald
- title: AquaGruppen Vattenfilter
  url: https://aquagruppen.se
  main_url: https://aquagruppen.se/
  description: >
    Water filter and water treatment products in Sweden
  categories:
    - Business
    - Technology
  built_by: Johan Eliasson
  built_by_url: https://github.com/elitan
  featured: false
- title: Josef Aidt
  url: https://josefaidt.dev
  main_url: https://josefaidt.dev
  source_url: https://github.com/josefaidt/josefaidt.github.io
  description: >
    Personal website, blog, portfolio for Josef Aidt
  categories:
    - Portfolio
    - Blog
    - Web Development
  built_by: Josef Aidt
  built_by_url: https://twitter.com/garlicbred
- title: How To egghead
  main_url: https://howtoegghead.com/
  url: https://howtoegghead.com/
  source_url: https://github.com/eggheadio/how-to-egghead
  featured: false
  built_by: egghead.io
  built_by_url: https://egghead.io
  description: >
    How to become an egghead instructor or reviewer
  categories:
    - Documentation
    - Education
- title: Sherpalo Ventures
  main_url: https://www.sherpalo.com/
  url: https://www.sherpalo.com/
  featured: false
  categories:
    - Finance
    - Business
    - Technology
  built_by: Othermachines
  built_by_url: https://othermachines.com
- title: WrapCode
  url: https://www.wrapcode.com
  main_url: https://www.wrapcode.com
  description: >
    A full stack blog on Microsoft Azure, JavaScript, DevOps, AI and Bots.
  categories:
    - Blog
    - Technology
    - Web Development
  built_by: Rahul P
  built_by_url: https://twitter.com/_rahulpp
  featured: false
- title: Kirankumar Ambati's Portfolio
  url: https://www.kirankumarambati.me
  main_url: https://www.kirankumarambati.me
  description: >
    Personal website, blog, portfolio of Kirankumar Ambati
  categories:
    - Blog
    - Portfolio
    - Web Development
  built_by: Kirankumar Ambati
  built_by_url: https://github.com/kirankumarambati
  featured: false
- title: Rou Hun Fan's portfolio
  main_url: https://flowen.me
  url: https://flowen.me
  description: >
    Portfolio of creative developer Rou Hun Fan. Built with Gatsby v2 &amp; Greensock drawSVG.
  categories:
    - Portfolio
  built_by: Rou Hun Fan Developer
  built_by_url: https://flowen.me
  featured: false
- title: chadly.net
  url: https://www.chadly.net
  main_url: https://www.chadly.net
  source_url: https://github.com/chadly/chadly.net
  description: >
    Personal tech blog by Chad Lee.
  categories:
    - Blog
    - Technology
    - Web Development
  built_by: Chad Lee
  built_by_url: https://github.com/chadly
  featured: false
- title: CivicSource
  url: https://www.civicsource.com
  main_url: https://www.civicsource.com
  description: >
    Online auction site to purchase tax-distressed properties from local taxing authorities.
  categories:
    - Real Estate
    - Government
  featured: false
- title: SpotYou
  main_url: https://spotyou.joshglazer.com
  url: https://spotyou.joshglazer.com
  source_url: https://github.com/joshglazer/spotyou
  description: >
    SpotYou allows you to watch your favorite music videos on Youtube based on your Spotify Preferences
  categories:
    - Entertainment
    - Music
  built_by: Josh Glazer
  built_by_url: https://linkedin.com/in/joshglazer/
  featured: false
- title: Hesam Kaveh's blog
  description: >
    A blog with great seo that using gatsby-source-wordpress to fetch posts from backend
  main_url: https://hesamkaveh.com/
  url: https://hesamkaveh.com/
  source_url: https://github.com/hesamkaveh/sansi
  featured: false
  categories:
    - Blog
    - WordPress
- title: Oliver Gomes Portfolio
  main_url: https://oliver-gomes.github.io/v4/
  url: https://oliver-gomes.github.io/v4/
  description: >
    As an artist and a web designer/developer, I wanted to find a way to present these two portfolios in a way that made sense.  I felt with new found power of speed, Gatsby helped keep my creativity intact with amazing response and versatility. I felt my butter smooth transition felt much better in user perspective and super happy with the power of Gatsby.
  categories:
    - Portfolio
    - Web Development
    - Blog
  built_by: Oliver Gomes
  built_by_url: https://github.com/oliver-gomes
  featured: false
- title: Patrik Szewczyk
  url: https://www.szewczyk.cz/
  main_url: https://www.szewczyk.cz/
  description: >
    Patrik Szewczyk – JavaScript, TypeScript, React, Node.js developer, Redux, Reason
  categories:
    - Portfolio
  built_by: Patrik Szewczyk
  built_by_url: https://linkedin.com/in/thepatriczek/
  featured: false
- title: Jacob Cofman's Blog
  description: >
    Personal blog / portfolio about Jacob Cofman.
  main_url: https://jcofman.de/
  url: https://jcofman.de/
  source_url: https://github.com/JCofman/jc-website
  featured: false
  categories:
    - Blog
    - Portfolio
- title: re-geo
  description: >
    re-geo is react based geo cities style component.
  main_url: https://re-geo.netlify.app/
  url: https://re-geo.netlify.app/
  source_url: https://github.com/sadnessOjisan/re-geo-lp
  categories:
    - Open Source
  built_by: sadnessOjisan
  built_by_url: https://twitter.com/sadnessOjisan
  featured: false
- title: Luis Cestou Portfolio
  description: >
    Portfolio of graphic + interactive designer Luis Cestou.
  main_url: https://luiscestou.com
  url: https://luiscestou.com
  source_url: https://github.com/lcestou/luiscestou.com
  built_by: Luis Cestou contact@luiscestou.com
  built_by_url: https://luiscestou.com
  featured: false
  categories:
    - Portfolio
    - Web Development
- title: Data Hackers
  url: https://datahackers.com.br/
  main_url: https://datahackers.com.br/
  description: >
    Official website for the biggest portuguese-speaking data science community. Makes use of several data sources such as podcasts from Anchor, messages from Slack, newsletters from MailChimp and blog posts from Medium. The unique visual design also had its hurdles and was quite fun to develop!
  categories:
    - Blog
    - Education
    - Podcast
    - Technology
  built_by: Kaordica
  built_by_url: https://kaordica.design
  featured: false
- title: TROMAQ
  url: https://www.tromaq.com/
  main_url: https://www.tromaq.com/
  description: >
    TROMAQ executes earthmoving services and rents heavy machinery for construction work. Even with the lack of good photography, their new site managed to pass a solid and trustworthy feeling to visitors during testing and they're already seeing the improvement in brand awareness, being the sole player with a modern website in their industry.
  categories:
    - Marketing
  built_by: Kaordica
  built_by_url: https://kaordica.design
  featured: false
- title: Novida Consulting
  url: https://www.novidaconsultoria.com.br
  main_url: https://www.novidaconsultoria.com.br
  description: >
    Novida’s goal was to position itself as a solid, exclusive and trustworthy brand for families looking for a safe financial future… We created a narrative and visual design that highlight their exclusivity.
  categories:
    - Marketing
  built_by: Kaordica
  built_by_url: https://kaordica.design
  featured: false
- title: We Are Clarks
  url: https://www.weareclarks.com
  main_url: https://www.weareclarks.com
  source_url: https://github.com/abeaclark/weareclarks
  description: >
    A family travel blog.
  categories:
    - Blog
    - Travel
  built_by: Abe Clark
  built_by_url: https://www.linkedin.com/in/abrahamclark/
  featured: false
- title: Guillaume Briday's Blog
  main_url: https://guillaumebriday.fr/
  url: https://guillaumebriday.fr/
  source_url: https://github.com/guillaumebriday/guillaumebriday.fr
  description: >
    My personal blog built with Gatsby and Tailwind CSS.
  categories:
    - Blog
    - Web Development
    - Technology
  built_by: Guillaume Briday
  built_by_url: https://guillaumebriday.fr/
  featured: false
- title: Jean Regisser's Portfolio
  main_url: https://jeanregisser.com/
  url: https://jeanregisser.com/
  source_url: https://github.com/jeanregisser/jeanregisser.com
  featured: false
  description: >
    Portfolio of software engineer Jean Regisser.
  categories:
    - Portfolio
    - Mobile Development
  built_by: Jean Regisser
  built_by_url: https://jeanregisser.com/
- title: Chase Ohlson
  url: https://chaseohlson.com
  main_url: https://chaseohlson.com
  description: >
    Portfolio of frontend engineer & web developer Chase Ohlson.
  categories:
    - Portfolio
    - Web Development
  built_by: Chase Ohlson
  built_by_url: https://chaseohlson.com
  featured: false
- title: Zach Schnackel
  url: https://zslabs.com
  main_url: https://zslabs.com
  source_url: https://github.com/zslabs/zslabs.com
  description: >
    Portfolio site for UI/Motion Developer, Zach Schnackel.
  categories:
    - Portfolio
    - Web Development
  built_by: Zach Schnackel
  built_by_url: https://zslabs.com
- title: Gremlin
  url: https://www.gremlin.com
  main_url: https://www.gremlin.com
  description: >
    Gremlin's Failure as a Service finds weaknesses in your system before they cause problems.
  categories:
    - Marketing
- title: Headless.page
  main_url: https://headless.page/
  url: https://headless.page/
  description: >
    Headless.page is a directory of e-commerce sites featuring headless architecture, PWA features and / or the latest JavaScript technology.
  categories:
    - Directory
    - E-commerce
  built_by: Subscribe Pro
  built_by_url: https://www.subscribepro.com/
  featured: false
- title: Ouracademy
  main_url: https://our-academy.org/
  url: https://our-academy.org/
  source_url: https://github.com/ouracademy/website
  description: >
    Ouracademy is an organization that promoves the education in software development through blog posts & videos smiley.
  categories:
    - Open Source
    - Blog
    - Education
  built_by: Ouracademy
  built_by_url: https://github.com/ouracademy
  featured: false
- title: Tenon.io
  main_url: https://tenon.io
  url: https://tenon.io
  description: >
    Tenon.io is an accessibility tooling, services and consulting company.
  categories:
    - API
    - Accessibility
    - Business
    - Consulting
    - Technology
  built_by: Tenon.io
  built_by_url: https://tenon.io
  featured: false
- title: Projectival
  url: https://www.projectival.de/
  main_url: https://www.projectival.de/
  description: >
    Freelancer Online Marketing & Web Development in Cologne, Germany
  categories:
    - Freelance
    - Marketing
    - Web Development
    - Blog
    - Consulting
    - SEO
    - Business
  built_by: Sascha Klapetz
  built_by_url: https://www.projectival.de/
  featured: false
- title: Hetzner Online Community
  main_url: https://community.hetzner.com
  url: https://community.hetzner.com
  description: >
    Hetzner Online Community provides a free collection of high-quality tutorials, which are based on free and open source software, on a variety of topics such as development, system administration, and other web technology.
  categories:
    - Web Development
    - Technology
    - Programming
    - Open Source
    - Community
  built_by: Hetzner Online GmbH
  built_by_url: https://www.hetzner.com/
  featured: false
- title: AGYNAMIX
  url: https://www.agynamix.de/
  main_url: https://www.agynamix.de/
  source_url: https://github.com/tuhlmann/agynamix.de
  description: >
    Full Stack Java, Scala, Clojure, TypeScript, React Developer in Thalheim, Germany
  categories:
    - Freelance
    - Web Development
    - Programming
    - Blog
    - Consulting
    - Portfolio
    - Business
  built_by: Torsten Uhlmann
  built_by_url: https://www.agynamix.de/
  featured: false
- title: syracuse.io
  url: https://syracuse.io
  main_url: https://syracuse.io
  source_url: https://github.com/syracuseio/syracuseio/
  description: >
    Landing page for Syracuse NY Software Development Meetup Groups
  categories:
    - Community
  built_by: Benjamin Lannon
  built_by_url: https://lannonbr.com
- title: Render Documentation
  main_url: https://render.com/docs
  url: https://render.com/docs
  description: >
    Render is the easiest place to host your sites and apps. We use Gatsby for everything on https://render.com, including our documentation. The site is deployed on Render as well! We also have a guide to deploying Gatsby apps on Render: https://render.com/docs/deploy-gatsby.
  categories:
    - Web Development
    - Programming
    - Documentation
    - Technology
  built_by: Render Developers
  built_by_url: https://render.com
  featured: false
- title: prima
  url: https://www.prima.co
  main_url: https://www.prima.co
  description: >
    Discover industry-defining wellness content and trusted organic hemp CBD products safely supporting wellness, stress, mood, skin health, and balance.
  categories:
    - Blog
    - E-commerce
    - Education
  built_by: The Couch
  built_by_url: https://thecouch.nyc
- title: Gatsby Guides
  url: https://gatsbyguides.com/
  main_url: https://gatsbyguides.com/
  description: >
    Free tutorial course about using Gatsby with a CMS.
  categories:
    - Education
    - Documentation
    - Web Development
  built_by: Osio Labs
  built_by_url: https://osiolabs.com/
  featured: false
- title: Architude
  url: https://architudedesign.com
  main_url: https://architudedesign.com
  description: >
    筑冶 Architude International Design Consultants
  categories:
    - Design
    - Landing Page
    - Gallery
  built_by: Neo Nie
  built_by_url: https://github.com/nihgwu
  featured: false
- title: Arctica
  url: https://arctica.io
  main_url: https://arctica.io
  description: >
    Arctica specialises in purpose-built websites and progressive web applications with user optimal experiences, tailored to meet the objectives of your business.
  categories:
    - Portfolio
    - Agency
    - Design
    - Web Development
  built_by: Arctica
  built_by_url: https://arctica.io
  featured: false
- title: David Brookes
  url: https://davidbrookes.me
  main_url: https://davidbrookes.me
  description: >
    Specialising in crafting stylish, high performance websites and applications that get results, using the latest cutting edge web development technologies.
  categories:
    - Portfolio
    - Freelance
    - Web Development
  built_by: Arctica
  built_by_url: https://arctica.io
  featured: false
- title: Dennis Morello
  url: https://morello.dev
  main_url: https://morello.dev
  source_url: https://gitlab.com/dennismorello/dev-blog
  description: >
    morello.dev is a development and technology blog written by Dennis Morello.
  categories:
    - Blog
    - Education
    - Web Development
    - Open Source
    - Technology
  built_by: Dennis Morello
  built_by_url: https://twitter.com/dennismorello
  featured: false
- title: BaseTable
  url: https://autodesk.github.io/react-base-table/
  main_url: https://autodesk.github.io/react-base-table/
  source_url: https://github.com/Autodesk/react-base-table
  description: >
    BaseTable is a react table component to display large data set with high performance and flexibility.
  categories:
    - Web Development
    - Documentation
    - Open Source
  built_by: Neo Nie
  built_by_url: https://github.com/nihgwu
  featured: false
- title: herper.io
  url: https://herper.io/
  main_url: https://herper.io/
  description: >
    Portfolio website for Jacob Herper - a Front End Web Developer with a passion for all things digital. I have more than 10 years experience working in web development.
  categories:
    - Portfolio
    - Web Development
    - Freelance
    - Design
    - SEO
  built_by: Jacob Herper
  built_by_url: https://github.com/jakeherp
  source_url: https://github.com/jakeherp/portfolio
  featured: false
- title: Artem Sapegin Photography
  description: >
    Photography portfolio and blog of Artem Sapegin, an award-losing photographer living in Berlin, Germany. Landscapes, cityscapes and dogs.
  main_url: https://morning.photos/
  url: https://morning.photos/
  source_url: https://github.com/sapegin/morning.photos
  categories:
    - Portfolio
    - Photography
  built_by: Artem Sapegin
  built_by_url: https://github.com/sapegin
- title: Pattyrn
  main_url: https://pattyrn.com
  url: https://pattyrn.com
  description: >
    Pattyrn uses advanced machine learning AI to analyze the platform’s your teams use, making it easy to solve performance problems, reduce bottlenecks, and monitor culture health to optimize your ROI and help boost performance without causing burn out.
  categories:
    - Marketing
    - Technology
  built_by: Pattyrn
  built_by_url: https://twitter.com/Pattyrn4
  featured: false
- title: Intranet Italia Day
  main_url: https://www.intranetitaliaday.it/en
  url: https://www.intranetitaliaday.it/en
  description: >
    The Italian event dedicated to the digital workplace that focuses on planning, governance and company intranet management
  categories:
    - Event
    - Conference
  built_by: Ariadne Digital
  built_by_url: https://www.ariadnedigital.it
  featured: false
- title: Textually Stylo
  main_url: https://www.textually.net
  url: https://www.textually.net
  description: >
    Stylo Markdown writing App marketing/documentation website by Textually Inc.
  categories:
    - Marketing
    - Technology
    - Blog
    - Documentation
  built_by: Sébastien Hamel
  built_by_url: https://www.textually.net
  featured: false
- title: OneDeck
  main_url: https://www.onedeck.co
  url: https://www.onedeck.co
  description: >
    OneDeck is a simple yet powerful tool for creating and sharing your one-page investment summary in under 10 minutes.
  categories:
    - Finance
    - Technology
  built_by: William Neill
  built_by_url: https://twitter.com/williamneill
  featured: false
- title: Assortment
  main_url: https://assortment.io
  url: https://assortment.io
  description: >
    Assortment aims to provide detailed tutorials (and more) for developers of all skill levels within the Web Development Industry. Attempting to cut out the fluff and arm you with the facts.
  categories:
    - Blog
    - Web Development
  built_by: Luke Whitehouse
  built_by_url: https://twitter.com/_lukewh
  featured: false
- title: Mission42
  main_url: https://mission42.zauberware.com
  url: https://mission42.zauberware.com
  description: >
    A landing page for the mobile app Mission42. Mission42 wants to help you learn new skills.
  categories:
    - App
    - Learning
    - Education
    - Landing Page
  built_by: Philipp Siegmund, zauberware
  built_by_url: https://www.zauberware.com
- title: Altstadtdomizil Idstein
  main_url: http://www.altstadtdomizil-idstein.de/
  url: http://www.altstadtdomizil-idstein.de/
  description: >
    A landing page for a holiday apartment in Idstein, Germany.
  categories:
    - Landing Page
    - Travel
    - Real Estate
  built_by: Simon Franzen, zauberware
  built_by_url: https://www.zauberware.com
- title: Gerald Martinez Dev
  main_url: https://gmartinez.dev/
  url: https://gmartinez.dev/
  source_url: https://github.com/nephlin7/gmartinez.dev
  description: >
    Personal website for show my skills and my works.
  categories:
    - Web Development
    - Portfolio
  built_by: Gerald Martinez
  built_by_url: https://twitter.com/GeraldM_92
  featured: false
- title: Becreatives
  main_url: https://becreatives.com
  url: https://becreatives.com
  featured: false
  description: >
    Digital software house. Enlights ideas. Think smart execute harder.
  categories:
    - Technology
    - Web Development
    - Agency
    - Marketing
  built_by: Becreatives
  built_by_url: https://becreatives.com
- title: Paul Clifton Photography
  main_url: https://paulcliftonphotography.com
  url: https://paulcliftonphotography.com
  featured: false
  description: >
    A full migration from WordPress to GatsbyJS and DatoCMS. Includes custom cropping on images as viewport changes size and also an infinity scroll that doesn't preload all of the results.
  categories:
    - Blog
    - Portfolio
    - Gallery
    - Photography
  built_by: Little Wolf Studio
  built_by_url: https://littlewolfstudio.co.uk
- title: Atte Juvonen - Blog
  url: https://www.attejuvonen.fi/
  main_url: https://www.attejuvonen.fi/
  source_url: https://github.com/baobabKoodaa/blog
  description: >
    Tech-oriented personal blog covering topics like AI, data, voting, game theory, infosec and software development.
  categories:
    - Blog
    - Data
    - JavaScript
    - Programming
    - Science
    - Security
    - Technology
    - Web Development
  featured: false
- title: Kibuk Construction
  url: https://kibukconstruction.com/
  main_url: https://kibukconstruction.com/
  description: >
    Kibuk Construction is a fully licensed and insured contractor specializing in Siding, Decks, Windows & Doors!
  categories:
    - Business
  built_by: David Krasniy
  built_by_url: http://dkrasniy.com
- title: RedCarpetUp
  main_url: https://www.redcarpetup.com
  url: https://www.redcarpetup.com/
  description: >
    RedCarpetUp's home page for a predominantly mobile-only customer base in India with major constraints on bandwidth availability
  categories:
    - Finance
  built_by: RedCarpet Dev Team
  built_by_url: https://www.redcarpetup.com
  featured: false
- title: talita traveler
  url: https://talitatraveler.com/
  main_url: https://talitatraveler.com/
  source_url: https://github.com/afuh/talitatraveler
  description: >
    Talita Traveler's personal blog.
  categories:
    - Blog
  built_by: Axel Fuhrmann
  built_by_url: https://axelfuhrmann.com/
  featured: false
- title: Pastelería el Progreso
  url: https://pasteleriaelprogreso.com/
  main_url: https://pasteleriaelprogreso.com/
  source_url: https://github.com/afuh/elprogreso
  description: >
    Famous bakery in Buenos Aires.
  categories:
    - Food
    - Gallery
  built_by: Axel Fuhrmann
  built_by_url: https://axelfuhrmann.com/
  featured: false
- title: Maitrik's Portfolio
  url: https://www.maitrikpatel.com/
  main_url: https://www.maitrikpatel.com/
  source_url: https://github.com/maitrikjpatel/portfolio
  description: >
    Portfolio of a Front-End Developer / UX Designer who designs and develops pixel perfect user interface, experiences and web applications.
  categories:
    - Portfolio
    - Blog
    - Design
    - Web Development
  built_by: Maitrik Patel
  built_by_url: https://www.maitrikpatel.com/
  featured: false
- title: PicPick
  url: https://picpick.app/
  main_url: https://picpick.app/
  description: >
    All-in-one Graphic Design Tool, Screen Capture Software, Image Editor, Color Picker, Pixel Ruler and More
  categories:
    - Productivity
    - App
    - Technology
  built_by: NGWIN
  built_by_url: https://picpick.app/
  featured: false
- title: Ste O'Neill
  main_url: https://www.steoneill.dev
  url: https://www.steoneill.dev
  description: >
    MVP of a portfolio site for a full stack UK based developer.
  categories:
    - Blog
    - Portfolio
  built_by: Ste O'Neill
  built_by_url: https://steoneill.dev
  featured: false
- title: Filipe Santos Correa's Portfolio
  description: >
    Filipe's Personal About Me / Portfolio.
  main_url: https://filipesantoscorrea.com/
  url: https://filipesantoscorrea.com/
  source_url: https://github.com/Safi1012/filipesantoscorrea.com
  featured: false
  categories:
    - Portfolio
- title: Progressive Massachusetts Legislator Scorecard
  main_url: https://scorecard.progressivemass.com
  url: https://scorecard.progressivemass.com
  featured: false
  source_url: https://github.com/progressivemass/legislator-scorecard
  description: >
    Learn about MA state legislators' voting records through a progressive lens
  categories:
    - Government
    - Education
  built_by: Alex Holachek
  built_by_url: https://alex.holachek.com/
- title: Jeff Wolff – Portfolio
  main_url: https://www.jeffwolff.net
  url: https://www.jeffwolff.net
  featured: false
  description: >
    A guy from San Diego who makes websites.
  categories:
    - Blog
    - Portfolio
    - Web Development
- title: Jp Valery – Portfolio
  main_url: https://jpvalery.photo
  url: https://jpvalery.photo
  featured: false
  description: >
    Self-taught photographer documenting spaces and people
  categories:
    - Portfolio
    - Photography
- title: Prevue
  main_url: https://www.prevue.io
  url: https://www.prevue.io
  featured: false
  description: >
    All in One Prototyping Tool For Vue Developers
  categories:
    - Open Source
    - Web Development
- title: Gold Medal Flour
  main_url: https://www.goldmedalflour.com
  url: https://www.goldmedalflour.com
  description: >
    Gold Medal Four is a brand of flour products owned by General Mills. The new site was built using Gatsby v2 with data sources from WordPress and an internal recipe API, and features multifaceted recipe filtering and a modified version of Gatsby Image to support art direction images.
  categories:
    - Food
  built_by: General Mills Branded Sites Dev Team
  built_by_url: https://www.generalmills.com
  featured: false
- title: Fifth Gait Technologies
  main_url: https://5thgait.com
  url: https://5thgait.com
  featured: false
  description: >
    Fifth Gait is a small business in the defense and space industry that is run and owned by physicists and engineers that have worked together for decades. The site was built using Gatsby V2.
  categories:
    - Government
    - Science
    - Technology
  built_by: Jonathan Z. Fisher
  built_by_url: https://jonzfisher.com
- title: Sal's Pals
  main_url: https://www.sals-pals.net
  url: https://www.sals-pals.net
  featured: false
  description: >
    Sal's Pals is a professional dog walking and pet sitting service based in Westfield, NJ. New site built with gatsby v2.
  categories:
    - Business
- title: Zuyet Awarmatrip
  main_url: https://www.zuyetawarmatrip.com
  url: https://www.zuyetawarmatrip.com
  featured: false
  description: >
    Zuyet Awarmatrip is a subsidiary identity within the personal ecosystem of Zuyet Awarmatik, focusing on travel and photography.
  categories:
    - Travel
    - Photography
  built_by: Zuyet Awarmatik
- title: manuvel.be
  url: https://www.manuvel.be
  main_url: https://www.manuvel.be
  source_url: https://github.com/riencoertjens/manuvelsite
  description: >
    Cycling themed café coming this april in Sint Niklaas, Belgium. One page with funky css-grid and gatsby-image trickery!
  categories:
    - Food
  built_by: WEBhart
  built_by_url: https://www.web-hart.com
  featured: false
- title: WEBhart
  url: https://www.web-hart.com
  main_url: https://www.web-hart.com
  description: >
    Hi, I'm Rien (pronounced Reen) from Belgium but based in Girona, Spain. I'm an autodidact, committed to learning until the end of time.
  categories:
    - Portfolio
    - Design
    - Web Development
    - Freelance
  built_by: WEBhart
  built_by_url: https://www.web-hart.com
  featured: false
- title: nicdougall.com
  url: https://nicdougall.netlify.app/
  main_url: https://nicdougall.netlify.app/
  source_url: https://github.com/riencoertjens/nicdougall.com
  description: >
    Athlete website with Netlify CMS for blog content.
  categories:
    - Blog
  built_by: WEBhart
  built_by_url: https://www.web-hart.com
  featured: false
- title: Lebuin D'Haese
  url: https://www.lebuindhaese.be/
  main_url: https://www.lebuindhaese.be/
  description: >
    Artist portfolio website. Powered by a super simple Netlify CMS to easily add blog posts or new art pieces.
  categories:
    - Portfolio
    - Blog
  built_by: WEBhart
  built_by_url: https://www.web-hart.com
  featured: false
- title: Iefke Molenstra
  url: https://www.iefke.be/
  main_url: https://www.iefke.be/
  description: >
    Artist portfolio website. Powered by a super simple Netlify CMS to easily add blog posts or new art pieces.
  categories:
    - Portfolio
    - Blog
  built_by: WEBhart
  built_by_url: https://www.web-hart.com
  featured: false
- title: The Broomwagon
  url: https://www.thebroomwagongirona.com/
  main_url: https://www.thebroomwagongirona.com/
  description: >
    foodtruck style coffee by pro cyclist Robert Gesink. The site has a webshop with merchandise and coffee beans.
  categories:
    - E-commerce
  built_by: WEBhart
  built_by_url: https://www.web-hart.com
- title: Pella Windows and Doors
  main_url: https://www.pella.com
  url: https://www.pella.com
  featured: false
  description: >
    The Pella Corporation is a privately held window and door manufacturing
  categories:
    - Business
- title: tinney.dev
  url: https://tinney.dev
  main_url: https://tinney.dev
  source_url: https://github.com/cdtinney/tinney.dev
  description: >
    Personal portfolio/blog of Colin Tinney
  categories:
    - Blog
    - Portfolio
    - Open Source
  built_by: Colin Tinney
  built_by_url: https://tinney.dev
  featured: false
- title: Monkeywrench Books
  main_url: https://monkeywrenchbooks.org
  url: https://monkeywrenchbooks.org
  description: >
    Monkeywrench Books is an all-volunteer, collectively-run bookstore and event space in Austin, TX
  categories:
    - Business
    - Community
    - Education
  built_by: Monkeywrench Books
  built_by_url: https://monkeywrenchbooks.org
- title: DeepMay.io
  main_url: https://deepmay.io
  url: https://deepmay.io
  description: >
    DeepMay is an experimental new tech bootcamp in the mountains of North Carolina.
  categories:
    - Event
    - Community
    - Technology
    - Marketing
  built_by: DeepMay
  built_by_url: https://twitter.com/deepmay_io
  featured: false
- title: Liferay.Design
  main_url: https://liferay.design
  url: https://liferay.design
  source_url: https://github.com/liferay-design/liferay.design
  description: >
    Liferay.Design is home to some of the freshest open-source designers who love to share articles and other resources for the Design Community.
  categories:
    - Blog
    - Community
    - Design
    - Marketing
    - Open Source
    - Technology
    - User Experience
  built_by: Liferay Designers
  built_by_url: https://twitter.com/liferaydesign
  featured: false
- title: Front End Remote Jobs
  main_url: https://frontendremotejobs.com
  url: https://frontendremotejobs.com
  source_url: https://github.com/benjamingrobertson/remotefrontend
  description: >
    Front End Remote Jobs features fully remote jobs for front end developers.
  categories:
    - WordPress
    - Web Development
  built_by: Ben Robertson
  built_by_url: https://benrobertson.io
  featured: false
- title: Penrose Grand Del Mar
  main_url: https://penroseatthegrand.com
  url: https://penroseatthegrand.com
  description: >
    Penrose Grand Del Mar is a luxury housing project coming soon.
  categories:
    - Real Estate
    - Design
  built_by: Chase Ohlson
  built_by_url: https://chaseohlson.com
- title: JustGraphQL
  url: https://www.justgraphql.com/
  main_url: https://www.justgraphql.com/
  source_url: https://github.com/Novvum/justgraphql
  description: >
    JustGraphQL helps developers quickly search and filter through GraphQL resources, tools, and articles.
  categories:
    - Open Source
    - Web Development
    - Technology
  built_by: Novvum
  built_by_url: https://www.novvum.io/
  featured: false
- title: Peter Macinkovic Personal Blog
  url: https://peter.macinkovic.id.au/
  main_url: https://peter.macinkovic.id.au/
  source_url: https://github.com/inkovic/peter-macinkovic-static-site
  description: >
    Personal Website and Blog of e-commerce SEO Specialist and Digital Marketer Peter Macinkovic.
  categories:
    - SEO
    - Marketing
    - Blog
  featured: false
- title: NH Hydraulikzylinder
  main_url: https://nh-hydraulikzylinder.com
  url: https://nh-hydraulikzylinder.com
  description: >
    High quality & high performance hydraulic cylinders manufactured in Austria based on the clients requirements
  categories:
    - Business
  built_by: MangoART
  built_by_url: https://www.mangoart.at
  featured: false
- title: Frauennetzwerk Linz-Land
  main_url: https://frauennetzwerk-linzland.net
  url: https://frauennetzwerk-linzland.net
  description: >
    Homepage for the local women's association providing support to people in need offline and online (Livechat integration)
  categories:
    - Nonprofit
  built_by: MangoART
  built_by_url: https://www.mangoart.at
  featured: false
- title: Mein Traktor
  main_url: http://www.mein-traktor.at/
  url: http://www.mein-traktor.at/
  description: >
    Homepage of a the main importer of SAME and Lamborghini Tractors in Austria with customer support area
  categories:
    - Business
    - App
  built_by: MangoART
  built_by_url: https://www.mangoart.at
  featured: false
- title: Lamborghini Traktoren
  main_url: https://lamborghini-traktor.at
  url: https://lamborghini-traktor.at
  description: >
    Lamborghini Tractors - Landing page for the brand in Austria
  categories:
    - Business
  built_by: MangoART
  built_by_url: https://www.mangoart.at
  featured: false
- title: Holly Lodge Community Centre - Highgate, London
  main_url: https://www.hlcchl.org/
  url: https://www.hlcchl.org/
  source_url: https://github.com/eugelogic/hlcchl-gatsby
  description: >
    The Holly Lodge Community Centre - Highgate, London has a shiny new website built with Gatsby v2 that makes important contributions towards a faster, more secure and environmentally friendly web for everyone.
  categories:
    - Community
    - Event
    - Nonprofit
  built_by: Eugene Molari Developer
  built_by_url: https://twitter.com/EugeneMolari
  featured: false
- title: blackcater's blog
  url: https://www.blackcater.win
  main_url: https://www.blackcater.win
  source_url: https://github.com/blackcater/blog
  description: >
    Blog like Medium, for person and team.
  categories:
    - Blog
    - Web Development
  built_by: blackcater
  built_by_url: https://github.com/blackcater
  featured: false
- title: Kenneth Kwakye-Gyamfi Portfolio Site
  url: https://www.kwakye-gyamfi.com
  main_url: https://www.kwakye-gyamfi.com
  source_url: https://www.github.com/cross19xx/cross-site
  description: >
    Personal portfolio site for Kenneth Kwakye-Gyamfi, a mobile and web full stack applications developer currently based in Accra, Ghana.
  categories:
    - SEO
    - Web Development
    - Open Source
    - Portfolio
  featured: false
- title: Gareth Weaver
  url: https://www.garethweaver.com/
  main_url: https://www.garethweaver.com/
  source_url: https://github.com/garethweaver/public-site-react
  description: >
    A personal portfolio of a London based frontend developer built with Gatsby 2, Redux and Sass
  categories:
    - Portfolio
    - Web Development
  built_by: Gareth Weaver
  built_by_url: https://twitter.com/garethdweaver
  featured: false
- title: Mailjet
  url: https://dev.mailjet.com/
  main_url: https://dev.mailjet.com/
  description: >
    Mailjet is an easy-to-use all-in-one e-mail platform.
  categories:
    - API
    - Documentation
  featured: false
- title: Peintagone
  url: https://www.peintagone.be/
  main_url: https://www.peintagone.be/
  description: >
    Peintagone is a superior quality paint brand with Belgian tones.
  categories:
    - Portfolio
    - Gallery
  built_by: Sebastien Crepin
  built_by_url: https://github.com/opeah
  featured: false
- title: Let's Do Dish!
  url: https://letsdodish.com
  main_url: https://letsdodish.com
  description: >
    A new recipe site for people who enjoy cooking great food in their home kitchen. Find some great meal ideas! Let's do dish!
  categories:
    - Blog
    - Food
  built_by: Connerra
  featured: false
- title: AWS Amplify Community
  url: https://amplify.aws/community/
  main_url: https://amplify.aws/community/
  source_url: https://github.com/aws-amplify/community
  description: >
    Amplify Community is a hub for developers building fullstack serverless applications with Amplify to easily access content (such as events, blog posts, videos, sample projects, and tutorials) created by other members of the Amplify community.
  categories:
    - Blog
    - Directory
    - Education
    - Technology
  built_by: Nikhil Swaminathan
  built_by_url: https://github.com/swaminator
  featured: false
- title: Cal State Monterey Bay
  url: https://csumb.edu
  main_url: https://csumb.edu
  source_url: https://github.com/csumb/csumb-gatsby
  description: >
    A website for the entire campus of California State University, Monterey Bay.
  categories:
    - Education
    - Government
  built_by: CSUMB Web Team
  built_by_url: https://csumb.edu/web/team
  featured: false
- title: BestPricingPages.com
  url: https://bestpricingpages.com
  main_url: https://bestpricingpages.com
  source_url: https://github.com/jpvalery/pricingpages/
  description: >
    A repository of the best pricing pages by the best companies. Built in less than a week.
    Inspired by RGE and since pricingpages.xyz no longer exists, I felt such a resource was missing and could be helpful to many people.
  categories:
    - Business
    - Community
    - Entrepreneurship
    - Open Source
    - Technology
  built_by: Jp Valery
  built_by_url: https://jpvalery.me
  featured: false
- title: Lendo Austria
  url: https://lendo.at
  main_url: https://lendo.at
  description: >
    A Comparison site for best private loan offer from banks in Austria.
  categories:
    - Business
    - Finance
  built_by: Lendo developers
  featured: false
- title: Visual Cloud FX
  url: https://visualcloudfx.com
  main_url: https://visualcloudfx.com
  source_url: https://github.com/jjcav84/visualcloudfx
  description: >
    Basic static site built with MDBootstrap, React, and Gatsby
  categories:
    - Consulting
    - Portfolio
  built_by: Jacob Cavazos
  built_by_url: https://jacobcavazos.com
- title: Matthew Miller (Me4502)
  url: https://matthewmiller.dev
  main_url: https://matthewmiller.dev
  description: >
    The personal site, blog and portfolio of Matthew Miller (Me4502)
  categories:
    - Blog
    - Programming
    - Technology
    - Portfolio
  built_by: Matthew Miller
  featured: false
- title: Årets Kontor
  url: https://aretskontor.newst.se
  main_url: https://aretskontor.newst.se
  description: >
    A swedish competition for "office of the year" in sweden with a focus on design. Built with MDBootstrap and Gatsby.
  categories:
    - Real Estate
    - Marketing
  built_by: Victor Björklund
  built_by_url: https://victorbjorklund.com
  featured: false
- title: Kyma
  url: https://kyma-project.io
  main_url: https://kyma-project.io
  source_url: https://github.com/kyma-project/website
  description: >
    This website holds overview, blog and documentation for Kyma open source project that is a Kubernates based application extensibility framework.
  categories:
    - Documentation
    - Blog
    - Technology
    - Open Source
  built_by: Kyma developers
  built_by_url: https://twitter.com/kymaproject
  featured: false
- title: Verso
  main_url: https://verso.digital
  url: https://verso.digital
  description: >
    Verso is a creative technology studio based in Singapore. Site built with Gatsby and Netlify.
  categories:
    - Agency
    - Consulting
    - Design
    - Technology
  built_by: Verso
  built_by_url: https://verso.digital
  featured: false
- title: Camilo Holguin
  url: https://camiloholguin.me
  main_url: https://camiloholguin.me
  source_url: https://github.com/camiloholguin/gatsby-portfolio
  description: >
    Portfolio site using GatsbyJS and WordPress REST API.
  categories:
    - WordPress
    - Portfolio
    - Web Development
  built_by: Camilo Holguin
  built_by_url: https://camiloholguin.me
  featured: false
- title: Kodingnesia
  url: https://kodingnesia.com/
  main_url: https://kodingnesia.com/
  description: >
    Kodingnesia is a place for learning programming & linux in Bahasa Indonesia.
  categories:
    - Blog
    - Programming
    - Technology
  built_by: Frisko Mayufid
  built_by_url: https://frisko.space
- title: ERS HCL Open Source Portal
  url: https://ers-hcl.github.io/
  main_url: https://ers-hcl.github.io/
  description: >
    Official site for ERS-HCL GitHub organizational site. This is a hybrid app with static and dynamic content, providing a details of the open source projects, initiatives, innovation ideas within ERS-HCL. It pulls data from various data sources including GitHub APIs, MDX based blog posts, excel files. It also hosts an ideas app that is based on Firebase.
  categories:
    - Open Source
    - Blog
    - Technology
    - Web Development
    - Community
    - Documentation
  source_url: https://github.com/ERS-HCL/gatsby-ershcl-app
  built_by: Tarun Kumar Sukhu
  built_by_url: https://github.com/tsukhu
- title: Ben Shi
  url: https://hbish.com/
  main_url: https://hbish.com/
  source_url: https://github.com/hbish/hbish.com
  description: >
    A personal website of Ben Shi, a technologist from Sydney, Australia.
  categories:
    - Blog
    - Programming
    - Technology
  built_by: Ben Shi
  built_by_url: https://hbish.com/
  featured: false
- title: Sandbox
  url: https://www.sandboxneu.com/
  main_url: https://www.sandboxneu.com/
  source_url: https://github.com/sandboxneu/sandboxneu.com
  description: >
    Official website of Sandbox, a Northeastern University student group that builds software for researchers.
  categories:
    - Marketing
  built_by: Sandbox at Northeastern
  built_by_url: https://github.com/sandboxneu/
  featured: false
- title: Accessible App
  main_url: https://accessible-app.com
  url: https://accessible-app.com
  source_url: https://github.com/accessible-app/accessible-app_com
  description: >
    Learn how to build inclusive web applications and Single Page Apps in modern JavaScript frameworks. This project collects strategies, links, patterns and plugins for React, Vue and Angular.
  categories:
    - Accessibility
    - Web Development
    - JavaScript
  built_by: Marcus Herrmann
  built_by_url: https://marcus.io
  featured: false
- title: PygmalionPolymorph
  url: https://pygmalionpolymorph.com
  main_url: https://pygmalionpolymorph.com
  source_url: https://github.com/PygmalionPolymorph/portfolio
  description: >
    Portfolio of artist, musician and developer PygmalionPolymorph.
  categories:
    - Portfolio
    - Gallery
    - Music
    - Photography
    - Web Development
  built_by: PygmalionPolymorph
  built_by_url: https://pygmalionpolymorph.com
  featured: false
- title: Gonzalo Nuñez Photographer
  main_url: https://www.gonzalonunez.com
  url: https://www.gonzalonunez.com
  description: >
    Website for Cancun based destination wedding photographer Gonzalo Nuñez. Site built with GatsbyJS, WordPress API and Netlify.
  categories:
    - Photography
    - Portfolio
    - WordPress
  built_by: Miguel Mayo
  built_by_url: https://www.miguelmayo.com
  featured: false
- title: Element 84
  main_url: https://www.element84.com
  url: https://www.element84.com
  description: >
    Element 84 is software engineering and design firm that helps companies and government agencies solve problems using remote sensing, life sciences, and transportation data in the cloud.
  categories:
    - Agency
    - Blog
    - Business
    - Consulting
    - Data
    - Design
    - Government
    - Portfolio
    - Programming
    - Science
    - Technology
    - User Experience
    - Web Development
- title: Raconteur Agency
  main_url: https://www.raconteur.net/agency
  url: https://www.raconteur.net/agency
  description: >
    Raconteur Agency is a London-based content marketing agency for B2B brands. We have rebuilt their site with Gatsby v2 using their existing WordPress backend as the data source. By switching from WordPress to GatsbyJS we have achieved a 200%+ improvement in page load times and went from a Lighthouse performance score of 49 to 100.
  categories:
    - Agency
    - Marketing
    - WordPress
  built_by: Jacob Herper
  built_by_url: https://herper.io
  featured: false
- title: Purple11
  main_url: https://purple11.com/
  url: https://purple11.com/
  description: >
    Purple11 is a site for photography and photo retouching tips and tricks.
  categories:
    - Blog
    - Photography
  built_by: Sébastien Noël
  built_by_url: https://blkfuel.com/
  featured: false
- title: PerfReviews
  main_url: https://perf.reviews/
  url: https://perf.reviews/
  source_url: https://github.com/PerfReviews/PerfReviews
  description: >
    The best content about web performance in spanish language.
  categories:
    - Web Development
  built_by: Joan León & José M. Pérez
  built_by_url: https://perf.reviews/nosotros/
  featured: false
- title: Un Backend - Blog
  main_url: https://www.unbackend.pro/
  url: https://www.unbackend.pro/
  description: >
    The personal website and blog of Camilo Ramírez, a backend developer :).
  categories:
    - Blog
    - Programming
    - Technology
  source_url: https://github.com/camilortte/camilortte.github.com
  built_by: Camilo Ramírez
  built_by_url: https://www.unbackend.pro/about
  featured: false
- title: Hitesh Vaghasiya
  main_url: https://hiteshvaghasiya.com/
  url: https://hiteshvaghasiya.com/
  description: >
    This is Hitesh Vaghasiya's blog. This blog is help you an E-Commerce like Magento, Shopify, and BigCommerce.
  categories:
    - Blog
    - Programming
    - Technology
    - Web Development
  built_by: Hitesh Vaghasiya
  built_by_url: https://hiteshvaghasiya.com/
  featured: false
- title: Aditus
  main_url: https://www.aditus.io
  url: https://www.aditus.io
  description: >
    Aditus is the accessibility tool for your team. We help teams build accessible websites and products.
  categories:
    - Accessibility
    - Education
  built_by: Aditus
  built_by_url: https://www.aditus.io
  featured: false
- title: Ultra Config
  main_url: https://ultraconfig.com.au/
  url: https://ultraconfig.com.au/ultra-config-generator/
  description: >
    Ultra Config Generator is a software application for Network Engineers to efficiently manage their network infrastructure.
  categories:
    - Blog
    - Technology
  built_by: Ultra Config
  built_by_url: https://ultraconfig.com.au/
  featured: false
- title: Malice
  main_url: https://malice.fr/
  url: https://malice.fr/
  description: >
    Malice is a cyber-training  platform for learning, validating and improving security related skills through simulated scenarios and challenges.
  categories:
    - Security
    - Technology
  built_by: Sysdream
  built_by_url: https://sysdream.com/
  featured: false
- title: Nash
  main_url: https://nash.io/
  url: https://nash.io/
  description: >
    Nash is a decentralized platform for trading, payment and other financial services. Our goal is to bring distributed finance to everyone by making blockchain technology fast and easy to use. We employ an off-chain engine to match trades rapidly, but never take control of customers’ assets. Our intuitive interface offers easy access to a range of trading, payment and investment functions.
  categories:
    - Portfolio
    - Security
    - Technology
  built_by: Andrej Gajdos
  built_by_url: https://andrejgajdos.com/
  featured: false
- title: Axel Fuhrmann
  url: https://axelfuhrmann.com
  main_url: https://axelfuhrmann.com
  source_url: https://github.com/afuh/axelfuhrmann.com
  description: >
    Personal portfolio.
  categories:
    - Portfolio
    - Freelance
    - Web Development
  featured: false
- title: Alaina Viau
  url: https://www.alainaviau.com
  main_url: https://www.alainaviau.com
  description: >
    Official website of Canadian opera director, creator, and producer Alaina Viau. Site designed by Stephen Bell.
  categories:
    - Portfolio
    - Music
  built_by: Michael Uloth
  built_by_url: https://www.michaeluloth.com
- title: Alison Moritz
  url: https://www.alisonmoritz.com
  main_url: https://www.alisonmoritz.com
  description: >
    Official website of American stage director Alison Moritz. Site designed by Stephen Bell.
  categories:
    - Portfolio
    - Music
  built_by: Michael Uloth
  built_by_url: https://www.michaeluloth.com
- title: Luke Secomb Digital
  url: https://lukesecomb.digital
  main_url: https://lukesecomb.digital
  source_url: https://github.com/lukethacoder/luke-secomb-simple
  description: >
    A simple portfolio site built using TypeScript, Markdown and React Spring.
  categories:
    - Portfolio
    - Web Development
  built_by: Luke Secomb
  built_by_url: https://lukesecomb.digital
  featured: false
- title: We are Brew
  url: https://www.wearebrew.co.uk
  main_url: https://www.wearebrew.co.uk
  description: >
    Official website for Brew, a Birmingham based Digital Marketing Agency.
  categories:
    - Portfolio
    - Web Development
    - Agency
    - Marketing
  built_by: Brew Digital
  built_by_url: https://www.wearebrew.co.uk
- title: Global City Data
  main_url: https://globalcitydata.com
  url: https://globalcitydata.com
  source_url: https://github.com/globalcitydata/globalcitydata
  description: >
    Global City Data is an open, easily browsable platform to showcase peer-reviewed urban datasets and models created by different research groups.
  categories:
    - Education
    - Open Source
  built_by: Rafi Barash
  built_by_url: https://rafibarash.com
  featured: false
- title: Submittable
  url: https://www.submittable.com
  main_url: https://www.submittable.com
  description: >
    Submissions made simple. Submittalbe is a cloud-based submissions manager that lets you accept, review, and make decisions on any kind of digital content.
  categories:
    - Technology
    - Marketing
  built_by: Genevieve Crow
  built_by_url: https://github.com/g-crow
- title: Appmantle
  main_url: https://appmantle.com
  url: https://appmantle.com
  description: >
    Appmantle is a new way of creating apps. A complete modern app that you build yourself quickly & easily, without programming knowledge.
  categories:
    - App
    - Marketing
    - Landing Page
    - Mobile Development
    - Technology
  built_by: Appmantle
  built_by_url: https://appmantle.com
  featured: false
- title: Acto
  main_url: https://www.acto.dk/
  url: https://www.acto.dk/
  description: >
    Tomorrows solutions - today. Acto is an innovative software engineering company, providing your business with high-quality, scalable and maintainable software solutions, to make your business shine.
  categories:
    - Agency
    - Technology
    - Web Development
    - Mobile Development
  built_by: Acto
  built_by_url: https://www.acto.dk/
- title: Gatsby GitHub Stats
  url: https://gatsby-github-stats.netlify.app
  main_url: https://gatsby-github-stats.netlify.app
  source_url: https://github.com/lannonbr/gatsby-github-stats/
  description: >
    Statistics Dashboard for Gatsby GitHub repository
  categories:
    - Data
  built_by: Benjamin Lannon
  built_by_url: https://lannonbr.com
  featured: false
- title: Graphic Intuitions
  url: https://www.graphicintuitions.com/
  main_url: https://www.graphicintuitions.com/
  description: >
    Digital marketing agency located in Morris, Manitoba.
  categories:
    - Agency
    - Web Development
    - Marketing
  featured: false
- title: Smooper
  url: https://www.smooper.com/
  main_url: https://www.smooper.com/
  description: >
    We connect you with digital marketing experts for 1 on 1 consultation sessions
  categories:
    - Marketing
    - Directory
  featured: false
- title: Lesley Barber
  url: https://www.lesleybarber.com/
  main_url: https://www.lesleybarber.com/
  description: >
    Official website of Canadian film composer Lesley Barber.
  categories:
    - Portfolio
    - Music
  built_by: Michael Uloth
  built_by_url: https://www.michaeluloth.com
- title: Timeline of Terror
  main_url: https://timelineofterror.org/
  url: https://timelineofterror.org/
  source_url: https://github.com/Symbitic/timeline-of-terror
  description: >
    Complete guide to the events of September 11, 2001.
  categories:
    - Directory
    - Government
  built_by: Alex Shaw
  built_by_url: https://github.com/Symbitic/
  featured: false
- title: Pill Club
  url: https://thepillclub.com
  main_url: https://thepillclub.com
  description: >
    Zero Copay With Insurance + Free Shipping + Bonus Gifts + Online Delivery – Birth Control Delivery and Prescription
  categories:
    - Marketing
    - Healthcare
  built_by: Pill Club
  built_by_url: https://thepillclub.com
- title: myweekinjs
  url: https://www.myweekinjs.com/
  main_url: https://www.myweekinjs.com/
  source_url: https://github.com/myweekinjs/public-website
  description: >
    Challenge to create and/or learn something new in JavaScript each week.
  categories:
    - Blog
  built_by: Adriaan Janse van Rensburg
  built_by_url: https://github.com/HurricaneInteractive/
  featured: false
- title: The Edit Suite
  main_url: https://www.theeditsuite.com.au/
  url: https://www.theeditsuite.com.au/
  source_url: https://thriveweb.com.au/portfolio/the-edit-suite/
  description: >-
    The Edit Suite is an award winning video production and photography company based out of our Mermaid Beach studio on the Gold Coast of Australia but we also have the ability to work mobile from any location.
  categories:
    - Photography
    - Marketing
  built_by: Thrive Team - Gold Coast
  built_by_url: https://thriveweb.com.au/
  featured: false
- title: CarineRoitfeld
  main_url: https://www.carineroitfeld.com/
  url: https://www.carineroitfeld.com/
  description: >
    Online shop for Carine Roitfeld parfume
  categories:
    - E-commerce
  built_by: Ask Phill
  built_by_url: https://askphill.com
- title: EngineHub.org
  url: https://enginehub.org
  main_url: https://enginehub.org
  source_url: https://github.com/EngineHub/enginehub-website
  description: >
    The landing pages for EngineHub, the organisation behind WorldEdit, WorldGuard, CraftBook, and more
  categories:
    - Landing Page
    - Technology
    - Open Source
  built_by: Matthew Miller
  built_by_url: https://matthewmiller.dev
- title: Goulburn Physiotherapy
  url: https://www.goulburnphysiotherapy.com.au/
  main_url: https://www.goulburnphysiotherapy.com.au/
  description: >
    Goulburn Physiotherapy is a leader in injury prevention, individual and community health, and workplace health solutions across Central Victoria.
  categories:
    - Blog
    - Healthcare
  built_by: KiwiSprout
  built_by_url: https://kiwisprout.nz/
  featured: false
- title: TomTom Traffic Index
  main_url: https://www.tomtom.com/en_gb/traffic-index/
  url: https://www.tomtom.com/en_gb/traffic-index/
  description: >
    The TomTom Traffic Index provides drivers, city planners, auto manufacturers and policy makers with unbiased statistics and information about congestion levels in 403 cities across 56 countries on 6 continents.
  categories:
    - Travel
    - Data
  built_by: TomTom
  built_by_url: https://tomtom.com
  featured: false
- title: PrintAWorld | A 3D Printing and Fabrication Company
  main_url: https://prtwd.com/
  url: https://prtwd.com/
  description: >
    PrintAWorld is a NYC based fabrication and manufacturing company that specializes in 3D printing, 3D scanning, CAD Design,
    laser cutting, and rapid prototyping. We help artists, agencies and engineers turn their ideas into its physical form.
  categories:
    - Business
  featured: false
- title: Glug-Infinite
  main_url: https://gluginfinite.github.io
  url: https://gluginfinite.github.io
  source_url: https://github.com/crstnmac/glug
  description: >
    This is a website built with Gatsby v2 that is deployed on GitHub using GitHub Pages and Netlify.
  categories:
    - Web Development
    - Blog
    - Portfolio
    - Agency
  built_by: Criston Macarenhas
  built_by_url: https://github.com/crstnmac
  featured: false
- title: The State of CSS Survey
  main_url: https://stateofcss.com/
  url: https://stateofcss.com/
  source_url: https://github.com/StateOfJS/state-of-css-2019
  description: >
    Annual CSS survey, brother of The State of JS Survey.
  categories:
    - Web Development
  built_by: Sacha Greif & Contribs
  built_by_url: https://github.com/StateOfJS
  featured: false
- title: Bytom Blockchain
  url: https://bytom.io/
  main_url: https://bytom.io/
  source_url: https://github.com/bytomlabs/bytom.io
  description: >
    Embrace the New Era of Bytom Blockchain
  categories:
    - Finance
    - Open Source
    - Technology
  built_by: Bytom Foundation
  built_by_url: https://bytom.io/
  featured: false
- title: Oerol Festival
  url: https://www.oerol.nl/nl/
  main_url: https://www.oerol.nl/en/
  description: >
    Oerol is a cultural festival on the island of Terschelling in the Netherlands that is held annually in June.
    The ten-day festival is focused on live, public theatre as well as music and visual arts.
  categories:
    - Event
    - Entertainment
  built_by: Oberon
  built_by_url: https://oberon.nl/
  featured: false
- title: Libra
  main_url: https://libra.org/
  url: https://libra.org/
  description: Libra's mission is to enable a simple global currency and financial infrastructure that empowers billions of people.
  featured: false
  categories:
    - Open Source
    - Technology
    - Finance
- title: Riffy Blog
  main_url: https://blog.rayriffy.com/
  url: https://blog.rayriffy.com/
  source_url: https://github.com/rayriffy/rayriffy-blog
  description: >
    Riffy Blog is async based beautiful highly maintainable site built by using Gatsby v2 with SEO optimized.
  categories:
    - Web Development
    - Blog
    - Open Source
    - Technology
    - Music
    - SEO
  built_by: Phumrapee Limpianchop
  built_by_url: https://rayriffy.com/
  featured: false
- title: The Coffee Collective
  url: https://coffeecollective.dk
  main_url: https://coffeecollective.dk
  description: >
    The Coffee Collective website is a JAM-stack based, multilingual, multi currency website/shop selling coffee, related products and subscriptions.
  categories:
    - E-commerce
    - Food
  built_by: Remotely (Anders Hallundbæk)
  built_by_url: https://remotely.dk
  featured: false
- title: Leadership Development International
  url: https://ldi.global
  main_url: https://ldi.global
  description: >
    A DatoCMS-backed site for an education and training company based in the US, China and the UAE.
  categories:
    - Education
    - Nonprofit
  built_by: Grant Holle
  built_by_url: https://grantholle.com
  featured: false
- title: Canvas 1839
  main_url: https://www.canvas1839.com/
  url: https://www.canvas1839.com/
  description: >-
    Online store for Canvas 1839 products, including pharmacological-grade CBD oil and relief cream.
  categories:
    - E-commerce
    - Marketing
  built_by: Corey Ward
  built_by_url: http://www.coreyward.me/
- title: Sparkle Stories
  main_url: https://app.sparklestories.com/
  url: https://app.sparklestories.com/
  description: >-
    Sparkle Stories is a streaming audio platform for children with over 1,200 original audio stories.
  categories:
    - App
    - Education
  built_by: Corey Ward
  built_by_url: http://www.coreyward.me/
- title: nehalist.io
  main_url: https://nehalist.io
  url: https://nehalist.io
  description: >
    nehalist.io is a blog about software development, technology and all that kind of geeky stuff.
  categories:
    - Blog
    - Web Development
    - Open Source
  built_by: Kevin Hirczy
  built_by_url: https://nehalist.io
  featured: false
- title: March and Ash
  main_url: https://marchandash.com/
  url: https://marchandash.com/
  description: >-
    March and Ash is a customer-focused, licensed cannabis dispensary located in Mission Valley.
  categories:
    - E-commerce
    - Business
    - Blog
  built_by: Blueyellow
  built_by_url: https://blueyellow.io/
  featured: false
- title: T Two Industries
  description: >
    T Two Industries is a manufacturing company specializing in building custom truck decks, truck bodies, and trailers.
  main_url: https://www.ttwo.ca
  url: https://www.ttwo.ca
  categories:
    - Business
  built_by: https://www.t2.ca
  built_by_url: https://www.t2.ca
  featured: false
- title: Cali's Finest Landscaping
  url: https://www.calisfinestlandscaping.com/
  main_url: https://www.calisfinestlandscaping.com/
  description: >
    A team of hard-working, quality-obsessed landscaping professionals looking to take dreams and transform them into reality.
  categories:
    - Business
  built_by: David Krasniy
  built_by_url: http://dkrasniy.com
  featured: false
- title: Vazco
  url: https://www.vazco.eu
  main_url: https://www.vazco.eu
  description: >
    Vazco works for clients from all around the world in future-proof technologies and help them build better products.
  categories:
    - Agency
    - Web Development
    - Blog
    - Business
    - Technology
  built_by: Vazco
  built_by_url: https://www.vazco.eu
  featured: false
- title: Major League Eating
  main_url: https://majorleagueeating.com
  url: https://majorleagueeating.com
  description: >
    Major League Eating is the professional competitive eating organization that runs the Nathan’s Famous Coney Island Hot Dog eating contest on July 4th, among other eating events.
  categories:
    - Entertainment
    - Sports
  built_by: Carmen Cincotti
  built_by_url: https://github.com/ccincotti3
  featured: false
- title: APIs You Won't Hate
  url: https://apisyouwonthate.com/blog
  main_url: https://apisyouwonthate.com
  source_url: https://github.com/apisyouwonthate/apisyouwonthate.com
  description: >
    API development is a topic very close to our hearts. APIs You Won't Hate is a team and community dedicated to learning, writing, sharing ideas and bettering understanding of API practices. Together we can eradicate APIs we hate.
  categories:
    - Blog
    - Education
    - E-commerce
    - API
    - Community
    - Learning
    - Open Source
    - Technology
    - Web Development
  built_by: Mike Bifulco
  built_by_url: https://github.com/mbifulco
  featured: false
- title: Sankarsan Kampa
  main_url: https://traction.one
  url: https://traction.one
  description: Full time programmer, part time gamer, exploring the details of programmable systems and how to stretch their capabilities.
  featured: false
  categories:
    - Portfolio
    - Freelance
- title: AwesomeDocs
  main_url: https://awesomedocs.traction.one/
  url: https://awesomedocs.traction.one/install
  source_url: https://github.com/AwesomeDocs/website
  description: An awesome documentation website generator!
  featured: false
  categories:
    - Open Source
    - Web Development
    - Technology
    - Documentation
  built_by: Sankarsan Kampa
  built_by_url: https://traction.one
- title: Prism Programming Language
  main_url: https://prism.traction.one/
  url: https://prism.traction.one/
  source_url: https://github.com/PrismLang/website
  description: Interpreted, high-level, programming language.
  featured: false
  categories:
    - Programming
    - Open Source
    - Technology
    - Documentation
  built_by: Sankarsan Kampa
  built_by_url: https://traction.one
- title: KingsDesign
  url: https://www.kingsdesign.com.au/
  main_url: https://www.kingsdesign.com.au/
  description: KingsDesign is a Hobart based web design and development company. KingsDesign creates, designs, measures and improves web based solutions for businesses and organisations across Australia.
  categories:
    - Agency
    - Technology
    - Portfolio
    - Consulting
    - User Experience
  built_by: KingsDesign
  built_by_url: https://www.kingsdesign.com.au
- title: EasyFloh | Easy Flows for all
  url: https://www.easyfloh.com
  main_url: https://www.easyfloh.com
  description: >
    EasyFloh is for creating simple flows for your organisation. An organisation
    can design own flows with own stages.
  categories:
    - Business
    - Landing Page
  built_by: Vikram Aroskar
  built_by_url: https://medium.com/@vikramaroskar
  featured: false
- title: Home Alarm Report
  url: https://homealarmreport.com/
  main_url: https://homealarmreport.com/
  description: >
    Home Alarm Report is dedicated to helping consumers make informed decisions
    about home security solutions. The site was easily migrated from a legacy WordPress
    installation and the dev team chose Gatsby for its site speed and SEO capabilities.
  categories:
    - Blog
    - Business
    - SEO
    - Technology
  built_by: Centerfield Media
  built_by_url: https://www.centerfield.com
- title: Just | FX for treasurers
  url: https://www.gojust.com
  main_url: https://www.gojust.com
  description: >
    Just provides a single centralized view of FX for corporate treasurers. See interbank market prices, and access transaction cost analysis.
  categories:
    - Finance
    - Technology
  built_by: Bejamas
  built_by_url: https://bejamas.io/
  featured: false
- title: Bureau for Good | Nonprofit branding, web and print communications
  url: https://www.bureauforgood.com
  main_url: https://www.bureauforgood.com
  description: >
    Bureau for Good helps nonprofits explain why they matter across digital & print media. Bureau for Good crafts purpose-driven identities, websites & print materials for changemakers.
  categories:
    - Nonprofit
    - Agency
    - Design
  built_by: Bejamas
  built_by_url: https://bejamas.io/
  featured: false
- title: Atelier Cartier Blumen
  url: https://www.ateliercartier.ch
  main_url: https://www.ateliercartier.ch
  description: >
    Im schönen Kreis 6 in Zürich kreiert Nicole Cartier Blumenkompositionen anhand Charaktereigenschaften oder Geschichten zur Person an. Für wen ist Dein Blumenstrauss gedacht? Einzigartige Floristik Blumensträusse, Blumenabos, Events, Shootings. Site designed by https://www.stolfo.co
  categories:
    - E-commerce
    - Design
  built_by: Bejamas
  built_by_url: https://bejamas.io/
  featured: false
- title: Veronym – Cloud Security Service Provider
  url: https://www.veronym.com
  main_url: https://www.veronym.com
  description: >
    Veronym is securing your digital transformation. A comprehensive Internet security solution for business. Stay safe no matter how, where and when you connect.
  categories:
    - Security
    - Technology
    - Business
  built_by: Bejamas
  built_by_url: https://bejamas.io/
  featured: false
- title: Devahoy
  url: https://devahoy.com/
  main_url: https://devahoy.com/
  description: >
    Devahoy is a personal blog written in Thai about software development.
  categories:
    - Blog
    - Programming
  built_by: Chai Phonbopit
  built_by_url: https://github.com/phonbopit
  featured: false
- title: Venus Lover
  url: https://venuslover.com
  main_url: https://venuslover.com
  description: >
    Venus Lover is a mobile app for iOS and Android so you can read your daily horoscope and have your natal chart, including the interpretation of the ascendant, planets, houses and aspects.
  categories:
    - App
    - Consulting
    - Education
    - Landing Page
- title: Write/Speak/Code
  url: https://www.writespeakcode.com/
  main_url: https://www.writespeakcode.com/
  description: >
    Write/Speak/Code is a non-profit on a mission to promote the visibility and leadership of technologists with marginalized genders through peer-led professional development.
  categories:
    - Community
    - Nonprofit
    - Open Source
    - Conference
  built_by: Nicola B.
  built_by_url: https://www.linkedin.com/in/nicola-b/
  featured: false
- title: Daniel Spajic
  url: https://danieljs.tech/
  main_url: https://danieljs.tech/
  description: >
    Passionate front-end developer with a deep, yet diverse skillset.
  categories:
    - Portfolio
    - Programming
    - Freelance
  built_by: Daniel Spajic
  featured: false
- title: Cosmotory
  url: https://cosmotory.netlify.app/
  main_url: https://cosmotory.netlify.app/
  description: >
    This is the educational blog containing various courses,learning materials from various authors from all over the world.
  categories:
    - Blog
    - Community
    - Nonprofit
    - Open Source
    - Education
  built_by: Hanishraj B Rao.
  built_by_url: https://hanishrao.netlify.app/
  featured: false
- title: Armorblox | Security Powered by Understanding
  url: https://www.armorblox.com
  main_url: https://www.armorblox.com
  description: >
    Armorblox is a venture-backed stealth cybersecurity startup, on a mission to build a game-changing enterprise security platform.
  categories:
    - Security
    - Technology
    - Business
  built_by: Bejamas
  built_by_url: https://bejamas.io
  featured: false
- title: Mojo
  url: https://www.mojo.is
  main_url: https://www.mojo.is/
  description: >
    We help companies create beautiful digital experiences
  categories:
    - Agency
    - Technology
    - Consulting
    - User Experience
    - Web Development
  featured: false
- title: Marcel Hauri
  url: https://marcelhauri.ch/
  main_url: https://marcelhauri.ch/
  description: >
    Marcel Hauri is an award-winning Magento developer and e-commerce specialist.
  categories:
    - Portfolio
    - Blog
    - Programming
    - Community
    - Open Source
    - E-commerce
  built_by: Marcel Hauri
  built_by_url: https://marcelhauri.ch
  featured: false
- title: Projektmanagementblog
  url: https://www.projektmanagementblog.de
  main_url: https://www.projektmanagementblog.de/
  source_url: https://github.com/StephanWeinhold/pmblog
  description: >
    Thoughts about modern project management. Built with Gatsby and Tachyons, based on Advanced Starter.
  categories:
    - Blog
  built_by: Stephan Weinhold
  built_by_url: https://stephanweinhold.com/
  featured: false
- title: Anthony Boyd Graphics
  url: https://www.anthonyboyd.graphics/
  main_url: https://www.anthonyboyd.graphics/
  description: >
    Free Graphic Design Resources by Anthony Boyd
  categories:
    - Portfolio
  built_by: Anthony Boyd
  built_by_url: https://www.anthonyboyd.com/
  featured: false
- title: Relocation Hero
  url: https://relocationhero.com
  main_url: https://relocationhero.com
  description: >
    Blog with FAQs related to Germany relocation. Built with Gatsby.
  categories:
    - Blog
    - Consulting
    - Community
  featured: false
- title: Zoe Rodriguez
  url: https://zoerodrgz.com
  main_url: https://zoerodrgz.com
  description: >
    Portfolio for Los Angeles-based designer Zoe Rodriguez. Built with Gatsby.
  categories:
    - Portfolio
    - Design
  built_by: Chase Ohlson
  built_by_url: https://chaseohlson.com
  featured: false
- title: TriActive USA
  url: https://triactiveusa.com
  main_url: https://triactiveusa.com
  description: >
    Website and blog for TriActive USA. Built with Gatsby.
  categories:
    - Landing Page
    - Business
  built_by: Chase Ohlson
  built_by_url: https://chaseohlson.com
- title: LaunchDarkly
  url: https://launchdarkly.com/
  main_url: https://launchdarkly.com/
  description: >
    LaunchDarkly is the feature management platform that software teams use to build better software, faster.
  categories:
    - Technology
    - Marketing
  built_by: LaunchDarkly
  built_by_url: https://launchdarkly.com/
  featured: false
- title: Arpit Goyal
  url: https://arpitgoyal.com
  main_url: https://arpitgoyal.com
  source_url: https://github.com/92arpitgoyal/ag-blog
  description: >
    Blog and portfolio website of a Front-end Developer turned Product Manager.
  categories:
    - Blog
    - Portfolio
    - Technology
    - User Experience
  built_by: Arpit Goyal
  built_by_url: https://twitter.com/_arpitgoyal
  featured: false
- title: Portfolio of Cole Townsend
  url: https://twnsnd.co
  main_url: https://twnsnd.co
  description: Portfolio of Cole Townsend, Product Designer
  categories:
    - Portfolio
    - User Experience
    - Web Development
    - Design
  built_by: Cole Townsend
  built_by_url: https://twitter.com/twnsndco
- title: Jana Desomer
  url: https://www.janadesomer.be/
  main_url: https://www.janadesomer.be/
  description: >
    I'm Jana, a digital product designer with coding skills, based in Belgium
  categories:
    - Portfolio
  built_by: Jana Desomer Designer/Developer
  built_by_url: https://www.janadesomer.be/
  featured: false
- title: Carbon8 Regenerative Agriculture
  url: https://www.carbon8.org.au/
  main_url: https://www.carbon8.org.au/
  description: >
    Carbon8 is a Not for Profit charity that supports Aussie farmers to transition to regenerative agriculture practices and rebuild the carbon (organic matter) in their soil from 1% to 8%.
  categories:
    - Nonprofit
    - E-commerce
  built_by: Little & Big
  built_by_url: https://www.littleandbig.com.au/
  featured: false
- title: Reactgo blog
  url: https://reactgo.com/
  main_url: https://reactgo.com/
  description: >
    It provides tutorials & articles about modern open source web technologies such as react,vuejs and gatsby.
  categories:
    - Blog
    - Education
    - Programming
    - Web Development
  built_by: Sai gowtham
  built_by_url: https://twitter.com/saigowthamr
  featured: false
- title: City Springs
  url: https://citysprings.com/
  main_url: https://citysprings.com/
  description: >
    Sandy Springs is a city built on creative thinking and determination. They captured a bold vision for a unified platform to bring together new and existing information systems. To get there, the Sandy Springs communications team partnered with Mediacurrent on a new Drupal 8 decoupled platform architecture with a Gatsbyjs front end to power both the City Springs website and its digital signage network. Now, the Sandy Springs team can create content once and publish it everywhere.
  categories:
    - Community
    - Government
  built_by: Mediacurrent
  built_by_url: https://www.mediacurrent.com
  featured: false
- title: Behalf
  url: https://www.behalf.no/
  main_url: https://www.behalf.no/
  description: >
    Behalf is Norwegian based digital design agency.
  categories:
    - Agency
    - Portfolio
    - Business
    - Consulting
    - Design
    - Design System
    - Marketing
    - Web Development
    - User Experience
  built_by: Behalf
  built_by_url: https://www.behalf.no/
  featured: false
- title: Saxenhammer & Co.
  url: https://saxenhammer-co.com/
  main_url: https://saxenhammer-co.com/
  description: >
    Saxenhammer & Co. is a leading boutique investment bank in Continental Europe. The firm’s strong track record is comprised of the execution of 200 successful transactions across all major industries.
  categories:
    - Consulting
    - Finance
    - Business
  built_by: Axel Fuhrmann
  built_by_url: https://axelfuhrmann.com/
  featured: false
- title: UltronEle
  url: http://ultronele.com
  main_url: https://runbytech.github.io/ueofcweb/
  source_url: https://github.com/runbytech/ueofcweb
  description: >
    UltronEle is a light, fast, simple yet interesting serverless e-learning CMS based on GatsbyJS. It aims to provide a easy-use product for tutors, teachers, instructors from all kinks of fields with near-zero efforts to setup their own authoring tool and content publish website.
  categories:
    - Education
    - Consulting
    - Landing Page
    - Web Development
    - Open Source
    - Learning
  built_by: RunbyTech
  built_by_url: http://runbytech.co
  featured: false
- title: Nick Selvaggio
  url: https://nickgs.com/
  main_url: https://nickgs.com/
  description: >
    The personal website of Nick Selvaggio. Long Island based web developer, teacher, and technologist.
  categories:
    - Consulting
    - Programming
    - Web Development
  featured: false
- title: Free & Open Source Gatsby Themes by LekoArts
  main_url: https://themes.lekoarts.de
  url: https://themes.lekoarts.de
  source_url: https://github.com/LekoArts/gatsby-themes/tree/master/www
  built_by: LekoArts
  built_by_url: https://github.com/LekoArts
  description: >-
    Get high-quality and customizable Gatsby themes to quickly bootstrap your website! Choose from many professionally created and impressive designs with a wide variety of features and customization options. Use Gatsby Themes to take your project to the next level and let you and your customers take advantage of the many benefits Gatsby has to offer.
  categories:
    - Open Source
    - Directory
    - Marketing
    - Landing Page
  featured: false
- title: Lars Roettig
  url: https://larsroettig.dev/
  main_url: https://larsroettig.dev/
  description: >
    Lars Roettig is a Magento Maintainer and e-commerce specialist. On his Blog, he writes Software Architecture and Magento Development.
  categories:
    - Portfolio
    - Blog
    - Programming
    - Community
    - Open Source
    - E-commerce
  built_by: Lars Roettig
  built_by_url: https://larsroettig.dev/
  featured: false
- title: Cade Kynaston
  url: https://cade.codes
  main_url: https://cade.codes
  source_url: https://github.com/cadekynaston/gatsby-portfolio
  description: >
    Cade Kynaston's Portfolio
  categories:
    - Portfolio
  built_by: Cade Kynaston
  built_by_url: https://github.com/cadekynaston
  featured: false
- title: Growable Meetups
  url: https://www.growable.io/
  main_url: https://www.growable.io/
  description: >
    Growable - Events to Accelerate your career in Tech. Made with <3 with Gatsby, React & Netlify by Talent Point in London.
  categories:
    - Event
    - Technology
    - Education
    - Community
    - Conference
  built_by: Talent Point
  built_by_url: https://github.com/talent-point/
  featured: false
- title: Fantastic Metropolis
  main_url: https://fantasticmetropolis.com
  url: https://fantasticmetropolis.com
  description: >
    Fantastic Metropolis ran between 2001 and 2006, highlighting the potential of literary science fiction and fantasy.
  categories:
    - Entertainment
  built_by: Luis Rodrigues
  built_by_url: https://goblindegook.com
  featured: false
- title: Simon Koelewijn
  main_url: https://simonkoelewijn.nl
  url: https://simonkoelewijn.nl
  description: >
    Personal blog of Simon Koelewijn, where he blogs about UX, analytics and web development (in Dutch). Made awesome and fast by using Gatsby 2.x (naturally) and gratefully using Netlify and Netlify CMS.
  categories:
    - Freelance
    - Blog
    - Web Development
    - User Experience
  built_by: Simon Koelewijn
  built_by_url: https://simonkoelewijn.nl
  featured: false
- title: Frankly Steve
  url: https://www.franklysteve.com/
  main_url: https://www.franklysteve.com/
  description: >
    Wedding photography with all the hugs, tears, kisses, smiles, laughter, banter, kids up trees, friends in hedges.
  categories:
    - Photography
    - Portfolio
  built_by: Little & Big
  built_by_url: https://www.littleandbig.com.au/
  featured: false
- title: Eventos orellana
  description: >-
    We are a company dedicated to providing personalized and professional advice
    for the elaboration and coordination of social and business events.
  main_url: https://eventosorellana.com/
  url: https://eventosorellana.com/
  featured: false
  categories:
    - Gallery
  built_by: Ramón Chancay
  built_by_url: https://ramonchancay.me/
- title: DIA Supermercados
  main_url: https://dia.com.br
  url: https://dia.com.br
  description: >-
    Brazilian retailer subsidiary, with more than 1,100 stores in Brazil, focusing on low prices and exclusive DIA Products.
  categories:
    - Business
  built_by: CloudDog
  built_by_url: https://clouddog.com.br
  featured: false
- title: AntdSite
  main_url: https://antdsite.yvescoding.org
  url: https://antdsite.yvescoding.org
  description: >-
    A static docs generator based on Ant Design and GatsbyJs.
  categories:
    - Documentation
  built_by: Yves Wang
  built_by_url: https://antdsite.yvescoding.org
- title: AntV
  main_url: https://antv.vision
  url: https://antv.vision
  description: >-
    AntV is a new generation of data visualization technique from Ant Financial
  categories:
    - Documentation
  built_by: afc163
  built_by_url: https://github.com/afc163
- title: ReactStudy Blog
  url: https://elated-lewin-51cf0d.netlify.app
  main_url: https://elated-lewin-51cf0d.netlify.app
  description: >
    Belong to your own blog by gatsby
  categories:
    - Blog
  built_by: 97thjingba
  built_by_url: https://github.com/97thjingba
  featured: false
- title: George
  main_url: https://kind-mestorf-5a2bc0.netlify.app
  url: https://kind-mestorf-5a2bc0.netlify.app
  description: >
    shiny new web built with Gatsby
  categories:
    - Blog
    - Portfolio
    - Gallery
    - Landing Page
    - Design
    - Web Development
    - Open Source
    - Science
  built_by: George Davituri
  featured: false

- title: CEO amp
  main_url: https://www.ceoamp.com
  url: https://www.ceoamp.com
  description: >
    CEO amp is an executive training programme to amplify a CEO's voice in the media. This site was built with Gatsby v2, Styled-Components, TypeScript and React Spring.
  categories:
    - Consulting
    - Entrepreneurship
    - Marketing
    - Landing Page
  built_by: Jacob Herper
  built_by_url: https://herper.io
  featured: false
- title: QuantumBlack
  main_url: https://www.quantumblack.com/
  url: https://www.quantumblack.com/
  description: >
    We help companies use data to make distinctive, sustainable and significant improvements to their performance.
  categories:
    - Technology
    - Consulting
    - Data
    - Design
  built_by: Richard Westenra
  built_by_url: https://www.richardwestenra.com/
  featured: false
- title: Coffeeshop Creative
  url: https://www.coffeeshopcreative.ca
  main_url: https://www.coffeeshopcreative.ca
  description: >
    Marketing site for a Toronto web design and videography studio.
  categories:
    - Marketing
    - Agency
    - Design
    - Video
    - Web Development
  built_by: Michael Uloth
  built_by_url: https://www.michaeluloth.com
  featured: false
- title: Daily Hacker News
  url: https://dailyhn.com
  main_url: https://dailyhn.com
  description: >
    Daily Hacker News presents the top five stories from Hacker News daily.
  categories:
    - Entertainment
    - Design
    - Web Development
    - Technology
    - Science
  built_by: Joeri Smits
  built_by_url: https://joeri.dev
  featured: false
- title: Grüne Dresden
  main_url: https://ltw19dresden.de
  url: https://ltw19dresden.de
  description: >
    This site was built for the Green Party in Germany (Bündnis 90/Die Grünen) for their local election in Dresden, Saxony. The site was built with Gatsby v2 and Styled-Components.
  categories:
    - Government
    - Nonprofit
  built_by: Jacob Herper
  built_by_url: https://herper.io
- title: Mill3 Studio
  main_url: https://mill3.studio/en/
  url: https://mill3.studio/en/
  description: >
    Our agency specializes in the analysis, strategy and development of digital products.
  categories:
    - Agency
    - Portfolio
  built_by: Mill3
  built_by_url: https://mill3.studio/en/
  featured: false
- title: Zellement
  main_url: https://www.zellement.com
  url: https://www.zellement.com
  description: >
    Online portfolio of Dan Farrow from Nottingham, UK.
  categories:
    - Portfolio
  built_by: Zellement
  built_by_url: https://www.zellement.com
  featured: false
- title: Fullstack HQ
  url: https://fullstackhq.com/
  main_url: https://fullstackhq.com/
  description: >
    Get immediate access to a battle-tested team of designers and developers on a pay-as-you-go monthly subscription.
  categories:
    - Agency
    - Consulting
    - Freelance
    - Marketing
    - Portfolio
    - Web Development
    - App
    - Business
    - Design
    - JavaScript
    - Technology
    - User Experience
    - Web Development
    - E-commerce
    - WordPress
  built_by: Fullstack HQ
  built_by_url: https://fullstackhq.com/
  featured: false
- title: Cantas
  main_url: https://www.cantas.co.jp
  url: https://www.cantas.co.jp
  description: >
    Cantas is digital marketing company in Japan.
  categories:
    - Business
    - Agency
  built_by: Cantas
  built_by_url: https://www.cantas.co.jp
  featured: false
- title: Sheringham Shantymen
  main_url: https://www.shantymen.com/
  url: https://www.shantymen.com/
  description: >
    The Sheringham Shantymen are a sea shanty singing group that raise money for the RNLI in the UK.
  categories:
    - Music
    - Community
    - Entertainment
    - Nonprofit
  built_by: Zellement
  built_by_url: https://www.zellement.com/
  featured: false
- title: WP Spark
  main_url: https://wpspark.io/
  url: https://wpspark.io/
  description: >
    Create blazing fast website with WordPress and our Gatsby themes.
  categories:
    - Agency
    - Community
    - Blog
    - WordPress
  built_by: wpspark
  built_by_url: https://wpspark.io/
- title: Ronald Langeveld
  description: >
    Ronald Langeveld's blog and Web Development portfolio website.
  main_url: https://www.ronaldlangeveld.com
  url: https://www.ronaldlangeveld.com
  categories:
    - Blog
    - Web Development
    - Freelance
    - Portfolio
    - Consulting
  featured: false
- title: Golfonaut
  description: >
    Golfonaut - Golf application for Apple Watch
  main_url: https://golfonaut.io
  url: https://golfonaut.io
  categories:
    - App
    - Sports
  featured: false
- title: Anton Sten - UX Lead/Design
  url: https://www.antonsten.com
  main_url: https://www.antonsten.com
  description: Anton Sten leads UX for design-driven companies.
  categories:
    - User Experience
    - Blog
    - Freelance
    - Portfolio
    - Consulting
    - Agency
    - Design
  featured: false
- title: Rashmi AP - Front-end Developer
  main_url: http://rashmiap.me
  url: http://rashmiap.me
  featured: false
  description: >
    Rashmi AP's Personal Portfolio Website
  source_url: https://github.com/rashmiap/personal-website-react
  categories:
    - Portfolio
    - Open Source
  built_by: Rashmi AP
  built_by_url: http://rashmiap.me
- title: OpenSourceRepos - Blogs for open source repositories
  main_url: https://opensourcerepos.com
  url: https://opensourcerepos.com
  featured: false
  description: >
    Open Source Repos is a blog site for explaining the architecture, code-walkthrough and key takeways for the GitHub repository. Out main aim to is to help more developers contribute to open source projects.
  source_url: https://github.com/opensourcerepos/blogs
  categories:
    - Open Source
    - Design
    - Design System
    - Blog
  built_by: OpenSourceRepos Team
  built_by_url: https://opensourcerepos.com
- title: Sheelah Brennan - Front-End/UX Engineer
  main_url: https://sheelahb.com
  url: https://sheelahb.com
  featured: false
  description: >
    Sheelah Brennan's web development blog
  categories:
    - Blog
    - Web Development
    - Design
    - Freelance
    - Portfolio
  built_by: Sheelah Brennan
- title: Delinx.Digital - Web and Mobile Development Agency based in Sofia, Bulgaria
  main_url: https://delinx.digital
  url: https://delinx.digital/solutions
  description: >
    Delinx.digital is a software development oriented digital agency based in Sofia, Bulgaria. We develop bespoke software solutions using  WordPress, WooCommerce, Shopify, e-commerce, React.js, Node.js, PHP, Laravel and many other technologies.
  categories:
    - Agency
    - Web Development
    - Design
    - E-commerce
    - WordPress
  featured: false
- title: Cameron Nuckols - Articles, Book Notes, and More
  main_url: https://nucks.co
  url: https://nucks.co
  description: >
    This site hosts all of Cameron Nuckols's writing on entrepreneurship, startups, money, fitness, self-education, and self-improvement.
  categories:
    - Blog
    - Entrepreneurship
    - Business
    - Productivity
    - Technology
    - Marketing
  featured: false
- title: Hayato KAJIYAMA - Portfolio
  main_url: https://hyakt.dev
  url: https://hyakt.dev
  source_url: https://github.com/hyakt/hyakt.github.io
  featured: false
  categories:
    - Portfolio
- title: Skirtcraft - Unisex Skirts with Large Pockets
  main_url: https://skirtcraft.com
  url: https://skirtcraft.com/products
  source_url: https://github.com/jqrn/skirtcraft-web
  description: >
    Skirtcraft sells unisex skirts with large pockets, made in the USA. Site built with TypeScript and styled-components, with Tumblr-sourced blog posts.
  categories:
    - E-commerce
    - Blog
  built_by: Joe Quarion
  built_by_url: https://github.com/jqrn
  featured: false
- title: Vermarc Sport
  main_url: https://www.vermarcsport.com/
  url: https://www.vermarcsport.com/
  description: >
    Vermarc Sport offers a wide range of cycle clothing, cycling jerseys, bib shorts, rain gear and accessories, as well for the summer, the mid-season (autumn / spring) and the winter.
  categories:
    - E-commerce
  built_by: BrikL
  built_by_url: https://github.com/Brikl
- title: Cole Ruche
  main_url: https://coleruche.com
  url: https://coleruche.com
  source_url: https://github.com/kingingcole/myblog
  description: >
    The personal website and blog for Emeruche "Cole" Ikenna, front-end web developer from Nigeria.
  categories:
    - Blog
    - Portfolio
  built_by: Emeruche "Cole" Ikenna
  built_by_url: https://twitter.com/cole_ruche
  featured: false
- title: Abhith Rajan - Coder, Blogger, Biker, Full Stack Developer
  main_url: https://www.abhith.net/
  url: https://www.abhith.net/
  source_url: https://github.com/Abhith/abhith.net
  description: >
    abhith.net is a portfolio website of Abhith Rajan, a full stack developer. Sharing blog posts, recommended videos, developer stories and services with the world through this site.
  categories:
    - Portfolio
    - Blog
    - Programming
    - Open Source
    - Technology
  built_by: Abhith Rajan
  built_by_url: https://github.com/Abhith
  featured: false
- title: Mr & Mrs Wilkinson
  url: https://thewilkinsons.netlify.app/
  main_url: https://thewilkinsons.netlify.app/
  source_url: https://github.com/davemullenjnr/the-wilkinsons
  description: >
    A one-page wedding photography showcase using Gatsby Image and featuring a lovely hero and intro section.
  categories:
    - Photography
  built_by: Dave Mullen Jnr
  built_by_url: https://davemullenjnr.co.uk
  featured: false
- title: Gopesh Gopinath - Full Stack JavaScript Developer
  url: https://www.gopeshgopinath.com
  main_url: https://www.gopeshgopinath.com
  source_url: https://github.com/GopeshMedayil/gopeshgopinath.com
  description: >
    Gopesh Gopinath's Personal Portfolio Website
  categories:
    - Portfolio
    - Open Source
  built_by: Gopesh Gopinath
  built_by_url: https://www.gopeshgopinath.com
  featured: false
- title: Misael Taveras - FrontEnd Developer
  url: https://taverasmisael.com
  main_url: https://taverasmisael.com
  source_url: https://github.com/taverasmisael/taverasmisael
  description: >
    Personal site and blogging about learning FrontEnd web development in spanish.
  categories:
    - Portfolio
    - Open Source
    - Blog
    - JavaScript
    - Web Development
  built_by: Misael Taveras
  built_by_url: https://taverasmisael.com
  featured: false
- title: Le Reacteur
  url: https://www.lereacteur.io/
  main_url: https://www.lereacteur.io/
  description: >
    Le Reacteur is the first coding bootcamp dedicated to web and mobile apps development (iOS/Android). We offer intensive sessions to train students in a short time (10 weeks). Our goal is to pass on to our students in less than 3 months what they would have learned in 2 years. To achieve this ambitious challenge, our training is based on learning JavaScript (Node.js, Express, ReactJS, React Native).
  categories:
    - JavaScript
    - Learning
    - Mobile Development
    - Web Development
  built_by: Farid Safi
  built_by_url: https://twitter.com/FaridSafi
  featured: false
- title: Cinch
  url: https://www.cinch.co.uk
  main_url: https://www.cinch.co.uk
  description: >
    Cinch is a hub for car supermarkets and dealers to show off their stock. The site only lists second-hand cars that are seven years old or younger, with less than 70,000 miles on the clock.
  categories:
    - Entrepreneurship
    - Business
  built_by: Somo
  built_by_url: https://www.somoglobal.com
  featured: false
- title: Recetas El Universo
  description: >-
    Recipes and videos with the best of Ecuadorian cuisine.
    Collectable recipes from Diario El Universo.
  main_url: https://recetas-eu.now.sh/
  url: https://recetas-eu.now.sh/
  featured: false
  categories:
    - Blog
    - WordPress
    - Food
  built_by: Ramón Chancay
  built_by_url: https://ramonchancay.me/
- title: Third and Grove
  url: https://www.thirdandgrove.com
  main_url: https://www.thirdandgrove.com
  source_url: https://github.com/thirdandgrove/tagd8_gatsby
  description: >
    A digital agency slaying the mundane one pixel at a time.
  categories:
    - Agency
    - Marketing
    - Open Source
    - Technology
  built_by: Third and Grove
  built_by_url: https://www.thirdandgrove.com
  featured: false
- title: Le Bikini
  url: https://lebikini.com
  main_url: https://lebikini.com
  description: >
    New website for Toulouse's most iconic concert hall.
  categories:
    - Music
  built_by: Antoine Rousseau
  built_by_url: https://antoine.rousseau.im
  featured: false
- title: Jimmy Truong's Portfolio
  url: https://jimmytruong.ca
  main_url: https://jimmytruong.ca
  description: >
    This porfolio is a complication of all projects done during my time at BCIT D3 (Digital Design and Development) program and after graduation.
  categories:
    - Portfolio
    - Web Development
  built_by: Jimmy Truong
  built_by_url: https://jimmytruong.ca
  featured: false
- title: Quick Stop Nicaragua
  main_url: https://quickstopnicaragua.com
  url: https://quickstopnicaragua.com
  description: >
    Convenience Store Website
  categories:
    - Food
  built_by: Gerald Martinez
  built_by_url: https://twitter.com/GeraldM_92
  featured: false
- title: XIEL
  main_url: https://xiel.dev
  url: https://xiel.dev
  source_url: https://github.com/xiel/xiel
  description: >
    I'm a freelance front-end developer from Berlin who creates digital experiences that everyone likes to use.
  categories:
    - Portfolio
    - Blog
  built_by: Felix Leupold
  built_by_url: https://twitter.com/xiel
  featured: false
- title: Nicaragua Best Guides
  main_url: https://www.nicaraguasbestguides.com
  url: https://www.nicaraguasbestguides.com
  description: >
    Full-Service Tour Operator and Destination Management Company (DMC)
  categories:
    - Agency
    - Travel
  built_by: Gerald Martinez
  built_by_url: https://twitter.com/GeraldM_92
  featured: false
- title: Thoughts and Stuff
  main_url: http://thoughtsandstuff.com
  url: http://thoughtsandstuff.com
  source_url: https://github.com/robmarshall/gatsby-tns
  description: >
    A simple easy to read blog. Minimalistic, focusing on content over branding. Includes RSS feed.
  categories:
    - Accessibility
    - Blog
    - WordPress
  built_by: Robert Marshall
  built_by_url: https://robertmarshall.dev
  featured: false
- title: Tracli
  url: https://tracli.rootvan.com/
  main_url: https://tracli.rootvan.com/
  source_url: https://github.com/ridvankaradag/tracli-landing
  description: >
    A command line app that tracks your time
  categories:
    - Productivity
    - Technology
    - Landing Page
  built_by: Ridvan Karadag
  built_by_url: http://www.rootvan.com
  featured: false
- title: spon.io
  url: https://www.spon.io
  main_url: https://www.spon.io
  source_url: https://github.com/magicspon/spon.io
  description: >
    Portfolio for frontend web developer, based in Bristol UK
  categories:
    - Portfolio
  built_by: Dave Stockley
  built_by_url: https://www.spon.io
  featured: false
- title: BBS
  url: https://big-boss-studio.com
  main_url: https://big-boss-studio.com
  description: >
    For 11 years, we help great brands in their digital transformation, offering all our expertise for their needs. Technical consulting, UX, design, technical integration and maintenance.
  categories:
    - Agency
    - JavaScript
    - Web Development
  built_by: BBS
  built_by_url: https://big-boss-studio.com
  featured: false
- title: Appes - Meant to evolve
  main_url: https://appes.co
  url: https://appes.co
  description: >
    Appes is all about apps and evolution. We help companies to build mobile and
    web products.
  categories:
    - Agency
    - Mobile Development
    - Web Development
    - Technology
  built_by: Appes
  built_by_url: https://appes.co
  featured: false
- title: Intern
  url: https://intern.imedadel.me
  main_url: https://intern.imedadel.me
  description: >
    Intern is a job board for getting internships in tech, design, marketing, and more. It's built entirely with Gatsby.
  categories:
    - Directory
    - Technology
  built_by: Imed Adel
  built_by_url: https://imedadel.me
  featured: false
- title: Global Citizen Foundation
  main_url: https://www.globalcitizenfoundation.org
  url: https://www.globalcitizenfoundation.org
  description: >
    In the digital economy, we are Global Citizens and the currency is Personal Data
  categories:
    - Nonprofit
  built_by: The Delta Studio
  built_by_url: https://www.thedelta.io
  featured: false
- title: GatsbyFinds
  main_url: https://gatsbyfinds.netlify.app
  url: https://gatsbyfinds.netlify.app
  description: >
    GatsbyFinds is a website built ontop of Gatsby v2 by providing developers with a showcase of all the latest projects made with the beloved GatsbyJS.
  categories:
    - Portfolio
    - Gallery
  built_by: Bvlktech
  built_by_url: https://twitter.com/bvlktech
  featured: false
- title: AFEX Commodities Exchange
  main_url: https://afexnigeria.com
  url: https://afexnigeria.com
  description: >
    AFEX Nigeria strives to transform Nigerian agriculture by creating more bargaining power to smallholder farmers, access to information, and secure storage.
  categories:
    - Blog
    - Business
    - Finance
    - Food
    - WordPress
  built_by: Mayowa Falade
  built_by_url: http://mayowafalade.com
  featured: false
- title: VIA Data
  main_url: https://viadata.io
  url: https://viadata.io
  description: >
    The future of data management
  categories:
    - Data
  built_by: The Delta Studio
  built_by_url: https://www.thedelta.io
  featured: false
- title: Front End Day Event Website
  main_url: https://frontend-day.com/
  url: https://frontend-day.com/
  description: >
    Performant landing page for a front end workshops recurring event / conference.
  categories:
    - Event
    - Conference
    - Web Development
    - Technology
  built_by: Pagepro
  built_by_url: https://pagepro.co
  featured: false
- title: Mutual
  main_url: https://www.madebymutual.com
  url: https://www.madebymutual.com
  description: >
    Mutual is a web design and development agency. Our new website is powered by Gatsby and Craft CMS.
  categories:
    - Blog
    - Portfolio
    - Agency
    - Design
    - Web Development
  built_by: Mutual
  built_by_url: https://twitter.com/madebymutual
  featured: false
- title: Surge 3
  main_url: https://surge3.com
  url: https://surge3.com/
  description: >
    We’re Surge 3 - a premier web development agency. Our company centers around the principles of quality, speed, and service! We are founded using the latest in web technologies and are dedicated to using those exact tools to help our customers achieve their goals.
  categories:
    - Portfolio
    - Blog
    - Agency
    - Web Development
    - Marketing
  built_by: Dillon Browne
  built_by_url: https://dillonbrowne.com
- title: Adaltas
  main_url: https://www.adaltas.com
  url: https://www.adaltas.com
  description: >
    Adaltas is a team of consultants with a focus on Open Source, Big Data and Cloud Computing based in France, Canada and Morocco.
  categories:
    - Consulting
    - Data
    - Design System
    - Programming
    - Learning
  built_by: Adaltas
  built_by_url: https://www.adaltas.com
- title: Themis Attorneys
  main_url: https://themis-attorneys.com
  url: https://themis-attorneys.com
  description: >
    Themis Attorneys is Chennai based lawyers. Their new complete website is made using Gatsby.
  categories:
    - Agency
    - Consulting
    - Portfolio
    - Law
  built_by: Merbin J Anselm
  built_by_url: https://anselm.in
- title: Runlet
  main_url: https://runlet.app
  url: https://runlet.app
  source_url: https://github.com/runletapp/runlet
  description: >
    Runlet is a cloud-based job manager that offers device synchronization and reliable message delivery in a network of connected devices even after connectivity issues. Available for ARM, Linux, Mac and Windows.
  categories:
    - App
    - Landing Page
    - Productivity
    - Technology
  built_by: Vandré Leal
  built_by_url: https://vandreleal.github.io
  featured: false
- title: tiaan.dev
  main_url: https://tiaan.dev
  url: https://tiaan.dev
  featured: false
  categories:
    - Blog
    - Portfolio
    - Web Development
- title: Praveen Bisht
  main_url: https://www.prvnbist.com/
  url: https://www.prvnbist.com/
  source_url: https://github.com/prvnbist/portfolio
  categories:
    - Portfolio
    - Blog
  built_by: Praveen Bisht
  built_by_url: https://www.prvnbist.com/
  featured: false
- title: Jeff Mills The Outer Limits x NTS Radio
  url: https://www.nts.live/projects/jeff-mills-the-outer-limits/
  main_url: https://www.nts.live/projects/jeff-mills-the-outer-limits/
  source_url: https://github.com/ntslive/the-outer-limits
  description: >
    NTS Radio created a minisite for Jeff Mills' 6 part radio series The Outer Limits, including original music production and imagery curated from the NASA online image archive.
  categories:
    - Music
    - Gallery
    - Science
    - Entertainment
  built_by: NTS Radio
  built_by_url: https://www.nts.live
  featured: false
- title: BALAJIRAO676
  main_url: https://thebalajiraoecommerce.netlify.app/
  url: https://thebalajiraoecommerce.netlify.app/
  featured: false
  categories:
    - Blog
    - E-commerce
    - Web Development
- title: Mentimeter
  url: https://www.mentimeter.com/
  main_url: https://www.mentimeter.com/
  categories:
    - Business
  featured: false
- title: HYFN
  url: https://hyfn.com/
  main_url: https://hyfn.com/
  categories:
    - Business
  featured: false
- title: Mozilla India
  main_url: https://mozillaindia.org/
  url: https://mozillaindia.org/
  categories:
    - Open Source
  featured: false
- title: Primer Labs
  main_url: https://www.primerlabs.io
  url: https://www.primerlabs.io
  featured: false
  categories:
    - Education
    - Learning
- title: AJ on Purr-fect Solutions
  url: https://ajonp.com
  main_url: https://ajonp.com
  description: >
    A Community of developers, creating resources for all to use!
  categories:
    - Education
    - Learning
    - Programming
    - Web Development
    - API
    - Blog
    - SEO
  built_by: AJonP
  built_by_url: http://ajonp.com/authors/alex-patterson
- title: blog.kwst.site
  main_url: https://blog.kwst.site
  url: https://blog.kwst.site
  description: A blog of frontend engineer working in Fukuoka
  source_url: https://github.com/SatoshiKawabata/blog
  featured: false
  categories:
    - Blog
    - Technology
    - Web Development
    - JavaScript
- title: Run Leeds
  main_url: http://www.runleeds.co.uk
  url: http://www.runleeds.co.uk
  description: >
    Community running site based in Leeds,UK. Aiming to support those going through a life crisis.
  categories:
    - Accessibility
    - Blog
    - Community
    - Nonprofit
    - Sports
    - WordPress
  built_by: Robert Marshall
  built_by_url: https://www.robertmarshall.dev
- title: Arvind Kumar
  main_url: https://arvind.io
  url: https://arvind.io
  source_url: https://github.com/EnKrypt/arvind.io
  built_by: Arvind Kumar
  built_by_url: https://arvind.io/
  description: >
    A blog about writing code, making music and studying the skies.
  featured: false
  categories:
    - Blog
    - Music
    - Technology
- title: GlobalMoney
  url: https://global24.ua
  main_url: https://global24.ua
  description: >
    Provide payment solution for SMB, eWallet GlobalMoney
  categories:
    - Business
    - Finance
    - Technology
  built_by: NodeArt
  built_by_url: https://NodeArt.io
- title: Women's and Girls' Emergency Centre
  url: https://www.wagec.org.au/
  main_url: https://www.wagec.org.au/
  description: >
    Specialist homelessness service for women and families escaping domestic violence. Based in Redfern, Sydney, Australia.
  categories:
    - Nonprofit
    - Community
    - E-commerce
  built_by: Little & Big
  built_by_url: https://www.littleandbig.com.au/
  featured: false
- title: Guus van de Wal | Drupal Front-end specialist
  url: https://guusvandewal.nl
  main_url: https://guusvandewal.nl
  description: >
    Decoupled portfolio site for guusvandewal.nl, a Drupal and ReactJS front-end developer and designer.
  categories:
    - Open Source
    - Web Development
    - Design
    - Blog
    - Freelance
  built_by: Guus van de Wal
  featured: false
- title: Pixelize Web Design Gold Coast | Web Design and SEO
  url: https://www.pixelize.com.au/
  main_url: https://www.pixelize.com.au/
  description: >
    Pixelize is a tight knit group of professional web developers, graphic designers, and content creators that work together to create high performing, blazing fast, beautiful websites with a strong focus on SEO.
  categories:
    - Agency
    - Web Development
    - Marketing
    - SEO
    - Design
    - Portfolio
    - Blog
  built_by: Pixelize
  built_by_url: https://www.pixelize.com.au
  featured: false
- title: VS Code GitHub Stats
  url: https://vscode-github-stats.netlify.app
  main_url: https://vscode-github-stats.netlify.app
  source_url: https://github.com/lannonbr/vscode-github-stats/
  description: >
    Statistics Dashboard for VS Code GitHub repository
  categories:
    - Data
  built_by: Benjamin Lannon
  built_by_url: https://lannonbr.com
  featured: false
- title: MetaProjection
  main_url: https://www.metaprojection.ca
  url: https://www.metaprojection.ca
  source_url: https://github.com/rosslh/metaprojection
  description: >
    MetaProjection is a website that aggregates multiple Canadian federal electoral projections in order to provide an overview of how the election is playing out, both federally and by district.
  categories:
    - Government
    - Data
    - Open Source
  built_by: Ross Hill
  built_by_url: https://rosshill.ca
  featured: false
- title: Tamarisc VC
  url: https://www.tamarisc.vc
  main_url: https://www.tamarisc.vc
  description: >
    Tamarisc invests in and helps build companies that improve the human habitat through innovating at the intersection of real estate, health, and technology.
  categories:
    - Business
    - Technology
  built_by: Peter Hironaka
  built_by_url: https://peterhironaka.com
  featured: false
- title: Up Your A11y
  url: https://www.upyoura11y.com/
  main_url: https://www.upyoura11y.com/
  source_url: https://www.upyoura11y.com/
  description: >
    A web accessibility toolkit with a React focus, Up Your A11y is a resource for front-end developers to find useful information on how to make your sites more accessible. The topics covered have a React bias, but the principles in each apply to all web development, so please don't be put off if you don't work with React specifically!
  categories:
    - Accessibility
    - Blog
    - Programming
    - JavaScript
    - User Experience
    - Web Development
  built_by: Suzanne Aitchison
  built_by_url: https://twitter.com/s_aitchison
  featured: false
- title: Roman Kravets
  description: >
    Portfolio of Roman Kravets. Web Developer, HTML & CSS Coder.
  main_url: https://romkravets.netlify.app/
  url: https://romkravets.netlify.app/
  categories:
    - Portfolio
    - Open Source
    - Web Development
    - Blog
  built_by: Roman Kravets
  built_by_url: https://github.com/romkravets/dev-page
  featured: false
- title: Phil Tietjen Portfolio
  url: https://www.philtietjen.dev/
  main_url: https://www.philtietjen.dev/
  source_url: https://github.com/Phizzard/phil-portfolio
  description: >
    Portfolio of Phil Tietjen using Gatsby, Tailwind CSS, and Emotion/styled
  categories:
    - Portfolio
    - Open Source
    - Web Development
  built_by: Phil Tietjen
  built_by_url: https://github.com/Phizzard
  featured: false
- title: Gatsby Bomb
  description: >
    A fan made version of the website Giantbomb, fully static and powered by Gatsby JS and the GiantBomb API.
  main_url: https://gatsbybomb.netlify.app
  url: https://gatsbybomb.netlify.app
  categories:
    - App
    - Entertainment
    - Media
    - Video
  built_by: Phil Tietjen
  built_by_url: https://github.com/Phizzard
  featured: false
- title: Divyanshu Maithani
  main_url: https://divyanshu013.dev
  url: https://divyanshu013.dev
  source_url: https://github.com/divyanshu013/blog
  description: >
    Personal blog of Divyanshu Maithani. Life, music, code and things in between...
  categories:
    - Blog
    - JavaScript
    - Open Source
    - Music
    - Programming
    - Technology
    - Web Development
  built_by: Divyanshu Maithani
  built_by_url: https://twitter.com/divyanshu013
- title: TFE Energy
  main_url: https://www.tfe.energy
  url: https://www.tfe.energy
  source_url: https://gitlab.com/marcfehrmedia/2019-07-03-tfe-energy
  description: >
    TFE Energy believes in the future. Their new website is programmed with Gatsby, Scrollmagic, Contentful, Cloudify.
  categories:
    - Technology
    - Consulting
    - Video
    - Business
  built_by: Marc Fehr
  built_by_url: https://www.marcfehr.ch
- title: AtomBuild
  url: https://atombuild.github.io/
  main_url: https://atombuild.github.io/
  source_url: https://github.com/AtomBuild/atombuild.github.io
  description: >
    Landing page for the AtomBuild project, offering a curation of Atom packages associated with the project.
  categories:
    - Directory
    - Landing Page
    - Open Source
    - Programming
    - Technology
  built_by: Kepler Sticka-Jones
  built_by_url: https://keplersj.com/
  featured: false
- title: Josh Pensky
  main_url: https://joshpensky.com
  url: https://joshpensky.com
  description: >
    Josh Pensky is an interactive developer based in Boston. He designs and builds refreshing web experiences, packed to the punch with delightful interactions.
  categories:
    - Portfolio
    - Web Development
    - Design
    - SEO
  built_by: Josh Pensky
  built_by_url: https://github.com/joshpensky
  featured: false
- title: AtomLinter
  url: https://atomlinter.github.io/
  main_url: https://atomlinter.github.io/
  source_url: https://github.com/AtomLinter/atomlinter.github.io
  description: >
    Landing page for the AtomLinter project, offering a curation of Atom packages associated with the project.
  categories:
    - Directory
    - Landing Page
    - Open Source
    - Programming
    - Technology
  built_by: Kepler Sticka-Jones
  built_by_url: https://keplersj.com/
  featured: false
- title: Dashbouquet
  url: https://dashbouquet.com/
  main_url: https://dashbouquet.com/
  categories:
    - Agency
    - Blog
    - Business
    - Mobile Development
    - Portfolio
    - Web Development
  built_by: Dashbouquet team
  featured: false
- title: rathes.me
  url: https://rathes.me/
  main_url: https://rathes.me/
  source_url: https://github.com/rathesDot/rathes.me
  description: >
    The Portfolio Website of Rathes Sachchithananthan
  categories:
    - Blog
    - Portfolio
    - Web Development
  built_by: Rathes Sachchithananthan
  built_by_url: https://rathes.me/
- title: viviGuides - Your travel guides
  url: https://vivitravels.com/en/guides/
  main_url: https://vivitravels.com/en/guides/
  description: >
    viviGuides is viviTravels' blog: here you will find travel tips, useful information about the cities and the best guides for your next vacation.
  categories:
    - Travel
    - Blog
  built_by: Kframe Interactive SA
  built_by_url: https://kframeinteractive.com/
  featured: false
- title: KNC Blog
  main_url: https://nagakonada.com
  url: https://nagakonada.com/
  description: >
    Nagakonada is my blogging and portfolio site where I list my projects, experience, capabilities and the blog mostly talks about technical and personal writings.
  categories:
    - Blog
    - Web Development
    - Portfolio
  built_by: Konada, Naga Chaitanya
  built_by_url: https://github.com/ChaituKNag
  featured: false
- title: Vishal Nakum
  url: https://nakum.tech/
  main_url: https://nakum.tech/
  source_url: https://github.com/vishalnakum011/contentful
  description: >
    Portfolio of Vishal Nakum. Made with Gatsby, Contentful. Deployed on Netlify.
  categories:
    - Portfolio
    - Blog
  built_by: Amol Tangade
  built_by_url: https://amoltangade.me/
- title: Sagar Hani Portfolio
  url: http://sagarhani.in/
  main_url: http://sagarhani.in/
  source_url: https://github.com/sagarhani
  description: >
    Sagar Hani is a Software Developer & an Open Source Enthusiast. He blogs about JavaScript, Open Source and his Life experiences.
  categories:
    - Portfolio
    - Blog
    - Web Development
    - Open Source
    - Technology
    - Programming
    - JavaScript
  built_by: Sagar Hani
  built_by_url: http://sagarhani.in/about
- title: Arturo Alviar's Portfolio
  main_url: https://arturoalviar.com
  url: https://arturoalviar.com
  source_url: https://github.com/arturoalviar/portfolio
  categories:
    - Portfolio
    - Open Source
    - Web Development
  built_by: Arturo Alviar
  built_by_url: https://github.com/arturoalviar
  featured: false
- title: Pearly
  url: https://www.pearlyplan.com
  main_url: https://www.pearlyplan.com
  description: >
    Dental Membership Growth Platform
  categories:
    - Technology
    - Healthcare
    - App
  built_by: Sean Emmer and Jeff Cole
- title: MarceloNM
  url: https://marcelonm.com
  main_url: https://marcelonm.com
  description: >
    Personal landing page and blog for MarceloNM, a frontend developer based in Brazil.
  categories:
    - Blog
    - JavaScript
    - Landing Page
    - Programming
    - Web Development
  built_by: Marcelo Nascimento Menezes
  built_by_url: https://github.com/mrcelo
  featured: false
- title: Open Source Galaxy
  main_url: https://www.opensourcegalaxy.com
  url: https://www.opensourcegalaxy.com
  description: >
    Explore the Open Source Galaxy and help other earthlings by contributing to open source.
  categories:
    - Open Source
    - Programming
    - Web Development
  built_by: Justin Juno
  built_by_url: https://www.justinjuno.dev
  featured: false
- title: enBonnet Blog
  url: https://enbonnet.me/
  main_url: https://enbonnet.me/
  source_url: https://github.com/enbonnet
  description: >
    Hola, este es mi sitio personal, estare escribiendo sobre JavaScript, Frontend y Tecnologia que utilice en mi dia a dia.
  categories:
    - Portfolio
    - Blog
    - Web Development
    - Technology
    - Programming
    - JavaScript
  built_by: Ender Bonnet
  built_by_url: https://enbonnet.me/
- title: Edenspiekermann
  url: https://www.edenspiekermann.com/eu/
  main_url: https://www.edenspiekermann.com/eu/
  description: >
    Hello. We are Edenspiekermann, an independent global creative agency.
  categories:
    - Featured
    - Agency
    - Design
    - Portfolio
  featured: true
- title: IBM Design
  url: https://www.ibm.com/design/
  main_url: https://www.ibm.com/design/
  description: >
    At IBM, our design philosophy is to help guide people so they can do their best work. Our human-centered design practices help us deliver on that goal.
  categories:
    - Featured
    - Design
    - Technology
    - Web Development
  built_by: IBM
  featured: true
- title: We Do Plugins
  url: https://wedoplugins.com
  main_url: https://wedoplugins.com
  description: >
    Free & premium WordPress plugins development studio from Wroclaw, Poland.
  categories:
    - Portfolio
    - Agency
    - Open Source
    - Web Development
  built_by: We Do Plugins
  built_by_url: https://wedoplugins.com
- title: Mevish Aslam, business coach
  url: https://mevishaslam.com/
  main_url: https://mevishaslam.com/
  description: >
    Mevish Aslam helps women build a life they love and coaches women to launch and grow businesses.
  categories:
    - Business
    - Consulting
    - Entrepreneurship
    - Freelance
    - Marketing
    - Portfolio
  built_by: Rou Hun Fan
  built_by_url: https://flowen.me
  featured: false
- title: Principles of wealth
  url: https://principlesofwealth.net
  main_url: https://principlesofwealth.net
  source_url: https://github.com/flowen/principlesofwealth
  description: >
    Principles of wealth. How to get rich without being lucky, a summary of Naval Ravikant's tweets and podcast.`
  categories:
    - Business
    - Consulting
    - Education
    - Entrepreneurship
    - Finance
    - Learning
    - Marketing
    - Media
    - Nonprofit
    - Productivity
    - Science
  built_by: Rou Hun Fan
  built_by_url: https://flowen.me
  featured: false
- title: Problem studio
  url: https://problem.studio
  main_url: https://problem.studio
  description: >
    Problem Studio creates unique and fun web experiences. Our enemy is "boring" if ya know what we mean: overused WordPress templates, the top 10 shopify templates, copy of a copy of a copy of a copy. We love to support design and marketing agencies and help realize their creations into a digital product. `
  categories:
    - Agency
    - Business
    - Consulting
    - Design
    - Education
    - Entrepreneurship
    - Freelance
    - Landing Page
    - Marketing
    - Media
    - Portfolio
    - Productivity
    - Web Development
  built_by: Rou Hun Fan & Sander Visser
  built_by_url: https://flowen.me
- title: North X South
  main_url: https://northxsouth.co
  url: https://northxsouth.co
  description: >
    We work with small businesses and non-profits to develop their brands, build an online identity, create stellar designs, and give a voice to their causes.
  categories:
    - Agency
    - Consulting
    - Business
    - Design
    - Web Development
  built_by: North X South
  built_by_url: https://northxsouth.co
- title: Plenty of Fish
  main_url: https://www.pof.com/
  url: https://pof.com
  description: >
    Plenty of Fish is one of the world's largest dating platforms.
  categories:
    - Community
  featured: true
- title: Bitcoin
  main_url: https://www.bitcoin.com/
  url: https://bitcoin.com
  description: >
    One of the largest crypto-currency platforms in the world.
  categories:
    - Technology
    - Finance
  featured: true
- title: Frame.io
  main_url: https://www.frame.io/
  url: https://frame.io
  description: >
    Frame.io is a cloud-based video collaboration platform that allows its users to easily work on media projects together
  categories:
    - Technology
    - Entertainment
    - Media
  featured: true
- title: Sainsbury’s Homepage
  main_url: https://www.sainsburys.co.uk/
  url: https://www.sainsburys.co.uk
  description: >
    Sainsbury’s is an almost 150 year old supermarket chain in the United Kingdom.
  categories:
    - E-commerce
    - Food
  featured: true
- title: Haxzie, Portfolio and Blog
  url: https://haxzie.com/
  main_url: https://haxzie.com/
  source_url: https://github.com/haxzie/haxzie.com
  description: >
    Haxzie.com is the portfolio and personal blog of Musthaq Ahamad, UX Engineer and Visual Designer
  categories:
    - Blog
    - Portfolio
  built_by: Musthaq Ahamad
  built_by_url: https://haxzie.com
  featured: false
- title: Robin Wieruch's Blog
  url: https://www.robinwieruch.de/
  main_url: https://www.robinwieruch.de/
  categories:
    - Blog
    - Education
  featured: false
- title: Roger Ramos Development Journal
  url: https://rogerramos.me/
  main_url: https://rogerramos.me/
  source_url: https://github.com/rogerramosme/rogerramos.me/
  description: >
    Personal development journal made with Netlify CMS
  categories:
    - Blog
  built_by: Roger Ramos
  built_by_url: https://rogerramos.me/
  featured: false
- title: Global Adviser Alpha
  main_url: https://globaladviseralpha.com
  url: https://globaladviseralpha.com
  description: >
    Lead by David Haintz, Global Adviser Alpha transforms advice business into world class firms.
  categories:
    - Business
    - Blog
    - Finance
  built_by: Handsome Creative
  built_by_url: https://www.hellohandsome.com.au
  featured: false
- title: Alcamine
  url: https://alcamine.com/
  main_url: https://alcamine.com/
  description: >
    Never apply to another job online and receive tons of tech jobs in your inbox everyday — all while keeping your information private.
  categories:
    - Blog
    - Technology
  built_by: Caldera Digital
  built_by_url: https://www.calderadigital.com/
  featured: false
- title: Caldera Digital
  url: https://www.calderadigital.com/
  main_url: https://www.calderadigital.com/
  source_url: https://github.com/caldera-digital/platform
  description: >
    Caldera is a product and application development agency that uses innovative technology to bring your vision, brand, and identity to life through user centered design.
  categories:
    - Blog
    - User Experience
    - Consulting
  built_by: Caldera Digital
  built_by_url: https://www.calderadigital.com/
  featured: false
- title: Keycodes
  url: https://www.keycodes.dev
  main_url: https://www.keycodes.dev
  source_url: https://github.com/justinjunodev/keycodes.dev
  description: >
    A developer resource for getting keyboard key codes.
  categories:
    - Programming
    - Productivity
    - Open Source
    - Web Development
  built_by: Justin Juno
  built_by_url: https://www.justinjuno.dev
  featured: false
- title: Utah Pumpkins
  url: https://www.utahpumpkins.com/
  main_url: https://www.utahpumpkins.com/
  source_url: https://github.com/cadekynaston/utah-pumpkins
  description: >
    An awesome pumpkin gallery built using Gatsby and Contentful.
  categories:
    - Gallery
    - Blog
    - Photography
  built_by: Cade Kynaston
  built_by_url: https://cade.codes
- title: diff001a's blog
  main_url: https://diff001a.netlify.app/
  url: https://diff001a.netlify.app/
  description: >
    This is diff001a's blog which contains blogs related to programming.
  categories:
    - Blog
  built_by: diff001a
- title: Rockwong Blog
  main_url: http://rockwong.com/blog/
  url: http://rockwong.com/blog/
  description: >
    Rockwong is a technical blog containing content related to various web technologies.
  categories:
    - Technology
    - Education
    - Blog
- title: RegexGuide
  main_url: https://regex.guide
  url: https://regex.guide/playground
  source_url: https://github.com/pacdiv/regex.guide
  description: >
    The easiest way to learn regular expressions! The RegexGuide is a playground helping developers to discover regular expressions. Trying it is adopting regular expressions!
  categories:
    - App
    - Education
    - JavaScript
    - Nonprofit
    - Open Source
    - Programming
    - Technology
    - Web Development
  built_by: Loïc J.
  built_by_url: https://growthnotes.dev
- title: re:store
  url: https://www.visitrestore.com
  main_url: https://www.visitrestore.com
  description: >
    This is your chance to discover, connect, and shop beyond your feed and get to know the who, how, and why behind your favorite products.
  categories:
    - Marketing
  built_by: The Couch
  built_by_url: https://thecouch.nyc
  featured: false
- title: MyPrograming Steps
  main_url: https://mysteps.netlify.app/
  url: https://mysteps.netlify.app/
  description: >
    FrontEnd Tutorial Information
  featured: false
  categories:
    - Blog
    - Portfolio
  source_url: https://github.com/IoT-Arduino/Gatsby-MySteps
  built_by: Maruo
  built_by_url: https://twitter.com/DengenT
- title: Brent Runs Marathons
  main_url: https://www.brentrunsmarathons.com/
  url: https://www.brentrunsmarathons.com/
  description: >
    Brent Runs Marathons is about the training and race experience for the Comrades Ultra Marathon
  categories:
    - Blog
  built_by: Brent Ingram
  built_by_url: https://www.brentjingram.com/
  featured: false
- title: Pedro LaTorre
  main_url: https://www.pedrolatorre.com/
  url: https://www.pedrolatorre.com/
  source_url: https://github.com/bingr001/pedro-latorre-site
  description: >
    A really awesome website built for the motivational speaker Pedro LaTorre
  categories:
    - Blog
  built_by: Brent Ingram
  built_by_url: https://www.brentjingram.com/
  featured: false
- title: Veryben
  main_url: https://veryben.com/
  url: https://veryben.com/
  description: >
    be water my friend
  categories:
    - Blog
  built_by: anikijiang
  built_by_url: https://twitter.com/anikijiang
  featured: false
- title: kentarom's portfolio
  main_url: https://kentarom.com/
  url: https://kentarom.com/
  source_url: https://github.com/kentaro-m/portfolio-gatsby
  description: >
    The portfolio of kentarom, frontend developer. This site shows recent activities about him.
  categories:
    - Portfolio
    - Technology
    - Web Development
  built_by: kentarom
  built_by_url: https://twitter.com/_kentaro_m
  featured: false
- title: MotionThat
  main_url: https://motionthat.com.au
  url: https://motionthat.com.au
  description: >
    MotionThat was created to fill a void in Tabletop Product shooting, whereby the need for consistency, repetition and flexibility was required to eliminate the many variables and inaccuracies that slow the filming process down.
  categories:
    - Entertainment
    - Food
    - Media
    - Gallery
  built_by: Handsome Creative
  built_by_url: https://www.hellohandsome.com.au
  featured: false
- title: TEN ALPHAS
  main_url: https://tenalphas.com.au
  url: https://tenalphas.com.au
  description: >
    TEN ALPHAS is a content production company based in Sydney and Wollongong, telling stories through moving image and beautiful design.
  categories:
    - Media
    - Entertainment
    - Video
  built_by: Handsome Creative
  built_by_url: https://www.hellohandsome.com.au
  featured: false
- title: SalesGP
  main_url: https://salesgp.io
  url: https://salesgp.io
  description: >
    SalesGP is a specialist Sales and Operations partner offering expert skill-sets and decades of experience to companies entering the Australia, NZ (ANZ) and South East Asian (SEA) markets.
  categories:
    - Business
    - Marketing
    - Consulting
  built_by: Handsome Creative
  built_by_url: https://www.hellohandsome.com.au
  featured: false
- title: Source Separation Systems
  main_url: https://sourceseparationsystems.com.au
  url: https://sourceseparationsystems.com.au
  description: >
    Innovative waste diversion products, designed to connect Australians to a more sustainable world.
  categories:
    - Business
  built_by: Handsome Creative
  built_by_url: https://www.hellohandsome.com.au
- title: Fuzzy String Matching
  main_url: https://fuzzy-string-matching.netlify.app
  url: https://fuzzy-string-matching.netlify.app
  source_url: https://github.com/jdemieville/fuzzyStringMatching
  description: >
    This site is built to assess the performance of various approximate string matching algorithms aka fuzzy string searching.
  categories:
    - JavaScript
    - Learning
    - Programming
  built_by: Jennifer Demieville
  built_by_url: https://demieville-codes.herokuapp.com/portfolio
  featured: false
- title: Open Techiz
  main_url: https://www.opentechiz.com/
  url: https://www.opentechiz.com/
  featured: false
  description: >
    An agile software development company in Vietnam, providing wide range service from e-commerce development, mobile development, automation testing and cloud deployment with kubernets
  categories:
    - Web Development
    - Mobile Development
    - Technology
  built_by: Open Techiz
  built_by_url: https://www.opentechiz.com/
- title: Leave Me Alone
  url: https://leavemealone.app
  main_url: https://leavemealone.app
  description: >
    Leave Me Alone helps you unsubscribe from unwanted emails easily. It's built with Gatsby v2.
  categories:
    - Landing Page
    - Productivity
  built_by: James Ivings
  built_by_url: https://squarecat.io
  featured: false
- title: Oberion
  main_url: https://oberion.io
  url: https://oberion.io
  description: >
    Oberion analyzes your gaming library and gives you personal recommendations based on what you play
  categories:
    - Entertainment
    - Media
  built_by: Thomas Uta
  built_by_url: https://twitter.com/ThomasJanUta
  featured: false
- title: Yoseph.tech
  main_url: https://www.yoseph.tech
  url: https://www.yoseph.tech/compilers
  source_url: https://github.com/radding/yoseph.tech_gatsby
  description: >
    Yoseph.tech is a personal blog centered around technology and software engineering
  categories:
    - Technology
    - Web Development
    - Open Source
  built_by: Yoseph Radding
  built_by_url: https://github.com/radding
  featured: false
- title: Really Fast Sites
  url: https://reallyfastsites.com
  main_url: https://reallyfastsites.com
  description: >
    Really Fast Sites showcases websites that have a speed score of 85 or higher on Google's Page Speed Insights for both mobile and desktop, along with some of the platforms and technologies those sites use.
  categories:
    - Web Development
    - Programming
  built_by: Peter Brady
  built_by_url: https://www.peterbrady.co.uk
  featured: false
- title: Mieke Frouws
  url: https://www.miekefrouws.nl
  main_url: https://www.miekefrouws.nl
  description: >
    Mieke Frouws is a freelance primary and secondary school theatre teacher based in the Netherlands.
  categories:
    - Freelance
    - Education
  built_by: Laurens Kling
  built_by_url: https://www.goedideemedia.nl
  featured: false
- title: Paul de Vries
  url: https://pauldevries1972.nl
  main_url: https://pauldevries1972.nl
  description: >
    Paul de Vries is founder of #DCDW and Spokesperson for Marktplaats Automotive (eBay) - Making the online automotive better!
  categories:
    - Blog
    - Business
    - Consulting
  built_by: Laurens Kling
  built_by_url: https://www.goedideemedia.nl
  featured: false
- title: The Fabulous Lifestyles 不藏私旅行煮藝
  url: https://thefabulouslifestyles.com/
  main_url: https://thefabulouslifestyles.com/
  description: >
    The Fabulous Lifestyles features content about travel and food. It offers practical travel advice that covers trip planning, logistics, and reviews on destination, resort & hotel...etc. Besides travelling, there are step-by-step homemade gourmet recipes that will appeal to everyone's taste buds.
  categories:
    - Blog
    - Food
    - Travel
  built_by: Kevin C Chen
  built_by_url: https://www.linkedin.com/in/kevincychen/
- title: Salexa - Estetica Venezolana
  url: https://peluqueriavenezolana.cl/
  main_url: https://peluqueriavenezolana.cl/
  source_url: https://github.com/enbonnet/salexa-front
  description: >
    Venezuelan beauty and hairdressing salon in Chile
  categories:
    - Marketing
    - Business
  built_by: Ender Bonnet
  built_by_url: https://enbonnet.me/
- title: Akshay Thakur's Portfolio
  main_url: https://akshaythakur.me
  url: https://akshaythakur.me
  categories:
    - Portfolio
    - Web Development
  built_by: Akshay Thakur
  built_by_url: https://akshaythakur.me
- title: Binaria
  description: >
    Digital product connecting technics & creativity.
  main_url: https://binaria.com/en/
  url: https://binaria.com/en/
  categories:
    - Web Development
    - Agency
    - Technology
    - App
    - Consulting
    - User Experience
  built_by: Binaria
  built_by_url: https://binaria.com/
- title: Quema Labs
  url: https://quemalabs.com/
  main_url: https://quemalabs.com/
  description: >
    WordPress themes for these modern times
  categories:
    - Blog
    - Web Development
    - WordPress
    - Portfolio
  built_by: Nico Andrade
  built_by_url: https://nicoandrade.com/
- title: Century 21 Financial
  url: https://century21financial.co.nz/
  main_url: https://century21financial.co.nz/
  description: Website for Century 21's mortgage broker and insurance broker business in New Zealand.
  categories:
    - Real Estate
    - Finance
    - Business
  built_by: Shannon Smith
  built_by_url: https://www.powerboard.co.nz/clients
  featured: false
- title: Base Backpackers
  url: https://www.stayatbase.com/
  main_url: https://www.stayatbase.com/
  description: Base Backpackers is one of Australasia's biggest youth adventure tourism brands. They are super stoked to have one of the fastest websites in the tourism industry.
  categories:
    - Travel
    - Business
  built_by: Shannon Smith
  built_by_url: https://www.powerboard.co.nz/clients
  featured: false
- title: Wealthsimple
  url: https://www.wealthsimple.com/
  main_url: https://www.wealthsimple.com/en-us/
  description: >
    The simple way to grow your money like the world's most sophisticated investors. Zero-maintenance portfolios, expert advisors and low fees.
  categories:
    - App
    - Business
    - Finance
  featured: false
- title: To Be Created
  description: >
    tbc is a London based styling agency that champions a modernised minimal aesthetic for both personal clients and brands.
  main_url: https://to-be-created.com
  url: https://to-be-created.com
  categories:
    - Web Development
    - Agency
    - Portfolio
    - Freelance
  built_by: Sam Goddard
  built_by_url: https://samgoddard.dev/
- title: Kosmos Platform
  main_url: https://kosmosplatform.com
  url: https://kosmosplatform.com
  description: >
    Explore the Kosmos - A new world is here, where every clinician now has the ability to improve cardiothoracic and abdominal assessment, in just a few minutes.
  categories:
    - Marketing
    - Science
    - Video
    - Landing Page
    - Healthcare
    - Technology
  built_by: Bryce Benson via Turnstyle Studio
  built_by_url: https://github.com/brycebenson
- title: B-Engaged
  url: https://b-engaged.se/
  main_url: https://b-engaged.se/
  description: >
    B-Engaged gives a clear picture of the organization and helps you implement the measures that makes difference for the employees. The results of our employee surveys are easily transformed into concrete improvement measures using AI technology.
  categories:
    - Business
    - Human Resources
  featured: false
- title: Rollbar
  url: https://rollbar.com/
  main_url: https://rollbar.com/
  description: >
    Rollbar automates error monitoring and triaging, so developers can fix errors that matter within minutes, and build software quickly and painlessly.
  categories:
    - Programming
    - Web Development
  featured: false
- title: EQX
  url: https://digitalexperience.equinox.com/
  main_url: https://digitalexperience.equinox.com/
  description: >
    The Equinox app, personalized to unlock your full potential.
  categories:
    - Sports
    - App
  featured: false
- title: WagWalking
  url: https://wagwalking.com/
  main_url: https://wagwalking.com/
  description: >
    Paws on the move
  categories:
    - App
  featured: false
- title: FirstBorn
  url: https://www.firstborn.com/
  main_url: https://www.firstborn.com/
  description: >
    We shape modern brands for a connected future.
  categories:
    - Agency
    - Design
- title: Pix4D
  url: https://www.pix4d.com
  main_url: https://www.pix4d.com
  description: >
    A unique suite of photogrammetry software for drone mapping. Capture images with our app, process on desktop or cloud and create maps and 3D models.
  categories:
    - Business
    - Productivity
    - Technology
  featured: false
- title: Bakken & Bæck
  url: https://bakkenbaeck.com
  main_url: https://bakkenbaeck.com
  description: >
    We’re Bakken & Bæck, a digital studio based in Oslo, Bonn and Amsterdam. Ambitious companies call us when they need an experienced team that can transform interesting ideas into powerful products.
  categories:
    - Agency
    - Design
    - Technology
  featured: false
- title: Figma Config
  url: https://config.figma.com/
  main_url: https://config.figma.com/
  description: A one-day conference where Figma users come together to learn from each other.
  categories:
    - Conference
    - Design
    - Event
    - Community
    - Learning
  built_by: Corey Ward
  built_by_url: http://www.coreyward.me/
  featured: false
- title: Anurag Hazra's Portfolio
  url: https://anuraghazra.github.io/
  main_url: https://anuraghazra.github.io/
  source_url: https://github.com/anuraghazra/anuraghazra.github.io
  description: >
    Anurag Hazra's portfolio & personal blog, Creative FrontEnd web developer from india.
  categories:
    - Portfolio
    - Blog
    - Open Source
    - JavaScript
  built_by: Anurag Hazra
  built_by_url: https://github.com/anuraghazra
- title: VeganWorks
  url: https://veganworks.com/
  main_url: https://veganworks.com/
  description: We make delicious vegan snack boxes.
  categories:
    - Food
- title: codesundar
  url: https://codesundar.com
  main_url: https://codesundar.com
  description: >
    Learn PhoneGap, Ionic, Flutter
  categories:
    - Education
    - Technology
    - Web Development
    - Blog
  built_by: codesundar
  built_by_url: https://codesundar.com
  featured: false
- title: Nordic Microfinance Initiative
  url: https://www.nmimicro.no/
  main_url: https://www.nmimicro.no/
  description: Nordic Microfinance Initiative's (NMI) vision is to contribute to the empowerment of poor people in developing countries and to the creation of jobs and wealth on a sustainable basis.
  featured: false
  categories:
    - Finance
    - Business
  built_by: Othermachines
  built_by_url: https://othermachines.com
- title: Subscribe Pro Documentation
  url: https://docs.subscribepro.com/
  main_url: https://docs.subscribepro.com/
  description: >
    Subscribe Pro is a subscription commerce solution that enables brands to quickly add subscription commerce models such as box, subscribe-and-save, autoship and similar to their existing e-commerce websites.
  categories:
    - Documentation
    - E-commerce
    - API
    - Technology
    - Web Development
  built_by: Subscribe Pro
  built_by_url: https://www.subscribepro.com/
- title: Software.com
  main_url: https://www.software.com
  url: https://www.software.com
  description: Our data platform helps developers learn from their data, increase productivity, and code smarter.
  categories:
    - Data
    - Productivity
    - Programming
  built_by: Brett Stevens, Joshua Cheng, Geoff Stevens
  built_by_url: https://github.com/swdotcom/
  featured: false
- title: WTL Studio Website Builder
  main_url: https://wtlstudio.com/
  url: https://wtlstudio.com/
  description: >
    Cloud-based, SEO focused website builder - helping local businesses and startups reach audiences faster.
  featured: false
  categories:
    - E-commerce
    - SEO
    - Business
- title: ToolsDB
  main_url: https://toolsdb.dev
  url: https://toolsdb.dev
  description: List of tools for better software development.
  featured: false
  categories:
    - Technology
    - Web Development
    - Programming
    - Productivity
- title: Eastman Strings
  url: https://www.eastmanstrings.com
  main_url: https://www.eastmanstrings.com
  description: >
    Site was built using GatsbyJS, Cosmic CMS, and Netlify.
  categories:
    - Business
    - Music
  built_by: Tekhaus
  built_by_url: https://www.tekha.us
  featured: false
- title: Lesley Lai
  main_url: https://lesleylai.info
  url: https://lesleylai.info
  source_url: https://github.com/LesleyLai/blog
  description: >
    lesleylai.info is the personal website of Lesley Lai, where he talks mainly about C++ and Computer Graphics.
  categories:
    - Blog
    - Open Source
    - Portfolio
    - Programming
    - Technology
  built_by: Lesley Lai
  built_by_url: https://github.com/LesleyLai
  featured: false
- title: Whipstitch Webwork
  url: https://www.whipstitchwebwork.com
  main_url: https://www.whipstitchwebwork.com
  description: >
    Websites for smart people.
  categories:
    - Agency
    - Web Development
  built_by: Matthew Russell
  featured: false
- title: Vandré Leal
  main_url: https://vandreleal.github.io
  url: https://vandreleal.github.io
  source_url: https://github.com/vandreleal/vandreleal.github.io
  description: >
    Portfolio of Vandré Leal.
  categories:
    - Portfolio
    - Web Development
  built_by: Vandré Leal
  built_by_url: https://vandreleal.github.io
  featured: false
- title: Tarokenlog
  url: https://taroken.dev/
  main_url: https://taroken.dev/
  description: >
    Blog and Gallery
  categories:
    - Blog
    - Portfolio
    - Web Development
    - Photography
  built_by: Kentaro Koga
  built_by_url: https://twitter.com/kentaro_koga
  featured: false
- title: OwlyPixel Blog
  main_url: https://owlypixel.com
  url: https://owlypixel.com
  description: >
    Notes and tutorials on coding, web development, design and other stuff.
  categories:
    - Web Development
    - Blog
    - Education
  built_by: Owlypixel
  built_by_url: https://twitter.com/owlypixel
  featured: false
- title: talkoverflow
  main_url: https://talkoverflow.com
  url: https://talkoverflow.com
  description: Blog on software engineering built with Gatsby themes and theme-ui
  categories:
    - Blog
    - Web Development
    - Technology
  built_by: Patryk Jeziorowski
  built_by_url: https://twitter.com/pjeziorowski
- title: HISTORYTalks
  main_url: https://www.history-talks.com/
  url: https://www.history-talks.com/
  description: Built using Gatsby, JSS and Contentful
  categories:
    - Conference
    - Media
  built_by: A+E Networks
  built_by_url: https://www.aenetworks.com/
- title: HISTORYCon
  main_url: https://www.historycon.com/
  url: https://www.historycon.com/
  description: Built using Gatsby, JSS and Contentful
  categories:
    - Conference
    - Media
  built_by: A+E Networks
  built_by_url: https://www.aenetworks.com/
- title: Kölliker Immobilien
  url: https://koelliker-immobilien.ch/
  main_url: https://koelliker-immobilien.ch/
  description: >
    Built using Gatsby, Netlify and Contentful
  categories:
    - Real Estate
    - Marketing
  built_by: Matthias Gemperli
  built_by_url: https://matthiasgemperli.ch
- title: Lessmess Agency website
  url: https://lessmess.agency/
  main_url: https://lessmess.agency/
  description: >
    Website of Lessmess Agency
  categories:
    - Agency
    - Web Development
  built_by: Ilya Lesik
  built_by_url: https://github.com/ilyalesik
- title: Ezekiel Ekunola Portfolio
  main_url: http://ezekielekunola.com/
  url: http://ezekielekunola.com/
  description: Built using Gatsby, Styled-Components
  categories:
    - Web Development
    - Portfolio
  built_by: Ezekiel Ekunola
  built_by_url: https://github.com/easybuoy/
  featured: false
- title: Gearbox Development
  main_url: https://gearboxbuilt.com
  url: https://gearboxbuilt.com/?no-load-in
  description: >
    Gearbox is a performance website development & optimization company based out of Canada. Built using Gatsby/WordPress.
  categories:
    - Agency
    - Web Development
    - WordPress
    - Portfolio
    - Programming
    - Technology
    - Business
  built_by: Gearbox Development
  built_by_url: https://gearboxbuilt.com
  featured: false
- title: UXWorks
  main_url: https://uxworks.org
  url: https://uxworks.org
  description: Built with Gatsby, Netlify and Markdown
  categories:
    - Web Development
    - Blog
  built_by: Amrish Kushwaha
  built_by_url: https://github.com/isamrish
  featured: false
- title: Jarod Peachey
  main_url: https://jarodpeachey.netlify.app
  url: https://jarodpeachey.netlify.app
  source_url: https://github.com/jarodpeachey/portfolio
  description: >
    Jarod Peachey is a front-end developer focused on building modern and fast websites for everyone.
  categories:
    - Blog
    - JavaScript
    - Mobile Development
    - Portfolio
  built_by: Jarod Peachey
  built_by_url: https://github.com/jarodpeachey
  featured: false
- title: Thomas Maximini
  main_url: https://www.thomasmaximini.com/
  url: https://www.thomasmaximini.com/
  source_url: https://github.com/tmaximini/maxi.io
  description: >
    Thomas Maximini is a full stack web developer from Germany
  categories:
    - Blog
    - JavaScript
    - Photography
    - Portfolio
    - Web Development
  built_by: Thomas Maximini
  built_by_url: https://github.com/tmaximini
  featured: false
- title: Aretha Iskandar
  main_url: https://arethaiskandar.com/
  url: https://arethaiskandar.com/
  source_url: https://github.com/tmaximini/arethaiskandar.com
  description: >
    Aretha Iskandar is a Jazz and Soul Singer / Songwriter from Paris
  categories:
    - Music
  built_by: Thomas Maximini
  built_by_url: https://github.com/tmaximini
  featured: false
- title: Harshil Shah
  url: https://harshil.net
  main_url: https://harshil.net
  description: >
    Harshil Shah is an iOS engineer from Mumbai, India
  categories:
    - Blog
    - Mobile Development
  built_by: Harshil Shah
  built_by_url: https://twitter.com/_HarshilShah
  featured: false
- title: Code Examples
  url: https://codeexamples.dev/
  main_url: https://codeexamples.dev/
  description: >
    Examples about various programming languages like JavaScript, Python, Rust, Angular, React, Vue.js etc.
  categories:
    - Blog
    - Education
    - Programming
    - Web Development
  built_by: Sai gowtham
  built_by_url: https://twitter.com/saigowthamr
  featured: false
- title: Samir Mujanovic
  main_url: https://www.samirmujanovic.com/
  url: https://www.samirmujanovic.com/
  description: >
    I'm a Frontend Developer with 3 years of experience. I describe myself as a developer who loves coding, open-source and web platform.
  categories:
    - Portfolio
    - Web Development
    - Design
  built_by: Samir Mujanovic
  built_by_url: https://github.com/sameerrM
- title: Yearlyglot - Fluent Every Year
  url: https://www.yearlyglot.com/blog
  main_url: https://www.yearlyglot.com
  description: >
    A popular blog on languages, second language acquisition and polyglottery.
  categories:
    - Blog
    - Education
    - Learning
    - Travel
  built_by: Donovan Nagel
  built_by_url: https://www.donovannagel.com
  featured: false
- title: 8fit.com
  url: https://8fit.com/
  main_url: https://8fit.com/
  description: >
    Get personalized workouts, custom meal plans, and nutrition guidance, right in the palm of your hand. Prioritize progress over perfection with the 8fit app!
  categories:
    - App
    - Food
    - Sports
  featured: false
- title: Dispel - Remote Access for Industrial Control Systems
  url: https://dispel.io
  main_url: https://dispel.io
  description: >
    Dispel provides secure, moving target defense networks through which your teams can remotely access industrial control systems in seconds, replacing static-defense products that take 5 to 15 minutes to work through.
  categories:
    - Business
    - Technology
    - Security
  built_by: Anton Aberg
  built_by_url: https://github.com/aaaberg
  featured: false
- title: Geothermal Heat Pump DIY Project
  url: https://diyheatpump.net/
  main_url: https://diyheatpump.net/
  description: Personal project by Yuriy Logvin that demonstrates how you can switch to heating with electricity at a minimal cost. The goal here is to show that everyone can build a geothermal heat pump and start saving money.
  categories:
    - Blog
    - Education
    - Technology
  built_by: Yuriy Logvin
  built_by_url: https://powerwatcher.net
- title: Catalyst Network - Cryptocurrency
  url: https://www.cryptocatalyst.net/
  main_url: https://www.cryptocatalyst.net/
  source_url: https://github.com/n8tb1t/gatsby-starter-cryptocurrency
  description: >
    An All-in-One solution for Modern Transactions.
  categories:
    - Business
    - Technology
  built_by: n8tb1t
  built_by_url: https://github.com/n8tb1t/
  featured: false
- title: SaoBear's-Blog
  main_url: https://saobear.xyz/
  url: https://saobear.xyz/
  source_url: https://github.com/PiccoloYu/SaoBear-is-Blog
  featured: false
  categories:
    - Blog
    - Web Development
- title: Rumaan Khalander - Portfolio
  url: https://rumaan.tech/
  main_url: https://rumaan.tech/
  description: >
    Rumaan Khalander is a Full-Stack Dev from Bengaluru who loves to develop for mobile and web.
  categories:
    - Portfolio
  built_by: rumaan
  built_by_url: https://github.com/rumaan/
  featured: false
- title: DigiGov
  main_url: https://digigov.grnet.gr/
  url: https://digigov.grnet.gr/
  description: >
    DigiGov is an initiative for the Digital Transformation of the Greek Public Sector
  categories:
    - Government
  built_by: GRNET
  built_by_url: https://grnet.gr/
  featured: false
- title: Zeek Interactive
  main_url: https://zeek.com
  url: https://zeek.com
  description: >
    Business site for Zeek Interactive. Using WordPress as a data store via the WPGraphQL plugin.
  categories:
    - Blog
    - Web Development
    - Mobile Development
    - WordPress
    - Agency
    - Business
  built_by: Zeek Interactive
  built_by_url: https://zeek.com
  featured: false
- title: Bare Advertising & Communications
  url: https://bare.ca/
  main_url: https://bare.ca/
  description: >
    Bare is a full-service branding and production agency in Vancouver BC with deep experience in digital/traditional communications and strategy. We specialize in building headless WordPress sites with Gatsby.
  categories:
    - WordPress
    - Agency
    - Business
  built_by: Bare Advertising & Communications
  built_by_url: https://www.bare.ca/
  featured: false
- title: The Decking Superstore
  url: https://www.thedeckingsuperstore.com/
  main_url: https://www.thedeckingsuperstore.com/
  description: >
    One of Northern California's largest outdoor decking and siding providers.
  categories:
    - WordPress
    - Business
  built_by: Bare Advertising & Communications
  built_by_url: https://www.bare.ca/
  featured: false
- title: Precision Cedar Products
  url: https://www.precisioncedar.com/
  main_url: https://www.precisioncedar.com/
  description: >
    Western Red Cedar Distributor in Vancouver Canada.
  categories:
    - WordPress
    - Business
  built_by: Bare Advertising & Communications
  built_by_url: https://www.bare.ca/
  featured: false
- title: Circle Restoration
  url: https://www.circlerestoration.com/
  main_url: https://www.circlerestoration.com/
  description: >
    Restoration Services Provider in Vancouver Canada.
  categories:
    - WordPress
    - Business
  built_by: Bare Advertising & Communications
  built_by_url: https://www.bare.ca/
  featured: false
- title: ALS Rally
  url: https://www.alsrally.com/
  main_url: https://www.alsrally.com/
  description: >
    Non profit fundraiser for ALS Research.
  categories:
    - WordPress
    - Nonprofit
    - Event
  built_by: Bare Advertising & Communications
  built_by_url: https://www.bare.ca/
  featured: false
- title: Vancouver Welsh Men's Choir
  url: https://vancouverchoir.ca/
  main_url: https://vancouverchoir.ca/
  description: >
    Vancouver Welsh Men's Choir website for upcoming shows, ticket purchases and online merchandise.
  categories:
    - WordPress
    - Entertainment
    - Event
    - E-commerce
  built_by: Bare Advertising & Communications
  built_by_url: https://www.bare.ca/
  featured: false
- title: Paul Scanlon - Blog
  main_url: https://paulie.dev/
  url: https://paulie.dev/
  source_url: https://github.com/PaulieScanlon/paulie-dev-2019
  description: >
    I'm a React UI developer / UX Engineer. React, GatsbyJs, JavaScript, TypeScript/Flow, StyledComponents, Storybook, TDD (Jest/Enzyme) and a tiny bit of Node.js.
  categories:
    - Blog
    - Web Development
  built_by: Paul Scanlon
  built_by_url: http://www.pauliescanlon.io
  featured: false
- title: EF Design
  main_url: https://ef.design
  url: https://ef.design
  description: >
    Home of everything creative, digital and brand at EF.
  featured: false
  categories:
    - Marketing
    - Design
  built_by: João Matos (Global Creative Studio - Education First)
- title: Codica
  main_url: https://www.codica.com/
  url: https://www.codica.com/
  description: >
    We help startups and established brands with JAMStack, Progressive Web Apps and Marketplaces development.
  categories:
    - Agency
    - Web Development
  built_by: Codica
  built_by_url: https://www.codica.com/
- title: Bhavani Ravi's Portfolio
  url: https://bhavaniravi.com
  main_url: https://bhavaniravi.com
  description: >
    Showcase of Bhavani Ravi's skillset and blogs
  categories:
    - Blog
    - Portfolio
  built_by: Bhavani Ravi
  built_by_url: https://twitter.com/geeky_bhavani
- title: Kotoriyama
  main_url: https://kotoriyama.com/
  url: https://kotoriyama.com/
  description: >
    Japanese Indie Game Creator.
  featured: false
  categories:
    - App
    - Entertainment
    - Mobile Development
  built_by: Motoyoshi Shiine (Kotoriyama)
- title: PWA Shields
  url: https://www.pwa-shields.com
  main_url: https://www.pwa-shields.com
  source_url: https://github.com/richardtaylordawson/pwa-shields
  description: >
    Personalize your app's README with custom, fun, PWA shields in SVG
  categories:
    - Documentation
    - App
    - API
  built_by: Richard Taylor Dawson
  built_by_url: https://richardtaylordawson.com
- title: Zatsuzen
  url: https://zatsuzen.com
  main_url: https://zatsuzen.com
  description: >
    Web developer's portfolio
  categories:
    - Portfolio
  built_by: Akane
  built_by_url: https://twitter.com/akanewz
  featured: false
- title: Reeemoter
  description: >-
    Join thousands of developers from everywhere and access to job
    offers from hundreds of companies worldwide right
    at your inbox for free.
  main_url: https://reeemoter.com/
  url: https://reeemoter.com/
  featured: false
  categories:
    - Technology
    - Web Development
  built_by: Ramón Chancay
  built_by_url: https://ramonchancay.me/
- title: Ananya Neogi
  main_url: https://ananyaneogi.com
  url: https://ananyaneogi.com
  description: >
    Showcases Ananya's work as a frontend developer and comprises of a collection of written articles on web development, programming and, user experience.
  categories:
    - Portfolio
    - Blog
  built_by: Ananya Neogi
  built_by_url: https://ananyaneogi.com
- title: webman.pro
  main_url: https://webman.pro/
  url: https://webman.pro/
  description: >
    webman.pro is an awesome portfolio and technical blog where
    professional Front End engineer Dmytro Chumak shares his thoughts
    and experience to inspire other developers.
  featured: false
  categories:
    - Blog
    - Web Development
    - JavaScript
  built_by: Dmytro Chumak
  built_by_url: https://github.com/wwwebman
- title: borderless
  url: https://junhobaik.github.io
  main_url: https://junhobaik.github.io
  source_url: https://github.com/junhobaik/junhobaik.github.io/tree/develop
  description: >
    Junho Baik's Development Blog
  categories:
    - Blog
    - Web Development
  built_by: Junho Baik
  built_by_url: https://github.com/junhobaik
  featured: false
- title: React Resume Generator
  main_url: https://nimahkh.github.io/nima_habibkhoda
  url: https://nimahkh.github.io/nima_habibkhoda
  source_url: https://github.com/nimahkh/resume_generator
  description: >
    The resume generator is a project to create your own resume web page easily with Gatsby.
  categories:
    - Portfolio
  built_by: Nima Habibkhoda
  featured: false
- title: Thomas Wang's Blog
  main_url: https://www.thomaswang.io
  url: https://www.thomaswang.io
  description: >-
    Technical blog by Thomas Wang
  built_by: Thomas Wang
  built_by_url: https://github.com/thomaswang
  featured: false
  categories:
    - Blog
    - Web Development
- title: The Rebigulator
  main_url: https://www.rebigulator.org/
  source_url: https://github.com/Me4502/Rebigulator/
  url: https://rebigulator.org/
  description: A quote-based via game powered by Frinkiac
  built_by: Matthew Miller
  built_by_url: https://matthewmiller.dev/
  featured: false
  categories:
    - Open Source
    - Entertainment
    - App
- title: madewithlove
  main_url: https://madewithlove.com
  url: https://madewithlove.com
  description: >-
    We build digital products and create the teams around them. We can help with software engineering, product management, managing technical teams, audits and technical consulting.
  built_by: madewithlove
  built_by_url: https://madewithlove.com
  featured: false
  categories:
    - Web Development
    - Blog
    - Agency
    - Business
- title: Sprucehill
  url: https://sprucehill.ca/
  main_url: https://sprucehill.ca/
  description: >
    Sprucehill is a North Vancouver based custom home builder and renovator.
  categories:
    - WordPress
    - Business
  built_by: Bare Advertising & Communications
  built_by_url: https://www.bare.ca/
  featured: false
- title: Nathaniel Ryan Mathew
  url: https://nathanielmathew.me
  main_url: https://nathanielmathew.me
  source_url: https://github.com/nathanielmathew/MyPortfolio
  description: >
    A personal online Portfolio built using GatsbyJS, that showcases Achievements, Projects and Additional information.
  categories:
    - Portfolio
    - Open Source
    - Blog
  built_by: Nathaniel Ryan Mathew
  built_by_url: https://github.com/nathanielmathew
  featured: false
- title: Kanazawa.js Community Page
  main_url: https://kanazawajs.now.sh/
  url: https://kanazawajs.now.sh/
  source_url: https://github.com/kanazawa-js/community-page
  description: >
    Kanazawa.js is a local community for the JSer around Kanazawa to share knowledge about JavaScript.
  categories:
    - Community
    - Programming
    - Web Development
  built_by: Kanazawa.js
  built_by_url: https://twitter.com/knzw_js
  featured: false
- title: monica*dev
  url: https://www.aboutmonica.com/
  main_url: https://www.aboutmonica.com/
  description: >
    Personal site for Monica Powell, a software engineer who is passionate about making open-source more accessible and building community, online & offline.
  categories:
    - Web Development
    - Blog
    - Programming
    - Portfolio
  built_by: Monica Powell
  built_by_url: https://www.aboutmonica.com/
  featured: false
- title: Shivam Sinha
  url: https://www.helloshivam.com/
  main_url: https://www.helloshivam.com/
  description: >
    Portfolio of Shivam Sinha, Graphic Designer and Creative Coder based in New York.
  categories:
    - Portfolio
  built_by: Shivam Sinha
  built_by_url: https://www.helloshivam.com/
  featured: false
- title: Brianna Sharpe - Writer
  main_url: https://www.briannasharpe.com/
  url: https://www.briannasharpe.com/
  source_url: https://github.com/ehowey/briannasharpe
  description: >
    Brianna Sharpe is an Alberta, Canada based freelance writer and journalist focused on health, LGBTQ2S+, parenting, and the environment.
  categories:
    - Portfolio
    - Media
  built_by: Eric Howey
  built_by_url: https://www.erichowey.dev/
  featured: false
- title: Eric Howey Web Development
  main_url: https://www.erichowey.dev/
  url: https://www.erichowey.dev/
  source_url: https://github.com/ehowey/erichoweydev
  description: >
    Personal website and blog for Eric Howey. I am a freelance web developer based in Alberta, Canada specializing in Gatsby, React, WordPress and Theme-UI.
  categories:
    - Portfolio
    - Web Development
    - Freelance
    - Blog
  built_by: Eric Howey
  built_by_url: https://www.erichowey.dev/
- title: Solfej Chord Search
  url: https://www.solfej.io/chords
  main_url: https://www.solfej.io/chords
  description: >
    Solfej Chord Search helps you master every chord imaginable. It shows you notes, intervals, guitar and piano fingerings for 1000s of chords.
  categories:
    - Education
    - Music
  built_by: Shayan Javadi
  built_by_url: https://www.instagram.com/shawnjavadi/
- title: a+ Saúde
  url: https://www.amaissaude.com.br/sp/
  main_url: https://www.amaissaude.com.br/sp/
  description: >
    An even better experience in using health services.
  categories:
    - Healthcare
    - Marketing
    - Blog
  built_by: Grupo Fleury
  built_by_url: http://www.grupofleury.com.br/
  featured: false
- title: Mallikarjun Katakol Photography
  main_url: https://mallik.in
  url: https://mallik.in
  built_by: Arvind Kumar
  built_by_url: https://arvind.io/
  description: >
    Mallikarjun Katakol is an Advertising, Architecture, Editorial, Fashion and Lifestyle Photographer based in Bangalore, India.
    Shoots Corporate & Business headshots, Portfolios for Models and Actors, Documents Projects for Architects, Fashion & Interior Designers
  featured: false
  categories:
    - Gallery
    - Photography
    - Portfolio
- title: gatsby-animate-blog
  url: https://gatsby-animate-blog.luffyzh.now.sh/
  main_url: https://gatsby-animate-blog.luffyzh.now.sh/home
  source_url: https://github.com/luffyZh/gatsby-animate-blog
  description: >
    A simple && cool blog site starter kit by Gatsby.
  categories:
    - Blog
    - Open Source
    - Web Development
  built_by: luffyZh
  built_by_url: https://github.com/luffyZh
  featured: false
- title: LBI Financial
  main_url: https://lbifinancial.com/
  url: https://lbifinancial.com/
  description: >
    We help individuals and businesses with life insurance, disability, long-term care and annuities.
  categories:
    - Business
    - Consulting
    - Finance
  built_by: Pagepro
  built_by_url: https://pagepro.co
  featured: false
- title: GIS-Netzwerk
  url: https://www.gis-netzwerk.com/
  main_url: https://www.gis-netzwerk.com/
  description: >
    Multilingual (i18n) Blog with different URLs for categories, tags and posts depending on the language.
  categories:
    - Blog
    - Data
    - Technology
  built_by: Max Dietrich
  built_by_url: https://www.gis-netzwerk.com/
  featured: false
- title: Krishna Gopinath
  main_url: https://krishnagopinath.me
  url: https://krishnagopinath.me
  source_url: https://github.com/krishnagopinath/website
  description: >
    Website of Krishna Gopinath, software engineer and budding teacher.
  categories:
    - Portfolio
  built_by: Krishna Gopinath
  built_by_url: https://twitter.com/krishwader
  featured: false
- title: Curology
  main_url: https://curology.com
  url: https://curology.com
  description: >
    Curology's mission is to make effective skincare accessible to everyone. We provide customized prescription skincare for our acne and anti-aging patients.
  categories:
    - Healthcare
    - Community
    - Landing Page
  built_by: Curology
  built_by_url: https://curology.com
- title: labelmake.jp
  main_url: https://labelmake.jp/
  url: https://labelmake.jp/
  description: >
    Web Application of Variable Data Printing and Blog.
  categories:
    - App
    - Data
    - Blog
  built_by: hand-dot
  built_by_url: https://twitter.com/hand_dot
  featured: false
- title: Personal website of Maarten Afink
  main_url: https://www.maarten.im/
  url: https://www.maarten.im/
  source_url: https://github.com/maartenafink/personal-website
  description: >
    Personal website of Maarten Afink, digital product designer.
  categories:
    - Portfolio
    - Open Source
    - Blog
    - Music
    - Design
- title: Adam Bowen
  main_url: https://adamcbowen.com/
  url: https://adamcbowen.com/
  source_url: https://github.com/bowenac/my-website
  description: >
    Personal website for Adam Bowen. I am a freelance web developer based in Tacoma, WA specializing in WordPress, Craft CMS, plus a lot more and recently fell in love with Gatsby.
  categories:
    - Portfolio
    - Web Development
    - Freelance
  built_by: Adam Bowen
  built_by_url: https://adamcbowen.com
  featured: false
- title: tqCoders
  main_url: https://tqcoders.com
  url: https://tqcoders.com
  description: >
    tqCoders is a software development company that focuses on the development of the most advanced websites and mobile apps. We use the most advanced technologies to make websites blazing fast, SEO-friendly and responsive for each screen resolution.
  categories:
    - Web Development
    - Mobile Development
    - SEO
    - Design
    - Programming
    - Technology
    - Business
  built_by: tqCoders
  built_by_url: https://tqcoders.com
  featured: false
- title: ErudiCAT
  main_url: https://www.erudicat.com
  url: https://www.erudicat.com
  description: >
    ErudiCAT is an educational platform created to help PMP certification candidates to prepare for the exam. There are 1k+ sample questions and PMP Exam Simulator. Upon completion, there are statistics and performance chart available. Performance reports are saved in users' accounts and may be used later to review questions. The PMP Exam Simulator has a unique feature of Time Acceleration. It makes the Mock Exam even tougher and makes training even more advanced.
  categories:
    - Education
    - Web Development
    - Learning
  built_by: tqCoders
  built_by_url: https://tqcoders.com
  featured: false
- title: Qri.io Website and Docs
  main_url: https://qri.io
  url: https://qri.io/docs
  source_url: https://github.com/qri-io/website
  description: >
    Website and Documentation for Qri, an open source version control system for datasets
  categories:
    - Open Source
    - Community
    - Data
    - Technology
  built_by: Qri, Inc.
  built_by_url: https://qri.io
  featured: false
- title: Jellypepper
  main_url: https://jellypepper.com/
  url: https://jellypepper.com/
  description: >
    Award-winning creative studio for disrupters. We design and build beautiful brands, apps, websites and videos for startups and tech companies.
  categories:
    - Portfolio
    - Agency
  built_by: Jellypepper
  built_by_url: https://jellypepper.com/
- title: Miyamado Jinja
  main_url: https://www.miyamadojinja.com
  url: https://www.miyamadojinja.com
  source_url: https://github.com/mnishiguchi/miyamadojinja
  description: >
    Miyamado Jinja is a Japanese Shinto Shrine in Yokkaichi, Mie, Japan.
  categories:
    - Nonprofit
    - Travel
  built_by: mnishiguchi
  built_by_url: https://mnishiguchi.com
  featured: false
- title: Hear This Idea
  main_url: https://hearthisidea.com
  url: https://hearthisidea.com/episodes/victoria
  source_url: https://github.com/finmoorhouse/podcast
  description: >
    A podcast showcasing new thinking from top academics.
  categories:
    - Podcast
    - Open Source
  built_by: Fin Moorhouse
  built_by_url: https://finmoorhouse.com
  featured: false
- title: Calisthenics Skills
  main_url: https://www.calisthenicsskills.com
  url: https://www.calisthenicsskills.com
  description: >
    A beautiful fitness progress tracker built on Gatsby.
  categories:
    - Sports
  built_by: Andrico Karoulla
  built_by_url: https://andri.co
  featured: false
- title: AutoloadIT
  main_url: https://autoloadit.com/
  url: https://autoloadit.com/
  description: >
    The world's leading Enterprise Automotive imaging solution
  categories:
    - Business
    - Landing Page
  built_by: Pagepro
  built_by_url: https://pagepro.co
  featured: false
- title: Tools of Golf
  main_url: https://thetoolsofgolf.com/
  url: https://thetoolsofgolf.com//titleist-915-d2-driver
  description: >
    Tools of Golf is a community dedicated to golf nerds and gear heads.
  categories:
    - Sports
    - Data
    - Documentation
  built_by: Peter Hironaka
  built_by_url: https://peterhironaka.com
  featured: false
- title: sung.codes
  main_url: https://sung.codes/
  source_url: https://github.com/dance2die/sung.codes
  url: https://sung.codes/
  description: >
    Blog by Sung M. Kim (a.k.a. dance2die)
  categories:
    - Blog
    - Landing Page
  built_by: Sung M. Kim
  built_by_url: https://github.com/dance2die
  featured: false
- title: Choose Tap
  main_url: https://www.choosetap.com.au/
  url: https://www.choosetap.com.au/
  featured: false
  description: >
    Choose Tap aims to improve the health and wellbeing of communities and the environment by promoting tap water as the best choice of hydration for all Australians.
  built_by: Hardhat
  built_by_url: https://www.hardhat.com.au
  categories:
    - Nonprofit
    - Community
- title: Akash Rajpurohit
  main_url: https://akashwho.codes/
  url: https://akashwho.codes/
  description: >
    Personal portfolio website of Akash Rajpurohit made using Gatsby v2, where I  write short blogs related to software development and share my experiences.
  categories:
    - Portfolio
    - Blog
  built_by: Akash Rajpurohit
  built_by_url: https://github.com/AkashRajpurohit
  featured: false
- title: See Kids Dream
  url: https://seekidsdream.org/
  main_url: https://seekidsdream.org/
  description: >
    A not-for-profit organization dedicated to empower youth with the skills, motivation and confidence.
  categories:
    - Nonprofit
    - Education
    - Learning
  built_by: CapTech Consulting
  built_by_url: https://www.captechconsulting.com/
  featured: false
- title: Locale Central
  url: https://localecentral.io/
  main_url: https://localecentral.io/
  description: >
    Locale Central is a web & mobile data collection app that makes it easy to record accurate data out on the field.
  categories:
    - Technology
  built_by: KiwiSprout
  built_by_url: https://kiwisprout.nz/
  featured: false
- title: Cathy O'Shea
  url: https://cathyoshea.co.nz/
  main_url: https://cathyoshea.co.nz/
  categories:
    - Portfolio
    - Real Estate
  built_by: KiwiSprout
  built_by_url: https://kiwisprout.nz/
  featured: false
- title: DG Recruit
  url: https://dgrecruit.com
  main_url: https://dgrecruit.com
  description: >
    DG Recruit is a NYC recruitment agency
  categories:
    - Agency
    - WordPress
  built_by: Waverly Lab
  built_by_url: https://waverlylab.com
  featured: false
- title: Smile
  url: https://reasontosmile.com
  main_url: https://reasontosmile.com
  description: >
    Smile is an online store for buying CBD products that keep you balanced and happy
  categories:
    - E-commerce
    - WordPress
  built_by: Waverly Lab
  built_by_url: https://waverlylab.com
- title: Bold Oak Design
  url: https://boldoak.design/
  main_url: https://boldoak.design/
  description: >
    A Milwaukee-based web design and development studio.
  categories:
    - Blog
    - Business
    - Freelance
    - Portfolio
    - Programming
    - Technology
    - Web Development
  featured: false
- title: Lydia Rose Eiche
  url: https://lydiaroseeiche.com/
  main_url: https://lydiaroseeiche.com/
  description: >
    Lydia Rose Eiche is a soprano, opera singer, and actress based in Milwaukee.
  categories:
    - Music
    - Portfolio
  built_by: Bold Oak Design
  built_by_url: https://boldoak.design/
  featured: false
- title: Chris Otto
  url: https://chrisotto.dev/
  main_url: https://chrisotto.dev/
  source_url: https://github.com/chrisotto6/chrisottodev
  description: >
    Blog, portfolio and website for Chris Otto.
  categories:
    - Blog
    - JavaScript
    - Landing Page
    - Portfolio
    - Programming
    - Technology
    - Web Development
  built_by: Chris Otto
  built_by_url: https://github.com/chrisotto6
  featured: false
- title: Roboto Studio
  url: https://roboto.studio
  main_url: https://roboto.studio
  description: >
    Faster than a speeding bullet Website Development based in sunny old Nottingham
  categories:
    - Agency
    - Blog
    - Business
    - Design
    - Featured
    - Freelance
    - Web Development
  featured: true
- title: Viraj Chavan | Full Stack Software Engineer
  url: http://virajc.tech
  main_url: http://virajc.tech
  source_url: https://github.com/virajvchavan/portfolio
  description: >
    Portfolio and blog of a full stack software engineer from India
  categories:
    - Portfolio
    - Blog
    - Web Development
  built_by: Viraj V Chavan
  built_by_url: https://twitter.com/VirajVChavan
  featured: false
- title: Nexweave
  url: https://www.nexweave.com
  main_url: https://www.nexweave.com
  description: >
    Nexweave is a SaaS platform built by a team of experienced product, design & technology professionals in India. Nexweave allows brands to create personalized & interactive video experiences at scale. We would love for our site to be featured at the gatsby showcase since we have long been appreciating the flexibility and speed of the sites we have created using the same.
  categories:
    - Video
    - API
    - User Experience
    - Marketing
    - Design
    - Data
    - Technology
    - Media
    - Consulting
  built_by: Kashaf S
  built_by_url: https://www.linkedin.com/in/kashaf-shaikh-925117178
  featured: false
- title: Daniel Balloch
  url: https://danielballoch.com
  main_url: https://danielballoch.com
  source_url: https://github.com/danielballoch/danielballoch
  description: >
    Hey, I'm Daniel and this is my portfolio site. Made with Gatsby, React, GraphQL, Styled Emotion & Netlify. Install & local host instructions: 1. git clone https://github.com/danielballoch/danielballoch.git 2. npm install. 3. gatsby develop. Keep in mind I'm still learning myself, so these may not be best practises. If anyone's curious as to how something works flick me a message or if you have advice for me I'd love to hear it, otherwise happy coding!
  categories:
    - Portfolio
    - Business
    - Design
    - Freelance
    - Web Development
  built_by: Daniel Balloch
  built_by_url: https://danielballoch.com
- title: The Rift Metz
  url: http://theriftmetz.com/
  main_url: http://theriftmetz.com/
  description: >
    The Rift is a gaming bar based in Metz (France).
  categories:
    - Landing Page
    - Entertainment
    - Design
    - Blog
    - Food
  built_by: Hugo Torzuoli
  built_by_url: https://github.com/HZooly
  featured: false
- title: Built with Workers
  url: https://workers.cloudflare.com/built-with/
  main_url: https://workers.cloudflare.com/built-with/
  description: >
    Showcasing websites & projects built with Cloudflare Workers
  categories:
    - Portfolio
    - JavaScript
    - Web Development
  built_by: Workers who work at Cloudflare
  built_by_url: https://github.com/cloudflare/built-with-workers/graphs/contributors
- title: WebAnaya Solutions
  url: https://www.webanaya.com
  main_url: https://www.webanaya.com
  description: >
    Full Stack Web Solutions Provider.
  categories:
    - Agency
    - Web Development
    - API
    - Blog
  built_by: Durgesh Gupta
  built_by_url: https://durgeshgupta.com
  featured: false
- title: Artem Sapegin’s Blog
  description: >
    Blog of a Berlin based coffee first frontend engineer who works at Omio, makes photos and hangs out with his dogs.
  main_url: https://blog.sapegin.me/
  url: https://blog.sapegin.me/
  source_url: https://github.com/sapegin/blog.sapegin.me
  categories:
    - Blog
    - Open Source
    - Web Development
    - JavaScript
    - Programming
    - Technology
  built_by: Artem Sapegin
  built_by_url: https://github.com/sapegin
- title: adam.ai
  url: https://adam.ai/
  main_url: https://adam.ai/
  description: >
    Are you ready to make your meetings more productive? Our intelligent meeting management tool can help!
  categories:
    - Business
    - Landing Page
    - Productivity
    - Technology
  built_by: Hazem Osama
  built_by_url: https://github.com/hazem3500
  featured: false
- title: Indra Kusuma Profile Page
  url: https://indrakusuma.web.id/me/
  main_url: https://indrakusuma.web.id/me/
  description: >
    Hi! I'm Indra Kusuma. I am an optimistic and type of person of learn by doing who have an interest in Software Engineering, specifically about Web Development.
  categories:
    - Landing Page
    - Blog
  built_by: Indra Kusuma
  built_by_url: https://github.com/idindrakusuma/me
  featured: false
- title: Lukas Horak
  main_url: https://lukashorak.com
  url: https://lukashorak.com
  description: >
    Lukas Horak's personal website. Full stack JavaScript Developer, working in React on front end and Node.js on back end.
  categories:
    - Blog
    - Portfolio
    - Web Development
  built_by: Lukas Horak
  built_by_url: https://github.com/lhorak
  featured: false
- title: Alexandra Thomas
  main_url: https://alexandracthomas.com/
  url: https://alexandracthomas.com/
  description: >
    A portfolio site for Alexandra Thomas, a front-end developer with creative super powers based in Charlotte, NC.
  categories:
    - Portfolio
    - Blog
    - Web Development
  featured: false
- title: Storto Productions
  main_url: https://www.storto-productions.com/
  url: https://www.storto-productions.com/about/
  featured: false
  description: >
    A portfolio site for a video production company based out of Phoenix, AZ.
  categories:
    - Video
    - Blog
    - Portfolio
    - Business
  built_by: Alexandra Thomas
  built_by_url: https://alexandracthomas.com/
- title: Zatsuzen Blog
  url: https://blog.zatsuzen.com
  main_url: https://blog.zatsuzen.com
  description: >
    Web developer's tech blog
  categories:
    - Blog
  built_by: Akane
  built_by_url: https://twitter.com/akanewz
- title: Matthew Mesa
  url: https://matthewmesa.com
  main_url: https://matthewmesa.com
  description: >
    Portfolio website for freelance digital specialist Matthew Mesa.
  categories:
    - Portfolio
  built_by: Matthew Mesa
  built_by_url: https://matthewmesa.com
- title: Taskade
  main_url: https://taskade.com
  url: https://taskade.com
  description: >
    Taskade is the unified workspace for distributed teams. Collaborate and organize in real-time to get things done, faster and smarter.
  categories:
    - App
    - Business
    - Productivity
  built_by: Taskade
  built_by_url: https://github.com/taskade
  featured: false
- title: PWD
  url: https://pwd.com.au
  main_url: https://pwd.com.au
  description: >
    PWD is a full service web marketing, design, and development agency in Perth, Western Australia.
  categories:
    - Blog
    - Portfolio
    - WordPress
    - Business
  built_by: Alex Moon
  built_by_url: https://moonmeister.net
  featured: false
- title: ramonak.io
  url: https://ramonak.io/
  main_url: https://ramonak.io/
  source_url: https://github.com/KaterinaLupacheva/ramonak.io
  description: >
    Tech blog and portfolio site of a full stack web developer Katsiaryna (Kate) Lupachova
  categories:
    - Blog
    - Portfolio
  built_by: Katsiaryna Lupachova
  built_by_url: https://ramonak.io/
  featured: false
- title: React JS Developer
  main_url: https://reacter.dev/
  url: https://reacter.dev/
  featured: false
  categories:
    - App
    - Web Development
    - Web Development
    - Agency
  built_by: App Design
  built_by_url: https://appdesign.dev/
- title: Guillermo Gómez-Peña
  url: https://www.guillermogomezpena.com/
  main_url: https://www.guillermogomezpena.com/
  description: >
    Personal website for the work of Guillermo Gómez-Peña: performance artist, writer, activist, radical pedagogue and artistic director of the performance troupe La Pocha Nostra. Recipient of the MacArthur Fellow, USA Artists Fellow, and a winner of the Bessie, Guggenheim, and American Book awards.
  categories:
    - Portfolio
    - Gallery
  built_by: Aveling Ray
  built_by_url: https://avelingray.com/
  featured: false
- title: Clinka
  url: https://www.clinka.com.au/
  main_url: https://www.clinka.com.au/
  description: >
    B2B website for an Australian manufacturer of environmentally friendly construction materials.
  categories:
    - Business
  built_by: Aveling Ray
  built_by_url: https://avelingray.com/
- title: Chris Vogt's Blog
  main_url: https://www.chrisvogt.me
  url: https://www.chrisvogt.me
  source_url: https://github.com/chrisvogt/gatsby-theme-private-sphere
  description: >-
    Personal blog of Chris Vogt, a software developer in San Francisco. Showcases
    my latest activity on Instagram, Goodreads, and Spotify using original widgets.
  categories:
    - Blog
    - Open Source
    - Photography
    - Portfolio
  built_by: Chris Vogt
  built_by_url: https://github.com/chrisvogt
- title: Trolley Travel
  main_url: http://trolleytravel.org/
  url: http://trolleytravel.org/
  description: >
    Travel blog website to give tips and informations for many destinations, built with Novella theme
  categories:
    - Blog
    - Travel
  built_by: Pierre Beard
  built_by_url: https://github.com/PBRT
  featured: false
- title: Playlist Detective
  main_url: https://www.playlistdetective.com/
  url: https://www.playlistdetective.com/
  source_url: https://github.com/bobylito/playlistFinder
  description: >
    Playlist Detective is an attempt to ease music discovery with playlists. Back in the days, people were sharing mixtapes - some songs we knew and others we didn't, therefore expanding our musical horizons.

    Playlists are the same, and playlist detective lets you search for songs or artists you like in order to stumble on your new favorite songs.

    It uses Algolia for the search.
  categories:
    - Media
    - Music
  built_by: Alexandre Valsamou-Stanislawski
  built_by_url: https://www.noima.xyz
- title: ProjectManager.tools
  main_url: https://projectmanager.tools/
  url: https://projectmanager.tools/
  featured: false
  categories:
    - App
    - Web Development
    - Design
    - Agency
  built_by: App Design
  built_by_url: https://appdesign.dev/
- title: 1902 Software
  url: https://1902software.com/
  main_url: https://1902software.com/
  description: >
    We are an IT company that specializes in e-commerce and website development on different platforms such as Magento, WordPress, and Umbraco. We are also known for custom software development, web design and mobile app solutions for iOS and Android.
  categories:
    - E-commerce
    - Web Development
    - Programming
    - Mobile Development
    - WordPress
    - Design
    - Business
    - Agency
  built_by: 1902 Software Development Corporation
  built_by_url: https://1902software.com/
  featured: false
- title: Codeful
  url: https://www.codeful.fi/
  main_url: https://www.codeful.fi/
  categories:
    - Agency
    - Consulting
  featured: false
- title: Noima
  url: https://www.noima.xyz
  main_url: https://www.noima.xyz
  categories:
    - Agency
    - Consulting
    - Blog
  featured: false
  built_by: Alexandre Valsamou-Stanislawski
  built_by_url: https://www.noima.xyz
- title: Talent Point
  url: https://talentpoint.co
  main_url: https://talentpoint.co
  description: >
    Talent Point provide the tools that companies need to scale quickly and effectively, bridging the gap between employer brand, HR, and hiring to build teams from within.
  categories:
    - Business
    - Technology
    - Blog
    - Consulting
    - Human Resources
  built_by: Talent Point
  built_by_url: https://talentpoint.co
  featured: false
- title: Marathon Oil
  main_url: https://www.marathonoil.com/
  url: https://www.marathonoil.com/
  featured: false
  categories:
    - Business
    - Marketing
  built_by: Corey Ward
  built_by_url: http://www.coreyward.me/
- title: Gene
  url: https://www.geneglobal.com/work
  main_url: https://www.geneglobal.com
  description: >
    We’re an experience design agency, focused on the future of health
  categories:
    - Agency
    - Technology
    - Healthcare
    - Consulting
    - User Experience
  featured: false
- title: medignition – healthcare innovations
  url: https://medignition.com/
  main_url: https://medignition.com/
  description: >
    medignition builds digital innovations in healthcare.
  categories:
    - Healthcare
    - Education
    - Technology
    - Design
    - Business
    - Portfolio
    - Entrepreneurship
    - Agency
  built_by: medignition
  built_by_url: https://medignition.com/
- title: Dynobase
  url: https://dynobase.dev/
  main_url: https://dynobase.dev/
  description: >
    Professional GUI Client for DynamoDB.
  categories:
    - Data
    - Programming
    - Web Development
  built_by: Rafal Wilinski
  built_by_url: https://rwilinski.me/
  featured: false
- title: Vaktija.eu
  url: https://vaktija.eu
  main_url: https://vaktija.eu
  description: >
    Vaktija.eu gives information about prayer times in germany. (Built with GatsbyJS. Fast in every way that matters.)
  categories:
    - App
    - Community
    - Nonprofit
    - SEO
    - Web Development
  built_by: Rašid Redžić
  built_by_url: https://rasidre.com/
  featured: false
- title: Creative code daily
  main_url: https://www.bobylito.dev/
  url: https://www.bobylito.dev/
  source_url: https://github.com/bobylito/sketches
  description: >
    Creative code daily (CCD) is a personal project for which I build a new animation made out of code every day.
  categories:
    - Blog
    - Programming
    - Gallery
    - Portfolio
  built_by: Alexandre Valsamou-Stanislawski
  built_by_url: https://www.noima.xyz
- title: Messi vs Ronaldo
  description: >
    The biggest debate in football - but who is the best, Messi or Ronaldo? This website provides all the goals and stats to help you reach your own conclusion.
  main_url: https://www.messivsronaldo.app/
  url: https://www.messivsronaldo.app/
  categories:
    - Sports
    - Data
    - App
  built_by: Stephen Greig
  built_by_url: http://ste.digital/
- title: Em Em Recipes
  url: https://ememrecipes.com
  main_url: https://ememrecipes.com
  description: >
    Finally, a recipe website that gets straight to the point.
  categories:
    - Blog
    - Food
  built_by: Matthew Mesa
  built_by_url: https://matthewmesa.com
- title: Yuuniworks Portfolio / Blog
  main_url: https://www.yuuniworks.com/
  url: https://www.yuuniworks.com/
  source_url: https://github.com/junkboy0315/gatsby-portfolio-blog
  featured: false
  categories:
    - Portfolio
    - Web Development
    - Blog
- title: Jun Chen Portfolio
  url: https://www.junchenjun.me
  main_url: https://www.junchenjun.me
  source_url: https://github.com/junchenjun/junchenjun.me
  description: >
    Get to know Jun.
  categories:
    - Portfolio
    - Blog
    - Web Development
  built_by: Jun Chen
  built_by_url: https://www.junchenjun.me
- title: Xavier Mirabelli-Montan
  url: https://xavie.mirmon.co.uk
  main_url: https://xavie.mirmon.co.uk
  source_url: https://github.com/xaviemirmon/xavier-developer-site
  description: >
    The developer portfolio and blog for Xavier Mirabelli-Montan.  Built using TinaCMS Grande hosted on Gatsby Cloud.
  categories:
    - Blog
    - Portfolio
    - Programming
  featured: false
- title: MPG Calculator
  url: https://www.mpg-calculator.co.uk
  main_url: https://www.mpg-calculator.co.uk
  description: >
    A website which allows you to calculate the MPG of your vehicle.
  categories:
    - SEO
    - Accessibility
    - Blog
  built_by: PJ
  built_by_url: https://pjsachdev.me
- title: Softblues
  main_url: https://softblues.io
  url: https://softblues.io
  description: >
    We optimize your project costs and deliver outstanding results by applying relevant technology. Plus, we create our own effective products for businesses and developers all over the world.
  categories:
    - WordPress
    - Portfolio
    - Agency
  built_by: Softblues
  built_by_url: https://softblues.io
- title: Clipchamp
  main_url: https://clipchamp.com/
  url: https://clipchamp.com/en/
  description: >
    Clipchamp is an online video editor, compressor, and converter. The Clipchamp website and blog are powered by Gatsby, Contentful, and Smartling.
  categories:
    - App
    - Blog
    - Landing Page
    - Marketing
    - Video
  featured: false
- title: Mob HQ
  main_url: https://hq.yt-mob.com/
  url: https://hq.yt-mob.com/
  description: >
    Mob HQ is the Headquarters for the World Cup winning Downhill Mountain Bike Race Team, and also a full-time Ride Center for YT bikes.
  categories:
    - Sports
    - Travel
  built_by: Built by Rebels Ltd.
  built_by_url: https://builtbyrebels.com/
  featured: false
- title: OCIUS
  url: https://www.ocius.com.au/
  main_url: https://www.ocius.com.au/
  source_url: https://github.com/ocius/website
  description: >
    Ocius Technology Ltd (formerly Solar Sailor Holdings Ltd) is an Australian public unlisted company with Research and Development facilities at the University of NSW.
  categories:
    - Business
    - Technology
    - Science
  built_by: Sergey Monin
  built_by_url: https://build-in-saratov.com/
- title: Kosmos & Kaos
  main_url: https://www.kosmosogkaos.is/
  url: https://www.kosmosogkaos.is/
  description: >
    A carefully designed user experience is good business.
  categories:
    - Design
    - Consulting
    - Agency
    - Web Development
    - JavaScript
  built_by: Kosmos & Kaos
  built_by_url: https://www.kosmosogkaos.is/
  featured: false
- title: Design Portfolio of Richard Bruskowski
  main_url: https://bruskowski.design/
  url: https://bruskowski.design/
  description: >
    My freelance design portfolio: Visual design, digital products, interactive prototypes, design systems, brand design. Uses MDX, Styled Components, Framer Motion. Started with Gatsby Starter Emilia by LekoArts.
  categories:
    - Design
    - Portfolio
    - User Experience
    - Freelance
    - Photography
  built_by: Richard Bruskowski
  built_by_url: https://github.com/richardbruskowski
- title: Kelvin DeCosta's Website
  url: https://kelvindecosta.com
  main_url: https://kelvindecosta.com
  categories:
    - Blog
    - Portfolio
  built_by: Kelvin DeCosta
  built_by_url: https://github.com/kelvindecosta
  featured: false
- title: Coronavirus (COVID-19) Tracker
  url: https://coronavirus.traction.one/
  main_url: https://coronavirus.traction.one/
  description: >
    This application shows the near real-time status based on data from JHU CSSE.
  categories:
    - Data
    - Directory
  built_by: Sankarsan Kampa
  built_by_url: https://traction.one
  featured: false
- title: Coronavirus COVID-19 Statistics Worldwide
  url: https://maxmaxinechen.github.io/COVID19-Worldwide-Stats/
  main_url: https://maxmaxinechen.github.io/COVID19-Worldwide-Stats/
  source_url: https://github.com/maxMaxineChen/COVID19-Worldwide-Stats
  description: >
    A Coronavirus COVID-19 global data statistics application built by Gatsby + Material UI + Recharts
  categories:
    - Data
    - Open Source
  built_by: Maxine Chen
  built_by_url: https://github.com/maxMaxineChen
  featured: false
- title: Folding@Home Stats
  url: https://folding.traction.one/team?id=246252
  main_url: https://folding.traction.one
  description: >
    Folding@Home Stats Report for Teams.
  categories:
    - Data
    - Science
    - Directory
  built_by: Sankarsan Kampa
  built_by_url: https://traction.one
  featured: false
- title: COVID-19 Tracking and Projections
  url: https://flattenthecurve.co.nz/
  main_url: https://flattenthecurve.co.nz/
  source_url: https://github.com/carlaiau/flatten-the-curve
  description: >
    Allowing non technical users to compare their country with other situations around the world. We present configurable cumulative graph curves. We compare your countries current status with other countries who have already been at your level and show you where they’ve ended up. Data via JHU. Further functionality added daily.
  categories:
    - Data
    - Open Source
  built_by: Carl Aiau
  built_by_url: https://github.com/carlaiau
  featured: false
- title: Takeout Tracker
  main_url: https://www.takeouttracker.com/
  url: https://www.takeouttracker.com/
  featured: false
  categories:
    - Data
    - Open Source
    - Food
    - Directory
    - Nonprofit
  built_by: Corey Ward
  built_by_url: http://www.coreyward.me/
- title: Illustration Hunt
  main_url: https://illustrationhunt.com/
  url: https://illustrationhunt.com/
  featured: false
  categories:
    - Data
    - Design
    - Entertainment
    - Productivity
    - User Experience
    - Programming
    - Gallery
    - Human Resources
    - Library
  built_by: Gilbish Kosma
  built_by_url: https://www.gil20.me/
- title: Monolit
  url: https://monolit.hr
  main_url: https://monolit.hr
  description: >
    Standard business website with sliders and contact form.
  categories:
    - Business
  built_by: Devnet
  built_by_url: https://devnet.hr
  featured: false
- title: Andrew Zeller
  main_url: https://zeller.io
  source_url: https://github.com/ajzeller/zellerio_gatsby
  url: https://zeller.io
  featured: false
  categories:
    - Portfolio
    - Blog
    - Web Development
  built_by: Andrew Zeller
  built_by_url: https://zeller.io
- title: Crushing WFH
  url: https://crushingwfh.com/
  main_url: https://crushingwfh.com/
  source_url: https://github.com/tiagofsanchez/wfh-tools
  description: >
    A directory of tools to help anyone to work from home in a productive manner
  categories:
    - Directory
    - Open Source
  built_by: Tiago Sanchez
  built_by_url: https://www.tiagofsanchez.com/
  featured: false
- title: Martin Container
  main_url: https://www.container.com/
  url: https://www.container.com/
  featured: false
  categories:
    - Business
  built_by: Vincit California
  built_by_url: https://www.vincit.com/
- title: Urban Armor Gear
  main_url: https://www.urbanarmorgear.com/
  url: https://www.urbanarmorgear.com/
  featured: false
  categories:
    - E-commerce
  built_by: Vincit California
  built_by_url: https://www.vincit.com/
- title: Jason Zheng's Portfolio
  main_url: https://jasonzy.com
  url: https://jasonzy.com
  source_url: https://github.com/bilafish/portfolio-site
  description: >
    Hey there, I'm Jason! I'm a front-end web developer from the sunny island
    of Singapore. This is my first Gatsby site developed using Gatsby and
    Netlify CMS. Feel free to get in touch if you're interested to collaborate
    or engage me on any projects. If you just want to say hello, that's cool
    too.
  featured: false
  categories:
    - Portfolio
    - Web Development
  built_by: Jason Zheng
  built_by_url: https://github.com/bilafish
- title: Fluiditype
  url: https://www.fluiditype.com/
  main_url: https://www.fluiditype.com/
  description: >
    Fluditype is small CSS library focusing on pure typographic fluidity. Recommend to be used for blogs, portfolios, documentation & and simplistic text websites.
  categories:
    - Open Source
    - Design
  built_by: Boris Kirov
  built_by_url: https://www.boriskirov.com
  featured: false
- title: Bonsaiilabs
  main_url: https://bonsaiilabs.com/
  url: https://bonsaiilabs.com/
  description: >
    We are a team of two, creating software for startups and enabling learners with our visualize, break, and solve approach.
  featured: false
  categories:
    - Education
    - Consulting
  built_by: Bonsaiilabs Team
  built_by_url: https://bonsaiilabs.com/team
- title: Tyson
  main_url: https://www.tyson.com
  url: https://www.tyson.com
  featured: false
  categories:
    - Food
    - Marketing
  built_by: Tyson Foods, Inc.
- title: Hillshire Farm
  main_url: https://www.hillshirefarm.com
  url: https://www.hillshirefarm.com
  featured: false
  categories:
    - Food
    - Marketing
  built_by: Tyson Foods, Inc.
- title: Hillshire Snacking
  main_url: https://www.hillshiresnacking.com
  url: https://www.hillshiresnacking.com
  featured: false
  categories:
    - Food
    - Marketing
  built_by: Tyson Foods, Inc.
- title: Jimmy Dean
  main_url: https://www.jimmydean.com
  url: https://www.jimmydean.com
  featured: false
  categories:
    - Food
    - Marketing
  built_by: Tyson Foods, Inc.
- title: Aidells
  main_url: https://www.aidells.com
  url: https://www.aidells.com
  featured: false
  categories:
    - Food
    - Marketing
  built_by: Tyson Foods, Inc.
- title: State Fair
  main_url: https://www.corndogs.com
  url: https://www.corndogs.com
  featured: false
  categories:
    - Food
    - Marketing
  built_by: Tyson Foods, Inc.
- title: Nudges
  main_url: https://www.nudgesdogtreats.com
  url: https://www.nudgesdogtreats.com
  featured: false
  categories:
    - Food
    - Marketing
  built_by: Tyson Foods, Inc.
- title: Tyson Ingredient Solutions
  main_url: https://www.tysoningredientsolutions.com
  url: https://www.tysoningredientsolutions.com
  featured: false
  categories:
    - Food
    - Marketing
  built_by: Tyson Foods, Inc.
- title: Wright Brand
  main_url: https://www.wrightbrand.com
  url: https://www.wrightbrand.com
  featured: false
  categories:
    - Food
    - Marketing
  built_by: Tyson Foods, Inc.
- title: TSUKUTTEMITA LAB
  main_url: https://create.kayac.com/
  url: https://create.kayac.com/
  description: KAYAC private works
  featured: false
  categories:
    - Portfolio
    - Technology
    - Entertainment
  built_by: KAYAC inc.
- title: Brad Garropy
  url: https://bradgarropy.com
  main_url: https://bradgarropy.com
  source_url: https://github.com/bradgarropy/bradgarropy.com
  categories:
    - Blog
    - Education
    - Entertainment
    - JavaScript
    - Open Source
    - Portfolio
    - Programming
    - SEO
    - Technology
    - Web Development
  built_by: Brad Garropy
  built_by_url: https://twitter.com/bradgarropy
- title: mrkaluzny
  main_url: https://mrkaluzny.com
  url: https://mrkaluzny.com
  description: >
    Web designer and web developer specializing in providing services for SME sector.
  featured: false
  categories:
    - Web Development
    - Programming
    - Business
    - Portfolio
    - Freelance
  built_by: Wojciech Kaluzny
- title: The COVID Tracking Project
  url: https://covidtracking.com/
  main_url: https://covidtracking.com/
  source_url: https://github.com/COVID19Tracking/website
  description: >
    The COVID Tracking Project collects and publishes the most complete testing data available for US states and territories.
  categories:
    - Media
    - Healthcare
  built_by: The COVID Tracking Project Web Team
  built_by_url: https://github.com/COVID19Tracking/website/graphs/contributors
- title: The Gauntlet Coverage of COVID-19 in Canada
  url: https://covid19.thegauntlet.ca
  main_url: https://covid19.thegauntlet.ca
  description: >
    Tracking The Spread of Coronavirus in Canada
  categories:
    - Media
    - Education
  built_by: Masoud Karimi
  built_by_url: https://github.com/masoudkarimif
- title: Zestard Technologies
  main_url: https://www.zestard.com
  url: https://www.zestard.com
  description: >
    Zestard Technologies is an eCommerce Specialist company focusing on Magento & Shopify as a core expertise.
  categories:
    - Web Development
    - WordPress
    - Technology
    - Agency
    - E-commerce
  built_by: Zestard Technologies
  built_by_url: https://www.zestard.com
- title: Kostas Vrouvas
  main_url: https://kosvrouvas.com
  url: https://kosvrouvas.com
  featured: false
  categories:
    - Blog
    - Portfolio
  built_by: Kostas Vrouvas
- title: Hanare Cafe in Toshijima, Toba, Japan
  main_url: https://hanarecafe.com
  url: https://hanarecafe.com
  source_url: https://github.com/mnishiguchi/hanarecafe-gatsby
  description: >
    A website for a cafe/bakery located in Toshijima, a beautiful sightseeing spot just a 20-minutes ferry ride from downtown Toba, Japan.
  categories:
    - Food
    - Travel
  built_by: Masatoshi Nishiguchi
  built_by_url: https://mnishiguchi.com
  featured: false
- title: WhileNext
  url: https://whilenext.com
  main_url: https://whilenext.com
  description: >
    A Blog on Software Development
  categories:
    - Blog
    - Learning
    - Programming
    - Web Development
  built_by: Masoud Karimi
  built_by_url: https://github.com/masoudkarimif
- title: Jamify.me
  description: >
    We build websites & PWAs with JAMstack. Delivering faster, more secure web.
  main_url: https://jamify.me
  url: https://jamify.me
  categories:
    - Agency
    - Web Development
  featured: false
- title: Shrey Sachdeva
  url: https://www.shreysachdeva.tech/
  main_url: https://www.shreysachdeva.tech/
  source_url: https://github.com/shrey-sachdeva2000/Shrey-Sachdeva
  description: >
    Personal website for Shrey Sachdeva. An abstract thinker who writes code and designs pixel-perfect user-interfaces with industry experience.
  categories:
    - Portfolio
    - Web Development
  built_by: Shrey Sachdeva
  built_by_url: https://www.shreysachdeva.tech/
- title: The Cares Family
  main_url: https://thecaresfamily.org.uk/home
  url: https://thecaresfamily.org.uk/home
  description: >
    The Cares Family helps people find connection and community in a disconnected age. They relaunched their website in Gatsby during the COVID-19 outbreak of 2020 to help connect neighbours.
  categories:
    - Nonprofit
    - Blog
    - Community
  built_by: Mutual
  built_by_url: https://www.madebymutual.com
- title: "Due to COVID-19: Documenting the Signs of the Pandemic"
  url: https://duetocovid19.com
  main_url: https://duetocovid19.com
  description: >
    A project to document all the signs that have gone up on the storefronts of our cities in response to the coronavirus pandemic.
  categories:
    - Photography
    - Community
  built_by: Andrew Louis
  built_by_url: https://hyfen.net
  featured: false
- title: "Besoegsvenner - Visiting Friends for the Elderly"
  main_url: https://www.xn--besgsvenner-igb.dk
  url: https://www.xn--besgsvenner-igb.dk/ruths-historie
  description: >
    50.000 elderly people in Denmark feel lonely. This project seeks to inform people to become visitor friends ("Besøgsven" in Danish) to help fight loneliness and bring new friendships in to the world.
  categories:
    - Marketing
    - Nonprofit
    - Landing Page
  built_by: Hello Great Works
  built_by_url: https://hellogreatworks.com
- title: Interficie Internet Services
  main_url: https://www.interficie.com
  url: https://www.interficie.com/our-work/
  description: >
    Located in Barcelona, we develop innovative websites, ecommerce solutions and software platforms for global brands, startups and organizations.
  categories:
    - E-commerce
    - Web Development
    - Consulting
    - JavaScript
    - Agency
    - Business
  built_by: Interficie Internet Services
  built_by_url: https://github.com/InterficieIS
- title: SofaScore Corporate
  url: https://corporate.sofascore.com
  main_url: https://corporate.sofascore.com
  description: >
    SofaScore is a leading provider of advanced sports insights and content with global coverage of 20+ sports.
  categories:
    - App
    - Data
    - Sports
    - Technology
  built_by: SofaScore
  built_by_url: https://www.sofascore.com
- title: "#compraaospequenos: buy local during Covid-19"
  url: https://compraaospequenos.pt/
  main_url: https://compraaospequenos.pt/
  source_url: https://github.com/marzeelabs/compraaospequenos
  description: >
    Helping local stores survive and thrive during the Covid-19 crisis (Portugal).
  categories:
    - Community
    - Food
    - Data
    - Directory
  built_by: Marzee Labs
  built_by_url: https://marzeelabs.org
  featured: false
- title: Inventia
  main_url: https://inventia.life/
  url: https://inventia.life/
  description: >
    We have developed unique digital bioprinting technology and unleashed it in a complete platform designed to make complex 3D cell biology simple.
  categories:
    - Business
    - Science
  built_by: Jellypepper
  built_by_url: https://jellypepper.com/
- title: Hasura
  url: https://hasura.io
  main_url: https://hasura.io
  description: >
    Hasura is an open source engine that connects to your databases & microservices and auto-generates a production-ready GraphQL backend.
  categories:
    - API
    - Web Development
    - Technology
    - Open Source
  featured: false
- title: Jimdo.com
  description: >
    Jimdo is an international tech company and one of the world's leading providers of online services for small and medium businesses (SMBs). The company empowers entrepreneurs to create their own website or store without coding and to digitize their business ideas.
  main_url: https://www.jimdo.com/
  url: https://www.jimdo.com/
  categories:
    - Marketing
    - Technology
    - E-commerce
    - Web Development
    - Business
  built_by: Jimdo GmbH
- title: Resume on the Web
  main_url: https://amruthpillai.com
  url: https://amruthpillai.com
  source_url: https://github.com/AmruthPillai/ResumeOnTheWeb-Gatsby
  description: >
    Everyone needs their own little spot on the interwebs, and this is mine. Welcome to my resume, on the web!
  categories:
    - Blog
    - Design
    - Freelance
    - Gallery
    - JavaScript
    - Landing Page
    - Mobile Development
    - Open Source
    - Photography
    - Portfolio
    - Technology
    - Web Development
  built_by: Amruth Pillai
  built_by_url: https://amruthpillai.com
  featured: false
- title: Landmarks.ro
  main_url: https://landmarks.ro/
  url: https://landmarks.ro/
  description: >
    Lead generation technology for real estate developers
  categories:
    - Real Estate
    - Marketing
    - Technology
    - Web Development
    - Landing Page
  built_by: Horia Miron
  built_by_url: https://github.com/ancashoria
  featured: false
- title: GeneOS
  url: https://geneos.me/
  main_url: https://geneos.me/
  description: >
    GeneOS is a privacy-preserving data monetization protocol for genetic, activity, and medical data.
  categories:
    - Landing Page
    - Business
  built_by: GeneOS Team
- title: COVID KPI
  url: https://covidkpi.com/
  main_url: https://covidkpi.com/
  description: >
    COVID KPI aggregates COVID-19 data from numerous official sources then displays the Key Performance Indicators.
  categories:
    - Data
    - Media
    - Healthcare
  built_by: Albert Chen
  built_by_url: https://github.com/mralbertchen
- title: Most Recommended Books
  url: http://mostrecommendedbooks.com/
  main_url: http://mostrecommendedbooks.com/
  description: >
    Discover credibly powerful books recommendations by billionaires, icons, and world-class performers.
  categories:
    - Blog
    - Entrepreneurship
    - Books
- title: theAnubhav.com
  main_url: https://theanubhav.com/
  url: https://theanubhav.com/
  categories:
    - Web Development
    - Blog
    - Portfolio
  built_by: Anubhav Srivastava
  built_by_url: https://theanubhav.com
- title: WatchKeeper
  url: https://www.watchkeeperintl.com
  main_url: https://www.watchkeeperintl.com
  description: >
    WatchKeeper helps organisations to manage global security risks such as natural disasters, extreme weather and violent incidents.
  categories:
    - Data
    - Business
    - Technology
    - Consulting
    - Security
  built_by: WatchKeeper Engineering
  built_by_url: https://twitter.com/watchkeeper
  featured: false
- title: Sztuka Programowania
  built_by: Piotr Fedorczyk
  built_by_url: https://piotrf.pl
  categories:
    - Event
    - Learning
    - Web Development
  description: >
    Landing page of a series of web development workshops held in Gdańsk, Poland.
  featured: false
  main_url: https://sztuka-programowania.pl/
  url: https://sztuka-programowania.pl/
- title: Rivers Casino
  built_by: WILDLIFE.LA
  built_by_url: https://www.wildlife.la
  categories:
    - Entertainment
    - Food
    - Blog
    - Travel
  description: >
    Rivers Casino offers the very best in casinos, hotels, restaurants, concerts, and entertainment. Visit us in Des Plaines, IL, Philadelphia, PA, Pittsburgh, PA and Schenectady, NY.
  featured: false
  main_url: https://www.riverscasino.com/desplaines/
  url: https://www.riverscasino.com/desplaines/
- title: Mishal Shah
  built_by: Mishal Shah
  built_by_url: https://mishal23.github.io
  categories:
    - Blog
    - Portfolio
    - Open Source
    - Web Development
  description: >
    Hey, I'm Mishal Shah, a passionate developer with interests in Networks, Databases and Web Security. This website is my personal portfolio and blog with the Fresh theme. I love reading engineering articles, contributing to open-source and interacting with communities. Feel free to get in touch if you have an interesting project that you want to collaborate on.
  featured: false
  main_url: https://mishal23.github.io/
  url: https://mishal23.github.io/
- title: Chris Nager
  main_url: https://chrisnager.com
  url: https://chrisnager.com
  source_url: https://github.com/chrisnager/chrisnager-dot-com
  description: >
    Developer and designer in Brooklyn, NY passionate about performance, accessibility, and systematic design.
  categories:
    - Accessibility
    - Blog
    - Design
    - Portfolio
    - User Experience
    - Web Development
  built_by: Chris Nager
  built_by_url: https://twitter.com/chrisnager
- title: Resistbot
  url: https://resist.bot
  main_url: https://resist.bot
  description: >
    A chatbot that helps you contact your representatives, and be an informed citizen.
  categories:
    - Blog
    - Government
    - Nonprofit
- title: SVG to PNG
  url: https://www.svgtopng.me/
  main_url: https://www.svgtopng.me/
  description: >
    Online SVG to PNG batch converter. Upload and convert your SVG files to PNG with the desired size and background color for free, fast and secure.
  categories:
    - App
    - Technology
    - Productivity
    - Design
    - Web Development
  built_by: Illia Achour
  built_by_url: https://github.com/dummyco
- title: St. Jude Cloud
  url: https://www.stjude.cloud
  main_url: https://www.stjude.cloud
  description: >
    Pediatric cancer data sharing ecosystem by St. Jude Children's Research Hospital.
  categories:
    - Science
    - Technology
    - Nonprofit
    - Data
    - Healthcare
  featured: false
- title: Philip Domingo
  url: https://www.prtdomingo.com
  main_url: https://www.prtdomingo.com
  description: >
    Personal website built on top of GatsbyJS, Ghost, and Azure.
  categories:
    - Technology
    - Blog
  featured: false
- title: Vinicius Dias
  built_by: Vinicius Dias
  built_by_url: https://viniciusdias.works/
  categories:
    - Blog
    - Portfolio
    - Open Source
    - Web Development
  description: >
    Hi, I'm Vinicius Dias, a Front-End developer with focus on performance and UX. This is my personal portfolio developed with Gatsby. I'm always learning different things and I consider myself a very curious guy. I feel that it keeps me motivated and creative to solve problems.
  featured: false
  main_url: https://viniciusdias.works/
  url: https://viniciusdias.works/
- title: Cognifide Tech
  url: https://tech.cognifide.com/
  main_url: https://tech.cognifide.com/
  description: >
    Technology HUB that provides useful and specialized technical knowledge created for fellow engineers by engineers from Cognifide.
  categories:
    - Blog
    - Programming
    - Technology
  built_by: Cognifide
  built_by_url: https://www.cognifide.com/
- title: Chandraveena by S Balachander
  url: https://www.chandraveena.com
  main_url: https://www.chandraveena.com
  description: >
    Chandraveena is a contemporary Indian string instrument designed from the traditional Saraswati Veena.
    S Balachander, an Indian classical musician, is the creator and performing artist of Chandraveena.
    Chandraveena has been designed to support a systematic and contemplative exploration of Indian Ragas.
    It is endowed with a deep sustain and a rich sound allowing the artist to create elaborate musical phrases
    and subtle intonations. Visit the website to listen and learn more!
  categories:
    - Music
    - Portfolio
    - Blog
  built_by: Sadharani Music Works
  built_by_url: https://www.sadharani.com
  featured: false
- title: Anong Network
  main_url: https://anong.network
  url: https://anong.network
  description: >
    An app used to quickly identify a network provider in Philippines
  categories:
    - App
    - Directory
  built_by: Jan Harold Diaz
  built_by_url: https://janharold.com
  featured: false
- title: PayMongo
  main_url: https://paymongo.com
  url: https://paymongo.com
  description: >
    The official website of PayMongo Philippines
  categories:
    - Marketing
    - Finance
  built_by: PayMongo
  built_by_url: https://paymongo.com
- title: Zona Digital
  url: https://zonadigital.pt
  main_url: https://zonadigital.pt
  description: >
    We work with startups and small businesses building effective strategies through digital platforms. Based in Porto, Portugal.
  categories:
    - Web Development
    - Programming
    - Technology
    - Design
    - Business
  built_by: Zona Digital
  built_by_url: https://zonadigital.pt
  featured: false
- title: Ofri Lifshitz Design
  url: https://www.ofrilifshitz.com
  main_url: https://www.ofrilifshitz.com
  categories:
    - Portfolio
    - Design
  built_by: Raz Lifshitz
  built_by_url: https://www.linkedin.com/in/raz-lifshitz
- title: Runly
  url: https://www.runly.io/
  main_url: https://www.runly.io/
  description: >
    The easiest way to run background jobs with .NET Core. It's more than background jobs —
    it's an all-in-one platform to create great user experiences.
  categories:
    - API
    - App
    - Landing Page
    - Technology
    - Programming
  built_by: Chad Lee
  built_by_url: https://github.com/chadly
  featured: false
- title: Ajith's blog
  url: https://ajith.blog
  main_url: https://ajith.blog
  source_url: https://github.com/ajithrnayak/ajith_blog
  description: >
    I build apps and sometimes write about the observations and frustrations at work here.
  categories:
    - Blog
    - Mobile Development
    - Open Source
    - Programming
    - Technology
  built_by: Ajith R Nayak
  built_by_url: https://ajith.xyz
- title: I Love You Infinity
  url: https://iloveyouinfinity.com
  main_url: https://iloveyouinfinity.com
  description: >
    An infinite sound experiment to help raise awareness about autism and love.
  categories:
    - Nonprofit
    - Healthcare
  built_by: Good Praxis
  built_by_url: https://goodpraxis.coop
  featured: false
- title: KAIGO in JAPAN
  main_url: https://kaigo-in-japan.jp
  url: https://kaigo-in-japan.jp
  description: >
    KAIGO in JAPAN is a website for those who are planning to work in the care work field in Japan. We built a multilingual site on Gatsby. One of them is a special language called Easy-Japanese with various ruby tags.
  categories:
    - Healthcare
    - Nonprofit
    - Web Development
    - Programming
  built_by: hgw
  built_by_url: https://shunyahagiwara.com/
- title: Dondoko Susumu Website
  url: https://xn--28jma5da5l6e.com/en/
  main_url: https://xn--28jma5da5l6e.com/en/
  source_url: https://github.com/dondoko-susumu/website-v2
  description: >
    The Website of Dondoko Susumu, a Japanese cartoonist. His cartoons have been posted. It is internationalized into 12 languages.
  categories:
    - Blog
    - Entertainment
    - Gallery
    - Landing Page
  built_by: Dondoko Susumu
  built_by_url: https://xn--28jma5da5l6e.com/en/
- title: Raymond Ware
  url: https://www.raymondware.com
  main_url: https://www.raymondware.com
  description: >
    Seattle web developer portfolio site.
  categories:
    - Portfolio
    - Design
    - Freelance
    - Web Development
  built_by: Raymond Ware
  built_by_url: https://github.com/raymondware
  featured: false
- title: Formula One Gym
  url: https://www.formulaonegym.co.uk/
  main_url: https://www.formulaonegym.co.uk/
  source_url: https://github.com/Zellement/formula1gym
  description: A UK based fitness gym in the heart of Nottingham, built with Gatsby v2
  categories:
    - Sports
  built_by: Dan Farrow
  built_by_url: https://github.com/Zellement
  featured: false
- title: Blog - Thanawat Gulati
  main_url: https://testing.thanawatgulati.com
  url: https://testing.thanawatgulati.com
  source_url: https://github.com/thanawatgulati/thanawatgulati-blog
  description: >
    Thanawat Gulati - Blog , Work experience portfolio and more.
  categories:
    - Blog
  built_by: Thanawat Gulati
  built_by_url: https://twitter.com/mjamesvevo
  featured: false
- title: Effico Ltd
  main_url: https://www.effico.ltd
  url: https://www.effico.ltd
  source_url: https://github.com/Zellement/effico
  description: >
    Commercial and domestic electrical contractors.
  categories:
    - Business
  built_by: Dan Farrow
  built_by_url: https://www.zellement.com
  featured: false
- title: Sheringham Flooring
  main_url: https://www.sheringhamflooring.com
  url: https://www.sheringhamflooring.com
  source_url: https://github.com/Zellement/sheringham-flooring-2019
  description: >
    Sheringham Flooring - commercial and domestic flooring solutions
  categories:
    - Business
  built_by: Dan Farrow
  built_by_url: https://www.zellement.com
  featured: false
- title: Que Jamear
  description: >-
    A directory with a map of food delivery services
    to be used during the health emergency caused by covid 19.
  main_url: https://quejamear.com/encebollados
  url: https://quejamear.com/encebollados
  featured: false
  categories:
    - Food
  built_by: Ramón Chancay
  built_by_url: https://ramonchancay.me/
- title: Vim Training
  description: >
    Bite sized video tutorials for Vim
  main_url: https://vimtraining.com
  url: https://vimtraining.com
  featured: false
  categories:
    - Education
    - Programming
  built_by: Nishant Dania
  built_by_url: https://nishantdania.com
- title: CodeTisans
  url: https://codetisans.com
  main_url: https://codetisans.com
  description: >-
    Website of an agency specialized in creating Laravel and Vue apps
  categories:
    - Agency
  built_by: Przemysław Przyłucki
  built_by_url: https://twitter.com/przylucki_p
  featured: false
- title: Mox Bank
  main_url: https://mox.com/
  url: https://mox.com/
  description: >
    Mox is the new virtual bank backed by Standard Chartered in partnership with HKT, PCCW and Trip.com; created to deliver a new banking experience in Hong Kong.
  categories:
    - Business
    - Design
    - Technology
    - Finance
    - User Experience
  built_by: Mox Bank
  built_by_url: https://mox.com/
- title: Pittica
  url: https://pittica.com
  main_url: https://pittica.com
  source_url: https://github.com/pittica/site
  description: >
    Digital agency site.
  categories:
    - Design
    - Web Development
    - Agency
  built_by: Lucio Benini
  built_by_url: https://pittica.com
  featured: false
- title: MyHumus
  url: https://myhumus.com
  main_url: https://myhumus.com
  source_url: https://github.com/my-humus/site
  description: >
    Digital agency site.
  categories:
    - Blog
    - Food
  built_by: Lucio Benini
  built_by_url: https://pittica.com
- title: Wanaboat.fr
  main_url: https://www.wanaboat.fr
  url: https://www.wanaboat.fr
  description: >
    This a boating classifieds website. It presents dinghys, catamarans and anything that floats or goes on the water and is for sale in France and Europe.
  categories:
    - Directory
  built_by: Olivier L. Developer
  built_by_url: https://www.olivierlivet.net/
- title: maxemitchell.com
  url: https://www.maxemitchell.com/
  main_url: https://www.maxemitchell.com/
  source_url: https://github.com/maxemitchell/portfolio
  description: >
    This is a personal portfolio website to highlight my photography, videography, coding projects, and work/education experience.
  categories:
    - Portfolio
    - Gallery
    - Portfolio
    - Open Source
    - Design
  built_by: Max Mitchell
  built_by_url: https://github.com/maxemitchell
- title: Nick Offerman
  url: https://nickofferman.co/
  main_url: https://nickofferman.co/
  description: >
    The official website of Nick Offerman: Actor, Author, Humorist, & Woodworker.
  categories:
    - E-commerce
    - Entertainment
    - Video
  built_by: Aveling Ray
  built_by_url: https://avelingray.com/
- title: Rudra Narayan
  url: https://rudra.dev
  main_url: https://rudra.dev
  source_url: https://github.com/mrprofessor/rudra.dev
  description: >
    Rudra Narayan | Thoughts, obsessions and rants
  categories:
    - Blog
    - Portfolio
    - SEO
    - Programming
    - Landing Page
    - Technology
  built_by: Rudra Narayan
  built_by_url: https://github.com/mrprofessor
  featured: false
- title: Stackrole
  main_url: https://stackrole.com
  url: https://stackrole.com
  description: >
    We help Startups and Individuals launch their blazing fast JAMstack website with GatsbyJS and Netlify CMS, Deployed on Netlify
  categories:
    - Agency
    - Blog
    - User Experience
    - Web Development
    - Portfolio
    - JavaScript
  built_by: Stackrole
  built_by_url: https://stackrole.com
  featured: false
- title: Aparna Joshi
  url: https://aparnajoshi.netlify.app/
  main_url: https://aparnajoshi.netlify.app/
  description: >
    Hi, I`m a Software Engineer working in Citrix, Bangalore. I spend my free time learning stuff that interests me. I write articles that educates me.
  categories:
    - Blog
    - Science
    - Technology
    - Programming
  built_by: Aparna Joshi
  built_by_url: https://github.com/AparnaJoshi007/explained/
  featured: false
- title: CodeWithLinda
  url: https://www.codewithlinda.com/
  main_url: https://www.codewithlinda.com/
  source_url: https://github.com/Linda-Ikechukwu/Personal-Site
  description: >
    CodeWithLinda is the personal portfolio and blog site of Linda Ikechukwu, a Frontend developer based in Lagos, Nigeria.
  categories:
    - Portfolio
    - Blog
    - Technology
    - Programming
    - Web Development
  built_by: Linda Ikechukwu
  built_by_url: https://twitter.com/_MsLinda
  featured: false
- title: Headless WordPress Blog and Portfolio by Simon Halimonov
  url: https://simonhalimonov.com/
  main_url: https://simonhalimonov.com/
  description: >
    An open source portfolio about UI/UX design and development. This is my personal website that I use to promote my work. It uses TypeScript and a headless WordPress CMS. Supports i18n and Gutenberg. I open source this site to help everyone make a nice WordPress site faster.
  categories:
    - Blog
    - Portfolio
    - Programming
    - Open Source
    - Design
    - Freelance
    - Web Development
    - WordPress
  built_by: Simon Halimonov
  built_by_url: https://simonhalimonov.com/
  featured: false
- title: Clarke Harris
  url: https://www.clarkeharris.com/
  main_url: https://www.clarkeharris.com/
  description: >
    Brooklyn based designer portfolio. Uses pretty advance animations. Content is pulled from the contentful.
  categories:
    - Portfolio
    - Design
    - Freelance
    - Web Development
  built_by: Daniel Husar
  built_by_url: https://www.danielhusar.sk/
  featured: false
- title: Daniel Husar
  url: https://www.danielhusar.sk/
  main_url: https://www.danielhusar.sk/
  source_url: https://github.com/danielhusar/danielhusar.sk
  description: >
    An open source portfolio and blog.
  categories:
    - Blog
    - Portfolio
    - JavaScript
    - Open Source
  built_by: Daniel Husar
  built_by_url: https://www.danielhusar.sk/
  featured: false
- title: SANDALBOYZ
  main_url: https://sandalboyz.com
  url: https://sandalboyz.com
  description: >
    The official website of SANDALBOYZ – home to coziness and comfort. Built in conjunction with https://planetary.co/.
  categories:
    - Retail
    - E-commerce
    - Blog
  built_by: SANDALBOYZ
  built_by_url: https://sandalboyz.com
  featured: false
- title: Tim Phillips
  url: https://www.tim-phillips.com/
  main_url: https://www.tim-phillips.com/
  source_url: https://github.com/timphillips/tim-phillips.com
  description: >
    Personal website for Tim Phillips, a software engineer and web developer.
  categories:
    - Open Source
    - Portfolio
    - Web Development
  featured: false
- title: Nagarjun Palavalli
  main_url: https://nagarjun.co/
  url: https://nagarjun.co/
  description: >
    My personal website built with Gatsby. I am a full-stack web developer and designer based in Bangalore, India.
  categories:
    - Portfolio
    - Blog
  built_by: Nagarjun Palavalli
  built_by_url: https://twitter.com/palavalli
  featured: false
- title: Diogo Rodrigues
  url: https://www.diogorodrigues.dev/
  main_url: https://www.diogorodrigues.dev/
  description: >
    As a front-end developer with UI/UX design skills, I create digital experiences through design & code.
  categories:
    - Freelance
    - Portfolio
    - Blog
    - Mobile Development
    - Web Development
    - User Experience
  built_by: Diogo Rodrigues
  built_by_url: https://www.diogorodrigues.dev/
- title: Jamstack Storefront
  main_url: https://jamstackstorefront.com/
  url: https://jamstackstorefront.com/
  categories:
    - E-commerce
    - Agency
  built_by: Peter Hironaka
  built_by_url: https://peterhironaka.com
  featured: false
- title: Support Black Business
  main_url: https://support-black.business
  url: https://support-black.business
  categories:
    - Directory
  built_by: Peter Hironaka
  built_by_url: https://peterhironaka.com
  featured: false
- title: Nyxo
  url: https://www.nyxo.app
  main_url: https://www.nyxo.app
  description: >
    Nyxo is the best aid for improving your sleep quality. We combine leading sleep research techniques with your sleep tracker’s data to provide you with personalized and actionable coaching, to improve your sleep.
  categories:
    - Healthcare
    - Blog
    - Science
    - Technology
    - Data
    - Mobile Development
  built_by: Kayla Gordon
  built_by_url: https://www.kayla-gordon.com/
  featured: false
- title: Earner
  url: https://www.earner.ai/
  main_url: https://www.earner.ai/
  source_url: https://github.com/Earner-ai/earner-website
  description: >
    Earner is here to keep you informed of services you are entitled to from the Finnish government to entrepreneurship. We are here to help you succeed.
  categories:
    - Blog
    - Open Source
    - Education
    - Technology
    - Community
    - Data
    - Entrepreneurship
    - Human Resources
  built_by: Kayla Gordon
  built_by_url: https://www.kayla-gordon.com/
  featured: false
- title: Amamos Vivir Cada Día
  main_url: https://www.amvi.org.mx/
  url: https://www.amvi.org.mx/
  description: >
    AMVI, Amamos Vivir Cada Día A.C. is a Mexican non-profit organisation helping children with degenerative illnesses by fulfilling their dreams and helping their families financially, but also with personal support. During the Covid-19 crisis, their donations have plummeted since they did not have a website, so I decided to help by building this site for them using Gatsby, TypeScript and Styled-Components, proudly hosted on Netlify who helped the cause with a free pro plan.
  featured: false
  categories:
    - Nonprofit
    - Healthcare
  built_by: Jacob Herper
  built_by_url: https://herper.io/
- title: Digital4Better
  url: https://digital4better.com
  main_url: https://digital4better.com
  description: >
    Digital4Better is an agency promoting a sustainable digital future.
  categories:
    - Accessibility
    - Agency
    - Blog
    - Consulting
    - Design
    - E-commerce
    - Mobile Development
    - Open Source
    - Programming
    - Technology
    - User Experience
    - Web Development
  built_by: Digital4Better
  built_by_url: https://digital4better.com
  featured: false
- title: With Pulp
  url: https://withpulp.com
  main_url: https://withpulp.com
  description: >
    With Pulp's agency website and blog. Meet our team, see our work and read our latest insights on design and development.
  categories:
    - Agency
    - Marketing
    - Web Development
    - Portfolio
    - Blog
  featured: false
- title: DUDOS
  main_url: https://dudos.co.uk
  url: https://dudos.co.uk
  description: >
    UK based web design agency building premium bespoke websites with light-speed performance and rock-solid security
  categories:
    - Agency
    - Web Development
    - Design
    - SEO
    - Portfolio
    - Blog
    - JavaScript
    - Mobile Development
    - Marketing
    - Photography
    - User Experience
  built_by: Mark A Hext
  built_by_url: https://dudos.co.uk/about
  featured: false
- title: Impuls-e
  main_url: https://impuls-e.works/
  url: https://impuls-e.works/
  description: >
    Digital Agency focused on helping our clients build their online digital presence. Located in Santa Catarina, Brazil
  categories:
    - Web Development
    - E-commerce
    - Mobile Development
    - Landing Page
    - Blog
    - Programming
    - Agency
  built_by: Impuls-e
  built_by_url: https://www.instagram.com/impulse.works/
  featured: false
- title: Honeycomb Creative
  main_url: https://www.honeycombcreative.com/
  url: https://www.honeycombcreative.com/
  description: >
    Honeycomb Creative has been producing websites and other print and electronic communications material since 1991. Website built with Gatsby v2 and headless WordPress.
  categories:
    - Agency
    - Web Development
    - Design
    - SEO
    - Portfolio
    - Marketing
    - Blog
    - WordPress
  built_by: Honeycomb Creative
  built_by_url: https://www.honeycombcreative.com/
- title: Personal Website of Suganthan Mohanadasan
  main_url: https://suganthan.com/
  url: https://suganthan.com/
  description: >
    Suganthan is a digital marketing consultant who works with medium and large businesses. This Gatsby site uses Contentful as the CMS and Tailwind CSS for the styling. It also uses i18n plugins to provide a site for Suganthan's Norwegian visitors.
  categories:
    - Blog
    - Business
    - Consulting
    - Entrepreneurship
    - Portfolio
    - SEO
  built_by: Shane Jones
  built_by_url: https://shanejones.co.uk/
- title: Bold.org
  url: https://bold.org/
  main_url: https://bold.org/
  description: >
    Fighting Student Debt. Create or apply to exclusive scholarships, fellowships, and grants, in minutes.
  categories:
    - Education
  built_by: Bold.org
  featured: false
- title: The Story of Dovetail and Afterpay
  url: https://dovetailstudios.com/the-story-of-dovetail-and-afterpay
  main_url: https://dovetailstudios.com/the-story-of-dovetail-and-afterpay
  description: An interactive story sharing how Dovetail helped Afterpay build the fastest growing consumer tech platform in Australian history.
  categories:
    - Agency
    - Design
    - Entrepreneurship
    - Mobile Development
    - Web Development
  built_by: Dovetail
  built_by_url: https://dovetailstudios.com
  featured: false
- title: Daily Texas Country
  url: https://dailytexascountry.com
  main_url: https://dailytexascountry.com
  source_url: https://github.com/bradgarropy/dailytexascountry.com
  description: >
    She tries to tell me that Oklahoma's better, but I ain't got time for that.
  categories:
    - Blog
    - Community
    - E-commerce
    - Entertainment
    - Marketing
    - Media
    - Music
    - Podcast
    - SEO
    - Video
  built_by: Brad Garropy
  built_by_url: https://bradgarropy.com
- title: Petite & Minimal
  url: https://www.petiteandminimal.com/
  main_url: https://www.petiteandminimal.com/
  description: >-
    Eco-friendly lifestyle website. Green, sustainable, minimal. Covering food,
    style, travel, living and featuring several eco-friendly directories.
  categories:
    - Blog
    - Food
    - Travel
    - Photography
    - Directory
  built_by: Annie Taylor Chen
  built_by_url: https://www.annietaylorchen.com/
  featured: false
- title: Petite & Minimal Concept Store DEMO
  url: https://petiteandminimalstore.netlify.app/
  main_url: https://petiteandminimalstore.netlify.app/
  source_url: https://github.com/AnnieTaylorCHEN/PetiteandMinimalStore
  description: >-
    A JAMstack e-commerce solution built with Gatsby, Contentful and
    CommerceLayer.
  categories:
    - E-commerce
  built_by: Annie Taylor Chen
  built_by_url: https://www.annietaylorchen.com/
- title: Inbound Latino
  url: https://inboundlatino.com/
  main_url: https://inboundlatino.com/
  source_url: https://github.com/JoseSoteloCohen/inboundlatino
  description: >-
    A portfolio website built with Gatsby, featuring websites and WordPress plugins.
  categories:
    - Portfolio
    - Web Development
  built_by: José Sotelo
  built_by_url: https://inboundlatino.com/
- title: ReqView
  url: https://www.reqview.com
  main_url: https://www.reqview.com
  description: >
    Requirements management tool for development of software and systems products
  categories:
    - App
    - Business
    - Data
    - Documentation
    - Productivity
    - Technology
  built_by: Eccam
  built_by_url: https://www.eccam.com
- title: Hippocampus's Garden
  url: https://hippocampus-garden.com/
  main_url: https://hippocampus-garden.com/
  source_url: https://github.com/shionhonda/hippocampus-garden
  description: >-
    A blog by Shion Honda. Posts on what I learn about machine learning, statistics, and programming.
  categories:
    - Blog
    - Science
    - Technology
  built_by: Shion Honda
  built_by_url: https://twitter.com/shion_honda
  featured: false
- title: Travel Diary - Your Digital Travelogue
  main_url: https://ontraveldiary.com
  url: https://ontraveldiary.com
  description: >
    An open to all digital platform for avid travelers to share their trips and photos with the world.
  categories:
    - Blog
    - Travel
    - Community
  built_by: Draftbox
  built_by_url: https://draftbox.co
  featured: false
- title: Ellington Hammond
  main_url: https://ellingtonhammond.com
  url: https://ellingtonhammond.com
  description: >
    Ellington Hammond is a photographer and film director based in the United States.
  categories:
    - Portfolio
    - E-commerce
  built_by: Peter Hironaka
  built_by_url: https://peterhironaka.com
- title: Laputan ERP
  main_url: https://erp.laputan.com.au
  url: https://erp.laputan.com.au
  description: >
    Customizable Enterprise Resource Planning (ERP) System helps companies save time and money across departments (Accounting, Finance, Human Resources, Marketing, Sales & IT) in order to improve productivity and competitiveness.
  categories:
    - Technology
    - Productivity
    - Human Resources
    - Finance
    - Marketing
  built_by: Laputan Software
  built_by_url: https://laputan.com.au
<<<<<<< HEAD
- title: Lidabox
  description: >-
    website for the sale of medical supplies and biosafety supplies.
  main_url: https://lidabox.com/
  url: https://lidabox.com/
  featured: false
  categories:
    - E-commerce
    - Marketing
  built_by: Ramón Chancay
  built_by_url: https://ramonchancay.me/
=======
- title: Real Estate Shows
  main_url: https://realestateshows.com/
  url: https://realestateshows.com/
  description: >
    Marketing site for Real Estate Shows, a web app for making real estate video slide shows. Using WordPress as a data store for the blog via the WPGraphQL plugin.
  categories:
    - Real Estate
    - Blog
    - WordPress
    - SEO
    - Video
  built_by: Zeek Interactive
  built_by_url: https://zeek.com/
- title: Fidisys Playbook
  main_url: https://playbook.fidisys.com/
  url: https://playbook.fidisys.com/
  description: >
    Fidisys playbook is the process we follow in Fidisys to build awesome products. It shows engineering, hiring and operation process.
  categories:
    - Technology
    - Productivity
    - Human Resources
  built_by: Fidisys Technologies
  built_by_url: https://www.fidisys.com/
>>>>>>> 96ba3155
- title: Gabriel Giordano Portfolio
  main_url: https://gabrielgiordano.com
  url: https://gabrielgiordano.com
  source_url: https://github.com/gabrielgiordan/gabrielgiordano.com
  description: >
    Personal website for Gabriel Giordano, a Senior Software Engineer and also an open-source contributor.
  categories:
    - Open Source
    - Portfolio
    - Web Development
    - SEO
    - Technology
    - Programming
    - Freelance
  built_by: Gabriel Giordano
  built_by_url: https://gabrielgiordano.com
  featured: false<|MERGE_RESOLUTION|>--- conflicted
+++ resolved
@@ -11280,7 +11280,6 @@
     - Marketing
   built_by: Laputan Software
   built_by_url: https://laputan.com.au
-<<<<<<< HEAD
 - title: Lidabox
   description: >-
     website for the sale of medical supplies and biosafety supplies.
@@ -11292,7 +11291,6 @@
     - Marketing
   built_by: Ramón Chancay
   built_by_url: https://ramonchancay.me/
-=======
 - title: Real Estate Shows
   main_url: https://realestateshows.com/
   url: https://realestateshows.com/
@@ -11317,7 +11315,6 @@
     - Human Resources
   built_by: Fidisys Technologies
   built_by_url: https://www.fidisys.com/
->>>>>>> 96ba3155
 - title: Gabriel Giordano Portfolio
   main_url: https://gabrielgiordano.com
   url: https://gabrielgiordano.com
