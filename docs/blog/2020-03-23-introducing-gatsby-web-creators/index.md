--- conflicted
+++ resolved
@@ -2,13 +2,8 @@
 title: Introducing Gatsby Web Creators
 date: 2020-03-23
 author: "Marcy Sutton"
-<<<<<<< HEAD
 image: "images/web-creators-banner.jpg"
-imageTitle: Calling curious and creative developers
-=======
-image: "images/web-creators-banner.png"
 imageTitle: Calling curious and creative people
->>>>>>> cfac7896
 excerpt: "Gatsby Web Creators is a free livestream series aimed at curious people aged 13 and up, starting Wednesday, March 25. Twice a week for the next 5 weeks, Gatsby Learning Team members and their special guests will teach the basic skills involved for creating web pages, starting with HTML and CSS, and gradually building up to JavaScript."
 tags:
   - livestream
