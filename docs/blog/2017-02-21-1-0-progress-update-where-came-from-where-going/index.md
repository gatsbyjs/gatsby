---
title: What's coming in Gatsby 1.0
date: 2017-02-23
author: "Kyle Mathews"
image: "ui-and-code.png"
draft: true
---

Imagine for a moment the perfect website framework. One that produces really fast sites by default, that let you use the latest web tools and browser features without complicated setup, and that helped your team stay coordinated as you develop, ship, and maintain sites.

This framework would have to be:

<<<<<<< HEAD
- **universal**, work for all types of sites from simple brochureware to complex web-apps.
- **simple**, not requiring any setup to start using and with thoughtful APIs to extend the framework.
- **fast**, doesn't lose customers to slow page loads. Takes advantage of HTTP/2, browser caching, service workers, inlined critical css, and code splitting so your site always loads incredibly fast—no matter what you build.
- **JavaScript-driven**, the web is huge and intensely competitive. Sites that win are fast and richly interactive. Your framework must make it trivial to use advanced JavaScript.
- **team ready**, use industry standard collaboration tools like NPM, Git, and continuous deployment, so your team is always on the same page and shipping new features is easy.
- **modular**, allows for cleanly separated features so fixing bugs and adding new features is easy and complexity is contained.
- **internet scale**, launch your site to millions without crashing your site (or your wallet).
=======
- **universal**, work for all types of sites from simple brochureware to complex
  web-apps.
- **simple**, not requiring any setup to start using and with thoughtful APIs to
  extend the framework.
- **fast**, doesn't lose customers to slow page loads. Takes advantage of
  HTTP/2, browser caching, service workers, inlined critical CSS, and code
  splitting so your site always loads incredibly fast—no matter what you build.
- **JavaScript-driven**, the web is huge and intensely competitive. Sites that
  win are fast and richly interactive. Your framework must make it trivial to
  use advanced JavaScript.
- **team ready**, use industry standard collaboration tools like npm, Git, and
  continuous deployment, so your team is always on the same page and shipping
  new features is easy.
- **modular**, allows for cleanly separated features so fixing bugs and adding
  new features is easy and complexity is contained.
- **internet scale**, launch your site to millions without crashing your site
  (or your wallet).
>>>>>>> 245a2460
- **secure**, doesn't put your users' data at risk of hacking.

I believe that Gatsby fulfills these requirements. After several years of working on the project and seeing it used successfully by many people on a wide variety of sites, I'm confident that Gatsby works.

Since I open sourced Gatsby in 2015, it's collected over **8000 stars** on GitHub (by far the most stars on GitHub for a project of its type), been joined by **122 contributors**, and **downloaded 130,000** times!

In mid-2016, I decided to [work full-time on Gatsby](https://www.bricolage.io/gatsby-open-source-work/) and started researching and prototyping ideas that are now coming together as Gatsby 1.0.

## What is Gatsby

Gatsby combines the fast performance of static websites with the powerful abstractions, excellent tools, and client capabilities of the web-app world.

It is a general purpose data-centric web framework that is [successfully being used for a wide variety of sites](https://github.com/gatsbyjs/gatsby#sites-built-with-gatsby) including blogs, marketing sites, documentation sites, and e-commerce.

It wraps three of the most popular web app tools into a cohesive website framework:

- [React](https://reactjs.org/) from Facebook for building UIs
- [webpack](https://webpack.js.org/) for bundling JavaScript and CSS
- [GraphQL](https://graphql.org/) from Facebook for declarative data queries

While designing Gatsby, I wanted a synthesis of two of my favorite developer experiences. The simplicity of building sites with markdown and static site generators and the powerful hot-reloading environment of the React world.

![Gatsby development
experience](https://camo.githubusercontent.com/0506699aaaae2f9772cc381b92f2aa5e14eba296/687474703a2f2f7a697070792e6766796361742e636f6d2f556c74696d6174655765656b6c7942617265626972646261742e676966)

When loading a page in a Gatsby site, browsers first load the page's pre-built HTML file and then load the minimum JavaScript needed to make that page interactive.

Because Gatsby sites are just static files, you're ensured a much more _carefree deployment_. There are no _complicated databases_ to install and maintain and _web-servers to scale_ and protect against hacking.

Serving static files ensures consistent _super fast load times_. Once your site is loaded, Gatsby automatically _pre-fetches_ adjacent pages. This means navigating around your site feels _instantaneous_ as all the content and scripts for the next page has been loaded already. Since you're reading this on a Gatsby site, try clicking on a link in the header and then click back (note, this site is still being worked on as we approach 1.0). A bit faster than your current site no? 😜

## Apps vs sites

From nearly the beginning of the web, the idea of the web as an application platform has competed with the idea of the web as a series of "documents".

In recent years, the "app" paradigm has gained steam as dozens of JavaScript frameworks and other JavaScript tools have been released, exploring ideas and competing for mind-share.

100s of millions of dollars have been invested by the largest companies in the world in these JavaScript frameworks and the larger ecosystem of tools surrounding them.

The improvement has been dramatic and exhilarating. I can remember many things I struggled for weeks to build in ~2010-2013 that took me days or even hours once I'd adopted React.

React has taken over the web world and for good reason. Its three big ideas, composable components, lifecycle APIs, and one-way data flow dramatically _simplify_ web UI development. Things that are really hard to build within other paradigms feel almost easy with React.

## Time for a JavaScript web framework?

The internet runs on Open Source CMSs—primarily WordPress and Drupal. I spent most of college building Drupal websites and writing [open-source Drupal modules](https://www.bricolage.io/first-beta-release-drupal-native-mailinglist-module/). My first startup job was at [Pantheon](https://pantheon.io)—where I helped [design and build developer tools](https://www.bricolage.io/new-beginnings/) for teams building Drupal & WordPress sites.

These open source CMSs are _extraordinary tools and have remarkably dynamic ecosystems_. They truly run the web. WordPress alone runs more than 25% of all websites on the internet!

But still, the time seems ripe for a client-centric web framework.

As more and more sites are expected to become app-like there's been a _rush to add more JavaScript into our sites_ resulting in an explosion of tool complexity resulting in, at times, poorly optimized sites that ship far too much JavaScript at the wrong times bogging down the site.

But it doesn't need to be this way. We use web frameworks because they _embed smart ideas about how to organize our code_ so we're guided towards building fast sites that are simple to build and maintain.

Gatsby aims to be a _modern web framework_ that's designed with the assumption that you need a rich client. Gatsby bakes in modern JavaScript compiler and bundling tools along with a full asset pipeline so you can just start writing your website and _be confident things will work_.

## Gatsby 1.0: Setting the foundation for a modern JavaScript website framework

I started working on the [1.0 branch](https://github.com/gatsbyjs/gatsby/tree/1.0) in August and after months of hard work, our first beta release is in sight.

The changes for 1.0 can be organized into a few areas.

### Add service worker and offline support

Service workers are perhaps the most exciting technology that's come to the web in the past several years. It makes possible (finally!) sophisticated client caching plus true offline support. I've added excellent on-by-default support to Gatsby for Service Workers and a great offline experience. If you're using Chrome or Firefox, this site loads offline! _Service workers make your site much more resilient against bad networks_. If someone loads your site on a train and goes through a tunnel, you won't lose them as they'll still be able to keep clicking around.

### Route-based code splitting

Many sites generate one JavaScript bundle for the _entire_ site. Which means someone loading your frontpage loads far more code than is necessary.

Gatsby 1.0 only loads the scripts necessary for the page you're on. As you navigate around, Gatsby loads the JavaScript needed for each route.

This means that one page with heavy imports:

```javascript
import d3 from "d3"
import threejs from "react-threejs"
```

...won't affect the performance of the rest of the site.

This is particularly helpful for teams of people collaborating on a site with pages with very different technical and business requirements. Different parts of the site can evolve independently of each other.

One client I'm working with on Gatsby 1.0 (a stealth startup in San Francisco) is using Gatsby to build both their marketing site _and_ SaaS app within the _same Gatsby codebase_.

<<<<<<< HEAD
The marketing pages of their site are built using markdown and React components along with a modern css-in-js library [Glamor](https://github.com/threepointone/glamor) for styling. The SaaS portion uses [Redux](http://redux.js.org/) to communicate with their Django API.
=======
The marketing pages of their site are built using markdown and React components
along with a modern CSS-in-JS library
[Glamor](https://github.com/threepointone/glamor) for styling. The SaaS portion
uses [Redux](http://redux.js.org/) to communicate with their Django API.
>>>>>>> 245a2460

The marketing portion of the site loads quickly with minimal JavaScript. When a potential customer goes to sign-up for the app, there's no _awkward jump from the marketing website to the web app_—just a simple page change which seamlessly loads in the needed JavaScript. The _team is sharing components and styles across the site_ without stepping on each others shoes as they rapidly iterate on features.

### Plugin and Theme systems

WordPress & Jekyll are both great examples of open source communities with robust theme & plugins ecosystems.

Themes and plugins help accelerate building as you can build on what others have done and help collaborate with others on basic building blocks

Gatsby 1.0 will be adding plugin and theme support.

The plugin system will let you hook into lifecycle APIs from events during the bootstrap and build processes and in the browser.

<<<<<<< HEAD
There are a [number of official Gatsby plugins](/docs/plugins/) already built—all distributed as separate NPM packages. It'll be easy to create your own plugins for internal projects and as open source projects published on NPM.
=======
There are a [number of official Gatsby plugins](/docs/plugins/) already
built—all distributed as separate npm packages. It'll be easy to create your own
plugins for internal projects and as open source projects published on npm.
>>>>>>> 245a2460

Plugins can:

- add support for webpack loaders such as Sass, Less
- add drop-in support for lightweight React-compatible frameworks [Preact](https://preactjs.com/) and [Inferno](https://infernojs.org/)
- add a sitemap or RSS feed
- add [Google Analytics](/packages/gatsby-plugin-google-analytics/)
- ...and many more!

Plugins also drive the new GraphQL data processing layer.

The final pieces for theme support are coming soon. Gatsby's theme system will have some unique properties. You'll be able to add multiple themes to a site. So you could start a site with a "blog" theme and later add on a "portfolio" theme. Themes will also be able to _compose_ other themes. So a large organization could have a standard "base" theme and then individual departments could extend the base theme to meet their specific requirements.

<<<<<<< HEAD
Themes (like plugins) will be published on NPM. So soon, starting a new Gatsby blog will be as simple as:
=======
Themes (like plugins) will be published on npm. So soon, starting a new Gatsby
blog will be as simple as:
>>>>>>> 245a2460

```shell
npm install --save gatsby-super-cool-theme
gatsby build --theme gatsby-super-cool-theme
```

### GraphQL data layer

Currently data in Gatsby (like pretty much every static site generator) is processed then _pushed_ into templates to be rendered into HTML. This is a simple pattern and works great for many use cases. But when you start working on more complex sites, you really start to miss the flexibility of building a database-driven site. With a database, all your data is available to query against in any fashion you'd like. Whatever bits of data you need to assemble a page, you can _pull_ in. You want to create author pages showing their bio and last 5 posts? It's just a query away.

I wanted this same flexibility for Gatsby. So for 1.0, I've built a new data processing layer which converts your static data files (or any other data source) into a _GraphQL schema_ which you can query against like a database.

Every Gatsby page or page template can have a GraphQL query which tells Gatsby what data is required for that page. The data layer runs the GraphQL queries during development and at build time and writes out a JSON file with the result of the query. This JSON file is then injected into the React component as props.

Because we know at build-time what data is needed for every page, we can easily pre-fetch page data meaning even very complex, data-heavy pages load almost instantly.

This pattern of _colocating_ your queries next to your views is copied from the [Relay data framework from Facebook](https://facebook.github.io/relay/). Colocation makes it easy to fully understand your views as everything necessary for that view is fully described there.

A simple example of how this works in practice.

Say we had a markdown file that looked like:

```markdown
---
title: A sweet post
date: 2017-02-23
---

This is my sweet blog post. **Cool!**
```

In our site, we would write a React component which acts as a template for all the blog posts. Included with the component is an exported `pageQuery`.

```javascript
// A simple React component for rendering a blog page.
import React from "react"

class BlogPostTemplate extends React.Component {
  render() {
    return (
      <div>
        <h1>{this.props.data.markdown.frontmatter.title}</h1>
        <small>{this.props.data.markdown.frontmatter.date}</small>
        <div
          dangerouslySetInnerHTML={{
            __html: this.props.data.markdown.html,
          }}
        />
      </div>
    )
  }
}

export default BlogPostTemplate

export const pageQuery = `
  query BlogPost($slug: String!) {
    markdown(slug: { eq: $slug }) {
      // Get the markdown body compiled to HTML.
      html
      frontmatter {
        title
        // Transform the date at build time!
        date(formatString: "MMM D, YYYY")
      }
    }
  }
`
```

All data parsing and processing is plugin-driven. So in time, any imaginable data format and source and potential way of processing its data will be an npm install away.

So far I've focused on building out the markdown ecosystem. So there are plugins to [parse markdown](/packages/gatsby-parser-remark/) and process it in a variety of ways (including [adding syntax highlighting with PrismJS](/packages/gatsby-typegen-remark-prismjs/) and [resizing images referenced in markdown files](/packages/gatsby-typegen-remark-images/) so they're mobile ready). I've also added parsers for [YAML](/packages/gatsby-parser-yaml/), [JSON](/packages/gatsby-parser-json/), and [images](/packages/gatsby-parser-sharp/).

These plugins are easy to write (somewhat similar to webpack loaders) so I expect to see the list of plugins grow rapidly.

The GraphQL layer can also connect to external data sources like databases, APIs, or 3rd party services e.g. the various hosted CMSs such as [Contentful](https://www.contentful.com/) and [DataCMS](https://www.datocms.com/).

## Getting started with Gatsby 1.0

Gatsby 1.0 is still in alpha so I don't recommend it yet for casual use. If you don't mind some growth pains and diving it to fix bugs and add features, Gatsby 1.0 is mostly feature-complete now and can be used to build real sites.

The first beta will be released in the coming weeks along with more documentation and a getting started tutorial. Subscribe to the [1.0 meta issue](https://github.com/gatsbyjs/gatsby/issues/419) on GitHub to get updates.

This has been a super fun project to work on. I'm really interested to hear your reactions and what kind of problems you face that you think Gatsby will help with.

If you're interested in contributing, please join the [Gatsby Discord](https://gatsby.dev/discord), check out the [issues](https://github.com/gatsbyjs/gatsby/issues), and help bikeshed on names and APIs and other ideas.<|MERGE_RESOLUTION|>--- conflicted
+++ resolved
@@ -10,15 +10,6 @@
 
 This framework would have to be:
 
-<<<<<<< HEAD
-- **universal**, work for all types of sites from simple brochureware to complex web-apps.
-- **simple**, not requiring any setup to start using and with thoughtful APIs to extend the framework.
-- **fast**, doesn't lose customers to slow page loads. Takes advantage of HTTP/2, browser caching, service workers, inlined critical css, and code splitting so your site always loads incredibly fast—no matter what you build.
-- **JavaScript-driven**, the web is huge and intensely competitive. Sites that win are fast and richly interactive. Your framework must make it trivial to use advanced JavaScript.
-- **team ready**, use industry standard collaboration tools like NPM, Git, and continuous deployment, so your team is always on the same page and shipping new features is easy.
-- **modular**, allows for cleanly separated features so fixing bugs and adding new features is easy and complexity is contained.
-- **internet scale**, launch your site to millions without crashing your site (or your wallet).
-=======
 - **universal**, work for all types of sites from simple brochureware to complex
   web-apps.
 - **simple**, not requiring any setup to start using and with thoughtful APIs to
@@ -36,7 +27,6 @@
   new features is easy and complexity is contained.
 - **internet scale**, launch your site to millions without crashing your site
   (or your wallet).
->>>>>>> 245a2460
 - **secure**, doesn't put your users' data at risk of hacking.
 
 I believe that Gatsby fulfills these requirements. After several years of working on the project and seeing it used successfully by many people on a wide variety of sites, I'm confident that Gatsby works.
@@ -123,14 +113,10 @@
 
 One client I'm working with on Gatsby 1.0 (a stealth startup in San Francisco) is using Gatsby to build both their marketing site _and_ SaaS app within the _same Gatsby codebase_.
 
-<<<<<<< HEAD
-The marketing pages of their site are built using markdown and React components along with a modern css-in-js library [Glamor](https://github.com/threepointone/glamor) for styling. The SaaS portion uses [Redux](http://redux.js.org/) to communicate with their Django API.
-=======
 The marketing pages of their site are built using markdown and React components
 along with a modern CSS-in-JS library
 [Glamor](https://github.com/threepointone/glamor) for styling. The SaaS portion
 uses [Redux](http://redux.js.org/) to communicate with their Django API.
->>>>>>> 245a2460
 
 The marketing portion of the site loads quickly with minimal JavaScript. When a potential customer goes to sign-up for the app, there's no _awkward jump from the marketing website to the web app_—just a simple page change which seamlessly loads in the needed JavaScript. The _team is sharing components and styles across the site_ without stepping on each others shoes as they rapidly iterate on features.
 
@@ -144,13 +130,9 @@
 
 The plugin system will let you hook into lifecycle APIs from events during the bootstrap and build processes and in the browser.
 
-<<<<<<< HEAD
-There are a [number of official Gatsby plugins](/docs/plugins/) already built—all distributed as separate NPM packages. It'll be easy to create your own plugins for internal projects and as open source projects published on NPM.
-=======
 There are a [number of official Gatsby plugins](/docs/plugins/) already
 built—all distributed as separate npm packages. It'll be easy to create your own
 plugins for internal projects and as open source projects published on npm.
->>>>>>> 245a2460
 
 Plugins can:
 
@@ -164,12 +146,8 @@
 
 The final pieces for theme support are coming soon. Gatsby's theme system will have some unique properties. You'll be able to add multiple themes to a site. So you could start a site with a "blog" theme and later add on a "portfolio" theme. Themes will also be able to _compose_ other themes. So a large organization could have a standard "base" theme and then individual departments could extend the base theme to meet their specific requirements.
 
-<<<<<<< HEAD
-Themes (like plugins) will be published on NPM. So soon, starting a new Gatsby blog will be as simple as:
-=======
 Themes (like plugins) will be published on npm. So soon, starting a new Gatsby
 blog will be as simple as:
->>>>>>> 245a2460
 
 ```shell
 npm install --save gatsby-super-cool-theme
