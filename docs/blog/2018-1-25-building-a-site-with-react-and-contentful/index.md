--- conflicted
+++ resolved
@@ -4,25 +4,15 @@
 author: "Shannon Soper"
 ---
 
-<<<<<<< HEAD
-A poster of _Starry Night_ by Vincent Van Gogh followed me to each new dorm room in college because I bought it the first year and kept it until it ripped beyond repair.
-
-My sister (a professional artist) and I often debate the merits and demerits of reprinting great works of art, like Van Gogh’s masterpiece.
-=======
 A poster of _Starry Night_ by Vincent Van Gogh followed me to each new dorm room in college until it ripped beyond repair. I loved that poster.
 
 My poster of _Starry Night_ often led to debates with my sister (a professional artist) about the merits and demerits of reprinting great works of art.
->>>>>>> 0a6fb373
 
 As much as I revere the original, I also love that printing technology can put _Starry Night_ on tote bags, coffee mugs, posters, t-shirts, and more. Technology has made great art accessible to a wide range of people (without advanced printers and computers, original paintings can only be shared with people through painstaking replication via the original medium: oil painting on a canvas).
 
 ![Starry Night painting by Vincent Van Gogh](starry-night.jpeg)
 
-<<<<<<< HEAD
-For the same reason, I’m also loving building a website with React and Contentful; together they allow things like images and text to easily appear in various formats across multiple platforms.
-=======
 For the same reason that I love seeing _Starry Night_ on a poster, I loved building a website with React and Contentful; together, they allow images and text to easily appear in various formats across multiple platforms.
->>>>>>> 0a6fb373
 
 It’s much faster and easier to resize and reuse the content you already have when you don’t have to painstakingly re-create for mobile, for web, etc. You basically just print it, again, and again, and again, in small and large and medium formats, in websites, mobile apps, multiple languages. Just...push a button on a printer to make copies. Easy, right?
 
@@ -42,11 +32,8 @@
 
 ## What is Contentful? Why choose it?
 
-<<<<<<< HEAD
-=======
 ![Contentful logo](contentful-logo.png)
 
->>>>>>> 0a6fb373
 Contentful is a headless Content Management System (CMS) that lets you organize your content into what could be called “modules,” or little bits of data that can be rearranged to appear nicely on mobile devices, tablets, computers, virtual reality devices (this is my own joke, but...maybe someday?) and more.
 
 Actually, the way Contentful handles bits of content means that you can push content out when new technology develops without having to redesign, rewrite, or rethink all of it for a new format.
@@ -116,21 +103,13 @@
 }
 ```
 
-<<<<<<< HEAD
+## Making data look nice on the site
+
 Once I got my GraphQL queries working, I called a couple friends for help rendering the data to each page on my site. They called this “printing,” a word that I enjoyed because it reminded me of the Vincent Van Gogh poster I had.
-=======
-## Making data look nice on the site
->>>>>>> 0a6fb373
-
-Once I got my GraphQL queries working, I called a couple friends for help rendering the data to each page on my site. They called this “printing,” a word that I enjoyed because it reminded me of the Vincent Van Gogh poster I had.
 
 Here is one of the first pages I rendered into a table format:
 
-<<<<<<< HEAD
-Here are more examples of pages I created. The code from the photo gallery page shows that I import React at the top, then I tell it to export data from Contentful by using the hierarchy in the GraphQL query.
-=======
 ![What the finished daily schedule looks like on my site](daily-schedule-finished.png)
->>>>>>> 0a6fb373
 
 Here are more examples of pages I created. This is the photo gallery page:
 
@@ -182,13 +161,9 @@
         }`;
 ```
 
-<<<<<<< HEAD
-A more complex page included the list of Tricks & Commands, because not all entries on Contentful included the same content.
-=======
 ## More complex pages
 
 The list of Tricks & Commands presented a complex challenge because not all entries on Contentful included the same content. For example, we got errors if we tried to query for a photo since some entires had photos and some did not.
->>>>>>> 0a6fb373
 
 Because each entry was inconsistent, my friends helped me figure out a way to use JS to make sure we only requested a photo to be printed IF the photo existed. And if a particular entry didn't have a photo, the computer could forgive it (just this once). Here is the code from that page:
 
