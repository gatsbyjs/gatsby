--- conflicted
+++ resolved
@@ -15,12 +15,8 @@
 
 - Content migration
 - Programmatic page creation in Gatsby
-<<<<<<< HEAD
-- Manage styles with [`Typography.js`](http://kyleamathews.github.io/typography.js/)
-=======
 - Manage styles with
   [`Typography.js`](https://kyleamathews.github.io/typography.js/)
->>>>>>> 245a2460
 - Automatic pagination
 - Tag pages
 - Add an admin panel with [NetlifyCMS](https://www.netlifycms.org/)
@@ -114,15 +110,11 @@
 
 ### Adding styles
 
-<<<<<<< HEAD
-Now that the system displays the content, it's time to style it. I decided to go for the [`typography.js` route](/tutorial/part-two/#typographyjs). The approach is well documented and you can also see [previews of the themes online](http://kyleamathews.github.io/typography.js/).
-=======
 Now that the system displays the content, it's time to style it. I decided to go
 for the
 [`typography.js` route](/tutorial/part-two/#typographyjs).
 The approach is well documented and you can also see
 [previews of the themes online](https://kyleamathews.github.io/typography.js/).
->>>>>>> 245a2460
 
 Steps were:
 
