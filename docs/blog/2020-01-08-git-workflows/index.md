--- conflicted
+++ resolved
@@ -87,13 +87,8 @@
 We check out the `pt2` branch and rebase it onto the updated `pt1` branch:
 
 ```shell
-<<<<<<< HEAD
-$ git checkout feat/headless-cms-pt2
-$ git rebase feat/headless-cms-pt1
-=======
 git checkout feat/headless-cms-pt2
 git rebase feat/headless-cms-pt1
->>>>>>> 37f18c78
 ```
 
 If you're not familiar with rebasing, it's an alternative to merging that involves "replaying" commits over a different branch. This can be a weird idea for folks who are used to merging, and it takes most people a bit of practice to get comfortable with it. You can learn more about rebasing in [this article from Algolia](https://blog.algolia.com/master-git-rebase/).
@@ -110,7 +105,7 @@
 
 Once we've fixed all the conflicts, we can finish up our rebase by running the following:
 
-```shell
+```bash
 # stage all the changes we just made
 $ git add .
 
@@ -134,7 +129,7 @@
 
 Because we've rewritten the history, by turning `C` into `E`, we need to force-push to update our PR on GitHub:
 
-```shell
+```bash
 $ git push origin feat/headless-cms-pt2 -f
 ```
 
@@ -233,7 +228,7 @@
 
 If you do wind up squash-merging a branch, you'll need to manually snip out the duplicate commits. You can do this with an [interactive rebase](https://hackernoon.com/beginners-guide-to-interactive-rebasing-346a3f9c3a6d):
 
-```shell
+```bash
 $ git checkout feat/headless-cms-pt2
 $ git rebase -i feat/headless-cms
 # A popup will open, presenting you with a list of commits.
@@ -247,7 +242,7 @@
 
 To accomplish this, we'll do some more local rebasing:
 
-```shell
+```bash
 # Update our local state
 $ git checkout master
 $ git pull origin master
