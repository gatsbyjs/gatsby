--- conflicted
+++ resolved
@@ -26,12 +26,8 @@
 
 With monorepos the code is split into specific packages (aisles). Meaning you can easily navigate the project to find the component or module you want to work on. It also means not needing to maintain separate repos when making changes that affect multiple parts of your stack (the single shop).
 
-<<<<<<< HEAD
-Everything is accessible from a single place, while still being organised enough to navigate painlessly. Enough with the theory, let’s move on to the tutorial, which is split into 2 sections: development and deployment.
-=======
 Everything is accessible from a single place, while still being organized enough to navigate painlessly.
 Enough with the theory, let’s move on to the tutorial, which is split into 2 sections: development and deployment.
->>>>>>> 245a2460
 
 *Development* — We’ll configure an existing application, built with [Gatsby](/), into a monorepo. I won’t delve too much into its implementation details because it’s beyond the scope of this article. We’ll attend the lavish party that the great Gatsby throws for us and we won’t ask why or how they did it.
 
@@ -526,12 +522,8 @@
 
 Push these changes to your repo to kick off your build pipeline. If everything was successful then your build will have passed and your site will have deployed. Go to Travis, open up your blog build so you have access to the logs. Scroll right to the bottom to where it says ‘deploying application’ and uncollapse the section. This’ll be the URL that Vercel deployed your site to. It should look something like `https://buildsjdoe383jd.vercel.app`. Copy that url and go back to your command line. Run the following command:
 
-<<<<<<< HEAD
-`now alias <your randomly generated URL> <your chosen alias>` I chose ‘lerna-monorepo-blog’ as my alias, so that one won’t be available for you to use, so choose your own. When you’ve run the command, there will be feedback saying that the alias was successfully created. If not, then it’s likely the command was written incorrectly or the alias is already in use by someone else. Once you’ve added an alias successfully for the blog, do the same for your shop package.
-=======
 `vercel alias <your randomly generated URL> <your chosen alias>`
 I chose ‘lerna-monorepo-blog’ as my alias, so that one won’t be available for you to use, so choose your own. When you’ve run the command, there will be feedback saying that the alias was successfully created. If not, then it’s likely the command was written incorrectly or the alias is already in use by someone else. Once you’ve added an alias successfully for the blog, do the same for your shop package.
->>>>>>> 245a2460
 
 Even if you push everything forward now the site’s navigation will still be broken. The very last thing we need to do is add our alias URL as an environment variables in our `.env.production` file. In your blog package’s `.env.production` go ahead and add the following:
 
