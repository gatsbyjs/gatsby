--- conflicted
+++ resolved
@@ -26,34 +26,22 @@
 
 ### Functional Questions (How do I do X with Gatsby?)
 
-<<<<<<< HEAD
-**Question:** Can I serialize an api to be stored and accessed client-side only? **Answer:** Yup (with a source plugin!). If it's a GraphQL API you can even use [`gatsby-source-graphql`](/packages/gatsby-source-graphql/) to invoke that API at _build time_
-=======
 **Question:** Can I serialize an API to be stored and accessed client-side only?
 **Answer:** Yup (with a source plugin!). If it's a GraphQL API you can even use [`gatsby-source-graphql`](/packages/gatsby-source-graphql/) to invoke that API at _build time_
->>>>>>> 245a2460
 
 **Question:** How would you recommend handling Gatsby pointing to environment specific endpoints? For example, we're required to deploy the same artifact to dev - uat - prod, so for pointing our app at the appropriate endpoint, we're looking at location.href and using if/else to determine the endpoint. Is there a better way? **Answer:** Check out [Environment Variables](/docs/environment-variables/).
 
 **Question:** Is it possible to have the gatsby-\*.js files be rewritten in TypeScript? **Answer:** gatsby-browser.js and gatsby-ssr.js work just fine if you add gatsby-plugin-typescript. We don't have an out-of-the-box solution for gatsby-node.js but you could require the TypeScript interpreter and then require another TypeScript file and re-export its code from gatsby-node.js.
 
-<<<<<<< HEAD
-**Question:** Gatsby transformers support Markdown and asciidoc. Possible support for Sphinx reStructuredText? **Answer:** Certainly! Gatsby is super pluggable, so whatever content you want to bring to Gatsby, just write a plugin! Check out [Creating a Source Plugin](/docs/creating-a-source-plugin/).
-=======
 **Question:** Gatsby transformers support Markdown and AsciiDoc. Possible support for Sphinx reStructuredText?
 **Answer:** Certainly! Gatsby is super pluggable, so whatever content you want to bring to Gatsby, just write a plugin! Check out [Creating a Source Plugin](/docs/creating-a-source-plugin/).
->>>>>>> 245a2460
 
 **Question:** How did you implement the GitHub PR test for lighthouse scoring? **Answer:** All available in [`gatsby-perf-audit`](https://github.com/dschau/gatsby-perf-audit). I run Lighthouse from a CI container, and then parse the response.
 
 **Question:** Is it possible to dictate code splitting manually, e.g. component level code splitting? **Answer:** Yup! React. Lazy is great + standard async imports.
 
-<<<<<<< HEAD
-**Question:** How can I expose global variables during the build process? We are looking to use JSDom during the build process. We currently have the async loading of the Interweave module, but we want our ssr generated html to match the final rendered DOM. **Answer:** Check out [Environment Variables](/docs/environment-variables/).
-=======
 **Question:** How can I expose global variables during the build process? We are looking to use JSDom during the build process. We currently have the async loading of the Interweave module, but we want our SSR generated HTML to match the final rendered DOM.
 **Answer:** Check out [Environment Variables](/docs/environment-variables/).
->>>>>>> 245a2460
 
 **Question:** Is there a way to enable SSR on run time to things like a post preview? **Answer:** If you mean a screenshot of the built site, you could deploy to a staged URL, and then use a plugin like [`gatsby-transformer-screenshot`](https://github.com/gatsbyjs/gatsby/tree/master/packages/gatsby-transformer-screenshot) and then query for your page preview (we do this on gatsbyjs.org!). Additionally, something like using [a screenshot service](https://screenshot-v2.now.sh/) would work, as well. We're working on a service for this: [Gatsby Preview](/blog/2018-07-17-announcing-gatsby-preview/)
 
@@ -63,12 +51,8 @@
 
 **Question:** Can I use Gatsby Image with images from external sources like Cloudinary or an AWS bucket? And if it's indeed possible, will this impact my build time if I have thousands of images? **Answer:** Yes, build-times do go up with image processing as it's very CPU intensive.
 
-<<<<<<< HEAD
-**Question:** I have an app which has Frontend and Admin Panel so how do I do code splitting based on Module so the admin javascript should not include in Frontend and vice versa? **Answer:** Gatsby splits code automatically by route so code only used on the admin panel will only be loaded there. Check out [Building Apps with Gatsby](/docs/adding-app-and-website-functionality/) for details about how to build the admin section.
-=======
 **Question:** I have an app which has Frontend and Admin Panel so how do I do code splitting based on Module so the admin JavaScript should not include in Frontend and vice versa?
 **Answer:** Gatsby splits code automatically by route so code only used on the admin panel will only be loaded there. Check out [Building Apps with Gatsby](/docs/adding-app-and-website-functionality/) for details about how to build the admin section.
->>>>>>> 245a2460
 
 ### GraphQL / Data Layer
 
@@ -90,12 +74,8 @@
 
 **Question:** What is your opinion on using CSS, i.e. Styled Components, Emotion or BEM? **Answer:** We don't really have an official opinion--we want you to build apps however you prefer! That being said, I quite like CSS in JS (particularly emotion). I did a little podcast with Chris Coyier if you're interested--[CSS-in-JS Podcast on CSS Tricks](https://css-tricks.com/video-screencasts/168-css-in-js/)
 
-<<<<<<< HEAD
-**Question:** How about best practices with Styles and Web Fonts? **Answer:** Re: Styles, I'd recommend using something like CSS Modules (enabled by default!) or a CSS in JS solution if you're into that. We're not opinionated and want to enable everyone to build performant sites, by default! As far as web fonts, depends! You could use gatsby-plugin-typography and load google fonts if that's your thing. [Typefaces](https://github.com/kyleamathews/typefaces) lets you add open source fonts from NPM packages.
-=======
 **Question:** How about best practices with Styles and Web Fonts?
 **Answer:** Re: Styles, I'd recommend using something like CSS Modules (enabled by default!) or a CSS in JS solution if you're into that. We're not opinionated and want to enable everyone to build performant sites, by default! As far as web fonts, depends! You could use gatsby-plugin-typography and load google fonts if that's your thing. [Typefaces](https://github.com/kyleamathews/typefaces) lets you add open source fonts from npm packages.
->>>>>>> 245a2460
 
 ### Content Management Systems (CMS)
 
@@ -141,12 +121,8 @@
 
 **Question:** Would it makes sense to still use Gatsby for a more "dynamic" type of app? **Answer:** Yes! You can learn more about what types of dynamic apps you can build with Gatsby here: [Dynamic Apps Webinar](https://www.gatsbyjs.com/build-web-apps-webinar).
 
-<<<<<<< HEAD
-**Question:** What is the recommended approach for sites that have integrations like an oauth authentication or web mapping that need code to be run only in the browser (not SSR)? I have read about checking for module or browser and using babel dynamic import. Is there a way to have a separate bundle lazy loaded only when loaded in the browser? **Answer:** Check out [Building a site with authentication](/docs/building-a-site-with-authentication/).
-=======
 **Question:** What is the recommended approach for sites that have integrations like an OAuth authentication or web mapping that need code to be run only in the browser (not SSR)? I have read about checking for module or browser and using babel dynamic import. Is there a way to have a separate bundle lazy loaded only when loaded in the browser?
 **Answer:** Check out [Building a site with authentication](/docs/building-a-site-with-authentication/).
->>>>>>> 245a2460
 
 **Question:** Dustin mentioned a recording on building dynamic apps with Gatsby. Is that available? **Answer:** Yes- you find that recording here: [Gatsby Building Apps Webinar](https://www.gatsbyjs.com/build-web-apps-webinar).
 
@@ -214,26 +190,16 @@
 
 **Question:** Following up on upgrade path question—how would you upgrade between version of 2.~? **Answer:** You can bump the version # in your package.json and then you're done.
 
-<<<<<<< HEAD
-**Question:** If my .htaccess file is configured to read .html files without the extension in the url, can Gatsby compile the links to pages without the .html ending? **Answer:** We haven't added support for this yet.
-
-**Question:** Follow up to the .htaccess question, how do you manage to hide .html from your url on gatsbyjs.com? **Answer:** Many servers can do this. Generally the feature is called "clean urls".
-=======
 **Question:** If my `.htaccess` file is configured to read `.html` files without the extension in the url, can Gatsby compile the links to pages without the `.html` ending?
 **Answer:** We haven't added support for this yet.
 
 **Question:** Follow up to the `.htaccess` question, how do you manage to hide `.html` from your url on gatsbyjs.com?
 **Answer:** Many servers can do this. Generally the feature is called "clean urls".
->>>>>>> 245a2460
 
 **Question:** No concern of the additional request for the SVG?? **Answer:** SVGs previews are inlined.
 
-<<<<<<< HEAD
-**Question:** No concerns of excessive prefetching in the bg? **Answer:** This is turned off on low-power devices.
-=======
 **Question:** No concerns of excessive prefetching in the background?
 **Answer:** This is turned off on low-power devices.
->>>>>>> 245a2460
 
 **Question:** Re content updates: But is a new build triggered on _every_ content change? **Answer:** You can configure it that way -- send webhooks to have your CI server rebuild.
 
