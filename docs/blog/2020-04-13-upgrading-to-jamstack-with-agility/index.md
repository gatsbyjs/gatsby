---
title: "Rebuilding the Agility CMS Website with Gatsby (one page at a time)"
date: 2020-04-13
author: Joel Varty
excerpt: "When the Agility CMS team asked Joel Varty, the company's president, for a home page upgrade that could handle not only content but new integrations with mar-tech apps, he jumped at the chance to build it on Gatsby using JAMstack architecture."
tags:
  - netlify
  - headless-cms
  - jamstack
---

I've been preaching about JAMStack for a while now, and lately I've been talking a lot about how you can [move your website to JAMStack without rebuilding everything](https://agilitycms.com/resources/posts/migrate-to-jamstack-now-no-excuses).

I decided it was time to take my own advice and upgrade my company's website, [agilitycms.com](https://agilitycms.com), starting with the home page, and adding pages and sections over time. Agility CMS is a headless content management system running in the cloud (Microsoft Azure). The current website is built on ASP.NET Core. Our marketing team came to me with a request to build a brand new home page which included not only updating content, but a brand new design, new modules, and new integrations with mar-tech.

This was just the opportunity I’d been looking for: A chance to practice what I've been preaching! What's also great is the current .NET website is already built using a headless CMS, so I don't have to rewrite or migrate any content.

## Goals

- Build the new home page using [Gatsby](https://www.gatsbyjs.org/)
- Re-use much of the existing site content from [our headless CMS](https://agilitycms.com/)
- Zero downtime

## tl;dr

For those of you who just want to see the code for the new site (it only has code for the modules that are on the homepage right now, but it will expand over time), it's all here on GitHub: https://github.com/agility/agility-website-gatsby.

## Steps

Here's what I did to get everything up and running, right from coding the new site, to deploying, testing and flipping over the DNS.

<<<<<<< HEAD
Get it running locally with Gatsby Implement the Header and Footer Create a new Home Page Run it in Gatsby Cloud Deploy to Netlify Setup the CDN to do the Edge Routing
=======
- [Get it running locally with Gatsby](#step-1-get-it-running-locally-with-gatsby)
- [Implement the Header and Footer](#step-2-implement-the-header-and-footer)
- [Create a new Home Page](#step-3-create-a-new-home-page)
- [Run it in Gatsby Cloud](#step-4-run-it-in-gatsby-cloud)
- [Deploy to Netlify](#step-5-deploy-to-netlify)
- [Setup the CDN to do the Edge Routing](#step-6-setup-the-cdn-to-do-the-edge-routing)
>>>>>>> 245a2460

What's really cool is that this workflow isn't just for upgrading Agility websites to JAMstack - you can use it for any website! Now let’s break each step into specific details.

## Step 1: Get it running locally with Gatsby

It's really easy to get started creating a Gatsby website with Agility CMS. Just clone the [starter repo from GitHub](https://github.com/agility/agility-gatsby-starter), open up the folder in [VS Code](https://code.visualstudio.com/) and pop in your API Keys.

```shell
git clone https://github.com/agility/agility-gatsby-starter.git
```

Now, find your API Keys on the Getting Started page of the [Agility CMS Content Manager](https://manager.agilitycms.com/)

![Agility CMS Getting Started landing page](./post-image-1.png "Agility CMS Screenshot")

Put your API Keys into the **.env.development** and **.env.production** files. They look something like this and have instructions about which values go where.

```text
# Your Instance Id
AGILITY_GUID=

# Your Preview API Key (recommended) - you can get this from the Getting Started Page in Agility CMS
AGILITY_API_KEY=

# If using your Preview API Key, set this to true
AGILITY_API_ISPREVIEW=true

# If you want to enable <host>/__refresh endpoint
ENABLE_GATSBY_REFRESH_ENDPOINT=true
```

Now, check out the **gatsby-config.js** file - it has a section for plugins, and the Agility CMS source plugin is called **@agility/gatsby-source-agilitycms**. Check that the language code and channel name matches what you have in your Agility CMS instance.

### Modules and Page Templates

Since this was an existing website, we already had a few Page Templates and Module Definitions set up in the instance. We need to make sure we at least have placeholders in our new Gatsby project for those, and we'll just implement whatever is needed for our new home page.

![Project Folder Structure](./post-image-2.png "Project Folder Structure")

There are folders for Page Templates and Modules, and you can just put in placeholder React code for these right now.

Here's an example Page Template component with a single content zone called "Main":

```jsx
import React from "react"
import ContentZone from "../agility/components/ContentZone"

const MainTemplate = props => {
  return (
    <div className="main-template">
      <ContentZone name="Main" {...props} />
    </div>
  )
}
export default MainTemplate
```

Here's an example Module component that doesn't do anything except output its name.

```jsx
import React from "react"

const LatestResources = ({ item }) => {
  return <section className="container">LatestResources</section>
}

export default LatestResources
```

When I got all those things in place, I started up Gatsby to see what would happen.

```shell
gatsby develop
```

<<<<<<< HEAD
Gatsby will pull down all the content for our website and put it into GraphQL. This is a _content sync_, so from now on it will only pull down a delta (what's changed) from Agility CMS. ![Alt Text](post-image-3.png "Agility CMS - Gatsby - Terminal Output")
=======
Gatsby will pull down all the content for our website and put it into GraphQL. This is a _content sync_, so from now on it will only pull down a delta (what's changed) from Agility CMS.
![Alt Text](./post-image-3.png "Agility CMS - Gatsby - Terminal Output")
>>>>>>> 245a2460

## Step 2: Implement the Header and Footer

We need to make our new website look just like the old one, so we need to match the colors, fonts, and other visual styles as much as we can. You may want to pull in the CSS from your old site—or start from scratch if you want to make a clean break.

Either way, this is a great time to familiarize yourself with the GraphQL data in your website. Point your browser to `http://localhost:8000/___graphql` to start exploring your data, and you can build the query access and Shared Content or Sitemap data. You can see that all content is available, grouped by content definition name.

Here's the query that I used to grab a Global Header shared content item, as well as the nested sitemap as JSON.

```graphql
query GlobalHeaderQuery {
  agilityGlobalHeader(properties: { referenceName: { eq: "globalheader" } }) {
    customFields {
      marketingBanner
      logo {
        url
        label
      }
    }
    preHeaderLinks {
      customFields {
        title
        uRL {
          href
          target
          text
        }
      }
    }
  }
  agilitynestedsitemap {
    internal {
      content
    }
  }
}
```

Your query will look different, of course, but I hope you get the idea of how to query your Agility CMS content.

Now, you can create a component that uses a `<StaticQuery>` to pull in the data and make it available. Check out the example `GlobalHeader.js` component in your project for an example of that.

## Step 3: Create a new Home Page

In Agility CMS, the first page in your sitemap is considered your Home Page. So, I created a new home page and temporarily called it home-2. I didn't publish it, but this meant that I could use this to build out the modules on the new home page.

![Agility CMS Screenshot - temporary home page](./post-image-4.png "Agility CMS Screenshot - Home Page")

I created a couple of new Module Definitions that I needed for the new page design, so I created new react components in the **modules** folder for those. The amazing thing about the Agility CMS Gatsby implementation is that nearly all the data that you need to render a module on a page is given to you in a property called **item**.

What I normally do is just `console.log("ModuleName", item)` so I can see exactly what that data looks like. Then run the site locally in your browser `http://localhost:8000` and open up your Developer Tools to see what it looks like in the console.

### Hot Reloading - Code and Content

One of the best things about React development with Gatsby is that everything can be hot reloaded, including the content!

If you leave your browser open beside your code, you can just make changes and see them. Additionally, if you open a second terminal window, you can also pull down any changes that you make to the content in Agility CMS without having to run `gatsby develop` again.

```shell
curl -X POST http://localhost:8000/__refresh
```

Here's a side-by-side screenshot of my 2 monitor setup. You can see that I have 2 terminal windows opened in VS Code.

![two screens side by side showing hot reloading website and the Gatsby code for it](./post-image-5.png "Side-by-side Hot Module Reload")

I really love this workflow! It makes it really easy to tweak things and see the changes instantly.

## Step 4: Run it in Gatsby Cloud

To get going, [Gatsby Cloud](https://www.gatsbyjs.com/) is the easiest way to Preview and Build Gatsby sites. The free version is enough to get you started.

Push your code to a GitHub repo, sign up for Gatsby Cloud, and create a new site. When asked, simply choose "I already have a Gatsby site" and don't add any integrations just now.

![landing page for Gatsby Cloud Create New Site](./post-image-6.png "Gatsby Cloud - Create New Site")

You can securely add your API Keys in the Environment Variable section of Settings.

![Gatsby webpage for setting environment variables](./post-image-7.png "Gatsby Cloud - Environment Variables")

Now you can take the Preview link from Gatsby and plug that into Agility CMS in the Domain Configuration area of the Settings section.

Additionally, Gatsby gives you webhook URLs for Preview and Build. You can go ahead and plug these into the Webhook area in Agility Settings.

## Step 5: Deploy to Netlify

Netlify is a really great service to easily host static websites. Even better, it integrates seamlessly so that Gatsby can automatically deploy your website to Netlify when it builds!

Go ahead and create a free Netlify account and point to it under the Gatsby **Hosting Integrations** settings section.

Since Gatsby is going to be building the LIVE version of our site, we need to publish our new Homepage in Agility. If you've reviewed everything in Preview and you're ready to go, the first thing you need to do is to disable the Syncing Web Servers for the existing website in Agility CMS. You'll have to coordinate this with your content team, of course.

When I was testing all this out, I actually built my new site using the Preview API Keys temporarily. That way I could verify everything was working first.

In the end, you're going to end up with a URL to your new home page in Netlify.

## Step 6: Setup the CDN to do the Edge Routing

We can use Edge computing to decide whether to route to the new website or the old one, depending on the page.

In this example, I decided to use a [StackPath](https://www.stackpath.com/) Script to do this for us.

You set up a StackPath site just like normal, but pointing to your OLD website's unique hostname. It can't be your public DNS name - you need to have another unique way to address that site. For example, since our website is hosted in an Azure App Service, we get an azurewebsites.net URL.

Now you create a Script in StackPath to do the routing. In our case, we ONLY want to route requests to the home page, plus any Gatsby-specific stuff, to our new website.

You can also see that I'm only allowing for 60 seconds on caching in the CDN for all requests. This is because we don't have anything built into this workflow to clear the cache in this CDN, and I don't want my content team to have to wait too long to see their changes. I'll take care of that later.

```javascript
// sample script
addEventListener("fetch", event => {
  event.respondWith(handleRequest(event.request))
})

/**
 * Fetch and return the request body
 * @param {Request} request
 */
async function handleRequest(request) {
  // Wrap your script in a try/catch and return the error stack to view error information
  try {
    /* The request can be modified here before sending it with fetch */

    const originalUrl = request.url
    const url = new URL(request.url)
    // we need get the url in order to figure out where to route them
    let path = url.pathname

    //secondary domain...
    const secDomain = "https://my-new-website.netlify.app"

    if (
      path == "/" || //redirect the home page...
      path.indexOf("/webpack") != -1 ||
      path.indexOf("/common") != -1 ||
      path.indexOf("/component") != -1 ||
      path.indexOf("/page-data") != -1 ||
      path.indexOf("/styles") != -1 ||
      path.indexOf("/app-") != -1
    ) {
      // we need get the url in order to figure out where to route them
      request.url = secDomain + path
    }

    const response = await fetch(request)

    response.headers.set("Cache-Control", "public, max-age=60")

    return response
  } catch (e) {
    return new Response(e.stack || e, { status: 500 })
  }
}
```

You can now test this whole thing with the unique StackPath URL that you get (123xyz.stackpathcdn.com).

Once you are happy with everything, you simply switch your DNS to point to StackPath.

That's it—you’re finished!

If you have any questions about JAMstack or migrating to this technology, reach out!

## Next Steps

I encourage you to go ahead and use this technique as the starting point for one of the pages on your own website! You can use [Agility CMS for free](https://agilitycms.com/v3-free-signup-developers?source=devto) to do it.

## BONUS CONTENT!

As a companion to this article, I recorded a video that walks you through the steps I took and the different tools involved. I also highlight some of the really neat features of Agility CMS, Gatsby, Netlify, and StackPath.

[![Migrating a website to JAMstack with Gatsby](https://res.cloudinary.com/marcomontalbano/image/upload/v1586464859/video_to_markdown/images/youtube--WSIzYKDgJuE-c05b58ac6eb4c4700831b2b3070cd403.jpg)](https://www.youtube.com/embed/WSIzYKDgJuE "Migrating a website to JAMstack with Gatsby")<|MERGE_RESOLUTION|>--- conflicted
+++ resolved
@@ -29,16 +29,12 @@
 
 Here's what I did to get everything up and running, right from coding the new site, to deploying, testing and flipping over the DNS.
 
-<<<<<<< HEAD
-Get it running locally with Gatsby Implement the Header and Footer Create a new Home Page Run it in Gatsby Cloud Deploy to Netlify Setup the CDN to do the Edge Routing
-=======
 - [Get it running locally with Gatsby](#step-1-get-it-running-locally-with-gatsby)
 - [Implement the Header and Footer](#step-2-implement-the-header-and-footer)
 - [Create a new Home Page](#step-3-create-a-new-home-page)
 - [Run it in Gatsby Cloud](#step-4-run-it-in-gatsby-cloud)
 - [Deploy to Netlify](#step-5-deploy-to-netlify)
 - [Setup the CDN to do the Edge Routing](#step-6-setup-the-cdn-to-do-the-edge-routing)
->>>>>>> 245a2460
 
 What's really cool is that this workflow isn't just for upgrading Agility websites to JAMstack - you can use it for any website! Now let’s break each step into specific details.
 
@@ -114,12 +110,8 @@
 gatsby develop
 ```
 
-<<<<<<< HEAD
-Gatsby will pull down all the content for our website and put it into GraphQL. This is a _content sync_, so from now on it will only pull down a delta (what's changed) from Agility CMS. ![Alt Text](post-image-3.png "Agility CMS - Gatsby - Terminal Output")
-=======
 Gatsby will pull down all the content for our website and put it into GraphQL. This is a _content sync_, so from now on it will only pull down a delta (what's changed) from Agility CMS.
 ![Alt Text](./post-image-3.png "Agility CMS - Gatsby - Terminal Output")
->>>>>>> 245a2460
 
 ## Step 2: Implement the Header and Footer
 
