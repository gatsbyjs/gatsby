- id: Kyle Mathews
  bio: Founder @ GatsbyJS. Likes tech, reading/writing, founding things. Blogs at bricolage.io.
  avatar: avatars/kyle-mathews.jpeg
  twitter: "@kylemathews"
- id: Dustin Schau
  bio: Software Engineer @ GatsbyJS. Likes all things JavaScript, and travel. Doesn't totally suck 👋
  avatar: avatars/dustin-schau.png
  twitter: "@schaudustin"
- id: Kostas Bariotis
  bio: Senior full-stack engineer, @devitconf & @skgnodejs co-organizer, http://devastation.tv  host, creator of http://janitr.net & others
  avatar: avatars/kostas-bariotis.jpg
  twitter: "@kbariotis"
- id: Tim Arney
  bio: Freelance Web Developer http://line37.com . Maintainer of https://reactfaq.site
  avatar: avatars/tim-arney.jpg
  twitter: "@timarney"
- id: Ian Sinnott
  bio: Zealous about simplicity. Loves JavaScript, UX, the web. https://www.iansinnott.com
  avatar: avatars/ian-sinnott.jpg
  twitter: "@ian_sinn"
- id: Moreno Feltscher
  bio: Full-Stack Web Engineer and Partner at https://smartive.ch
  avatar: avatars/moreno-feltscher.jpg
  twitter: "@luagsh_mrn"
- id: David James
  bio: Frontend Developer at https://chromatix.com.au
  avatar: avatars/david-james.jpg
  twitter: "@daviddeejjames"
- id: Samuel Goudie
  bio: Cofounder & Head of Product at https://doopoll.co
  avatar: avatars/samuel-goudie.jpg
  twitter: "@sgoudie"
- id: Benjamin Read
  bio: I enjoy helping make web systems whilst trying to empathise with users. Currently at https://indigotree.co.uk
  avatar: avatars/benjamin-read.jpg
  twitter: "@muzzlehatch_"
- id: Tal Bereznitskey
  bio: CTO @ Torii, a stealth mode startup
  avatar: avatars/tal-bereznitskey.jpg
  twitter: "@ketacode"
- id: Kalin Chernev
  bio: Full-Stack Web Developer
  avatar: avatars/kalin-chernev.jpg
  twitter: "@kalinchernev"
- id: Nahuel Scotti
  bio: Developer - https://www.singuerinc.com
  avatar: avatars/nahuel-scotti.jpeg
  twitter: "@singuerinc"
- id: Fernando Poumian
  bio: Full-Stack Web Developer - https://www.halfelectronic.com
  avatar: avatars/fernando-poumian.jpeg
  twitter: "@fernandopoumian"
- id: Josh Weaver
  bio: Developer at By the Book, Inc. Enjoys technology, writing and playing music. Can't turn down a decent board game.
  avatar: avatars/josh-weaver.jpg
  twitter: "@3cordguy"
- id: Arden de Raaij
  bio: Web Developer based in Lisbon, Portugal
  avatar: avatars/arden-de-raaij.jpg
  twitter: "@ardennl"
- id: Shannon Soper
  bio: UX researcher and educational psychology fan. Teaches piano and keeps up with her dog's Instagram fans @dgtrwatson.
  avatar: avatars/shannon-soper.jpg
  twitter: "@shannonb_ux"
- id: Sam Bhagwat
  bio: Bay Area adoptee. Gatsby co-founder. Programmer, econ nerd, startup enthusiast
  avatar: avatars/sam-bhagwat.jpg
  twitter: "@calcsam"
- id: Pierre Burgy
  bio: Co-creator of Strapi. Node.js and APIs lover. Coding when not windsurfing.
  avatar: avatars/pierre-burgy.jpeg
  twitter: "@pierre_burgy"
- id: Amberley Romo
  bio: Developer based in Austin, TX.
  avatar: avatars/amberley-romo.jpg
  twitter: "@amberleyjohanna"
- id: Robin Vasan
  bio: Robin Vasan is an experienced early-stage venture investor and former repeat entrepreneur. His expertise covers the full life-cycle of building and scaling companies and he primarily invests in applications, cloud computing, open source, virtualization and security.
  avatar: avatars/robin-vasan.jpg
- id: Ross Whitehouse
  bio: React and Frontend Developer from Birmingham, UK
  avatar: avatars/ross-whitehouse.jpg
  twitter: "@RossWhitehouse"
- id: Vlad Pasculescu
  bio: Designer turned maker living and creating in Southern California
  avatar: avatars/vlad-pasculescu.jpg
  twitter: "@vladpasculescu"
- id: Brandon Konkle
  bio: Full-stack developer building a flexible consulting team powered by React
  avatar: avatars/brandon-konkle.jpg
  twitter: "@bkonkle"
- id: Steven Natera
  bio: Founder of Gatsby Manor. Site Reliability Engineer. Open source addict. Writer at Hackernoon.
  avatar: avatars/steven-natera.jpg
  twitter: "@stevennatera"
- id: Ryan Wiemer
  bio: Oakland based account manager that enjoys working on web and interactive projects - https://www.ryanwiemer.com
  avatar: avatars/ryan-wiemer.jpg
  twitter: "@ryanwiemer"
- id: Jia Hao Goh
  bio: Software engineer who loves open source and keeping up with awesome tech — https://jiahao.codes/
  avatar: avatars/jia-hao-goh.jpg
  twitter: "@jiahaog"
- id: Vojtech Ruzicka
  bio: Full-stack developer, clean code enthusiast, blogger at https://www.vojtechruzicka.com/
  avatar: avatars/vojtech-ruzicka.jpg
  twitter: "@vojtechruzicka"
- id: Robert Svensson
  bio: Developer and web security enthusiast living in Berlin.
  avatar: avatars/robert-svensson.jpg
  twitter: "@RobertDMW"
- id: Carolyn Stransky
  bio: Journalist and JavaScript developer based in Berlin, Germany.
  avatar: avatars/carolyn-stransky.jpg
  twitter: "@carolstran"
- id: Sarah Mogin
  bio: Developer and Diet Coke enthusiast in Brooklyn, NY
  avatar: avatars/sarah-mogin.jpg
  twitter: "@sarahmogin"
- id: Dan Kass
  bio: Co-founder and engineering lead at JustFix.nyc
  avatar: avatars/dan-kass.jpg
  twitter: "@JustFixNYC"
- id: Gatsby Central
  bio: The community for gatsby developers
  avatar: avatars/gatsby-central.jpg
  twitter: "@GatsbyCentral"
- id: Ray Gesualdo
  bio: UI Engineer at SalesLoft. Full-stack JavaScript-er. Speaker. Mentor. Writer. - https://www.raygesualdo.com
  avatar: avatars/ray-gesualdo.jpg
  twitter: "@RayGesualdo"
- id: Michelle Barker
  bio: Frontend developer at Mud, CSS obsessive and blogger at https://css-irl.info
  avatar: avatars/michelle-barker.jpg
  twitter: "@CSSInRealLife"
- id: Jason Lengstorf
  bio: Developer. Occasional designer. Process and culture architect. Mediocre bartender. Blogs at lengstorf.com
  avatar: avatars/jason-lengstorf.jpg
  twitter: "@jlengstorf"
- id: Mike Allanson
  bio: Building tools and riding bicycles in London, UK
  avatar: avatars/mike-allanson.jpg
  twitter: "@mdashallanson"
- id: Linda Watkins
  bio: Marketing execution machine. I think critically, adjust often, and find creative solutions to problems.
  avatar: avatars/linda-watkins.jpg
  twitter: "@lindawatkins"
- id: Dennis Brotzky
  bio: Co-founder at Narative, driving Product and Engineering forward.
  avatar: avatars/dennis-brotzky.jpg
  twitter: "@_brotzky"
- id: Tony Spiro
  bio: Cosmic JS Co-founder. Building (blazing fast) apps faster @ https://cosmicjs.com
  avatar: avatars/tony-spiro.jpg
  twitter: "@tonyspiro"
- id: Khaled Garbaya
  bio: Software developer and full-time opensourcerer at @contentful. He speaks multiple languages and is often overheard saying "Bonjour" in HTML.
  avatar: avatars/khaled-garbaya.jpg
  twitter: "@khaled_garbaya"
- id: Mikhail Novikov
  bio: GraphQL sommelier. Did Reindex, GraphQL Delegation, Schema Stitching, Launchpad. Organizer @GraphQLFinland.
  avatar: avatars/freiksenet.jpg
  twitter: "@freiksenet"
- id: Horacio Herrera
  avatar: avatars/horacio-herrera.jpg
  twitter: "@hhg2288"
  bio: Designer, Developer & Coach • husband • dad • web • mobile • React Native • ReactJS • GraphQL
- id: Nader Dabit
  avatar: avatars/nader-dabit.jpg
  twitter: "@dabit3"
  bio: Developer Advocate at AWS
- id: Doug McDonald
  avatar: avatars/doug-mcdonald.png
  twitter: "@dougajmcdonald"
  bio: Full stack web dev at bmt.org, I love creating ideas and finding solutions, find me @ dougmcdonald.co.uk
- id: Michael Holtzman
  avatar: avatars/michael-holtzman.jpg
  twitter: "@mikelax"
  bio: nyc • tech • I build things 🚀 & learn things 📖
- id: Sergiy Dybskiy
  avatar: avatars/sergiy-dybskiy.jpg
  twitter: "@416serg"
  bio: JavaScript Developer ⚛️ Burrito enthusiast 🌯 Snowboarder 🏂🏼
- id: Joaquín Bravo Contreras
  avatar: avatars/joaquin-bravo.jpg
  twitter: "@jackbravo"
  bio: Developer based in Guadalajara, Mexico. Fond of Drupal, Python, Elixir and GatsbyJS
- id: Chris Biscardi
  bio: Early stage software product consultant. React*, Go, GraphQL, Containers, k8s.
  avatar: avatars/chris-biscardi.png
  twitter: "@chrisbiscardi"
<<<<<<< HEAD
- id: Ondrej Polesny
  bio: Full-stack developer, speaker and trainer with passion for anything new and intriguing. Opensource contributor. Dev evangelist @ Kentico Cloud.
  avatar: avatars/ondrej-polesny.jpg
  twitter: "@ondrabus"
=======
- id: Tyler Barnes
  bio: React - front-end dev - cycling - music
  avatar: avatars/tyler-barnes.jpg
- id: swyx
  bio: Infinite Builder working on DX @ Netlify. Helping people Learn In Public at /r/reactjs
  avatar: avatars/swyx.jpg
  twitter: "@swyx"
>>>>>>> c1dc10c6
<|MERGE_RESOLUTION|>--- conflicted
+++ resolved
@@ -189,12 +189,6 @@
   bio: Early stage software product consultant. React*, Go, GraphQL, Containers, k8s.
   avatar: avatars/chris-biscardi.png
   twitter: "@chrisbiscardi"
-<<<<<<< HEAD
-- id: Ondrej Polesny
-  bio: Full-stack developer, speaker and trainer with passion for anything new and intriguing. Opensource contributor. Dev evangelist @ Kentico Cloud.
-  avatar: avatars/ondrej-polesny.jpg
-  twitter: "@ondrabus"
-=======
 - id: Tyler Barnes
   bio: React - front-end dev - cycling - music
   avatar: avatars/tyler-barnes.jpg
@@ -202,4 +196,7 @@
   bio: Infinite Builder working on DX @ Netlify. Helping people Learn In Public at /r/reactjs
   avatar: avatars/swyx.jpg
   twitter: "@swyx"
->>>>>>> c1dc10c6
+- id: Ondrej Polesny
+  bio: Full-stack developer, speaker and trainer with passion for anything new and intriguing. Opensource contributor. Dev evangelist @ Kentico Cloud.
+  avatar: avatars/ondrej-polesny.jpg
+  twitter: "@ondrabus"