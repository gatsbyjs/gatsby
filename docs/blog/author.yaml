- id: Kyle Mathews
  bio: Founder @ GatsbyJS. Likes tech, reading/writing, founding things. Blogs at bricolage.io.
  avatar: avatars/kyle-mathews.jpeg
  twitter: "@kylemathews"
- id: Dustin Schau
  bio: Software Engineer @ GatsbyJS. Likes all things JavaScript, and travel. Doesn't totally suck 👋
  avatar: avatars/dustin-schau.png
  twitter: "@schaudustin"
- id: Kostas Bariotis
  bio: Senior full-stack engineer, @devitconf & @skgnodejs co-organizer, http://devastation.tv  host, creator of http://janitr.net & others
  avatar: avatars/kostas-bariotis.jpg
  twitter: "@kbariotis"
- id: Tim Arney
  bio: Freelance Web Developer http://line37.com . Maintainer of https://reactfaq.site
  avatar: avatars/tim-arney.jpg
  twitter: "@timarney"
- id: Tara Arnold
  bio: Senior Marketing Content Strategist https://mediacurrent.com
  avatar: avatars/tara-arnold-mc.png
  twitter: "@mediacurrent"
- id: Ian Sinnott
  bio: Zealous about simplicity. Loves JavaScript, UX, the web. https://www.iansinnott.com
  avatar: avatars/ian-sinnott.jpg
  twitter: "@ian_sinn"
- id: Moreno Feltscher
  bio: Full-Stack Web Engineer and Partner at https://smartive.ch
  avatar: avatars/moreno-feltscher.jpg
  twitter: "@luagsh_mrn"
- id: David James
  bio: Frontend Developer at https://chromatix.com.au
  avatar: avatars/david-james.jpg
  twitter: "@daviddeejjames"
- id: Samuel Goudie
  bio: Cofounder & Head of Product at https://doopoll.co
  avatar: avatars/samuel-goudie.jpg
  twitter: "@sgoudie"
- id: Benjamin Read
  bio: I enjoy helping make web systems whilst trying to empathise with users. Currently at https://indigotree.co.uk
  avatar: avatars/benjamin-read.jpg
  twitter: "@muzzlehatch_"
- id: Tal Bereznitskey
  bio: CTO @ Torii, a stealth mode startup
  avatar: avatars/tal-bereznitskey.jpg
  twitter: "@ketacode"
- id: Kalin Chernev
  bio: Full-Stack Web Developer
  avatar: avatars/kalin-chernev.jpg
  twitter: "@kalinchernev"
- id: Nahuel Scotti
  bio: Developer - https://www.singuerinc.com
  avatar: avatars/nahuel-scotti.jpeg
  twitter: "@singuerinc"
- id: Fernando Poumian
  bio: Full-Stack Web Developer - https://www.halfelectronic.com
  avatar: avatars/fernando-poumian.jpeg
- id: Josh Weaver
  bio: Developer at By the Book, Inc. Enjoys technology, writing and playing music. Can't turn down a decent board game.
  avatar: avatars/josh-weaver.jpg
  twitter: "@3cordguy"
- id: Arden de Raaij
  bio: Web Developer based in Lisbon, Portugal
  avatar: avatars/arden-de-raaij.jpg
  twitter: "@ardennl"
- id: Shannon Soper
  bio: UX designer and educational psychology, music, & art fan. Keeps up with her dog's Instagram fans @dgtrwatson.
  avatar: avatars/shannon-soper.jpg
  twitter: "@shannonb_ux"
- id: Sam Bhagwat
  bio: Bay Area adoptee. Gatsby co-founder. Programmer, econ nerd, startup enthusiast
  avatar: avatars/sam-bhagwat.jpg
  twitter: "@calcsam"
- id: Pierre Burgy
  bio: Co-creator of Strapi. Node.js and APIs lover. Coding when not windsurfing.
  avatar: avatars/pierre-burgy.jpeg
  twitter: "@pierre_burgy"
- id: Amberley Romo
  bio: Developer based in Austin, TX.
  avatar: avatars/amberley-romo.jpg
  twitter: "@amberleyjohanna"
- id: Robin Vasan
  bio: Robin Vasan is an experienced early-stage venture investor and former repeat entrepreneur. His expertise covers the full life-cycle of building and scaling companies and he primarily invests in applications, cloud computing, open source, virtualization and security.
  avatar: avatars/robin-vasan.jpg
- id: Ross Whitehouse
  bio: React and Frontend Developer from Birmingham, UK
  avatar: avatars/ross-whitehouse.jpg
  twitter: "@RossWhitehouse"
- id: Vlad Pasculescu
  bio: Designer turned maker living and creating in Southern California
  avatar: avatars/vlad-pasculescu.jpg
  twitter: "@vladpasculescu"
- id: Brandon Konkle
  bio: Full-stack developer building a flexible consulting team powered by React
  avatar: avatars/brandon-konkle.jpg
  twitter: "@bkonkle"
- id: Steven Natera
  bio: Founder of Gatsby Manor. Site Reliability Engineer. Open source addict. Writer at Hackernoon.
  avatar: avatars/steven-natera.jpg
  twitter: "@stevennatera"
- id: Ryan Wiemer
  bio: Oakland based account manager that enjoys working on web and interactive projects - https://www.ryanwiemer.com
  avatar: avatars/ryan-wiemer.jpg
  twitter: "@ryanwiemer"
- id: Jia Hao Goh
  bio: Software engineer who loves open source and keeping up with awesome tech — https://jiahao.codes/
  avatar: avatars/jia-hao-goh.jpg
  twitter: "@jiahaog"
- id: Vojtech Ruzicka
  bio: Full-stack developer, clean code enthusiast, blogger at https://www.vojtechruzicka.com/
  avatar: avatars/vojtech-ruzicka.jpg
  twitter: "@vojtechruzicka"
- id: Robert Svensson
  bio: Developer and web security enthusiast living in Berlin.
  avatar: avatars/robert-svensson.jpg
  twitter: "@RobertDMW"
- id: Carolyn Stransky
  bio: Journalist and JavaScript developer based in Berlin, Germany.
  avatar: avatars/carolyn-stransky.jpg
  twitter: "@carolstran"
- id: Sarah Mogin
  bio: Developer and Diet Coke enthusiast in Brooklyn, NY
  avatar: avatars/sarah-mogin.jpg
  twitter: "@sarahmogin"
- id: Dan Kass
  bio: Co-founder and engineering lead at JustFix.nyc
  avatar: avatars/dan-kass.jpg
  twitter: "@JustFixNYC"
- id: Gatsby Central
  bio: The community for Gatsby developers
  avatar: avatars/gatsby-central.jpg
  twitter: "@GatsbyCentral"
- id: Ray Gesualdo
  bio: UI Engineer at SalesLoft. Full-stack JavaScript-er. Speaker. Mentor. Writer. - https://www.raygesualdo.com
  avatar: avatars/ray-gesualdo.jpg
  twitter: "@RayGesualdo"
- id: Michelle Barker
  bio: Frontend developer at Mud, CSS obsessive and blogger at https://css-irl.info
  avatar: avatars/michelle-barker.jpg
  twitter: "@CSSInRealLife"
- id: Jason Lengstorf
  bio: Developer. Occasional designer. Process and culture architect. Mediocre bartender. Blogs at lengstorf.com
  avatar: avatars/jason-lengstorf.jpg
  twitter: "@jlengstorf"
- id: Mike Allanson
  bio: Building tools and riding bicycles in London, UK
  avatar: avatars/mike-allanson.jpg
  twitter: "@mdashallanson"
- id: Linda Watkins
  bio: Marketing execution machine. I think critically, adjust often, and find creative solutions to problems.
  avatar: avatars/linda-watkins.jpg
  twitter: "@lindawatkins"
- id: Dennis Brotzky
  bio: Co-founder at Narative, driving Product and Engineering forward.
  avatar: avatars/dennis-brotzky.jpg
  twitter: "@_brotzky"
- id: Tony Spiro
  bio: Cosmic JS Co-founder. Building (blazing fast) apps faster @ https://cosmicjs.com
  avatar: avatars/tony-spiro.jpg
  twitter: "@tonyspiro"
- id: Khaled Garbaya
  bio: Software developer and full-time opensourcerer at @contentful. He speaks multiple languages and is often overheard saying "Bonjour" in HTML.
  avatar: avatars/khaled-garbaya.jpg
  twitter: "@khaled_garbaya"
- id: Mikhail Novikov
  bio: GraphQL sommelier. Did Reindex, GraphQL Delegation, Schema Stitching, Launchpad. Organizer @GraphQLFinland.
  avatar: avatars/freiksenet.jpg
  twitter: "@freiksenet"
- id: Horacio Herrera
  avatar: avatars/horacio-herrera.jpg
  twitter: "@hhg2288"
  bio: Designer, Developer & Coach • husband • dad • web • mobile • React Native • ReactJS • GraphQL
- id: Nader Dabit
  avatar: avatars/nader-dabit.jpg
  twitter: "@dabit3"
  bio: Developer Advocate at AWS
- id: Doug McDonald
  avatar: avatars/doug-mcdonald.png
  twitter: "@dougajmcdonald"
  bio: Full stack web dev at bmt.org, I love creating ideas and finding solutions, find me @ dougmcdonald.co.uk
- id: Michael Holtzman
  avatar: avatars/michael-holtzman.jpg
  twitter: "@mikelax"
  bio: nyc • tech • I build things 🚀 & learn things 📖
- id: Andrico Karoulla
  avatar: avatars/andrico-karoulla.jpg
  twitter: "@andricokaroulla"
  bio: Software Developer x Bedroom Musician x andri.co
- id: Sergiy Dybskiy
  avatar: avatars/sergiy-dybskiy.jpg
  twitter: "@416serg"
  bio: JavaScript Developer ⚛️ Burrito enthusiast 🌯 Snowboarder 🏂🏼
- id: Joaquín Bravo Contreras
  avatar: avatars/joaquin-bravo.jpg
  twitter: "@jackbravo"
  bio: Developer based in Guadalajara, Mexico. Fond of Drupal, Python, Elixir and GatsbyJS
- id: Chris Biscardi
  bio: Early stage software product consultant. React*, Go, GraphQL, Containers, k8s.
  avatar: avatars/chris-biscardi.png
  twitter: "@chrisbiscardi"
- id: LekoArts
  bio: Designer & Frontend Dev. Loves good typography & tv series. Blogs at lekoarts.de
  avatar: avatars/lekoarts.png
  twitter: "@lekoarts_de"
- id: Tyler Barnes
  bio: React - front-end dev - cycling - music
  avatar: avatars/tyler-barnes.jpg
- id: swyx
  bio: Infinite Builder working on DX @ Netlify. Helping people Learn In Public at /r/reactjs
  avatar: avatars/swyx.jpg
  twitter: "@swyx"
- id: Muhammad Muhsin
  bio: Co-founder & Lead Developer at Laccadive IO. Author at Smashing Magazine.
  avatar: avatars/muhammad-muhsin.jpg
  twitter: "@muhsinlk"
- id: Ondrej Polesny
  bio: Full-stack developer, speaker and trainer with passion for anything new and intriguing. Opensource contributor. Dev evangelist @ Kentico Cloud.
  avatar: avatars/ondrej-polesny.jpg
  twitter: "@ondrabus"
- id: John O’Nolan
  bio: Founder at @TryGhost - Publishing, open source, independent business.
  avatar: avatars/john-o-nolan.jpg
  twitter: "@JohnONolan"
- id: Thibaut Remy
  bio: Frontend engineer at Daniel Wellington.
  avatar: avatars/thibaut-remy.jpg
- id: Knut Melvær
  bio: Humanities technologist & inbetween stack developer. Runs developer relations for sanity.io
  avatar: avatars/knut-melvaer.jpg
  twitter: "@kmelve"
- id: Marisa Morby
  bio: Product manager solving problems with research and process. Aspiring gardener and baker of delicious treats.
  avatar: avatars/marisa-morby.jpg
  twitter: "@marisamorby"
- id: Ryan Johnson
  bio: Content strategist at the U.S. Department of the Interior
  avatar: avatars/ryan-johnson.jpg
- id: Daniel Lemay
  bio: React and GraphQL enthusiast. Meetup organizer. Mentor. Blogs at dslemay.com
  avatar: avatars/daniel-lemay.jpg
  twitter: "@dslemay"
- id: Travis Stanley
  bio: Techlead for the Webteam @ Fitplan. Adoring partner, father of three, Codemonkey, gamer, and writer. Thats about the gist of it.
  avatar: avatars/travis_stanley.jpg
  twitter: "@cpt_silverfox"
- id: Katie Fujihara
  bio: Lover of making beautiful UI. Portland tech community organizer.
  avatar: avatars/katie-fujihara.jpg
  twitter: "@KatieFujihara"
- id: Sidhartha Chatterjee
  bio: Senior Software Engineer, core team @ GatsbyJS. Scuba diver.
  avatar: avatars/sidhartha-chatterjee.jpg
  twitter: "@chatsidhartha"
- id: Tania Rascia
  bio: Web developer and writer specializing in modern JavaScript.
  avatar: avatars/tania-rascia.jpg
  twitter: "@taniarascia"
- id: Kym Ellis
  bio: Marketing lead @TryGhost. Traveler, photographer and aspiring sailor!
  avatar: avatars/kym-ellis.jpg
  twitter: "@kymellis"
- id: Alex Moon
  bio: Full-Stack developer. OSS Contributor @ GatsbyJS. Thru-hiker.
  avatar: avatars/alex-moon.jpg
  twitter: "@moon_meister"
- id: Preston So
  bio: Product strategist. Developer advocate. Book author. Off-the-beaten-path traveler. Language nerd. Transit lover. Fantasy mapmaker.
  avatar: avatars/preston-so.png
  twitter: "@prestonso"
- id: Jim Ettig
  bio: Loves learning how our customers benefit from our service. Wine Snob. Dog Owner. Music lover.
  avatar: avatars/jim-ettig.jpg
  twitter: "@unclejge"
- id: Marcy Sutton
  bio: Head of Learning at Gatsby, cyclist, animal lover, pie baker.
  avatar: avatars/marcy-sutton.jpg
  twitter: "@marcysutton"
- id: Allan Pooley
  bio: Big half of Little & Big. Frontend Developer. Also makes stuff with wood.
  avatar: avatars/allan-pooley.jpg
  twitter: "@PooleyAllan"
- id: Tim Smith
  bio: Programmer Analyst @HonCompany. Freelance Web Developer. Person.
  avatar: avatars/tim-smith.jpg
  twitter: "@iam_timsmith"
- id: John Otander
  bio: Building things at Gatsby. Writing things at johno.com.
  avatar: avatars/john-otander.jpg
  twitter: "@4lpine"
- id: Cory Mortimer
  bio: Software Engineer at Housecall Pro. Previously KnuEdge, Intuit. Passionate about front-end technologies, user-friendly design.
  avatar: avatars/cory-mortimer.png
- id: Aileen Nowak
  bio: JavaScript lover. JAMStack enthusiast. Developer at Ghost.org
  avatar: avatars/aileen-nowak.jpeg
- id: Brent Jackson
  bio: Software developer @ GatsbyJS. Loves cats, design systems, CSS, and JavaScript.
  avatar: avatars/brent-jackson.jpg
  twitter: "@jxnblk"
- id: Michal Piechowiak
  bio: Software developer @ GatsbyJS. Likes solving weird problems, skiing and watching/reading sci-fi. In that order.
  avatar: avatars/michal-piechowiak.jpeg
  twitter: "@mipiechowiak"
- id: Justin Emond
  bio: Drupal engineer to CEO @ ThirdAndGrove. A good day is solving client problems and trying new craft beer
  avatar: avatars/justin-emond.jpeg
  twitter: "@justinpemond"
- id: Michelle Gienow
  bio: Writes things @ GatsbyJS. Chaotic good frontend dev, caffeine addict, backyard chicken wrangler 🐓.
  avatar: avatars/michelle-gienow.jpg
  twitter: "@michellegienow"
- id: Anthony Marcar
  bio: "Distributed Systems consultant, Clojure enthusiast, bicycle tourer"
  avatar: avatars/anthony-marcar.jpg
  twitter: "@Moocar"
- id: Benjamin Lannon
  bio: Web Developer, Open Source advocate, new tech explorer - https://lannonbr.com/
  avatar: avatars/benjamin-lannon.jpg
  twitter: "@lannonbr"
- id: Thomas Wang
  bio: A social developer on the JAMStack.
  avatar: avatars/thomas-wang.jpeg
  twitter: "@thomaswangio"
- id: Hashim Warren
  bio: Marketer turned Web Developer  - https://hashim.xyz
  avatar: avatars/hashim-warren.jpg
  twitter: "@hashim_warren"
- id: Caitlin Cashin
  bio: Marketing woman-of-all-work, collector of hobbies, very opinionated about opera.
  avatar: avatars/caitlin-cashin.jpg
  twitter: "@caitlinthefirst"
- id: Trevor Blades
  bio: Web Developer at Apollo. Always learning!
  avatar: avatars/trevor-blades.jpg
  twitter: "@trevorblades"
- id: Kyle Pennell
  bio: I make websites that help people explore the offline world - https://kyleapennell.com
  avatar: avatars/kyle-pennell.jpg
  twitter: "@kyleapennell"
- id: Grant Glidewell
  bio: New dad moving modern technologies forward with cutting-edge projects @ThirdAndGrove. And doggos
  avatar: avatars/grant-glidewell.jpg
- id: Clearleft
  bio: We help design leaders get the most from their digital products, services & teams. We also organise UX London, Leading Design & Patterns Day
  avatar: avatars/clearleft.png
- id: Ilesh Mistry
  bio: https://www.ileshmistry.com | Gatsby and GraphQL fan | @kentico MVP working at @MMT_Digital uses @KenticoKontent 💻 | @ManUtd fan 🔴 | Husband ❤️ | Father 💙 | Traveller ✈️ 🏝 | @Marvel fan 💪
  avatar: avatars/ilesh-mistry.jpg
  twitter: "@ileshmistry"
- id: Thomas Slade
  bio: Web developer with a focus on modern e-commerce @getelevar - https://www.getelevar.com/
  avatar: avatars/thomas-slade.jpeg
  twitter: "@twslade"
- id: Maddie Wolf
  bio: Podcast listener. Puzzle doer. Dog stalker. Will explode if I don’t pet every dog I see.
  avatar: avatars/maddie-wolf.jpeg
- id: Kilian Valkhof
  bio: Creates tools that make designers & developers better at what they do. Polypane.rocks and Superposition.design | @kilianvalkhof | https://kilianvalkhof.com/
  avatar: avatars/kilian-valkhof.jpg
  twitter: "@kilianvalkhof"
- id: David Bailey
  bio: I build things for the web! ✧ Also interested in music, photography and language learning
  avatar: avatars/david-bailey.jpg
  twitter: "@davidbailey00"
- id: Madalyn Parker
  bio: Working to make the web a better place. Mental health advocate, passionate about a11y, requires strong coffee.
  avatar: avatars/madalyn-parker.jpg
  twitter: "@madalynrose"
- id: Mark Casias
  bio: Sr. Software Engineer for Mediacurrent. Bass player.
  avatar: avatars/mark-casias.png
  twitter: "@teampoop"
- id: Jari Zwarts
  bio: Frontend @ Oberon. Maker of things. https://jari.io
  avatar: avatars/jari-zwarts.png
  twitter: "@JariZwarts"
- id: Scott Byrne
  bio: Product Designer at Forestry.io & TinaCMS Team Member
  avatar: avatars/scott-byrne.jpg
  twitter: "@scottpbyrne"
<<<<<<< HEAD
- id: William Imoh
  bio: Developer Advocate and Product Manager at Mart Labs
  avatar: avatars/william-imoh.jpg
  twitter: "@iChuloo"
=======
- id: Josh Comeau
  bio: Perpetual tinkerer, cat person. Staff software engineer on the Gatsby Cloud team.
  avatar: avatars/josh-comeau.jpg
  twitter: "@joshwcomeau"
- id: Orta Therox
  bio: Engineer on TypeScript at Microsoft
  avatar: avatars/orta-therox.jpg
  twitter: "@orta"
>>>>>>> 6979816b
<|MERGE_RESOLUTION|>--- conflicted
+++ resolved
@@ -376,12 +376,10 @@
   bio: Product Designer at Forestry.io & TinaCMS Team Member
   avatar: avatars/scott-byrne.jpg
   twitter: "@scottpbyrne"
-<<<<<<< HEAD
 - id: William Imoh
   bio: Developer Advocate and Product Manager at Mart Labs
   avatar: avatars/william-imoh.jpg
   twitter: "@iChuloo"
-=======
 - id: Josh Comeau
   bio: Perpetual tinkerer, cat person. Staff software engineer on the Gatsby Cloud team.
   avatar: avatars/josh-comeau.jpg
@@ -390,4 +388,3 @@
   bio: Engineer on TypeScript at Microsoft
   avatar: avatars/orta-therox.jpg
   twitter: "@orta"
->>>>>>> 6979816b
