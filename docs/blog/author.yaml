--- conflicted
+++ resolved
@@ -85,12 +85,10 @@
   bio: Designer turned maker living and creating in Southern California
   avatar: avatars/vlad-pasculescu.jpg
   twitter: "@vladpasculescu"
-<<<<<<< HEAD
 - id: Brandon Konkle
   bio: Full-stack developer building a flexible consulting team powered by React
   avatar: avatars/brandon-konkle.jpg
   twitter: "@bkonkle"
-=======
 - id: Steven Natera
   bio: Founder of Gatsby Manor. Site Reliability Engineer. Open source addict. Writer at Hackernoon.
   avatar: avatars/steven-natera.jpg
@@ -102,5 +100,4 @@
 - id: Jia Hao Goh
   bio: Software engineer who loves open source and keeping up with awesome tech — https://jiahao.codes/
   avatar: avatars/jia-hao-goh.jpg
-  twitter: "@jiahaog"
->>>>>>> 0649a0e8
+  twitter: "@jiahaog"