--- conflicted
+++ resolved
@@ -320,11 +320,6 @@
   bio: Marketer turned Web Developer  - https://hashim.xyz
   avatar: avatars/hashim-warren.jpg
   twitter: "@hashim_warren"
-<<<<<<< HEAD
-- id: Grant Glidewell
-  bio: New dad moving modern technologies forward with cutting-edge projects @ThirdAndGrove. And doggos
-  avatar: avatars/grant-glidewell.jpg
-=======
 - id: Caitlin Cashin
   bio: Marketing woman-of-all-work, collector of hobbies, very opinionated about opera.
   avatar: avatars/caitlin-cashin.jpg
@@ -333,4 +328,6 @@
   bio: Web Developer at Apollo. Always learning!
   avatar: avatars/trevor-blades.jpg
   twitter: "@trevorblades"
->>>>>>> 4c500243
+- id: Grant Glidewell
+  bio: New dad moving modern technologies forward with cutting-edge projects @ThirdAndGrove. And doggos
+  avatar: avatars/grant-glidewell.jpg