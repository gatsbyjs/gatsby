- id: Kyle Mathews
  bio: Founder @ GatsbyJS. Likes tech, reading/writing, founding things. Blogs at bricolage.io.
  avatar: avatars/kyle-mathews.jpeg
  twitter: "@kylemathews"
- id: Dustin Schau
  bio: Software Engineer @ GatsbyJS. Likes all things JavaScript, and travel. Doesn't totally suck 👋
  avatar: avatars/dustin-schau.png
  twitter: "@schaudustin"
- id: Kostas Bariotis
  bio: Senior full-stack engineer, @devitconf & @skgnodejs co-organizer, http://devastation.tv  host, creator of http://janitr.net & others
  avatar: avatars/kostas-bariotis.jpg
  twitter: "@kbariotis"
- id: Tim Arney
  bio: Freelance Web Developer http://line37.com . Maintainer of https://reactfaq.site
  avatar: avatars/tim-arney.jpg
  twitter: "@timarney"
- id: Tara Arnold
  bio: Senior Marketing Content Strategist https://mediacurrent.com
  avatar: avatars/tara-arnold-mc.png
  twitter: "@mediacurrent"
- id: Ian Sinnott
  bio: Zealous about simplicity. Loves JavaScript, UX, the web. https://www.iansinnott.com
  avatar: avatars/ian-sinnott.jpg
  twitter: "@ian_sinn"
- id: Moreno Feltscher
  bio: Full-Stack Web Engineer and Partner at https://smartive.ch
  avatar: avatars/moreno-feltscher.jpg
  twitter: "@luagsh_mrn"
- id: David James
  bio: Frontend Developer at https://chromatix.com.au
  avatar: avatars/david-james.jpg
  twitter: "@daviddeejjames"
- id: Samuel Goudie
  bio: Cofounder & Head of Product at https://doopoll.co
  avatar: avatars/samuel-goudie.jpg
  twitter: "@sgoudie"
- id: Benjamin Read
  bio: I enjoy helping make web systems whilst trying to empathise with users. Currently at https://indigotree.co.uk
  avatar: avatars/benjamin-read.jpg
  twitter: "@muzzlehatch_"
- id: Tal Bereznitskey
  bio: CTO @ Torii, a stealth mode startup
  avatar: avatars/tal-bereznitskey.jpg
  twitter: "@ketacode"
- id: Kalin Chernev
  bio: Full-Stack Web Developer
  avatar: avatars/kalin-chernev.jpg
  twitter: "@kalinchernev"
- id: Nahuel Scotti
  bio: Developer - https://www.singuerinc.com
  avatar: avatars/nahuel-scotti.jpeg
  twitter: "@singuerinc"
- id: Fernando Poumian
  bio: Full-Stack Web Developer - https://www.halfelectronic.com
  avatar: avatars/fernando-poumian.jpeg
  twitter: "@fernandopoumian"
- id: Josh Weaver
  bio: Developer at By the Book, Inc. Enjoys technology, writing and playing music. Can't turn down a decent board game.
  avatar: avatars/josh-weaver.jpg
  twitter: "@3cordguy"
- id: Arden de Raaij
  bio: Web Developer based in Lisbon, Portugal
  avatar: avatars/arden-de-raaij.jpg
  twitter: "@ardennl"
- id: Shannon Soper
  bio: UX designer and educational psychology, music, & art fan. Keeps up with her dog's Instagram fans @dgtrwatson.
  avatar: avatars/shannon-soper.jpg
  twitter: "@shannonb_ux"
- id: Sam Bhagwat
  bio: Bay Area adoptee. Gatsby co-founder. Programmer, econ nerd, startup enthusiast
  avatar: avatars/sam-bhagwat.jpg
  twitter: "@calcsam"
- id: Pierre Burgy
  bio: Co-creator of Strapi. Node.js and APIs lover. Coding when not windsurfing.
  avatar: avatars/pierre-burgy.jpeg
  twitter: "@pierre_burgy"
- id: Amberley Romo
  bio: Developer based in Austin, TX.
  avatar: avatars/amberley-romo.jpg
  twitter: "@amberleyjohanna"
- id: Robin Vasan
  bio: Robin Vasan is an experienced early-stage venture investor and former repeat entrepreneur. His expertise covers the full life-cycle of building and scaling companies and he primarily invests in applications, cloud computing, open source, virtualization and security.
  avatar: avatars/robin-vasan.jpg
- id: Ross Whitehouse
  bio: React and Frontend Developer from Birmingham, UK
  avatar: avatars/ross-whitehouse.jpg
  twitter: "@RossWhitehouse"
- id: Vlad Pasculescu
  bio: Designer turned maker living and creating in Southern California
  avatar: avatars/vlad-pasculescu.jpg
  twitter: "@vladpasculescu"
- id: Brandon Konkle
  bio: Full-stack developer building a flexible consulting team powered by React
  avatar: avatars/brandon-konkle.jpg
  twitter: "@bkonkle"
- id: Steven Natera
  bio: Founder of Gatsby Manor. Site Reliability Engineer. Open source addict. Writer at Hackernoon.
  avatar: avatars/steven-natera.jpg
  twitter: "@stevennatera"
- id: Ryan Wiemer
  bio: Oakland based account manager that enjoys working on web and interactive projects - https://www.ryanwiemer.com
  avatar: avatars/ryan-wiemer.jpg
  twitter: "@ryanwiemer"
- id: Jia Hao Goh
  bio: Software engineer who loves open source and keeping up with awesome tech — https://jiahao.codes/
  avatar: avatars/jia-hao-goh.jpg
  twitter: "@jiahaog"
- id: Vojtech Ruzicka
  bio: Full-stack developer, clean code enthusiast, blogger at https://www.vojtechruzicka.com/
  avatar: avatars/vojtech-ruzicka.jpg
  twitter: "@vojtechruzicka"
- id: Robert Svensson
  bio: Developer and web security enthusiast living in Berlin.
  avatar: avatars/robert-svensson.jpg
  twitter: "@RobertDMW"
- id: Carolyn Stransky
  bio: Journalist and JavaScript developer based in Berlin, Germany.
  avatar: avatars/carolyn-stransky.jpg
  twitter: "@carolstran"
- id: Sarah Mogin
  bio: Developer and Diet Coke enthusiast in Brooklyn, NY
  avatar: avatars/sarah-mogin.jpg
  twitter: "@sarahmogin"
- id: Dan Kass
  bio: Co-founder and engineering lead at JustFix.nyc
  avatar: avatars/dan-kass.jpg
  twitter: "@JustFixNYC"
- id: Gatsby Central
  bio: The community for gatsby developers
  avatar: avatars/gatsby-central.jpg
  twitter: "@GatsbyCentral"
- id: Ray Gesualdo
  bio: UI Engineer at SalesLoft. Full-stack JavaScript-er. Speaker. Mentor. Writer. - https://www.raygesualdo.com
  avatar: avatars/ray-gesualdo.jpg
  twitter: "@RayGesualdo"
- id: Michelle Barker
  bio: Frontend developer at Mud, CSS obsessive and blogger at https://css-irl.info
  avatar: avatars/michelle-barker.jpg
  twitter: "@CSSInRealLife"
- id: Jason Lengstorf
  bio: Developer. Occasional designer. Process and culture architect. Mediocre bartender. Blogs at lengstorf.com
  avatar: avatars/jason-lengstorf.jpg
  twitter: "@jlengstorf"
- id: Mike Allanson
  bio: Building tools and riding bicycles in London, UK
  avatar: avatars/mike-allanson.jpg
  twitter: "@mdashallanson"
- id: Linda Watkins
  bio: Marketing execution machine. I think critically, adjust often, and find creative solutions to problems.
  avatar: avatars/linda-watkins.jpg
  twitter: "@lindawatkins"
- id: Dennis Brotzky
  bio: Co-founder at Narative, driving Product and Engineering forward.
  avatar: avatars/dennis-brotzky.jpg
  twitter: "@_brotzky"
- id: Tony Spiro
  bio: Cosmic JS Co-founder. Building (blazing fast) apps faster @ https://cosmicjs.com
  avatar: avatars/tony-spiro.jpg
  twitter: "@tonyspiro"
- id: Khaled Garbaya
  bio: Software developer and full-time opensourcerer at @contentful. He speaks multiple languages and is often overheard saying "Bonjour" in HTML.
  avatar: avatars/khaled-garbaya.jpg
  twitter: "@khaled_garbaya"
- id: Mikhail Novikov
  bio: GraphQL sommelier. Did Reindex, GraphQL Delegation, Schema Stitching, Launchpad. Organizer @GraphQLFinland.
  avatar: avatars/freiksenet.jpg
  twitter: "@freiksenet"
- id: Horacio Herrera
  avatar: avatars/horacio-herrera.jpg
  twitter: "@hhg2288"
  bio: Designer, Developer & Coach • husband • dad • web • mobile • React Native • ReactJS • GraphQL
- id: Nader Dabit
  avatar: avatars/nader-dabit.jpg
  twitter: "@dabit3"
  bio: Developer Advocate at AWS
- id: Doug McDonald
  avatar: avatars/doug-mcdonald.png
  twitter: "@dougajmcdonald"
  bio: Full stack web dev at bmt.org, I love creating ideas and finding solutions, find me @ dougmcdonald.co.uk
- id: Michael Holtzman
  avatar: avatars/michael-holtzman.jpg
  twitter: "@mikelax"
  bio: nyc • tech • I build things 🚀 & learn things 📖
- id: Andrico Karoulla
  avatar: avatars/andrico-karoulla.jpg
  twitter: "@andricokaroulla"
  bio: Software Developer x Bedroom Musician x andri.co
- id: Sergiy Dybskiy
  avatar: avatars/sergiy-dybskiy.jpg
  twitter: "@416serg"
  bio: JavaScript Developer ⚛️ Burrito enthusiast 🌯 Snowboarder 🏂🏼
- id: Joaquín Bravo Contreras
  avatar: avatars/joaquin-bravo.jpg
  twitter: "@jackbravo"
  bio: Developer based in Guadalajara, Mexico. Fond of Drupal, Python, Elixir and GatsbyJS
- id: Chris Biscardi
  bio: Early stage software product consultant. React*, Go, GraphQL, Containers, k8s.
  avatar: avatars/chris-biscardi.png
  twitter: "@chrisbiscardi"
- id: LekoArts
  bio: Designer & Frontend Dev. Loves good typography & tv series. Blogs at lekoarts.de
  avatar: avatars/lekoarts.png
  twitter: "@lekoarts_de"
- id: Tyler Barnes
  bio: React - front-end dev - cycling - music
  avatar: avatars/tyler-barnes.jpg
- id: swyx
  bio: Infinite Builder working on DX @ Netlify. Helping people Learn In Public at /r/reactjs
  avatar: avatars/swyx.jpg
  twitter: "@swyx"
- id: Muhammad Muhsin
  bio: Co-founder & Lead Developer at Laccadive IO. Author at Smashing Magazine.
  avatar: avatars/muhammad-muhsin.jpg
  twitter: "@muhsinlk"
- id: Ondrej Polesny
  bio: Full-stack developer, speaker and trainer with passion for anything new and intriguing. Opensource contributor. Dev evangelist @ Kentico Cloud.
  avatar: avatars/ondrej-polesny.jpg
  twitter: "@ondrabus"
- id: John O’Nolan
  bio: Founder at @TryGhost - Publishing, open source, independent business.
  avatar: avatars/john-o-nolan.jpg
  twitter: "@JohnONolan"
- id: Thibaut Remy
  bio: Frontend engineer at Daniel Wellington.
  avatar: avatars/thibaut-remy.jpg
- id: Knut Melvær
  bio: Humanities technologist & inbetween stack developer. Runs developer relations for sanity.io
  avatar: avatars/knut-melvaer.jpg
  twitter: "@kmelve"
- id: Marisa Morby
  bio: Product manager solving problems with research and process. Aspiring gardener and baker of delicious treats.
  avatar: avatars/marisa-morby.jpg
  twitter: "@marisamorby"
- id: Ryan Johnson
  bio: Content strategist at the U.S. Department of the Interior
  avatar: avatars/ryan-johnson.jpg
- id: Daniel Lemay
  bio: React and GraphQL enthusiast. Meetup organizer. Mentor. Blogs at dslemay.com
  avatar: avatars/daniel-lemay.jpg
  twitter: "@dslemay"
- id: Travis Stanley
  bio: Techlead for the Webteam @ Fitplan. Adoring partner, father of three, Codemonkey, gamer, and writer. Thats about the gist of it.
  avatar: avatars/travis_stanley.jpg
  twitter: "@cpt_silverfox"
- id: Katie Fujihara
  bio: Lover of making beautiful UI. Portland tech community organizer.
  avatar: avatars/katie-fujihara.jpg
  twitter: "@katieofcode"
- id: Sidhartha Chatterjee
  bio: Core team @ GatsbyJS. Full-Stack Developer. Scuba diver.
  avatar: avatars/sidhartha-chatterjee.jpg
  twitter: "@chatsidhartha"
- id: Tania Rascia
  bio: Web developer and writer specializing in modern JavaScript.
  avatar: avatars/tania-rascia.jpg
  twitter: "@taniarascia"
- id: Kym Ellis
  bio: Marketing lead @TryGhost. Traveler, photographer and aspiring sailor!
  avatar: avatars/kym-ellis.jpg
  twitter: "@kymellis"
- id: Alex Moon
  bio: Full-Stack developer. OSS Contributor @ GatsbyJS. Thru-hiker.
  avatar: avatars/alex-moon.jpg
  twitter: "@moon_meister"
- id: Preston So
  bio: Product strategist. Developer advocate. Book author. Off-the-beaten-path traveler. Language nerd. Transit lover. Fantasy mapmaker.
  avatar: avatars/preston-so.png
  twitter: "@prestonso"
- id: Jim Ettig
  bio: Loves learning how our customers benefit from our service. Wine Snob. Dog Owner. Music lover.
  avatar: avatars/jim-ettig.jpg
  twitter: "@unclejge"
- id: Marcy Sutton
  bio: Head of Learning at Gatsby, cyclist, animal lover, pie baker.
  avatar: avatars/marcy-sutton.jpg
  twitter: "@marcysutton"
- id: Allan Pooley
  bio: Big half of Little & Big. Frontend Developer. Also makes stuff with wood.
  avatar: avatars/allan-pooley.jpg
  twitter: "@PooleyAllan"
- id: Tim Smith
  bio: Programmer Analyst @HonCompany. Freelance Web Developer. Person.
  avatar: avatars/tim-smith.jpg
  twitter: "@iam_timsmith"
- id: John Otander
  bio: Building things at Gatsby. Writing things at johno.com.
  avatar: avatars/john-otander.jpg
  twitter: "@4lpine"
- id: Cory Mortimer
  bio: Software Engineer at Housecall Pro. Previously KnuEdge, Intuit. Passionate about front-end technologies, user-friendly design.
  avatar: avatars/cory-mortimer.png
- id: Aileen Nowak
  bio: JavaScript lover. JAMStack enthusiast. Developer at Ghost.org
  avatar: avatars/aileen-nowak.jpeg
- id: Brent Jackson
  bio: Software developer @ GatsbyJS. Loves cats, design systems, CSS, and JavaScript.
  avatar: avatars/brent-jackson.jpg
  twitter: "@jxnblk"
- id: Michal Piechowiak
  bio: Software developer @ GatsbyJS. Likes solving weird problems, skiing and watching/reading sci-fi. In that order.
  avatar: avatars/michal-piechowiak.jpeg
  twitter: "@mipiechowiak"
- id: Justin Emond
  bio: Drupal engineer to CEO @ ThirdAndGrove. A good day is solving client problems and trying new craft beer
  avatar: avatars/justin-emond.jpeg
  twitter: "@justinpemond"
- id: Michelle Gienow
  bio: Writes things @ GatsbyJS. Chaotic good frontend dev, caffeine addict, backyard chicken wrangler 🐓.
  avatar: avatars/michelle-gienow.jpg
  twitter: "@michellegienow"
- id: Anthony Marcar
  bio: "Distributed Systems consultant, Clojure enthusiast, bicycle tourer"
  avatar: avatars/anthony-marcar.jpg
  twitter: "@Moocar"
- id: Benjamin Lannon
  bio: Web Developer, Open Source advocate, new tech explorer - https://lannonbr.com/
  avatar: avatars/benjamin-lannon.jpg
  twitter: "@lannonbr"
- id: Thomas Wang
  bio: Founder @ DormDev. A social developer on the JAMStack.
  avatar: avatars/thomas-wang.jpeg
  twitter: "@thomaswangio"
- id: Hashim Warren
  bio: Marketer turned Web Developer  - https://hashim.xyz
  avatar: avatars/hashim-warren.jpg
  twitter: "@hashim_warren"
- id: Caitlin Cashin
  bio: Marketing woman-of-all-work, collector of hobbies, very opinionated about opera.
  avatar: avatars/caitlin-cashin.jpg
  twitter: "@caitlinthefirst"
- id: Trevor Blades
  bio: Web Developer at Apollo. Always learning!
  avatar: avatars/trevor-blades.jpg
  twitter: "@trevorblades"
- id: Kyle Pennell
  bio: I make websites that help people explore the offline world - https://kyleapennell.com
  avatar: avatars/kyle-pennell.jpg
  twitter: "@kyleapennell"
- id: Grant Glidewell
  bio: New dad moving modern technologies forward with cutting-edge projects @ThirdAndGrove. And doggos
  avatar: avatars/grant-glidewell.jpg
- id: Clearleft
  bio: We help design leaders get the most from their digital products, services & teams. We also organise UX London, Leading Design & Patterns Day
  avatar: avatars/clearleft.png
- id: Ilesh Mistry
  bio: https://www.ileshmistry.com | Gatsby and GraphQL fan | @kentico MVP working at @MMT_Digital uses KenticoCloud 💻 | @ManUtd fan 🔴 | Husband ❤️ | Father 💙 | Traveller ✈️ 🏝 | @Marvel fan 💪
  avatar: avatars/ilesh-mistry.jpg
  twitter: "@ileshmistry"
- id: Thomas Slade
  bio: Web developer with a focus on modern e-commerce @getelevar - https://www.getelevar.com/
  avatar: avatars/thomas-slade.jpeg
  twitter: "@twslade"
<<<<<<< HEAD
- id: Kilian Valkhof
  bio: Creates tools that make designers & developers better at what they do. Polypane.rocks and Superposition.design | @kilianvalkhof | https://kilianvalkhof.com/
  avatar: avatars/kilian-valkhof.jpg
  twitter: "@kilianvalkhof"
=======
- id: Maddie Wolf
  bio: Podcast listener. Puzzle doer. Dog stalker. Will explode if I don’t pet every dog I see.
  avatar: avatars/maddie-wolf.jpeg
>>>>>>> 4e67a30d
<|MERGE_RESOLUTION|>--- conflicted
+++ resolved
@@ -350,13 +350,10 @@
   bio: Web developer with a focus on modern e-commerce @getelevar - https://www.getelevar.com/
   avatar: avatars/thomas-slade.jpeg
   twitter: "@twslade"
-<<<<<<< HEAD
+- id: Maddie Wolf
+  bio: Podcast listener. Puzzle doer. Dog stalker. Will explode if I don’t pet every dog I see.
+  avatar: avatars/maddie-wolf.jpeg
 - id: Kilian Valkhof
   bio: Creates tools that make designers & developers better at what they do. Polypane.rocks and Superposition.design | @kilianvalkhof | https://kilianvalkhof.com/
   avatar: avatars/kilian-valkhof.jpg
-  twitter: "@kilianvalkhof"
-=======
-- id: Maddie Wolf
-  bio: Podcast listener. Puzzle doer. Dog stalker. Will explode if I don’t pet every dog I see.
-  avatar: avatars/maddie-wolf.jpeg
->>>>>>> 4e67a30d
+  twitter: "@kilianvalkhof"