--- conflicted
+++ resolved
@@ -88,12 +88,8 @@
 - id: Steven Natera
   bio: Founder of Gatsby Manor. Site Reliability Engineer. Open source addict. Writer at Hackernoon.
   avatar: avatars/steven-natera.jpg
-<<<<<<< HEAD
-  twitter: "@stevennatera"
-=======
   twitter: "@stevennatera"
 - id: Ryan Wiemer
   bio: Oakland based account manager that enjoys working on web and interactive projects - https://www.ryanwiemer.com 
   avatar: avatars/ryan-wiemer.jpg
-  twitter: "@ryanwiemer"
->>>>>>> c6fa2e13
+  twitter: "@ryanwiemer"