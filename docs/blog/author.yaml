--- conflicted
+++ resolved
@@ -212,11 +212,9 @@
   bio: Founder at @TryGhost - Publishing, open source, independent business.
   avatar: avatars/john-o-nolan.jpg
   twitter: "@JohnONolan"
-<<<<<<< HEAD
 - id: Thibaut Remy
   bio: Frontend engineer at Daniel Wellington.
   avatar: avatars/thibaut-remy.jpg
-=======
 - id: Knut Melvær
   bio: Humanities technologist & inbetween stack developer. Runs developer relations for sanity.io
   avatar: avatars/knut-melvaer.jpg
@@ -224,5 +222,4 @@
 - id: Marisa Morby
   bio: Product manager solving problems with research and process. Aspiring gardener and baker of delicious treats.
   avatar: avatars/marisa-morby.jpg
-  twitter: "@marisamorby"
->>>>>>> 87652543
+  twitter: "@marisamorby"