- id: Kyle Mathews
  bio: Founder @ GatsbyJS. Likes tech, reading/writing, founding things. Blogs at bricolage.io.
  avatar: avatars/kyle-mathews.jpeg
  twitter: "@kylemathews"
- id: Dustin Schau
  bio: Software Engineer @ GatsbyJS. Likes all things JavaScript, and travel. Doesn't totally suck 👋
  avatar: avatars/dustin-schau.png
  twitter: "@schaudustin"
- id: Kostas Bariotis
  bio: Senior full-stack engineer, @devitconf & @skgnodejs co-organizer, http://devastation.tv  host, creator of http://janitr.net & others
  avatar: avatars/kostas-bariotis.jpg
  twitter: "@kbariotis"
- id: Tim Arney
  bio: Freelance Web Developer http://line37.com . Maintainer of https://reactfaq.site
  avatar: avatars/tim-arney.jpg
  twitter: "@timarney"
- id: Tara Arnold
  bio: Senior Marketing Content Strategist https://mediacurrent.com
  avatar: avatars/tara-arnold-mc.png
  twitter: "@mediacurrent"
- id: Ian Sinnott
  bio: Zealous about simplicity. Loves JavaScript, UX, the web. https://www.iansinnott.com
  avatar: avatars/ian-sinnott.jpg
  twitter: "@ian_sinn"
- id: Moreno Feltscher
  bio: Full-Stack Web Engineer and Partner at https://smartive.ch
  avatar: avatars/moreno-feltscher.jpg
  twitter: "@luagsh_mrn"
- id: David James
  bio: Frontend Developer at https://chromatix.com.au
  avatar: avatars/david-james.jpg
  twitter: "@daviddeejjames"
- id: Samuel Goudie
  bio: Cofounder & Head of Product at https://doopoll.co
  avatar: avatars/samuel-goudie.jpg
  twitter: "@sgoudie"
- id: Benjamin Read
  bio: I enjoy helping make web systems whilst trying to empathise with users. Currently at https://indigotree.co.uk
  avatar: avatars/benjamin-read.jpg
  twitter: "@muzzlehatch_"
- id: Tal Bereznitskey
  bio: CTO @ Torii, a stealth mode startup
  avatar: avatars/tal-bereznitskey.jpg
  twitter: "@ketacode"
- id: Kalin Chernev
  bio: Full-Stack Web Developer
  avatar: avatars/kalin-chernev.jpg
  twitter: "@kalinchernev"
- id: Nahuel Scotti
  bio: Developer - https://www.singuerinc.com
  avatar: avatars/nahuel-scotti.jpeg
  twitter: "@singuerinc"
- id: Fernando Poumian
  bio: Full-Stack Web Developer - https://www.halfelectronic.com
  avatar: avatars/fernando-poumian.jpeg
  twitter: "@fernandopoumian"
- id: Josh Weaver
  bio: Developer at By the Book, Inc. Enjoys technology, writing and playing music. Can't turn down a decent board game.
  avatar: avatars/josh-weaver.jpg
  twitter: "@3cordguy"
- id: Arden de Raaij
  bio: Web Developer based in Lisbon, Portugal
  avatar: avatars/arden-de-raaij.jpg
  twitter: "@ardennl"
- id: Shannon Soper
  bio: UX designer and educational psychology, music, & art fan. Keeps up with her dog's Instagram fans @dgtrwatson.
  avatar: avatars/shannon-soper.jpg
  twitter: "@shannonb_ux"
- id: Sam Bhagwat
  bio: Bay Area adoptee. Gatsby co-founder. Programmer, econ nerd, startup enthusiast
  avatar: avatars/sam-bhagwat.jpg
  twitter: "@calcsam"
- id: Pierre Burgy
  bio: Co-creator of Strapi. Node.js and APIs lover. Coding when not windsurfing.
  avatar: avatars/pierre-burgy.jpeg
  twitter: "@pierre_burgy"
- id: Amberley Romo
  bio: Developer based in Austin, TX.
  avatar: avatars/amberley-romo.jpg
  twitter: "@amberleyjohanna"
- id: Robin Vasan
  bio: Robin Vasan is an experienced early-stage venture investor and former repeat entrepreneur. His expertise covers the full life-cycle of building and scaling companies and he primarily invests in applications, cloud computing, open source, virtualization and security.
  avatar: avatars/robin-vasan.jpg
- id: Ross Whitehouse
  bio: React and Frontend Developer from Birmingham, UK
  avatar: avatars/ross-whitehouse.jpg
  twitter: "@RossWhitehouse"
- id: Vlad Pasculescu
  bio: Designer turned maker living and creating in Southern California
  avatar: avatars/vlad-pasculescu.jpg
  twitter: "@vladpasculescu"
- id: Brandon Konkle
  bio: Full-stack developer building a flexible consulting team powered by React
  avatar: avatars/brandon-konkle.jpg
  twitter: "@bkonkle"
- id: Steven Natera
  bio: Founder of Gatsby Manor. Site Reliability Engineer. Open source addict. Writer at Hackernoon.
  avatar: avatars/steven-natera.jpg
  twitter: "@stevennatera"
- id: Ryan Wiemer
  bio: Oakland based account manager that enjoys working on web and interactive projects - https://www.ryanwiemer.com
  avatar: avatars/ryan-wiemer.jpg
  twitter: "@ryanwiemer"
- id: Jia Hao Goh
  bio: Software engineer who loves open source and keeping up with awesome tech — https://jiahao.codes/
  avatar: avatars/jia-hao-goh.jpg
  twitter: "@jiahaog"
- id: Vojtech Ruzicka
  bio: Full-stack developer, clean code enthusiast, blogger at https://www.vojtechruzicka.com/
  avatar: avatars/vojtech-ruzicka.jpg
  twitter: "@vojtechruzicka"
- id: Robert Svensson
  bio: Developer and web security enthusiast living in Berlin.
  avatar: avatars/robert-svensson.jpg
  twitter: "@RobertDMW"
- id: Carolyn Stransky
  bio: Journalist and JavaScript developer based in Berlin, Germany.
  avatar: avatars/carolyn-stransky.jpg
  twitter: "@carolstran"
- id: Sarah Mogin
  bio: Developer and Diet Coke enthusiast in Brooklyn, NY
  avatar: avatars/sarah-mogin.jpg
  twitter: "@sarahmogin"
- id: Dan Kass
  bio: Co-founder and engineering lead at JustFix.nyc
  avatar: avatars/dan-kass.jpg
  twitter: "@JustFixNYC"
- id: Gatsby Central
  bio: The community for gatsby developers
  avatar: avatars/gatsby-central.jpg
  twitter: "@GatsbyCentral"
- id: Ray Gesualdo
  bio: UI Engineer at SalesLoft. Full-stack JavaScript-er. Speaker. Mentor. Writer. - https://www.raygesualdo.com
  avatar: avatars/ray-gesualdo.jpg
  twitter: "@RayGesualdo"
- id: Michelle Barker
  bio: Frontend developer at Mud, CSS obsessive and blogger at https://css-irl.info
  avatar: avatars/michelle-barker.jpg
  twitter: "@CSSInRealLife"
- id: Jason Lengstorf
  bio: Developer. Occasional designer. Process and culture architect. Mediocre bartender. Blogs at lengstorf.com
  avatar: avatars/jason-lengstorf.jpg
  twitter: "@jlengstorf"
- id: Mike Allanson
  bio: Building tools and riding bicycles in London, UK
  avatar: avatars/mike-allanson.jpg
  twitter: "@mdashallanson"
- id: Linda Watkins
  bio: Marketing execution machine. I think critically, adjust often, and find creative solutions to problems.
  avatar: avatars/linda-watkins.jpg
  twitter: "@lindawatkins"
- id: Dennis Brotzky
  bio: Co-founder at Narative, driving Product and Engineering forward.
  avatar: avatars/dennis-brotzky.jpg
  twitter: "@_brotzky"
- id: Tony Spiro
  bio: Cosmic JS Co-founder. Building (blazing fast) apps faster @ https://cosmicjs.com
  avatar: avatars/tony-spiro.jpg
  twitter: "@tonyspiro"
- id: Khaled Garbaya
  bio: Software developer and full-time opensourcerer at @contentful. He speaks multiple languages and is often overheard saying "Bonjour" in HTML.
  avatar: avatars/khaled-garbaya.jpg
  twitter: "@khaled_garbaya"
- id: Mikhail Novikov
  bio: GraphQL sommelier. Did Reindex, GraphQL Delegation, Schema Stitching, Launchpad. Organizer @GraphQLFinland.
  avatar: avatars/freiksenet.jpg
  twitter: "@freiksenet"
- id: Horacio Herrera
  avatar: avatars/horacio-herrera.jpg
  twitter: "@hhg2288"
  bio: Designer, Developer & Coach • husband • dad • web • mobile • React Native • ReactJS • GraphQL
- id: Nader Dabit
  avatar: avatars/nader-dabit.jpg
  twitter: "@dabit3"
  bio: Developer Advocate at AWS
- id: Doug McDonald
  avatar: avatars/doug-mcdonald.png
  twitter: "@dougajmcdonald"
  bio: Full stack web dev at bmt.org, I love creating ideas and finding solutions, find me @ dougmcdonald.co.uk
- id: Michael Holtzman
  avatar: avatars/michael-holtzman.jpg
  twitter: "@mikelax"
  bio: nyc • tech • I build things 🚀 & learn things 📖
- id: Andrico Karoulla
  avatar: avatars/andrico-karoulla.jpg
  twitter: "@andricokaroulla"
  bio: Software Developer x Bedroom Musician x andri.co
- id: Sergiy Dybskiy
  avatar: avatars/sergiy-dybskiy.jpg
  twitter: "@416serg"
  bio: JavaScript Developer ⚛️ Burrito enthusiast 🌯 Snowboarder 🏂🏼
- id: Joaquín Bravo Contreras
  avatar: avatars/joaquin-bravo.jpg
  twitter: "@jackbravo"
  bio: Developer based in Guadalajara, Mexico. Fond of Drupal, Python, Elixir and GatsbyJS
- id: Chris Biscardi
  bio: Early stage software product consultant. React*, Go, GraphQL, Containers, k8s.
  avatar: avatars/chris-biscardi.png
  twitter: "@chrisbiscardi"
- id: LekoArts
  bio: Designer & Frontend Dev. Loves good typography & tv series. Blogs at lekoarts.de
  avatar: avatars/lekoarts.png
  twitter: "@lekoarts_de"
- id: Tyler Barnes
  bio: React - front-end dev - cycling - music
  avatar: avatars/tyler-barnes.jpg
- id: swyx
  bio: Infinite Builder working on DX @ Netlify. Helping people Learn In Public at /r/reactjs
  avatar: avatars/swyx.jpg
  twitter: "@swyx"
- id: Muhammad Muhsin
  bio: Co-founder & Lead Developer at Laccadive IO. Author at Smashing Magazine.
  avatar: avatars/muhammad-muhsin.jpg
  twitter: "@muhsinlk"
- id: Ondrej Polesny
  bio: Full-stack developer, speaker and trainer with passion for anything new and intriguing. Opensource contributor. Dev evangelist @ Kentico Cloud.
  avatar: avatars/ondrej-polesny.jpg
  twitter: "@ondrabus"
- id: John O’Nolan
  bio: Founder at @TryGhost - Publishing, open source, independent business.
  avatar: avatars/john-o-nolan.jpg
  twitter: "@JohnONolan"
- id: Thibaut Remy
  bio: Frontend engineer at Daniel Wellington.
  avatar: avatars/thibaut-remy.jpg
- id: Knut Melvær
  bio: Humanities technologist & inbetween stack developer. Runs developer relations for sanity.io
  avatar: avatars/knut-melvaer.jpg
  twitter: "@kmelve"
- id: Marisa Morby
  bio: Product manager solving problems with research and process. Aspiring gardener and baker of delicious treats.
  avatar: avatars/marisa-morby.jpg
  twitter: "@marisamorby"
- id: Ryan Johnson
  bio: Content strategist at the U.S. Department of the Interior
  avatar: avatars/ryan-johnson.jpg
- id: Daniel Lemay
  bio: React and GraphQL enthusiast. Meetup organizer. Mentor. Blogs at dslemay.com
  avatar: avatars/daniel-lemay.jpg
  twitter: "@dslemay"
- id: Travis Stanley
  bio: Techlead for the Webteam @ Fitplan. Adoring partner, father of three, Codemonkey, gamer, and writer. Thats about the gist of it.
  avatar: avatars/travis_stanley.jpg
  twitter: "@cpt_silverfox"
- id: Katie Fujihara
  bio: Lover of making beautiful UI. Portland tech community organizer.
  avatar: avatars/katie-fujihara.jpg
  twitter: "@katieofcode"
- id: Sidhartha Chatterjee
  bio: OSS Maintainer @ GatsbyJS. Full Stack Developer. Consultant. Scuba Diver.
  avatar: avatars/sidhartha-chatterjee.jpg
  twitter: "@chatsidhartha"
- id: Tania Rascia
  bio: Designer, developer, writer. I build open source projects and write the missing instruction manuals of the web.
  avatar: avatars/tania-rascia.jpg
  twitter: "@taniarascia"
- id: Kym Ellis
  bio: Marketing lead @TryGhost. Traveler, photographer and aspiring sailor!
  avatar: avatars/kym-ellis.jpg
  twitter: "@kymellis"
- id: Alex Moon
  bio: Full-Stack developer. OSS Contributor @ GatsbyJS. Thru-hiker.
  avatar: avatars/alex-moon.jpg
  twitter: "@moon_meister"
- id: Preston So
  bio: Product strategist. Developer advocate. Book author. Off-the-beaten-path traveler. Language nerd. Transit lover. Fantasy mapmaker.
  avatar: avatars/preston-so.png
  twitter: "@prestonso"
- id: Jim Ettig
  bio: Loves learning how our customers benefit from our service. Wine Snob. Dog Owner. Music lover.
  avatar: avatars/jim-ettig.jpg
  twitter: "@unclejge"
- id: Marcy Sutton
  bio: Head of Learning at Gatsby, cyclist, animal lover, pie baker.
  avatar: avatars/marcy-sutton.jpg
  twitter: "@marcysutton"
- id: Allan Pooley
  bio: Big half of Little & Big. Frontend Developer. Also makes stuff with wood.
  avatar: avatars/allan-pooley.jpg
  twitter: "@PooleyAllan"
- id: Tim Smith
  bio: Programmer Analyst @HonCompany. Freelance Web Developer. Person.
  avatar: avatars/tim-smith.jpg
  twitter: "@iam_timsmith"
- id: John Otander
  bio: Building things at Gatsby. Writing things at johno.com.
  avatar: avatars/john-otander.jpg
  twitter: "@4lpine"
- id: Cory Mortimer
  bio: Software Engineer at Housecall Pro. Previously KnuEdge, Intuit. Passionate about front-end technologies, user-friendly design.
  avatar: avatars/cory-mortimer.png
- id: Aileen Nowak
  bio: JavaScript lover. JAMStack enthusiast. Developer at Ghost.org
  avatar: avatars/aileen-nowak.jpeg
- id: Brent Jackson
  bio: Software developer @ GatsbyJS. Loves cats, design systems, CSS, and JavaScript.
  avatar: avatars/brent-jackson.jpg
  twitter: "@jxnblk"
- id: Michal Piechowiak
  bio: Software developer @ GatsbyJS. Likes solving weird problems, skiing and watching/reading sci-fi. In that order.
  avatar: avatars/michal-piechowiak.jpeg
  twitter: "@mipiechowiak"
- id: Justin Emond
  bio: Drupal engineer to CEO @ ThirdAndGrove. A good day is solving client problems and trying new craft beer
  avatar: avatars/justin-emond.jpeg
  twitter: "@justinpemond"
- id: Michelle Gienow
  bio: Writes things @ GatsbyJS. Chaotic good frontend dev, caffeine addict, backyard chicken wrangler 🐓.
  avatar: avatars/michelle-gienow.jpg
  twitter: "@michellegienow"
- id: Anthony Marcar
  bio: "Distributed Systems consultant, Clojure enthusiast, bicycle tourer"
  avatar: avatars/anthony-marcar.jpg
  twitter: "@Moocar"
- id: Benjamin Lannon
  bio: Web Developer, Open Source advocate, new tech explorer - https://lannonbr.com/
  avatar: avatars/benjamin-lannon.jpg
  twitter: "@lannonbr"
- id: Thomas Wang
  bio: Founder @ DormDev. A social developer on the JAMStack.
  avatar: avatars/thomas-wang.jpeg
  twitter: "@thomaswangio"
- id: Hashim Warren
  bio: Marketer turned Web Developer  - https://hashim.xyz
  avatar: avatars/hashim-warren.jpg
  twitter: "@hashim_warren"
- id: Caitlin Cashin
  bio: Marketing woman-of-all-work, collector of hobbies, very opinionated about opera.
  avatar: avatars/caitlin-cashin.jpg
  twitter: "@caitlinthefirst"
- id: Trevor Blades
  bio: Web Developer at Apollo. Always learning!
  avatar: avatars/trevor-blades.jpg
  twitter: "@trevorblades"
<<<<<<< HEAD
- id: Kyle Pennell
  bio: I make websites that help people explore the offline world - https://kyleapennell.com
  avatar: avatars/kyle-pennell.jpg
  twitter: "@kyleapennell"
=======
- id: Grant Glidewell
  bio: New dad moving modern technologies forward with cutting-edge projects @ThirdAndGrove. And doggos
  avatar: avatars/grant-glidewell.jpg
>>>>>>> 0cd225b8
<|MERGE_RESOLUTION|>--- conflicted
+++ resolved
@@ -332,13 +332,10 @@
   bio: Web Developer at Apollo. Always learning!
   avatar: avatars/trevor-blades.jpg
   twitter: "@trevorblades"
-<<<<<<< HEAD
 - id: Kyle Pennell
   bio: I make websites that help people explore the offline world - https://kyleapennell.com
   avatar: avatars/kyle-pennell.jpg
   twitter: "@kyleapennell"
-=======
 - id: Grant Glidewell
   bio: New dad moving modern technologies forward with cutting-edge projects @ThirdAndGrove. And doggos
-  avatar: avatars/grant-glidewell.jpg
->>>>>>> 0cd225b8
+  avatar: avatars/grant-glidewell.jpg