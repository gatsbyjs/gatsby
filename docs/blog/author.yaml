- id: Kyle Mathews
  bio: Founder @ GatsbyJS. Likes tech, reading/writing, founding things. Blogs at bricolage.io.
  avatar: avatars/kyle-mathews.jpeg
  twitter: "@kylemathews"
- id: Dustin Schau
  bio: Software Engineer @ GatsbyJS. Likes all things JavaScript, and travel. Doesn't totally suck 👋
  avatar: avatars/dustin-schau.png
  twitter: "@schaudustin"
- id: Kostas Bariotis
  bio: Senior full-stack engineer, @devitconf & @skgnodejs co-organizer, http://devastation.tv  host, creator of http://janitr.net & others
  avatar: avatars/kostas-bariotis.jpg
  twitter: "@kbariotis"
- id: Tim Arney
  bio: Freelance Web Developer http://line37.com . Maintainer of https://reactfaq.site
  avatar: avatars/tim-arney.jpg
  twitter: "@timarney"
- id: Ian Sinnott
  bio: Zealous about simplicity. Loves JavaScript, UX, the web. https://www.iansinnott.com
  avatar: avatars/ian-sinnott.jpg
  twitter: "@ian_sinn"
- id: Moreno Feltscher
  bio: Full-Stack Web Engineer and Partner at https://smartive.ch
  avatar: avatars/moreno-feltscher.jpg
  twitter: "@luagsh_mrn"
- id: David James
  bio: Frontend Developer at https://chromatix.com.au
  avatar: avatars/david-james.jpg
  twitter: "@daviddeejjames"
- id: Samuel Goudie
  bio: Cofounder & Head of Product at https://doopoll.co
  avatar: avatars/samuel-goudie.jpg
  twitter: "@sgoudie"
- id: Benjamin Read
  bio: I enjoy helping make web systems whilst trying to empathise with users. Currently at https://indigotree.co.uk
  avatar: avatars/benjamin-read.jpg
  twitter: "@muzzlehatch_"
- id: Tal Bereznitskey
  bio: CTO @ Torii, a stealth mode startup
  avatar: avatars/tal-bereznitskey.jpg
  twitter: "@ketacode"
- id: Kalin Chernev
  bio: Full-Stack Web Developer
  avatar: avatars/kalin-chernev.jpg
  twitter: "@kalinchernev"
- id: Nahuel Scotti
  bio: Developer - https://www.singuerinc.com
  avatar: avatars/nahuel-scotti.jpeg
  twitter: "@singuerinc"
- id: Fernando Poumian
  bio: Full-Stack Web Developer - https://www.halfelectronic.com
  avatar: avatars/fernando-poumian.jpeg
  twitter: "@fernandopoumian"
- id: Josh Weaver
  bio: Developer at By the Book, Inc. Enjoys technology, writing and playing music. Can't turn down a decent board game.
  avatar: avatars/josh-weaver.jpg
  twitter: "@3cordguy"
- id: Arden de Raaij
  bio: Web Developer based in Lisbon, Portugal
  avatar: avatars/arden-de-raaij.jpg
  twitter: "@ardennl"
- id: Shannon Soper
  bio: UX designer and educational psychology, music, & art fan. Keeps up with her dog's Instagram fans @dgtrwatson.
  avatar: avatars/shannon-soper.jpg
  twitter: "@shannonb_ux"
- id: Sam Bhagwat
  bio: Bay Area adoptee. Gatsby co-founder. Programmer, econ nerd, startup enthusiast
  avatar: avatars/sam-bhagwat.jpg
  twitter: "@calcsam"
- id: Pierre Burgy
  bio: Co-creator of Strapi. Node.js and APIs lover. Coding when not windsurfing.
  avatar: avatars/pierre-burgy.jpeg
  twitter: "@pierre_burgy"
- id: Amberley Romo
  bio: Developer based in Austin, TX.
  avatar: avatars/amberley-romo.jpg
  twitter: "@amberleyjohanna"
- id: Robin Vasan
  bio: Robin Vasan is an experienced early-stage venture investor and former repeat entrepreneur. His expertise covers the full life-cycle of building and scaling companies and he primarily invests in applications, cloud computing, open source, virtualization and security.
  avatar: avatars/robin-vasan.jpg
- id: Ross Whitehouse
  bio: React and Frontend Developer from Birmingham, UK
  avatar: avatars/ross-whitehouse.jpg
  twitter: "@RossWhitehouse"
- id: Vlad Pasculescu
  bio: Designer turned maker living and creating in Southern California
  avatar: avatars/vlad-pasculescu.jpg
  twitter: "@vladpasculescu"
- id: Brandon Konkle
  bio: Full-stack developer building a flexible consulting team powered by React
  avatar: avatars/brandon-konkle.jpg
  twitter: "@bkonkle"
- id: Steven Natera
  bio: Founder of Gatsby Manor. Site Reliability Engineer. Open source addict. Writer at Hackernoon.
  avatar: avatars/steven-natera.jpg
  twitter: "@stevennatera"
- id: Ryan Wiemer
  bio: Oakland based account manager that enjoys working on web and interactive projects - https://www.ryanwiemer.com
  avatar: avatars/ryan-wiemer.jpg
  twitter: "@ryanwiemer"
- id: Jia Hao Goh
  bio: Software engineer who loves open source and keeping up with awesome tech — https://jiahao.codes/
  avatar: avatars/jia-hao-goh.jpg
  twitter: "@jiahaog"
- id: Vojtech Ruzicka
  bio: Full-stack developer, clean code enthusiast, blogger at https://www.vojtechruzicka.com/
  avatar: avatars/vojtech-ruzicka.jpg
  twitter: "@vojtechruzicka"
- id: Robert Svensson
  bio: Developer and web security enthusiast living in Berlin.
  avatar: avatars/robert-svensson.jpg
  twitter: "@RobertDMW"
- id: Carolyn Stransky
  bio: Journalist and JavaScript developer based in Berlin, Germany.
  avatar: avatars/carolyn-stransky.jpg
  twitter: "@carolstran"
- id: Sarah Mogin
  bio: Developer and Diet Coke enthusiast in Brooklyn, NY
  avatar: avatars/sarah-mogin.jpg
  twitter: "@sarahmogin"
- id: Dan Kass
  bio: Co-founder and engineering lead at JustFix.nyc
  avatar: avatars/dan-kass.jpg
  twitter: "@JustFixNYC"
- id: Gatsby Central
  bio: The community for gatsby developers
  avatar: avatars/gatsby-central.jpg
  twitter: "@GatsbyCentral"
- id: Ray Gesualdo
  bio: UI Engineer at SalesLoft. Full-stack JavaScript-er. Speaker. Mentor. Writer. - https://www.raygesualdo.com
  avatar: avatars/ray-gesualdo.jpg
  twitter: "@RayGesualdo"
- id: Michelle Barker
  bio: Frontend developer at Mud, CSS obsessive and blogger at https://css-irl.info
  avatar: avatars/michelle-barker.jpg
  twitter: "@CSSInRealLife"
- id: Jason Lengstorf
  bio: Developer. Occasional designer. Process and culture architect. Mediocre bartender. Blogs at lengstorf.com
  avatar: avatars/jason-lengstorf.jpg
  twitter: "@jlengstorf"
- id: Mike Allanson
  bio: Building tools and riding bicycles in London, UK
  avatar: avatars/mike-allanson.jpg
  twitter: "@mdashallanson"
- id: Linda Watkins
  bio: Marketing execution machine. I think critically, adjust often, and find creative solutions to problems.
  avatar: avatars/linda-watkins.jpg
  twitter: "@lindawatkins"
- id: Dennis Brotzky
  bio: Co-founder at Narative, driving Product and Engineering forward.
  avatar: avatars/dennis-brotzky.jpg
  twitter: "@_brotzky"
- id: Tony Spiro
  bio: Cosmic JS Co-founder. Building (blazing fast) apps faster @ https://cosmicjs.com
  avatar: avatars/tony-spiro.jpg
  twitter: "@tonyspiro"
- id: Khaled Garbaya
  bio: Software developer and full-time opensourcerer at @contentful. He speaks multiple languages and is often overheard saying "Bonjour" in HTML.
  avatar: avatars/khaled-garbaya.jpg
  twitter: "@khaled_garbaya"
- id: Mikhail Novikov
  bio: GraphQL sommelier. Did Reindex, GraphQL Delegation, Schema Stitching, Launchpad. Organizer @GraphQLFinland.
  avatar: avatars/freiksenet.jpg
  twitter: "@freiksenet"
- id: Horacio Herrera
  avatar: avatars/horacio-herrera.jpg
  twitter: "@hhg2288"
  bio: Designer, Developer & Coach • husband • dad • web • mobile • React Native • ReactJS • GraphQL
- id: Nader Dabit
  avatar: avatars/nader-dabit.jpg
  twitter: "@dabit3"
  bio: Developer Advocate at AWS
- id: Doug McDonald
  avatar: avatars/doug-mcdonald.png
  twitter: "@dougajmcdonald"
  bio: Full stack web dev at bmt.org, I love creating ideas and finding solutions, find me @ dougmcdonald.co.uk
- id: Michael Holtzman
  avatar: avatars/michael-holtzman.jpg
  twitter: "@mikelax"
  bio: nyc • tech • I build things 🚀 & learn things 📖
- id: Andrico Karoulla
  avatar: avatars/andrico-karoulla.jpg
  twitter: "@andricokaroulla"
  bio: Software Developer x Bedroom Musician x andri.co
- id: Sergiy Dybskiy
  avatar: avatars/sergiy-dybskiy.jpg
  twitter: "@416serg"
  bio: JavaScript Developer ⚛️ Burrito enthusiast 🌯 Snowboarder 🏂🏼
- id: Joaquín Bravo Contreras
  avatar: avatars/joaquin-bravo.jpg
  twitter: "@jackbravo"
  bio: Developer based in Guadalajara, Mexico. Fond of Drupal, Python, Elixir and GatsbyJS
- id: Chris Biscardi
  bio: Early stage software product consultant. React*, Go, GraphQL, Containers, k8s.
  avatar: avatars/chris-biscardi.png
  twitter: "@chrisbiscardi"
- id: LekoArts
  bio: Designer & Frontend Dev. Loves good typography & tv series. Blogs at lekoarts.de
  avatar: avatars/lekoarts.png
  twitter: "@lekoarts_de"
- id: Tyler Barnes
  bio: React - front-end dev - cycling - music
  avatar: avatars/tyler-barnes.jpg
- id: swyx
  bio: Infinite Builder working on DX @ Netlify. Helping people Learn In Public at /r/reactjs
  avatar: avatars/swyx.jpg
  twitter: "@swyx"
- id: Muhammad Muhsin
  bio: Co-founder & Lead Developer at Laccadive IO. Author at Smashing Magazine.
  avatar: avatars/muhammad-muhsin.jpg
  twitter: "@muhsinlk"
- id: Ondrej Polesny
  bio: Full-stack developer, speaker and trainer with passion for anything new and intriguing. Opensource contributor. Dev evangelist @ Kentico Cloud.
  avatar: avatars/ondrej-polesny.jpg
  twitter: "@ondrabus"
- id: John O’Nolan
  bio: Founder at @TryGhost - Publishing, open source, independent business.
  avatar: avatars/john-o-nolan.jpg
  twitter: "@JohnONolan"
- id: Thibaut Remy
  bio: Frontend engineer at Daniel Wellington.
  avatar: avatars/thibaut-remy.jpg
- id: Knut Melvær
  bio: Humanities technologist & inbetween stack developer. Runs developer relations for sanity.io
  avatar: avatars/knut-melvaer.jpg
  twitter: "@kmelve"
- id: Marisa Morby
  bio: Product manager solving problems with research and process. Aspiring gardener and baker of delicious treats.
  avatar: avatars/marisa-morby.jpg
  twitter: "@marisamorby"
- id: Ryan Johnson
  bio: Content strategist at the U.S. Department of the Interior
  avatar: avatars/ryan-johnson.jpg
- id: Daniel Lemay
  bio: React and GraphQL enthusiast. Meetup organizer. Mentor. Blogs at dslemay.com
  avatar: avatars/daniel-lemay.jpg
  twitter: "@dslemay"
- id: Travis Stanley
  bio: Techlead for the Webteam @ Fitplan. Adoring partner, father of three, Codemonkey, gamer, and writer. Thats about the gist of it.
  avatar: avatars/travis_stanley.jpg
  twitter: "@cpt_silverfox"
- id: Katie Fujihara
  bio: Lover of making beautiful UI. Portland tech community organizer.
  avatar: avatars/katie-fujihara.jpg
  twitter: "@katieofcode"
- id: Sidhartha Chatterjee
  bio: OSS Maintainer @ GatsbyJS. Full Stack Developer. Consultant. Scuba Diver.
  avatar: avatars/sidhartha-chatterjee.jpg
  twitter: "@chatsidhartha"
- id: Tania Rascia
  bio: Designer, developer, writer. I build open source projects and write the missing instruction manuals of the web.
  avatar: avatars/tania-rascia.jpg
  twitter: "@taniarascia"
- id: Kym Ellis
  bio: Marketing lead @TryGhost. Traveler, photographer and aspiring sailor!
  avatar: avatars/kym-ellis.jpg
  twitter: "@kymellis"
<<<<<<< HEAD
- id: Tim Smith
  bio: Programmer Analyst @HonCompany. Freelance Web Developer. Person.
  avatar: avatars/tim-smith.jpg
  twitter: "@iam_timsmith"
=======
- id: Alex Moon
  bio: Full-Stack developer. OSS Contributor @ GatsbyJS. Thru-hiker.
  avatar: avatars/alex-moon.jpg
  twitter: "@moon_meister"
- id: Preston So
  bio: Product strategist. Developer advocate. Book author. Off-the-beaten-path traveler. Language nerd. Transit lover. Fantasy mapmaker.
  avatar: avatars/preston-so.png
  twitter: "@prestonso"
- id: Jim Ettig
  bio: Loves learning how our customers benefit from our service. Wine Snob. Dog Owner. Music lover.
  avatar: avatars/jim-ettig.jpg
  twitter: "@unclejge"
- id: Marcy Sutton
  bio: Head of Learning at Gatsby, cyclist, animal lover, pie baker.
  avatar: avatars/marcy-sutton.jpg
  twitter: "@marcysutton"
- id: Allan Pooley
  bio: Big half of Little & Big. Frontend Developer. Also makes stuff with wood.
  avatar: avatars/allan-pooley.jpg
  twitter: "@PooleyAllan"
>>>>>>> ea0b46ef
<|MERGE_RESOLUTION|>--- conflicted
+++ resolved
@@ -254,12 +254,6 @@
   bio: Marketing lead @TryGhost. Traveler, photographer and aspiring sailor!
   avatar: avatars/kym-ellis.jpg
   twitter: "@kymellis"
-<<<<<<< HEAD
-- id: Tim Smith
-  bio: Programmer Analyst @HonCompany. Freelance Web Developer. Person.
-  avatar: avatars/tim-smith.jpg
-  twitter: "@iam_timsmith"
-=======
 - id: Alex Moon
   bio: Full-Stack developer. OSS Contributor @ GatsbyJS. Thru-hiker.
   avatar: avatars/alex-moon.jpg
@@ -280,4 +274,7 @@
   bio: Big half of Little & Big. Frontend Developer. Also makes stuff with wood.
   avatar: avatars/allan-pooley.jpg
   twitter: "@PooleyAllan"
->>>>>>> ea0b46ef
+- id: Tim Smith
+  bio: Programmer Analyst @HonCompany. Freelance Web Developer. Person.
+  avatar: avatars/tim-smith.jpg
+  twitter: "@iam_timsmith"