- id: Kyle Mathews
  bio: Founder @ GatsbyJS. Likes tech, reading/writing, founding things. Blogs at bricolage.io.
  avatar: avatars/kyle-mathews.jpeg
  twitter: "@kylemathews"
- id: Dustin Schau
  bio: Software Engineer @ GatsbyJS. Likes all things JavaScript, and travel. Doesn't totally suck 👋
  avatar: avatars/dustin-schau.png
  twitter: "@schaudustin"
- id: Kostas Bariotis
  bio: Senior full stack engineer, @devitconf & @skgnodejs co-organizer, http://devastation.tv  host, creator of http://janitr.net & others
  avatar: avatars/kostas-bariotis.jpg
  twitter: "@kbariotis"
- id: Tim Arney
  bio: Freelance Web Developer http://line37.com . Maintainer of https://reactfaq.site
  avatar: avatars/tim-arney.jpg
  twitter: "@timarney"
- id: Ian Sinnott
  bio: Zealous about simplicity. Loves JavaScript, UX, the web. https://www.iansinnott.com
  avatar: avatars/ian-sinnott.jpg
  twitter: "@ian_sinn"
- id: Moreno Feltscher
  bio: Full Stack Web Engineer and Partner at https://smartive.ch
  avatar: avatars/moreno-feltscher.jpg
  twitter: "@luagsh_mrn"
- id: David James
  bio: Front End Developer at https://chromatix.com.au
  avatar: avatars/david-james.jpg
  twitter: "@daviddeejjames"
- id: Samuel Goudie
  bio: Cofounder & Head of Product at https://doopoll.co
  avatar: avatars/samuel-goudie.jpg
  twitter: "@sgoudie"
- id: Benjamin Read
  bio: I enjoy helping make web systems whilst trying to empathise with users. Currently at https://indigotree.co.uk
  avatar: avatars/benjamin-read.jpg
  twitter: "@muzzlehatch_"
- id: Tal Bereznitskey
  bio: CTO @ Torii, a stealth mode startup
  avatar: avatars/tal-bereznitskey.jpg
  twitter: "@ketacode"
- id: Kalin Chernev
  bio: Full Stack Web Developer
  avatar: avatars/kalin-chernev.jpg
  twitter: "@kalinchernev"
- id: Nahuel Scotti
  bio: Developer - https://www.singuerinc.com
  avatar: avatars/nahuel-scotti.jpeg
  twitter: "@singuerinc"
- id: Fernando Poumian
  bio: Full Stack Web Developer - https://www.halfelectronic.com
  avatar: avatars/fernando-poumian.jpeg
  twitter: "@fernandopoumian"
- id: Josh Weaver
  bio: Developer at By the Book, Inc. Enjoys technology, writing and playing music. Can't turn down a decent board game.
  avatar: avatars/josh-weaver.jpg
  twitter: "@3cordguy"
- id: Arden de Raaij
  bio: Web Developer based in Lisbon, Portugal
  avatar: avatars/arden-de-raaij.jpg
  twitter: "@ardennl"
- id: Shannon Soper
  bio: UX researcher and educational psychology fan. Teaches piano and keeps up with her dog's Instagram fans @dgtrwatson.
  avatar: avatars/shannon-soper.jpg
  twitter: "@shannonb_ux"
- id: Sam Bhagwat
  bio: Bay Area adoptee. Gatsby co-founder. Programmer, econ nerd, startup enthusiast
  avatar: avatars/sam-bhagwat.jpg
  twitter: "@calcsam"
- id: Pierre Burgy
  bio: Co-creator of Strapi. Node.js and APIs lover. Coding when not windsurfing.
  avatar: avatars/pierre-burgy.jpeg
  twitter: "@pierre_burgy"
- id: Amberley Romo
  bio: Developer based in Austin, TX.
  avatar: avatars/amberley-romo.jpg
  twitter: "@amberleyjohanna"
- id: Robin Vasan
  bio: Robin Vasan is an experienced early-stage venture investor and former repeat entrepreneur. His expertise covers the full life-cycle of building and scaling companies and he primarily invests in applications, cloud computing, open source, virtualization and security.
  avatar: avatars/robin-vasan.jpg
- id: Ross Whitehouse
  bio: React and Front-End Developer from Birmingham, UK
  avatar: avatars/ross-whitehouse.jpg
  twitter: "@RossWhitehouse"
- id: Vlad Pasculescu
  bio: Designer turned maker living and creating in Southern California
  avatar: avatars/vlad-pasculescu.jpg
  twitter: "@vladpasculescu"
- id: Brandon Konkle
  bio: Full-stack developer building a flexible consulting team powered by React
  avatar: avatars/brandon-konkle.jpg
  twitter: "@bkonkle"
- id: Steven Natera
  bio: Founder of Gatsby Manor. Site Reliability Engineer. Open source addict. Writer at Hackernoon.
  avatar: avatars/steven-natera.jpg
  twitter: "@stevennatera"
- id: Ryan Wiemer
  bio: Oakland based account manager that enjoys working on web and interactive projects - https://www.ryanwiemer.com
  avatar: avatars/ryan-wiemer.jpg
  twitter: "@ryanwiemer"
- id: Jia Hao Goh
  bio: Software engineer who loves open source and keeping up with awesome tech — https://jiahao.codes/
  avatar: avatars/jia-hao-goh.jpg
  twitter: "@jiahaog"
- id: Vojtech Ruzicka
  bio: Full-stack developer, clean code enthusiast, blogger at https://www.vojtechruzicka.com/
  avatar: avatars/vojtech-ruzicka.jpg
  twitter: "@vojtechruzicka"
- id: Robert Svensson
  bio: Developer and web security enthusiast living in Berlin.
  avatar: avatars/robert-svensson.jpg
  twitter: "@RobertDMW"
- id: Carolyn Stransky
  bio: Journalist and JavaScript developer based in Berlin, Germany.
  avatar: avatars/carolyn-stransky.jpg
  twitter: "@carolstran"
- id: Sarah Mogin
  bio: Developer and Diet Coke enthusiast in Brooklyn, NY
  avatar: avatars/sarah-mogin.jpg
  twitter: "@sarahmogin"
- id: Dan Kass
  bio: Co-founder and engineering lead at JustFix.nyc
  avatar: avatars/dan-kass.jpg
  twitter: "@JustFixNYC"
- id: Gatsby Central
  bio: The community for gatsby developers
  avatar: avatars/gatsby-central.jpg
  twitter: "@GatsbyCentral"
- id: Ray Gesualdo
  bio: UI Engineer at SalesLoft. Full-stack JavaScript-er. Speaker. Mentor. Writer. - https://www.raygesualdo.com
  avatar: avatars/ray-gesualdo.jpg
  twitter: "@RayGesualdo"
- id: Michelle Barker
  bio: Front end developer at Mud, CSS obsessive and blogger at https://css-irl.info
  avatar: avatars/michelle-barker.jpg
  twitter: "@CSSInRealLife"
- id: Jason Lengstorf
  bio: Developer. Occasional designer. Process and culture architect. Mediocre bartender. Blogs at lengstorf.com
  avatar: avatars/jason-lengstorf.jpg
  twitter: "@jlengstorf"
- id: Mike Allanson
  bio: Building tools and riding bicycles in London, UK
  avatar: avatars/mike-allanson.jpg
  twitter: "@mdashallanson"
- id: Linda Watkins
  bio: Marketing execution machine. I think critically, adjust often, and find creative solutions to problems.
  avatar: avatars/linda-watkins.jpg
  twitter: "@lindawatkins"
- id: Dennis Brotzky
  bio: Co-founder at Narative, driving Product and Engineering forward.
  avatar: avatars/dennis-brotzky.jpg
  twitter: "@_brotzky"
- id: Tony Spiro
  bio: Cosmic JS Co-founder. Building (blazing fast) apps faster @ https://cosmicjs.com
  avatar: avatars/tony-spiro.jpg
  twitter: "@tonyspiro"
- id: Khaled Garbaya
  bio: Software developer and full-time opensourcerer at @contentful. He speaks multiple languages and is often overheard saying "Bonjour" in HTML.
  avatar: avatars/khaled-garbaya.jpg
  twitter: "@khaled_garbaya"
- id: Mikhail Novikov
  bio: GraphQL sommelier. Did Reindex, GraphQL Delegation, Schema Stitching, Launchpad. Organizer @GraphQLFinland.
  avatar: avatars/freiksenet.jpg
  twitter: "@freiksenet"
- id: Horacio Herrera
  avatar: avatars/horacio-herrera.jpg
  twitter: "@hhg2288"
  bio: Designer, Developer & Coach • husband • dad • web • mobile • React Native • ReactJS • GraphQL
- id: Nader Dabit
  avatar: avatars/nader-dabit.jpg
  twitter: "@dabit3"
  bio: Developer Advocate at AWS
- id: Doug McDonald
  avatar: avatars/doug-mcdonald.png
  twitter: "@dougajmcdonald"
  bio: Full stack web dev at bmt.org, I love creating ideas and finding solutions, find me @ dougmcdonald.co.uk
- id: Michael Holtzman
  avatar: avatars/michael-holtzman.jpg
  twitter: "@mikelax"
  bio: nyc • tech • I build things 🚀 & learn things 📖
<<<<<<< HEAD
- id: Sergiy Dybskiy
  avatar: avatars/sergiy-dybskiy.jpg
  twitter: "@416serg"
  bio: JavaScript Developer ⚛️ Burrito enthusiast 🌯 Snowboarder 🏂🏼
=======
- id: Chris Biscardi
  bio: Early stage software product consultant. React*, Go, GraphQL, Containers, k8s.
  avatar: avatars/chris-biscardi.png
  twitter: "@chrisbiscardi"
>>>>>>> a0506d5b
<|MERGE_RESOLUTION|>--- conflicted
+++ resolved
@@ -177,14 +177,11 @@
   avatar: avatars/michael-holtzman.jpg
   twitter: "@mikelax"
   bio: nyc • tech • I build things 🚀 & learn things 📖
-<<<<<<< HEAD
 - id: Sergiy Dybskiy
   avatar: avatars/sergiy-dybskiy.jpg
   twitter: "@416serg"
   bio: JavaScript Developer ⚛️ Burrito enthusiast 🌯 Snowboarder 🏂🏼
-=======
 - id: Chris Biscardi
   bio: Early stage software product consultant. React*, Go, GraphQL, Containers, k8s.
   avatar: avatars/chris-biscardi.png
-  twitter: "@chrisbiscardi"
->>>>>>> a0506d5b
+  twitter: "@chrisbiscardi"