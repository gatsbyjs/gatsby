- id: Kyle Mathews
  bio: Founder @ GatsbyJS. Likes tech, reading/writing, founding things. Blogs at bricolage.io.
  avatar: avatars/kyle-mathews.jpeg
  twitter: "@kylemathews"
- id: Dustin Schau
  bio: Software Engineer @ GatsbyJS. Likes all things front-end, and travel. And other things too. Blogs at blog.dustinschau.com.
  avatar: avatars/dustin-schau.jpeg
  twitter: "@schaudustin"
- id: Kostas Bariotis
  bio: Senior full stack engineer, @devitconf & @skgnodejs co-organizer, http://devastation.tv  host, creator of http://janitr.net & others
  avatar: avatars/kostas-bariotis.jpg
  twitter: "@kbariotis"
- id: Tim Arney
  bio: Freelance Web Developer http://line37.com . Maintainer of https://reactfaq.site
  avatar: avatars/tim-arney.jpg
  twitter: "@timarney"
- id: Ian Sinnott
  bio: Zealous about simplicity. Loves JavaScript, UX, the web. https://www.iansinnott.com
  avatar: avatars/ian-sinnott.jpg
  twitter: "@ian_sinn"
- id: Moreno Feltscher
  bio: Full Stack Web Engineer and Partner at https://smartive.ch
  avatar: avatars/moreno-feltscher.jpg
  twitter: "@luagsh_mrn"
- id: David James
  bio: Front End Developer at https://chromatix.com.au
  avatar: avatars/david-james.jpg
  twitter: "@daviddeejjames"
- id: Samuel Goudie
  bio: Cofounder & Head of Product at https://doopoll.co
  avatar: avatars/samuel-goudie.jpg
  twitter: "@sgoudie"
- id: Benjamin Read
  bio: I enjoy helping make web systems whilst trying to empathise with users. Currently at https://indigotree.co.uk
  avatar: avatars/benjamin-read.jpg
  twitter: "@muzzlehatch_"
- id: Tal Bereznitskey
  bio: CTO @ Torii, a stealth mode startup
  avatar: avatars/tal-bereznitskey.jpg
  twitter: "@ketacode"
- id: Kalin Chernev
  bio: Full Stack Web Developer
  avatar: avatars/kalin-chernev.jpg
  twitter: "@kalinchernev"
- id: Nahuel Scotti
  bio: Developer - https://www.singuerinc.com
  avatar: avatars/nahuel-scotti.jpeg
  twitter: "@singuerinc"
- id: Fernando Poumian
  bio: Full Stack Web Developer - https://www.halfelectronic.com
  avatar: avatars/fernando-poumian.jpeg
  twitter: "@fernandopoumian"
- id: Josh Weaver
  bio: Developer at By the Book, Inc. Enjoys technology, writing and playing music. Can't turn down a decent board game.
  avatar: avatars/josh-weaver.jpg
  twitter: "@3cordguy"
- id: Arden de Raaij
  bio: Web Developer based in Lisbon, Portugal
  avatar: avatars/arden-de-raaij.jpg
  twitter: "@ardennl"
- id: Shannon Soper
  bio: UX researcher and educational psychology fan. Teaches piano and keeps up with her dog's Instagram fans @dgtrwatson.
  avatar: avatars/shannon-soper.jpg
  twitter: "@shannonb_ux"
- id: Sam Bhagwat
  bio: Bay Area adoptee. Gatsby co-founder. Programmer, econ nerd, startup enthusiast
  avatar: avatars/sam-bhagwat.jpg
  twitter: "@calcsam"
- id: Pierre Burgy
  bio: Co-creator of Strapi. Node.js and APIs lover. Coding when not windsurfing.
  avatar: avatars/pierre-burgy.jpeg
  twitter: "@pierre_burgy"
- id: Amberley Romo
  bio: Developer based in Austin, TX.
  avatar: avatars/amberley-romo.jpg
  twitter: "@amberleyjohanna"
- id: Robin Vasan
  bio: Robin Vasan is an experienced early-stage venture investor and former repeat entrepreneur. His expertise covers the full life-cycle of building and scaling companies and he primarily invests in applications, cloud computing, open source, virtualization and security.
  avatar: avatars/robin-vasan.jpg
- id: Ross Whitehouse
  bio: React and Front-End Developer from Birmingham, UK
  avatar: avatars/ross-whitehouse.jpg
  twitter: "@RossWhitehouse"
- id: Vlad Pasculescu
  bio: Designer turned maker living and creating in Southern California
  avatar: avatars/vlad-pasculescu.jpg
  twitter: "@vladpasculescu"
- id: Brandon Konkle
  bio: Full-stack developer building a flexible consulting team powered by React
  avatar: avatars/brandon-konkle.jpg
  twitter: "@bkonkle"
- id: Steven Natera
  bio: Founder of Gatsby Manor. Site Reliability Engineer. Open source addict. Writer at Hackernoon.
  avatar: avatars/steven-natera.jpg
  twitter: "@stevennatera"
- id: Ryan Wiemer
  bio: Oakland based account manager that enjoys working on web and interactive projects - https://www.ryanwiemer.com
  avatar: avatars/ryan-wiemer.jpg
  twitter: "@ryanwiemer"
- id: Jia Hao Goh
  bio: Software engineer who loves open source and keeping up with awesome tech — https://jiahao.codes/
  avatar: avatars/jia-hao-goh.jpg
  twitter: "@jiahaog"
- id: Vojtech Ruzicka
  bio: Full-stack developer, clean code enthusiast, blogger at https://www.vojtechruzicka.com/
  avatar: avatars/vojtech-ruzicka.jpg
  twitter: "@vojtechruzicka"
- id: Robert Svensson
  bio: Developer and web security enthusiast living in Berlin.
  avatar: avatars/robert-svensson.jpg
  twitter: "@RobertDMW"
- id: Carolyn Stransky
  bio: Journalist and JavaScript developer based in Berlin, Germany.
  avatar: avatars/carolyn-stransky.jpg
  twitter: "@carolstran"
- id: Sarah Mogin
  bio: Developer and Diet Coke enthusiast in Brooklyn, NY
  avatar: avatars/sarah-mogin.jpg
  twitter: "@sarahmogin"
- id: Dan Kass
  bio: Co-founder and engineering lead at JustFix.nyc
  avatar: avatars/dan-kass.jpg
  twitter: "@JustFixNYC"
- id: Gatsby Central
  bio: The community for gatsby developers
  avatar: avatars/gatsby-central.jpg
  twitter: "@GatsbyCentral"
- id: Ray Gesualdo
  bio: UI Engineer at SalesLoft. Full-stack JavaScript-er. Speaker. Mentor. Writer. - https://www.raygesualdo.com
  avatar: avatars/ray-gesualdo.jpg
  twitter: "@RayGesualdo"
- id: Michelle Barker
  bio: Front end developer at Mud, CSS obsessive and blogger at https://css-irl.info
  avatar: avatars/michelle-barker.jpg
  twitter: "@CSSInRealLife"
- id: Jason Lengstorf
  bio: Developer. Occasional designer. Process and culture architect. Mediocre bartender. Blogs at lengstorf.com
  avatar: avatars/jason-lengstorf.jpg
  twitter: "@jlengstorf"
- id: Mike Allanson
  bio: Building tools and riding bicycles in London, UK
  avatar: avatars/mike-allanson.jpg
  twitter: "@mdashallanson"
- id: Linda Watkins
  bio: Marketing execution machine. I think critically, adjust often, and find creative solutions to problems.
  avatar: avatars/linda-watkins.jpg
  twitter: "@lindawatkins"
- id: Dennis Brotzky
  bio: Co-founder at Narative, driving Product and Engineering forward.
  avatar: avatars/dennis-brotzky.jpg
  twitter: "@_brotzky"
- id: Tony Spiro
  bio: Cosmic JS Co-founder. Building (blazing fast) apps faster @ https://cosmicjs.com
  avatar: avatars/tony-spiro.jpg
  twitter: "@tonyspiro"
- id: Khaled Garbaya
  bio: Software developer and full-time opensourcerer at @contentful. He speaks multiple languages and is often overheard saying "Bonjour" in HTML.
  avatar: avatars/khaled-garbaya.jpg
  twitter: "@khaled_garbaya"
- id: Mikhail Novikov
  bio: GraphQL sommelier. Did Reindex, GraphQL Delegation, Schema Stitching, Launchpad. Organizer @GraphQLFinland.
  avatar: avatars/freiksenet.jpg
  twitter: "@freiksenet"
- id: Horacio Herrera
  avatar: avatars/horacio-herrera.jpg
  twitter: "@hhg2288"
  bio: Designer, Developer & Coach • husband • dad • web • mobile • React Native • ReactJS • GraphQL
- id: Nader Dabit
  avatar: avatars/nader-dabit.jpg
  twitter: "@dabit3"
  bio: Developer Advocate at AWS
<<<<<<< HEAD
- id: Doug McDonald
  avatar: avatars/doug-mcdonald.png
  twitter: "@dougajmcdonald"
  bio: Full stack web dev at bmt.org, I love creating ideas and finding solutions, find me @ dougmcdonald.co.uk
=======
- id: Michael Holtzman
  avatar: avatars/michael-holtzman.jpg
  twitter: "@mikelax"
  bio: nyc • tech • I build things 🚀 & learn things 📖
>>>>>>> c6dce1c6
<|MERGE_RESOLUTION|>--- conflicted
+++ resolved
@@ -169,14 +169,11 @@
   avatar: avatars/nader-dabit.jpg
   twitter: "@dabit3"
   bio: Developer Advocate at AWS
-<<<<<<< HEAD
 - id: Doug McDonald
   avatar: avatars/doug-mcdonald.png
   twitter: "@dougajmcdonald"
   bio: Full stack web dev at bmt.org, I love creating ideas and finding solutions, find me @ dougmcdonald.co.uk
-=======
 - id: Michael Holtzman
   avatar: avatars/michael-holtzman.jpg
   twitter: "@mikelax"
-  bio: nyc • tech • I build things 🚀 & learn things 📖
->>>>>>> c6dce1c6
+  bio: nyc • tech • I build things 🚀 & learn things 📖