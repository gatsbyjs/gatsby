- id: Kyle Mathews
  bio: Founder @ GatsbyJS. Likes tech, reading/writing, founding things. Blogs at bricolage.io.
  avatar: avatars/kyle-mathews.jpeg
  twitter: "@kylemathews"
- id: Dustin Schau
  bio: Software Engineer @ GatsbyJS. Likes all things JavaScript, and travel. Doesn't totally suck 👋
  avatar: avatars/dustin-schau.png
  twitter: "@schaudustin"
- id: Kostas Bariotis
  bio: Senior full stack engineer, @devitconf & @skgnodejs co-organizer, http://devastation.tv  host, creator of http://janitr.net & others
  avatar: avatars/kostas-bariotis.jpg
  twitter: "@kbariotis"
- id: Tim Arney
  bio: Freelance Web Developer http://line37.com . Maintainer of https://reactfaq.site
  avatar: avatars/tim-arney.jpg
  twitter: "@timarney"
- id: Ian Sinnott
  bio: Zealous about simplicity. Loves JavaScript, UX, the web. https://www.iansinnott.com
  avatar: avatars/ian-sinnott.jpg
  twitter: "@ian_sinn"
- id: Moreno Feltscher
  bio: Full Stack Web Engineer and Partner at https://smartive.ch
  avatar: avatars/moreno-feltscher.jpg
  twitter: "@luagsh_mrn"
- id: David James
  bio: Front End Developer at https://chromatix.com.au
  avatar: avatars/david-james.jpg
  twitter: "@daviddeejjames"
- id: Samuel Goudie
  bio: Cofounder & Head of Product at https://doopoll.co
  avatar: avatars/samuel-goudie.jpg
  twitter: "@sgoudie"
- id: Benjamin Read
  bio: I enjoy helping make web systems whilst trying to empathise with users. Currently at https://indigotree.co.uk
  avatar: avatars/benjamin-read.jpg
  twitter: "@muzzlehatch_"
- id: Tal Bereznitskey
  bio: CTO @ Torii, a stealth mode startup
  avatar: avatars/tal-bereznitskey.jpg
  twitter: "@ketacode"
- id: Kalin Chernev
  bio: Full Stack Web Developer
  avatar: avatars/kalin-chernev.jpg
  twitter: "@kalinchernev"
- id: Nahuel Scotti
  bio: Developer - https://www.singuerinc.com
  avatar: avatars/nahuel-scotti.jpeg
  twitter: "@singuerinc"
- id: Fernando Poumian
  bio: Full Stack Web Developer - https://www.halfelectronic.com
  avatar: avatars/fernando-poumian.jpeg
  twitter: "@fernandopoumian"
- id: Josh Weaver
  bio: Developer at By the Book, Inc. Enjoys technology, writing and playing music. Can't turn down a decent board game.
  avatar: avatars/josh-weaver.jpg
  twitter: "@3cordguy"
- id: Arden de Raaij
  bio: Web Developer based in Lisbon, Portugal
  avatar: avatars/arden-de-raaij.jpg
  twitter: "@ardennl"
- id: Shannon Soper
  bio: UX researcher and educational psychology fan. Teaches piano and keeps up with her dog's Instagram fans @dgtrwatson.
  avatar: avatars/shannon-soper.jpg
  twitter: "@shannonb_ux"
- id: Sam Bhagwat
  bio: Bay Area adoptee. Gatsby co-founder. Programmer, econ nerd, startup enthusiast
  avatar: avatars/sam-bhagwat.jpg
  twitter: "@calcsam"
- id: Pierre Burgy
  bio: Co-creator of Strapi. Node.js and APIs lover. Coding when not windsurfing.
  avatar: avatars/pierre-burgy.jpeg
  twitter: "@pierre_burgy"
- id: Amberley Romo
  bio: Developer based in Austin, TX.
  avatar: avatars/amberley-romo.jpg
  twitter: "@amberleyjohanna"
- id: Robin Vasan
  bio: Robin Vasan is an experienced early-stage venture investor and former repeat entrepreneur. His expertise covers the full life-cycle of building and scaling companies and he primarily invests in applications, cloud computing, open source, virtualization and security.
  avatar: avatars/robin-vasan.jpg
- id: Ross Whitehouse
  bio: React and Front-End Developer from Birmingham, UK
  avatar: avatars/ross-whitehouse.jpg
  twitter: "@RossWhitehouse"
- id: Vlad Pasculescu
  bio: Designer turned maker living and creating in Southern California
  avatar: avatars/vlad-pasculescu.jpg
  twitter: "@vladpasculescu"
- id: Brandon Konkle
  bio: Full-stack developer building a flexible consulting team powered by React
  avatar: avatars/brandon-konkle.jpg
  twitter: "@bkonkle"
- id: Steven Natera
  bio: Founder of Gatsby Manor. Site Reliability Engineer. Open source addict. Writer at Hackernoon.
  avatar: avatars/steven-natera.jpg
  twitter: "@stevennatera"
- id: Ryan Wiemer
  bio: Oakland based account manager that enjoys working on web and interactive projects - https://www.ryanwiemer.com
  avatar: avatars/ryan-wiemer.jpg
  twitter: "@ryanwiemer"
- id: Jia Hao Goh
  bio: Software engineer who loves open source and keeping up with awesome tech — https://jiahao.codes/
  avatar: avatars/jia-hao-goh.jpg
  twitter: "@jiahaog"
- id: Vojtech Ruzicka
  bio: Full-stack developer, clean code enthusiast, blogger at https://www.vojtechruzicka.com/
  avatar: avatars/vojtech-ruzicka.jpg
  twitter: "@vojtechruzicka"
- id: Robert Svensson
  bio: Developer and web security enthusiast living in Berlin.
  avatar: avatars/robert-svensson.jpg
  twitter: "@RobertDMW"
- id: Carolyn Stransky
  bio: Journalist and JavaScript developer based in Berlin, Germany.
  avatar: avatars/carolyn-stransky.jpg
  twitter: "@carolstran"
- id: Sarah Mogin
  bio: Developer and Diet Coke enthusiast in Brooklyn, NY
  avatar: avatars/sarah-mogin.jpg
  twitter: "@sarahmogin"
- id: Dan Kass
  bio: Co-founder and engineering lead at JustFix.nyc
  avatar: avatars/dan-kass.jpg
  twitter: "@JustFixNYC"
- id: Gatsby Central
  bio: The community for gatsby developers
  avatar: avatars/gatsby-central.jpg
  twitter: "@GatsbyCentral"
- id: Ray Gesualdo
  bio: UI Engineer at SalesLoft. Full-stack JavaScript-er. Speaker. Mentor. Writer. - https://www.raygesualdo.com
  avatar: avatars/ray-gesualdo.jpg
  twitter: "@RayGesualdo"
- id: Michelle Barker
  bio: Front end developer at Mud, CSS obsessive and blogger at https://css-irl.info
  avatar: avatars/michelle-barker.jpg
  twitter: "@CSSInRealLife"
- id: Jason Lengstorf
  bio: Developer. Occasional designer. Process and culture architect. Mediocre bartender. Blogs at lengstorf.com
  avatar: avatars/jason-lengstorf.jpg
  twitter: "@jlengstorf"
- id: Mike Allanson
  bio: Building tools and riding bicycles in London, UK
  avatar: avatars/mike-allanson.jpg
  twitter: "@mdashallanson"
- id: Linda Watkins
  bio: Marketing execution machine. I think critically, adjust often, and find creative solutions to problems.
  avatar: avatars/linda-watkins.jpg
  twitter: "@lindawatkins"
- id: Dennis Brotzky
  bio: Co-founder at Narative, driving Product and Engineering forward.
  avatar: avatars/dennis-brotzky.jpg
  twitter: "@_brotzky"
- id: Tony Spiro
  bio: Cosmic JS Co-founder. Building (blazing fast) apps faster @ https://cosmicjs.com
  avatar: avatars/tony-spiro.jpg
  twitter: "@tonyspiro"
- id: Khaled Garbaya
  bio: Software developer and full-time opensourcerer at @contentful. He speaks multiple languages and is often overheard saying "Bonjour" in HTML.
  avatar: avatars/khaled-garbaya.jpg
  twitter: "@khaled_garbaya"
- id: Mikhail Novikov
  bio: GraphQL sommelier. Did Reindex, GraphQL Delegation, Schema Stitching, Launchpad. Organizer @GraphQLFinland.
  avatar: avatars/freiksenet.jpg
  twitter: "@freiksenet"
- id: Horacio Herrera
  avatar: avatars/horacio-herrera.jpg
  twitter: "@hhg2288"
  bio: Designer, Developer & Coach • husband • dad • web • mobile • React Native • ReactJS • GraphQL
- id: Nader Dabit
  avatar: avatars/nader-dabit.jpg
  twitter: "@dabit3"
  bio: Developer Advocate at AWS
- id: Doug McDonald
  avatar: avatars/doug-mcdonald.png
  twitter: "@dougajmcdonald"
  bio: Full stack web dev at bmt.org, I love creating ideas and finding solutions, find me @ dougmcdonald.co.uk
- id: Michael Holtzman
  avatar: avatars/michael-holtzman.jpg
  twitter: "@mikelax"
  bio: nyc • tech • I build things 🚀 & learn things 📖
<<<<<<< HEAD
- id: Joaquín Bravo Contreras
  avatar: avatars/joaquin-bravo.jpg
  twitter: "@jackbravo"
  bio: Developer based in Guadalajara, Mexico. Fond of Drupal, Python, Elixir and GatsbyJS
=======
- id: Chris Biscardi
  bio: Early stage software product consultant. React*, Go, GraphQL, Containers, k8s.
  avatar: avatars/chris-biscardi.png
  twitter: "@chrisbiscardi"
>>>>>>> 2eb2a173
<|MERGE_RESOLUTION|>--- conflicted
+++ resolved
@@ -177,14 +177,11 @@
   avatar: avatars/michael-holtzman.jpg
   twitter: "@mikelax"
   bio: nyc • tech • I build things 🚀 & learn things 📖
-<<<<<<< HEAD
 - id: Joaquín Bravo Contreras
   avatar: avatars/joaquin-bravo.jpg
   twitter: "@jackbravo"
   bio: Developer based in Guadalajara, Mexico. Fond of Drupal, Python, Elixir and GatsbyJS
-=======
 - id: Chris Biscardi
   bio: Early stage software product consultant. React*, Go, GraphQL, Containers, k8s.
   avatar: avatars/chris-biscardi.png
-  twitter: "@chrisbiscardi"
->>>>>>> 2eb2a173
+  twitter: "@chrisbiscardi"