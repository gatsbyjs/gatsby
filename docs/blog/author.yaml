- id: Kyle Mathews
  bio: Founder @ GatsbyJS. Likes tech, reading/writing, founding things. Blogs at bricolage.io.
  avatar: avatars/kyle-mathews.jpeg
  twitter: "@kylemathews"
- id: Dustin Schau
  bio: Consultant @ Object Partners, Inc. Likes all things front-end, and travel. And other things too. Blogs at dustinschau.com/blog.
  avatar: avatars/dustin-schau.jpeg
  twitter: "@schaudustin"
- id: Kostas Bariotis
  bio: Senior full stack engineer, @devitconf & @skgnodejs co-organizer, http://devastation.tv  host, creator of http://janitr.net & others
  avatar: avatars/kostas-bariotis.jpg
  twitter: "@kbariotis"
- id: Tim Arney
  bio: Freelance Web Developer http://line37.com . Maintainer of https://reactfaq.site
  avatar: avatars/tim-arney.jpg
  twitter: "@timarney"
- id: Ian Sinnott
  bio: Zealous about simplicity. Loves JavaScript, UX, the web. https://www.iansinnott.com
  avatar: avatars/ian-sinnott.jpg
  twitter: "@ian_sinn"
- id: Moreno Feltscher
  bio: Full Stack Web Engineer and Partner at https://smartive.ch
  avatar: avatars/moreno-feltscher.jpg
  twitter: "@luagsh_mrn"
- id: David James
  bio: Front End Developer at https://chromatix.com.au
  avatar: avatars/david-james.jpg
  twitter: "@daviddeejjames"
- id: Samuel Goudie
  bio: Cofounder & Head of Product at https://doopoll.co
  avatar: avatars/samuel-goudie.jpg
  twitter: "@sgoudie"
- id: Benjamin Read
  bio: I enjoy helping make web systems whilst trying to empathise with users. Currently at https://indigotree.co.uk
  avatar: avatars/benjamin-read.jpg
  twitter: "@muzzlehatch_"
- id: Tal Bereznitskey
  bio: CTO @ Torii, a stealth mode startup
  avatar: avatars/tal-bereznitskey.jpg
  twitter: "@ketacode"
- id: Kalin Chernev
  bio: Full Stack Web Developer
  avatar: avatars/kalin-chernev.jpg
  twitter: "@kalinchernev"
- id: Nahuel Scotti
  bio: Developer - https://www.singuerinc.com
  avatar: avatars/nahuel-scotti.jpeg
  twitter: "@singuerinc"
- id: Fernando Poumian
  bio: Full Stack Web Developer - https://www.halfelectronic.com
  avatar: avatars/fernando-poumian.jpeg
  twitter: "@fernandopoumian"
- id: Josh Weaver
  bio: Developer at By the Book, Inc. Enjoys technology, writing and playing music. Can't turn down a decent board game.
  avatar: avatars/josh-weaver.jpg
  twitter: "@3cordguy"
- id: Arden de Raaij
  bio: Web Developer based in Lisbon, Portugal
  avatar: avatars/arden-de-raaij.jpg
  twitter: "@ardennl"
- id: Shannon Soper
  bio: UX researcher and educational psychology fan. Teaches piano and keeps up with her dog's Instagram fans @dgtrwatson.
  avatar: avatars/shannon-soper.jpg
  twitter: "@shannonb_ux"
- id: Sam Bhagwat
  bio: Bay Area adoptee. Programmer, econ nerd, startup enthusiast
  avatar: avatars/sam-bhagwat.jpg
  twitter: "@calcsam"
- id: Pierre Burgy
  bio: Co-creator of Strapi. Node.js and APIs lover. Coding when not windsurfing.
  avatar: avatars/pierre-burgy.jpeg
  twitter: "@pierre_burgy"
- id: Amberley Romo
  bio: Developer based in Austin, TX.
  avatar: avatars/amberley-romo.jpg
  twitter: "@amberleyjohanna"
- id: Robin Vasan
  bio: Robin Vasan is an experienced early-stage venture investor and former repeat entrepreneur. His expertise covers the full life-cycle of building and scaling companies and he primarily invests in applications, cloud computing, open source, virtualization and security.
  avatar: avatars/robin-vasan.jpg
- id: Ross Whitehouse
  bio: React and Front-End Developer from Birmingham, UK
  avatar: avatars/ross-whitehouse.jpg
  twitter: "@RossWhitehouse"
- id: Vlad Pasculescu
  bio: Designer turned maker living and creating in Southern California
  avatar: avatars/vlad-pasculescu.jpg
  twitter: "@vladpasculescu"
- id: Brandon Konkle
  bio: Full-stack developer building a flexible consulting team powered by React
  avatar: avatars/brandon-konkle.jpg
  twitter: "@bkonkle"
- id: Steven Natera
  bio: Founder of Gatsby Manor. Site Reliability Engineer. Open source addict. Writer at Hackernoon.
  avatar: avatars/steven-natera.jpg
  twitter: "@stevennatera"
- id: Ryan Wiemer
  bio: Oakland based account manager that enjoys working on web and interactive projects - https://www.ryanwiemer.com
  avatar: avatars/ryan-wiemer.jpg
  twitter: "@ryanwiemer"
- id: Jia Hao Goh
  bio: Software engineer who loves open source and keeping up with awesome tech — https://jiahao.codes/
  avatar: avatars/jia-hao-goh.jpg
  twitter: "@jiahaog"
- id: Vojtech Ruzicka
  bio: Full-stack developer, clean code enthusiast, blogger at https://www.vojtechruzicka.com/
  avatar: avatars/vojtech-ruzicka.jpg
  twitter: "@vojtechruzicka"
- id: Robert Svensson
  bio: Developer and web security enthusiast living in Berlin.
  avatar: avatars/robert-svensson.jpg
  twitter: "@RobertDMW"
- id: Carolyn Stransky
  bio: Journalist and JavaScript developer based in Berlin, Germany.
  avatar: avatars/carolyn-stransky.jpg
  twitter: "@carolstran"
- id: Sarah Mogin
  bio: Developer and Diet Coke enthusiast in Brooklyn, NY
  avatar: avatars/sarah-mogin.jpg
  twitter: "@sarahmogin"
- id: Dan Kass
  bio: Co-founder and engineering lead at JustFix.nyc
  avatar: avatars/dan-kass.jpg
  twitter: "@JustFixNYC"
- id: Gatsby Central
  bio: The community for gatsby developers
  avatar: avatars/gatsby-central.jpg
  twitter: "@GatsbyCentral"
- id: Ray Gesualdo
  bio: UI Engineer at SalesLoft. Full-stack JavaScript-er. Speaker. Mentor. Writer. - https://www.raygesualdo.com
  avatar: avatars/ray-gesualdo.jpg
  twitter: "@RayGesualdo"
- id: Michelle Barker
  bio: Front end developer at Mud, CSS obsessive and blogger at https://css-irl.info
  avatar: avatars/michelle-barker.jpg
  twitter: "@CSSInRealLife"
<<<<<<< HEAD
- id: Mike Allanson
  bio: Building tools and riding bicycles in London, UK
  avatar: avatars/mike-allanson.jpg
  twitter: "@mdashallanson"
=======
- id: Linda Watkins
  bio: Marketing execution machine. I think critically, adjust often, and find creative solutions to problems.
  avatar: avatars/linda-watkins.jpg
  twitter: "@lindawatkins"
>>>>>>> be986b29
<|MERGE_RESOLUTION|>--- conflicted
+++ resolved
@@ -133,14 +133,11 @@
   bio: Front end developer at Mud, CSS obsessive and blogger at https://css-irl.info
   avatar: avatars/michelle-barker.jpg
   twitter: "@CSSInRealLife"
-<<<<<<< HEAD
 - id: Mike Allanson
   bio: Building tools and riding bicycles in London, UK
   avatar: avatars/mike-allanson.jpg
   twitter: "@mdashallanson"
-=======
 - id: Linda Watkins
   bio: Marketing execution machine. I think critically, adjust often, and find creative solutions to problems.
   avatar: avatars/linda-watkins.jpg
-  twitter: "@lindawatkins"
->>>>>>> be986b29
+  twitter: "@lindawatkins"