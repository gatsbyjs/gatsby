- id: Kyle Mathews
  bio: Founder @ GatsbyJS. Likes tech, reading/writing, founding things. Blogs at bricolage.io.
  avatar: avatars/kyle-mathews.jpeg
  twitter: "@kylemathews"
- id: Dustin Schau
  bio: Consultant @ Object Partners, Inc. Likes all things front-end, and travel. And other things too. Blogs at dustinschau.com/blog.
  avatar: avatars/dustin-schau.jpeg
  twitter: "@schaudustin"
- id: Kostas Bariotis
  bio: Senior full stack engineer, @devitconf & @skgnodejs co-organizer, http://devastation.tv  host, creator of http://janitr.net & others
  avatar: avatars/kostas-bariotis.jpg
  twitter: "@kbariotis"
- id: Tim Arney
  bio: Freelance Web Developer http://line37.com . Maintainer of https://reactfaq.site
  avatar: avatars/tim-arney.jpg
  twitter: "@timarney"
- id: Ian Sinnott
  bio: Zealous about simplicity. Loves JavaScript, UX, the web. https://www.iansinnott.com
  avatar: avatars/ian-sinnott.jpg
  twitter: "@ian_sinn"
- id: Moreno Feltscher
  bio: Full Stack Web Engineer and Partner at https://smartive.ch
  avatar: avatars/moreno-feltscher.jpg
  twitter: "@luagsh_mrn"
- id: David James
  bio: Front End Developer at https://chromatix.com.au
  avatar: avatars/david-james.jpg
  twitter: "@daviddeejjames"
- id: Samuel Goudie
  bio: Cofounder & Head of Product at https://doopoll.co
  avatar: avatars/samuel-goudie.jpg
  twitter: "@sgoudie"
- id: Benjamin Read
  bio: I enjoy helping make web systems whilst trying to empathise with users. Currently at https://indigotree.co.uk
  avatar: avatars/benjamin-read.jpg
  twitter: "@muzzlehatch_"
- id: Tal Bereznitskey
  bio: CTO @ Torii, a stealth mode startup
  avatar: avatars/tal-bereznitskey.jpg
  twitter: "@ketacode"
- id: Kalin Chernev
  bio: Full Stack Web Developer
  avatar: avatars/kalin-chernev.jpg
  twitter: "@kalinchernev"
- id: Nahuel Scotti
  bio: Developer - https://www.singuerinc.com
  avatar: avatars/nahuel-scotti.jpeg
  twitter: "@singuerinc"
- id: Fernando Poumian
  bio: Full Stack Web Developer - https://www.halfelectronic.com
  avatar: avatars/fernando-poumian.jpeg
  twitter: "@fernandopoumian"
- id: Josh Weaver
  bio: Developer at By the Book, Inc. Enjoys technology, writing and playing music. Can't turn down a decent board game.
  avatar: avatars/josh-weaver.jpg
  twitter: "@3cordguy"
- id: Arden de Raaij
  bio: Web Developer based in Lisbon, Portugal
  avatar: avatars/arden-de-raaij.jpg
  twitter: "@ardennl"
- id: Shannon Soper
  bio: UX researcher and educational psychology fan. Teaches piano and keeps up with her dog's Instagram fans @dgtrwatson.
  avatar: avatars/shannon-soper.jpg
  twitter: "@shannonb_ux"
- id: Sam Bhagwat
  bio: Bay Area adoptee. Programmer, econ nerd, startup enthusiast
  avatar: avatars/sam-bhagwat.jpg
  twitter: "@calcsam"
- id: Pierre Burgy
  bio: Co-creator of Strapi. Node.js and APIs lover. Coding when not windsurfing.
  avatar: avatars/pierre-burgy.jpeg
  twitter: "@pierre_burgy"
- id: Amberley Romo
  bio: Developer based in Austin, TX.
  avatar: avatars/amberley-romo.jpg
  twitter: "@amberleyjohanna"
- id: Robin Vasan
  bio: Robin Vasan is an experienced early-stage venture investor and former repeat entrepreneur. His expertise covers the full life-cycle of building and scaling companies and he primarily invests in applications, cloud computing, open source, virtualization and security.
  avatar: avatars/robin-vasan.jpg
- id: Ross Whitehouse
  bio: React and Front-End Developer from Birmingham, UK
  avatar: avatars/ross-whitehouse.jpg
  twitter: "@RossWhitehouse"
- id: Vlad Pasculescu
  bio: Designer turned maker living and creating in Southern California
  avatar: avatars/vlad-pasculescu.jpg
  twitter: "@vladpasculescu"
- id: Brandon Konkle
  bio: Full-stack developer building a flexible consulting team powered by React
  avatar: avatars/brandon-konkle.jpg
  twitter: "@bkonkle"
- id: Steven Natera
  bio: Founder of Gatsby Manor. Site Reliability Engineer. Open source addict. Writer at Hackernoon.
  avatar: avatars/steven-natera.jpg
  twitter: "@stevennatera"
- id: Ryan Wiemer
  bio: Oakland based account manager that enjoys working on web and interactive projects - https://www.ryanwiemer.com
  avatar: avatars/ryan-wiemer.jpg
  twitter: "@ryanwiemer"
- id: Jia Hao Goh
  bio: Software engineer who loves open source and keeping up with awesome tech — https://jiahao.codes/
  avatar: avatars/jia-hao-goh.jpg
  twitter: "@jiahaog"
- id: Vojtech Ruzicka
  bio: Full-stack developer, clean code enthusiast, blogger at https://www.vojtechruzicka.com/
  avatar: avatars/vojtech-ruzicka.jpg
  twitter: "@vojtechruzicka"
- id: Robert Svensson
  bio: Developer and web security enthusiast living in Berlin.
  avatar: avatars/robert-svensson.jpg
  twitter: "@RobertDMW"
- id: Carolyn Stransky
  bio: Journalist and JavaScript developer based in Berlin, Germany.
  avatar: avatars/carolyn-stransky.jpg
  twitter: "@carolstran"
- id: Sarah Mogin
  bio: Developer and Diet Coke enthusiast in Brooklyn, NY
  avatar: avatars/sarah-mogin.jpg
  twitter: "@sarahmogin"
- id: Dan Kass
  bio: Co-founder and engineering lead at JustFix.nyc
  avatar: avatars/dan-kass.jpg
  twitter: "@JustFixNYC"
- id: Gatsby Central
  bio: The community for gatsby developers
  avatar: avatars/gatsby-central.jpg
  twitter: "@GatsbyCentral"
- id: Ray Gesualdo
  bio: UI Engineer at SalesLoft. Full-stack JavaScript-er. Speaker. Mentor. Writer. - https://www.raygesualdo.com
  avatar: avatars/ray-gesualdo.jpg
  twitter: "@RayGesualdo"
- id: Michelle Barker
  bio: Front end developer at Mud, CSS obsessive and blogger at https://css-irl.info
  avatar: avatars/michelle-barker.jpg
  twitter: "@CSSInRealLife"
<<<<<<< HEAD
- id: Tony Spiro
  bio: Cosmic JS Co-founder. Building (blazing fast) apps faster @ https://cosmicjs.com
  avatar: avatars/tony-spiro.jpg
  twitter: "@tonyspiro"
=======
- id: Linda Watkins
  bio: Marketing execution machine. I think critically, adjust often, and find creative solutions to problems.
  avatar: avatars/linda-watkins.jpg
  twitter: "@lindawatkins"
>>>>>>> 7e42c02b
<|MERGE_RESOLUTION|>--- conflicted
+++ resolved
@@ -133,14 +133,11 @@
   bio: Front end developer at Mud, CSS obsessive and blogger at https://css-irl.info
   avatar: avatars/michelle-barker.jpg
   twitter: "@CSSInRealLife"
-<<<<<<< HEAD
-- id: Tony Spiro
-  bio: Cosmic JS Co-founder. Building (blazing fast) apps faster @ https://cosmicjs.com
-  avatar: avatars/tony-spiro.jpg
-  twitter: "@tonyspiro"
-=======
 - id: Linda Watkins
   bio: Marketing execution machine. I think critically, adjust often, and find creative solutions to problems.
   avatar: avatars/linda-watkins.jpg
   twitter: "@lindawatkins"
->>>>>>> 7e42c02b
+- id: Tony Spiro
+  bio: Cosmic JS Co-founder. Building (blazing fast) apps faster @ https://cosmicjs.com
+  avatar: avatars/tony-spiro.jpg
+  twitter: "@tonyspiro"