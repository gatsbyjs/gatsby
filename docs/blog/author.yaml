--- conflicted
+++ resolved
@@ -137,14 +137,11 @@
   bio: Marketing execution machine. I think critically, adjust often, and find creative solutions to problems.
   avatar: avatars/linda-watkins.jpg
   twitter: "@lindawatkins"
-<<<<<<< HEAD
 - id: Dennis Brotzky
   bio: Co-founder at Narative, driving Product and Engineering forward.
   avatar: avatars/dennis-brotzky.jpg
   twitter: "@_brotzky"
-=======
 - id: Tony Spiro
   bio: Cosmic JS Co-founder. Building (blazing fast) apps faster @ https://cosmicjs.com
   avatar: avatars/tony-spiro.jpg
-  twitter: "@tonyspiro"
->>>>>>> 36ed0317
+  twitter: "@tonyspiro"