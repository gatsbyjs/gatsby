--- conflicted
+++ resolved
@@ -234,14 +234,11 @@
   bio: React and GraphQL enthusiast. Meetup organizer. Mentor. Blogs at dslemay.com
   avatar: avatars/daniel-lemay.jpg
   twitter: "@dslemay"
-<<<<<<< HEAD
 - id: Travis Stanley
   bio: Techlead for the Webteam at @ Fitplan. Adoring partner, father of three, Codemonkey, gamer, and writer. Thats about the gist of it.
   avatar: avatars/travis_stanley.jpg
   twitter: "@cpt_silverfox"
-=======
 - id: Sidhartha Chatterjee
   bio: OSS Maintainer @ GatsbyJS. Full Stack Developer. Consultant. Scuba Diver.
   avatar: avatars/sidhartha-chatterjee.jpg
-  twitter: "@chatsidhartha"
->>>>>>> 307820a5
+  twitter: "@chatsidhartha"