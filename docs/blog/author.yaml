--- conflicted
+++ resolved
@@ -177,12 +177,10 @@
   avatar: avatars/michael-holtzman.jpg
   twitter: "@mikelax"
   bio: nyc • tech • I build things 🚀 & learn things 📖
-<<<<<<< HEAD
 - id: Andrico Karoulla
   avatar: avatars/andrico-karoulla.jpg
   twitter: "@andricokaroulla"
   bio: Software Developer x Bedroom Musician x andri.co
-=======
 - id: Sergiy Dybskiy
   avatar: avatars/sergiy-dybskiy.jpg
   twitter: "@416serg"
@@ -191,7 +189,6 @@
   avatar: avatars/joaquin-bravo.jpg
   twitter: "@jackbravo"
   bio: Developer based in Guadalajara, Mexico. Fond of Drupal, Python, Elixir and GatsbyJS
->>>>>>> cc4fc516
 - id: Chris Biscardi
   bio: Early stage software product consultant. React*, Go, GraphQL, Containers, k8s.
   avatar: avatars/chris-biscardi.png
