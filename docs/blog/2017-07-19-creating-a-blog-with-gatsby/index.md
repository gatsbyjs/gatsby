---
title: Creating a Blog with Gatsby
date: 2017-07-19
author: "Dustin Schau"
image: "../images/15009741473_9ced5e3209_o.jpg"
imageAuthor: Daniel Go
imageAuthorLink: "https://flic.kr/p/oSmRd6"
imageTitle: "Old typewriter"
canonicalLink: "https://objectpartners.com/2017/07/19/creating-a-static-blog-with-gatsby/"
publishedAt: "Object Partners, Inc."
excerpt: "In this post, we'll take a deep dive into Gatsby and some of the new 1.0 features by creating a static blog. Let's get on it!"
tags: ["getting-started", "blogs", "markdown"]
---

Gatsby is an incredible static site generator that allows for React to be used as the underlying rendering engine to scaffold out a static site that truly has all the benefits expected in a modern web application. It does this by rendering dynamic React components into static HTML content via [server side rendering][react-dom-server] at build time. This means that your users get all the benefits of a static site such as the ability to work without JavaScript, search engine friendliness, speedy load times, etc. without losing the dynamism and interactivity that is expected of the modern web. Once rendered to static HTML, client-side React/JavaScript _can_ take over (if creating stateful components or logic in `componentDidMount`) and add dynamism to the statically generated content.

Gatsby [recently released][gatsby-release] a v1.0.0 with a bunch of new features, including (but not limited to) the ability to create content queries with GraphQL, integration with various CMSs--including WordPress, Contentful, Drupal, etc., and route based code splitting to keep the end user experience as snappy as possible. In this post, we'll take a deep dive into Gatsby and some of these new features by creating a static blog. Let's get on it!

## Getting started

### Using the CLI

Gatsby ships with a great CLI (command line interface) that contains the functionality of scaffolding out a working site as well as commands to help develop the site once created.

`gatsby new personal-blog && cd $_`

This command will create the folder `personal-blog` and then change into that directory. A working `gatsby` statically generated application can now be developed upon. The CLI generates common development scripts to help you get started. For example you can run `npm run build` (build a production, statically generated version of the project) or `npm run develop` (launch a hot-reload enabled web development server), etc.

You can now begin the exciting task of _actually_ developing on the site and creating a functional, modern blog. You'll generally want to use `npm run develop` to launch the local development server to validate functionality as you progress through the steps.

## Adding necessary plugins

Gatsby supports a [rich plugin interface][gatsby-plugins], and many incredibly useful plugins have been authored to make accomplishing common tasks a breeze. Plugins can be broken up into three main categories: **functional** plugins, **source** plugins, and **transformer** plugins.

### Functional plugins

Functional plugins either implement some functionality (e.g. offline support, generating a sitemap, etc.) _or_ they extend Gatsby's webpack configuration adding support for TypeScript, Sass, etc.

For this particular blog post, you will make a single page app-like feel (without page reloads) as well as the ability to dynamically change the `title` tag within the `head` tags. As noted, the Gatsby plugin ecosystem is rich, vibrant, and growing, so oftentimes a plugin already exists that solves the particular problem you're trying to solve. To address the functionality you want for _this_ blog, you can use the following plugins:

- [`gatsby-plugin-catch-links`][gatsby-plugin-catch-links]
  - implements the history `pushState` API and does not require a page reload on navigating to a different page in the blog
- [`gatsby-plugin-react-helmet`][gatsby-plugin-react-helmet]
  - [react-helmet][react-helmet] is a tool that allows for modification of the `head` tags; Gatsby statically renders any of these `head` tag changes

with the following command:

```shell
yarn add gatsby-plugin-catch-links gatsby-plugin-react-helmet
```

You will be using [yarn][yarn], but npm can just as easily be used with `npm i --save [deps]`.

After installing each of these functional plugins, edit `gatsby-config.js`, which Gatsby loads at build-time to implement the exposed functionality of the specified plugins.

```javascript:title=gatsby-config.js
module.exports = {
  siteMetadata: {
    title: `Your Name - Blog`,
    author: `Your Name`,
  },
  // highlight-start
  plugins: ["gatsby-plugin-catch-links", "gatsby-plugin-react-helmet"],
}
// highlight-end
```

Without any additional work besides a `yarn install` and editing a config file, you now have the ability to edit your site's head tags as well as implement a single page app feel without reloads. Now, let's enhance the base functionality by implementing a source plugin which can load blog posts from your local file system.

### Source plugins

Source plugins create _nodes_ which can then be transformed into a usable format (if not already usable) by a transformer plugin. For instance, a typical workflow often involves using [`gatsby-source-filesystem`][gatsby-source-filesystem], which loads files off of disk--e.g. Markdown files--and then specifying a Markdown transformer to transform the Markdown into HTML.

Since the bulk of the blog's content and each article will be authored in Markdown, let's add that [`gatsby-source-filesystem`][gatsby-source-filesystem] plugin. Similarly to the previous step, install the plugin and then inject into your `gatsby-config.js`, like so:

```shell
yarn add gatsby-source-filesystem
```

```javascript:title=gatsby-config.js
module.exports = {
  // previous configuration
  plugins: [
    "gatsby-plugin-catch-links",
    "gatsby-plugin-react-helmet",
    // highlight-start
    {
      resolve: `gatsby-source-filesystem`,
      options: {
        path: `${__dirname}/src/pages`,
        name: "pages",
      },
    },
    // highlight-end
  ],
}
```

Some explanation will be helpful here! An `options` object can be passed to a plugin, and you're passing the filesystem `path` (which is where your Markdown files will be located) and then a `name` for the source files. Now that Gatsby knows about your source files, you can begin applying some useful transformers to convert those files into usable data!

### Transformer plugins

As mentioned, a transformer plugin takes some underlying data format that is not inherently usable in its current form (e.g. Markdown, json, yaml, etc.) and transforms it into a format that Gatsby can understand and that you can query against with GraphQL. Jointly, the filesystem source plugin will load file nodes (as Markdown) off of your filesystem, and then the Markdown transformer will take over and convert to usable HTML.

You only need one transformer plugin (for Markdown), so let's get that installed.

- [gatsby-transformer-remark][gatsby-transformer-remark]
<<<<<<< HEAD
  - Uses the [remark][remark] Markdown parser to transform .md files on disk into HTML; additionally, this transformer can optionally take plugins to further extend functionality--e.g. add syntax highlighting with `gatsby-remark-prismjs`, `gatsby-remark-copy-linked-files` to copy relative files specified in markdown, `gatsby-remark-images` to compress images and add responsive images with `srcset`, etc.
=======
  - Uses the [remark][remark] Markdown parser to transform `.md` files on disk
    into HTML; additionally, this transformer can optionally take plugins to
    further extend functionality--e.g. add syntax highlighting with
    `gatsby-remark-prismjs`, `gatsby-remark-copy-linked-files` to copy relative
    files specified in markdown, `gatsby-remark-images` to compress images and
    add responsive images with `srcset`, etc.
>>>>>>> 245a2460

The process should be familiar by now, install and then add to config.

```shell
yarn add gatsby-transformer-remark
```

and editing `gatsby-config.js`

```javascript:title=gatsby-config.js
module.exports = {
  // previous setup
  plugins: [
    "gatsby-plugin-catch-links",
    "gatsby-plugin-react-helmet",
    {
      resolve: `gatsby-source-filesystem`,
      options: {
        path: `${__dirname}/src/pages`,
        name: "pages",
      },
    },
    // highlight-start
    {
      resolve: "gatsby-transformer-remark",
      options: {
        plugins: [], // just in case those previously mentioned remark plugins sound cool :)
      },
    },
    // highlight-end
  ],
}
```

Whew! Seems like a lot of set up, but collectively these plugins are going to super charge Gatsby and give us an incredibly powerful (yet relatively simple!) development environment. There is one more setup step and it's an easy one. You're simply going to create a Markdown file that will contain the content of your first blog post. Let's get to it.

## Writing your first Markdown blog post

The `gatsby-source-filesystem` plugin you configured earlier expects your content to be in `src/pages`, so that's exactly where it needs to be put in!

Gatsby is not at all prescriptive in naming conventions, but a typical practice for blog posts is to name the folder something like `MM-DD-YYYY-title`, e.g. `07-12-2017-hello-world`. Let's do just that. Create the folder `src/pages/07-12-2017-getting-started` and place an `index.md` inside!

The content of this Markdown file will be your blog post, authored in Markdown (of course!). Here's what it'll look like:

```markdown:title=src/pages/07-12-2017-getting-started/index.md
---
path: "/hello-world"
date: 2017-07-12T17:12:33.962Z
title: "My First Gatsby Post"
---

Oooooh-weeee, my first blog post!
```

_Fairly_ typical stuff, except for the block surrounded in dashes. What is that? That is what is referred to as [`frontmatter`][frontmatter], and the contents of the block can be used to inject React components with the specified data, e.g. path, date, title, etc. Any piece of data can be injected here (e.g. tags, sub-title, draft, etc.), so feel free to experiment and find what necessary pieces of frontmatter are required to achieve an ideal blogging system for your usage. One important note is that `path` will be used when you dynamically create your pages to specify the URL/path to render the file (in a later step!). In this instance, `http://localhost:8000/hello-world` will be the path to this file.

Now that you have created a blog post with frontmatter and some content, you can begin actually writing some React components that will display this data!

## Creating the (React) template

As Gatsby supports server side rendering (to string) of React components, you can write your template in... you guessed it, React! (Or [Preact][gatsby-plugin-preact], if that's more your style)

You should create the file `src/templates/blog-post.js` (please create the `src/templates` folder if it does not yet exist!).

```javascript:title=src/templates/blog-post.js
import React from "react"
import { Helmet } from "react-helmet"

// import '../css/blog-post.css'; // make it pretty!

export default function Template({
  data, // this prop will be injected by the GraphQL query we'll write in a bit
}) {
  const { markdownRemark: post } = data // data.markdownRemark holds your post data
  return (
    <div className="blog-post-container">
      <Helmet title={`Your Blog Name - ${post.frontmatter.title}`} />
      <div className="blog-post">
        <h1>{post.frontmatter.title}</h1>
        <div
          className="blog-post-content"
          dangerouslySetInnerHTML={{ __html: post.html }}
        />
      </div>
    </div>
  )
}
```

Whoa, neat! This React component will be rendered to a static HTML string (for each route/blog post you define), which will serve as the basis of your routing/navigation for your blog.

At this point, there is a reasonable level of confusion and "magic" occurring, particularly with the props injection. What is `markdownRemark`? Where is this `data` prop injected from? All good questions, so let's answer them by writing a GraphQL query to seed your `<Template />` component with content!

### Writing the GraphQL query

Below the `Template` declaration, you'll want to add a GraphQL query. This is an incredibly powerful utility provided by Gatsby which lets us pick and choose very simply the pieces of data that you want to display for your blog post. Each piece of data your query selects will be injected via the `data` property that you specified earlier.

```javascript:title=src/templates/blog-post.js
import React from "react"
import { Helmet } from "react-helmet"
import { graphql } from "gatsby"

// import '../css/blog-post.css';

export default function Template({ data }) {
  const { markdownRemark: post } = data
  return (
    <div className="blog-post-container">
      <Helmet title={`Your Blog Name - ${post.frontmatter.title}`} />
      <div className="blog-post">
        <h1>{post.frontmatter.title}</h1>
        <div
          className="blog-post-content"
          dangerouslySetInnerHTML={{ __html: post.html }}
        />
      </div>
    </div>
  )
}

// highlight-start
export const pageQuery = graphql`
  query BlogPostByPath($path: String!) {
    markdownRemark(frontmatter: { path: { eq: $path } }) {
      html
      frontmatter {
        date(formatString: "MMMM DD, YYYY")
        path
        title
      }
    }
  }
`
// highlight-end
```

If you're not familiar with GraphQL, this may seem slightly confusing, but you can break down what's going down here piece by piece.

_Note: To learn more about GraphQL, consider this [excellent resource][learn-graphql]_

The underlying query name `BlogPostByPath` (note: these query names need to be unique!) will be injected with the current path, e.g. the specific blog post we are viewing. This path will be available as `$path` in your query. For instance, if you were viewing your previously created blog post, the path of the file that data will be pulled from will be `/hello-world`.

`markdownRemark` will be the injected property available via the prop `data`, as named in the GraphQL query. Each property you pull via the GraphQL query will be available under this `markdownRemark` property. For example, to access the transformed HTML, you would access the `data` prop via `data.markdownRemark.html`.

`frontmatter`, is of course the data structure we provided at the beginning of the Markdown file. Each key you define there will be available to be injected into the query.

At this point, you have a bunch of plugins installed to load files off of disk, transform Markdown to HTML, and other utilities. You have a single, lonely Markdown file that will be rendered as a blog post. Finally, you have a React template for blog posts as well as a wired up GraphQL query to query for a blog post and inject the React template with the queried data. Next up: programmatically creating the necessary static pages (and injecting the templates) with Gatsby's Node API. Let's get down to it.

An important note to make at this point is that the GraphQL query takes place at **build** time. The component is injected with the `data` prop that is seeded by the GraphQL query. Unless anything dynamic (e.g. logic in `componentDidMount`, state changes, etc.) occurs, this component will be pure, rendered HTML generated via the React rendering engine, GraphQL, and Gatsby!

## Creating the static pages

Gatsby exposes a powerful Node API, which allows for functionality such as creating dynamic pages (blog posts!), extending the babel or webpack configs, modifying the created nodes or pages, etc. This API is exposed in the `gatsby-node.js` file in the root directory of your project—e.g. at the same level as `gatsby-config.js`. Each export found in this file will be parsed by Gatsby, as detailed in its [Node API specification][node-spec]. However, you only need to care about one particular API in this instance, `createPages`.

```javascript:title=gatsby-node.js
const path = require("path")

exports.createPages = async ({ actions, graphql }) => {
  const { createPage } = actions

  const blogPostTemplate = path.resolve(`src/templates/blog-post.js`)
}
```

Nothing super complex yet! You're using the `createPages` API (which Gatsby will call at build time with injected parameters). You're also grabbing the _path_ to your blogPostTemplate that you created earlier. Finally, you're using the `createPage` action creator/function made available in actions. Gatsby uses Redux internally to manage its state, and `actions` are simply the exposed action creators of Gatsby, of which `createPage` is one of the action creators! For the full list of exposed action creators, check out [Gatsby's documentation][gatsby-actions]. You can now construct the GraphQL query, which will fetch all of your Markdown posts.

### Querying for posts

```javascript:title=gatsby-node.js
const path = require("path")

exports.createPages = async ({ actions, graphql, reporter }) => {
  const { createPage } = actions

  const blogPostTemplate = path.resolve(`src/templates/blog-post.js`)

  // highlight-start
  const result = await graphql(`
    {
      allMarkdownRemark(
        sort: { order: DESC, fields: [frontmatter___date] }
        limit: 1000
      ) {
        edges {
          node {
            frontmatter {
              path
            }
          }
        }
      }
    }
  `)

  if (result.errors) {
    reporter.panicOnBuild(`Error while running GraphQL query.`)
    return
  }
}
// highlight-end
```

You're using GraphQL to get all Markdown nodes and making them available under the `allMarkdownRemark` GraphQL property. Each exposed property (on `node`) is made available for querying against. You're effectively seeding a GraphQL "database" that you can then query against via page-level GraphQL queries. One note here is that the `exports.createPages` API expects a Promise to be returned, so it works seamlessly with the `graphql` function, which returns a Promise (although note a callback API is also available if that's more your thing).

One cool note here is that the `gatsby-plugin-remark` plugin exposes some useful data for us to query with GraphQL, e.g. `excerpt` (a short snippet to display as a preview), `id` (a unique identifier for each post), etc.

You now have your query written, but are yet programmatically created the pages (with the `createPage` action creator). Let's do that!

### Creating the pages

```javascript:title=gatsby-node.js
const path = require("path")

exports.createPages = async ({ actions, graphql, reporter }) => {
  const { createPage } = actions

  const blogPostTemplate = path.resolve(`src/templates/blog-post.js`)

  const result = await graphql(`
    {
      allMarkdownRemark(
        sort: { order: DESC, fields: [frontmatter___date] }
        limit: 1000
      ) {
        edges {
          node {
            frontmatter {
              path
            }
          }
        }
      }
    }
  `)

  if (result.errors) {
    reporter.panicOnBuild(`Error while running GraphQL query.`)
    return
  }

  // highlight-start
  result.data.allMarkdownRemark.edges.forEach(({ node }) => {
    createPage({
      path: node.frontmatter.path,
      component: blogPostTemplate,
      context: {}, // additional data can be passed via context
    })
  })
  // highlight-end
}
```

You've now tied into the Promise chain exposed by the `graphql` query. The actual posts are available via the path `result.data.allMarkdownRemark.edges`. Each edge contains an internal node, and this node holds the useful data that you will use to construct a page with Gatsby. Your GraphQL "shape" is directly reflected in this data object, so each property you pulled from that query will be available when you are querying in your GraphQL blog post template.

The `createPage` API accepts an object which requires `path` and `component` properties to be defined, which you have done above. Additionally, an optional property `context` can be used to inject data and make it available to the blog post template component via injected props (log out props to see each available prop!). Each time you build with Gatsby, `createPage` will be called, and Gatsby will create a static HTML file of the path you specified in the post's frontmatter--the result of which will be your stringified and parsed React template injected with the data from your GraphQL query. Whoa, it's actually starting to come together!

You can run `yarn develop` at this point and then navigate to `http://localhost:8000/hello-world` to see your first blog post, which should look something like below:

![My first blog post with Gatsby](./my-first-blog-post.png)

At this point, you've created a single static blog post as an HTML file, which was created by a React component and several GraphQL queries. However, this isn't a blog! You can't expect your users to guess the path of each post, you need to have an index or listing page, where you display each blog post, a short snippet, and a link to the full blog post. Wouldn't you know it, this can be done incredibly easily with Gatsby, using a similar strategy that was used in the blog template, i.e. a React component and a GraphQL query.

## Creating the Blog Listing

I won't go into quite as much detail for this section because we've already done something very similar for our blog template! Look at us, we're pro Gatsby-ers at this point!

Gatsby has a standard for "listing pages," and they're placed in the root of our filesystem we specified in `gatsby-source-filesystem`, e.g. `src/pages/index.js`. So, create that file if it does not exist, and let's get it working! Additionally, note that any static JavaScript files (that export a React component!) will get a corresponding static HTML file. For instance, if we create `src/pages/tags.js`, the path `http://localhost:8000/tags/` will be available within the browser and the statically generated site.

```javascript:title=src/pages/index.js
import React from "react"
import { Link, graphql } from "gatsby"
import { Helmet } from "react-helmet"

// import '../css/index.css'; // add some style if you want!

export default function Index({ data }) {
  const { edges: posts } = data.allMarkdownRemark
  return (
    <div className="blog-posts">
      {posts
        .filter(post => post.node.frontmatter.title.length > 0)
        .map(({ node: post }) => {
          return (
            <div className="blog-post-preview" key={post.id}>
              <h1>
                <Link to={post.frontmatter.path}>{post.frontmatter.title}</Link>
              </h1>
              <h2>{post.frontmatter.date}</h2>
              <p>{post.excerpt}</p>
            </div>
          )
        })}
    </div>
  )
}

export const pageQuery = graphql`
  query IndexQuery {
    allMarkdownRemark(sort: { order: DESC, fields: [frontmatter___date] }) {
      edges {
        node {
          excerpt(pruneLength: 250)
          id
          frontmatter {
            title
            date(formatString: "MMMM DD, YYYY")
            path
          }
        }
      }
    }
  }
`
```

OK! So we've followed a similar approach to your blog post template, so this should hopefully seem pretty familiar. Once more we're exporting `pageQuery` which contains a GraphQL query. Note that we're pulling a slightly different data set -- specifically, we are pulling an `excerpt` of 250 characters rather than the full HTML as we are formatting the pulled date with a format string! GraphQL is awesome.

The actual React component is fairly trivial, but one important note should be made. It's important that when linking to internal content, e.g. other blog links, that you should always use `Link` from `gatsby`. Gatsby does not work if pages are not routed via this utility. Additionally, this utility also works with `pathPrefix`, which allows for a Gatsby site to be deployed on a non-root domain. This is useful if this blog will be hosted on something like GitHub Pages or perhaps hosted at `/blog`.

Now, this is getting exciting and it feels like we're finally getting somewhere! At this point, we have a fully functional blog generated by Gatsby, with real content authored in Markdown, a blog listing, and the ability to navigate around in the blog. If you run `yarn develop`, `http://localhost:8000` should display a preview of each blog post, and each post title links to the content of the blog post. A real blog!

![Blog listing](./blog-listing.png)

It's now on you to make something incredible with the knowledge you've gained in following along with this tutorial! You can not only make it pretty and style with CSS (or [styled-components][styled-components]!), but you could improve it functionally by implementing some of the following:

- Add a tag listing and tag search page
  - hint: the `createPages` API in `gatsby-node.js` file is useful here, as is frontmatter
- adding navigation between a specific blog post and past/present blog posts (the `context` API of `createPages` is useful here), etc.

With your new found knowledge of Gatsby and its API, you should feel empowered to begin to utilize Gatsby to its fullest potential. A blog is just the starting point; Gatsby's rich ecosystem, extensible API, and advanced querying capabilities provide a powerful toolset for building truly incredible, performant sites.

Now go build something great.

![Dream Bigger](./dream-bigger.jpeg)

## Links

- [`@dschau/gatsby-blog-starter-kit`][source-code]
  - A working repo demonstrating all of the aforementioned functionality of Gatsby
- [`@dschau/create-gatsby-blog-post`][create-gatsby-blog-post]
  - A utility and CLI I created to scaffold out a blog post following the predefined Gatsby structure with frontmatter, date, path, etc.
- [Source code for my blog][blog-source-code]
  - The source code for my blog, which takes the gatsby-starter-blog-post (previous link), and expands upon it with a bunch of features and some more advanced functionality

[react-dom-server]: https://reactjs.org/docs/react-dom-server.html
[gatsby-release]: /blog/gatsby-v1/
[gatsby-plugins]: /docs/plugins/
[gatsby-plugin-catch-links]: /packages/gatsby-plugin-catch-links/
[gatsby-plugin-react-helmet]: /packages/gatsby-plugin-react-helmet/
[gatsby-plugin-preact]: /packages/gatsby-plugin-preact/
[gatsby-transformer-remark]: /packages/gatsby-transformer-remark/
[remark]: https://github.com/wooorm/remark
[gatsby-source-filesystem]: /packages/gatsby-source-filesystem/
[react-helmet]: https://github.com/nfl/react-helmet
[frontmatter]: https://jekyllrb.com/docs/frontmatter/
[learn-graphql]: https://www.howtographql.com
[node-spec]: /docs/node-apis/
[gatsby-actions]: /docs/actions/
[styled-components]: https://github.com/styled-components/styled-components
[yarn]: https://yarnpkg.com/en/
[source-code]: https://github.com/dschau/gatsby-blog-starter-kit
[blog-source-code]: https://github.com/dschau/blog
[create-gatsby-blog-post]: https://github.com/DSchau/create-gatsby-blog-post<|MERGE_RESOLUTION|>--- conflicted
+++ resolved
@@ -105,16 +105,12 @@
 You only need one transformer plugin (for Markdown), so let's get that installed.
 
 - [gatsby-transformer-remark][gatsby-transformer-remark]
-<<<<<<< HEAD
-  - Uses the [remark][remark] Markdown parser to transform .md files on disk into HTML; additionally, this transformer can optionally take plugins to further extend functionality--e.g. add syntax highlighting with `gatsby-remark-prismjs`, `gatsby-remark-copy-linked-files` to copy relative files specified in markdown, `gatsby-remark-images` to compress images and add responsive images with `srcset`, etc.
-=======
   - Uses the [remark][remark] Markdown parser to transform `.md` files on disk
     into HTML; additionally, this transformer can optionally take plugins to
     further extend functionality--e.g. add syntax highlighting with
     `gatsby-remark-prismjs`, `gatsby-remark-copy-linked-files` to copy relative
     files specified in markdown, `gatsby-remark-images` to compress images and
     add responsive images with `srcset`, etc.
->>>>>>> 245a2460
 
 The process should be familiar by now, install and then add to config.
 
