---
title: It’s Gatsby’s 5th Birthday 🎂 (and everyone’s invited!)
date: 2020-05-22
author: Kyle Mathews
excerpt: “Five years ago today, a nascent Gatsby emerged in the form of Issue 1 on the brand new Gatsbyjs GitHub repo. Here are some thoughts about where we began and how Gatsby has evolved during this most interesting demi-decade.”
tags:
  - community
  - gatsby-cloud
  - plugins
---

The web is an incredible place. I’m so happy I get to help build it. I’ve been building websites and web apps for a long time now, and I spent a lot of that time thinking about and experimenting with what a perfect toolset for building for the web would look like. Five years ago those thoughts coalesced into the unveiling of a nascent framework I had decided to call Gatsby:

<<<<<<< HEAD
> There's a lot of static site generators out there and I've played with several and written my own for my blog. They're all pretty much the same and not particularly interesting. I think a React.js based SSG can push the state of the art in three ways — easy no-page transitions, react.js style components, and leveraging the growing react.js ecosystem of tools and components. Most stuff on the web are sites, not apps. And react.js components are just as powerful for sites as they are for apps so a kickass tool for building react.js sites would be very valuable.
=======
> There's a lot of static site generators out there and I've played with several and written my own for my blog. They're all pretty much the same and not particularly interesting. I think a React based SSG can push the state of the art in three ways — easy no-page transitions, React style components, and leveraging the growing React ecosystem of tools and components.
> Most stuff on the web are sites, not apps. And React components are just as powerful for sites as they are for apps so a kickass tool for building React sites would be very valuable.
>>>>>>> 245a2460

-- Opened as Issue #1, “Braindump of ideas,” by @KyleAMathews on the brand new Gatsbyjs/Gatsby GitHub repo, May 22, 2015.

Now it’s May 22, 2020. Five years (and 9,820 closed issues) later, it is interesting to pause for a beat to look back at where we started. Where is Gatsby now? What has actually come into existence, from that original brain dump vision, and what fell away?

## Project name: Codex

One of the original tenets of the Gatsby codex (“Codex” was actually my code name for the project when I first started pulling it together) came from Facebook engineering's "pit of success" slogan: Incredibly fast websites should be the default state, not some monumental engineering feat. So one of the foundational philosophies behind building Gatsby was, anything that prevents Gatsby from generating the fastest possible website is a bug. That understanding guided a lot of decisions along the way, like incorporating GraphQL (thanks again, Facebook!) to allow client code to specify data requirements. So that every page can specify exactly the data it needs so that -- and only that -- data gets loaded with each page. That was a key moment.

Speaking of codex, here are original notes and sketches from February 2015, a notebook where I was noodling on the tool that was to become Gatsbyjs, titled “Codex/transforming data into websites.” These notes included a list of “things it should be able to do, in no particular order.”

![Notebook pages with written ideas for Gatsby](https://lh3.googleusercontent.com/1-cuk_N6BGpiSfkyasxdrAJz5kvyfJlKiMuRSyVSMialYlUfDgMktC4bWN0FxabBJ6UQjD3-VLO3Mak4jx2TKm8STra23TV6A5M2GBuB7XSa43XKgYmE44bEfustAmNtFzd2yOQS)

So I set out to create a framework that would be:

- Configuration/Convention driven but easily overridable with code.
- No reload page transitions. The initial HTML page would load followed quickly by a JS bundle with the content for the rest of the site.
- Smart code splitting
- Themes that are installable separately
- Support for Markdown/Asciidoctor/other text formats
- Plugins support
- Hot reloading built in
- A Docker image that autobuilds/server site.
- RSS/Atom support - necessary for anything blog-like

Some of these things, ok lots of these things, are well known and appreciated parts of Gatsby’s current v2: code splitting, Themes. Others are maybe less well known and appreciated, though we did build them. ([Gatsby Docker images](https://github.com/gatsbyjs/gatsby-docker) comes to mind).

## Contemplating composable websites

A couple months after that Issue #1 braindump I was messing around with an issue in the `reduxjs/redux` repo -- discussing the possibility of using a static site generator to spin up a site to host Redux documentation on GitHub Pages. The conversation led to another turning point moment in Gatsby’s evolution:

> Woah. Just had an idea. What do you think about the idea of "composable" websites? Gatsby is already doing this to some extent as it has fallbacks for most critical files you need, though you can override them easily. But we could extend that concept further to something like Object.assign(Gatsby, website_base, actual_website).

> So in practice how this would work is there'd be a base documentation site hosted on GitHub. When you want a new docs site you'd just set the GitHub url for the base site and then start adding Markdown files. Anything else you'd want to modify could be set in the site config file.

This idea of “composable” websites eventually resulted in Gatsby Themes, plugins that include a `gatsby-config.js` file and add pre-configured functionality, data sourcing, and/or UI code to Gatsby sites. Essentially, modules that can be put together to form a single, holistic Gatsby site. Which in turn led to Gatsby Recipes as a way to address the challenge of translating an idea -- “I want to do x” -- to how “x” is done in Gatsby. Recipes help users take the literally thousands of plugins and themes that the Gatsby open source ecosystem now offers, and apply them to accomplishing desired tasks in the CLI while also enabling them to automate the process.

Gatsby is a great tool for so very many diverse and creative projects and it has been a genuine thrill over the past five years to see what's been built with it. And how many people have been busy building: as of now, our repo shows there are 200k public Gatsby sites on GitHub. 200k / ( 365 days \* 5 years old) = 110 sites a day 🎉!

![Screen shot of user count on Gatsby GitHub repository](https://lh6.googleusercontent.com/m_BAZRYXtxDgy4f4oxrtxMgtbGnIxlCpfXJUHS6oCoE_c1kTOslsjJFvJ1wKWkYjvWkwbIJuNBnNng78Z5je9se6KDleT5YEatR7N-0-NTB-VFLvfu3s-4CN7RTcIRMVZ6GOM55P)

## Many hands

There are so many other amazing and cool things that have happened in the first five years of Gatsby that there is no possible way to talk about them all. But one thing is true about every single one of all of these things. None of this would have happened without the incredible community that has come together around Gatsby.

Gatsby’s source code has lived on GitHub since Day Zero. The Gatsby community is composed of the tens of thousands of developers building websites on Gatsby, and the 3300+ contributors that have helped write code, write docs, write blog posts…All. The. Writing, particularly apt for a project named after one of the greatest works of literature. It’s exactly zero exaggeration to say Gatsby would not be the incredibly flexible tool for creating for the web it has grown to become without the rich ecosystem surrounding it.

So it seems especially fitting that Gatsby’s fifth birthday is marked by another milestone: a couple days ago, we crossed 2,000 plugins -- created and contributed to by those same amazing community members 🎉.  ![Gatsby plugin library home page showing 2000 plugins](https://lh6.googleusercontent.com/KqOZPwfYA989MOvcpi93cDXCcIwDt_T4PEkbIIIxEzNzVhJpd8VayWjTPQlxS56oFjmhqVWcij6z3UDSbbTQ_i-Z1V3ak9BaMD4S4ZfYi70ZKbCFJKeRn6pgiSQHYCSBp25IWUPH)

## Community in the Cloud

This has gone on so much longer than I expected a quick “happy birthday to Gatsby” post would be. And we still haven’t talked about Gatsby Cloud, the specialized infrastructure we built to do incremental, parallelized builds to take full advantage of the stream processing architecture at the heart of the Gatsby framework. In just the past few months we have released some amazing new features. The most recent, Incremental Builds, truly creates a new event horizon for what static websites are capable of, by busting open build times for data and content changes on even huge and/or image-intensive sites.

It’s truly exciting to look back to see how far we have come in the last five years, and then to look ahead and think about what might be possible in the next five. Lots of things will change and evolve, because that is how growth happens. But one star that will remain fixed in the Gatsby firmament is commitment to open source. We believe in giving back, because Gatsby wouldn’t be a success without all the work of our community and contributors, not to mention all the other open source projects and technologies we rely on. We're all connected. We're all dependent on each other, and so we want to be strong contributors to the ecosystem. And we are equally committed to making sure Gatsby Cloud is community accessible, too; there will always be a robust free tier for individuals and projects.

So no matter what happens over the next five years, there are things that will not alter. Gatsby the open source framework is always going to be open source. Always going to be free, always going to be supported, and always with the community as co-pilot.

_Ready to dive in for even more Gatsby goodness? Join us at our first-ever Virtual Gatsby Days, two half days of speakers, demos, and All Things Gatsby coming up on June 2 & 3rd. Register now: https://www.gatsbyjs.com/virtual-gatsby-days-registration/_<|MERGE_RESOLUTION|>--- conflicted
+++ resolved
@@ -11,12 +11,8 @@
 
 The web is an incredible place. I’m so happy I get to help build it. I’ve been building websites and web apps for a long time now, and I spent a lot of that time thinking about and experimenting with what a perfect toolset for building for the web would look like. Five years ago those thoughts coalesced into the unveiling of a nascent framework I had decided to call Gatsby:
 
-<<<<<<< HEAD
-> There's a lot of static site generators out there and I've played with several and written my own for my blog. They're all pretty much the same and not particularly interesting. I think a React.js based SSG can push the state of the art in three ways — easy no-page transitions, react.js style components, and leveraging the growing react.js ecosystem of tools and components. Most stuff on the web are sites, not apps. And react.js components are just as powerful for sites as they are for apps so a kickass tool for building react.js sites would be very valuable.
-=======
 > There's a lot of static site generators out there and I've played with several and written my own for my blog. They're all pretty much the same and not particularly interesting. I think a React based SSG can push the state of the art in three ways — easy no-page transitions, React style components, and leveraging the growing React ecosystem of tools and components.
 > Most stuff on the web are sites, not apps. And React components are just as powerful for sites as they are for apps so a kickass tool for building React sites would be very valuable.
->>>>>>> 245a2460
 
 -- Opened as Issue #1, “Braindump of ideas,” by @KyleAMathews on the brand new Gatsbyjs/Gatsby GitHub repo, May 22, 2015.
 
