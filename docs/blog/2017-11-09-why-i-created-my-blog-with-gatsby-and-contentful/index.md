---
title: "Why I created my blog with Gatsby and Contentful"
date: 2017-11-09
author: "Fernando Poumian"
tags: ["contentful", "netlify", "getting-started", "hosting", "static"]
---

I recently deployed my new blog at [halfelectronic.com](https://www.halfelectronic.com) and I thought it would be fitting to talk about how I built it in the first place -- you know, me being a web developer and all.

There is certainly no shortage of options when it comes to platforms and CMSs to build a blog these days: From the more traditional, cumbersome and usually troublesome PHP based ones -- I'm looking at you WordPress -- to the more minimal and modern ones like Ghost, Medium and Tumblr.

However, in my experience, I found that pretty much all of these options typically force you to give up at least one of the following:

- Money: As in the money you spend per month keeping the blog up and running.
- Time: As in the time you spend maintaining, scaling and securing the blog infrastructure once it has been deployed (i.e. DevOps time).
- Control: As in the degree of control you have over the blog's appearance, performance and architecture.

This last point refers more than anything to online publishing platforms like Medium and WordPress.com -- not to be confused with the self-hosted WordPress alternative, which we'll discuss in a moment. And while that lack of control might not represent a problem to many bloggers, I often find it too limiting for my taste. I like to have my own domain, my own URL structures, my own color scheme and my own silly sidebar widgets which display what song I'm listening at the moment -- yeah, that's a thing I implemented 😁.

By the same token, the idea of not having to worry about keeping your blog up and running 24/7 is certainly an appealing one. When you publish an article on Medium.com you know that no matter how many people read it, it is very unlikely that Medium will crash and people won't be able to access it -- and if it happens, it's not really your problem anymore!

It will be your problem, however, if you decide to create your own custom blog using a typical self-hosted Content Management System, and you will most likely have to solve that problem by either throwing money or time at it.

Let's take a WordPress self-hosted installation, for example, simply because it's the most common type of CMS out there and it's the one I have the most experience with.

First of all, you are going to need to host your blog on a server running PHP and MySQL. No biggie right? After all, there are thousands and thousands of hosting companies out there who make a living out of provisioning shared hosting environments with PHP and MySQL every day. Evidently, those hosting companies are out there to make a buck or two, so they will charge you an amount to host your new blog on their servers, which only seems fair.

If you are a little bit more tech savvy and have experience provisioning software in a Linux distribution, you might prefer to rent a droplet from Digital Ocean and host the blog yourself. This, in turn, will allow you to have greater control over your site. However, you will also to pay for that droplet, even if it's the cheaper \$5/month one.

Whatever path you take, let's say that you now have your new WordPress blog up and running. Now what?

Well, you're most likely gonna want to spend some time securing that site against hackers. Why? Because hackers love WordPress sites. Don't believe me? Ok, just Google the words "WordPress hacked" and be prepared to read some really nasty horror stories. As someone who spent three years working as a WordPress developer I could tell you some of those myself, but let's leave that for another day.

Now, I am not saying that the WordPress Core is an insecure piece of software -- because I genuinely believe it is not. However, I do believe that WordPress suffers from the same kind of "ironic luck" that Windows has as an Operating System; that is, because of its massive popularity, hackers have a lot of incentives to try and find security vulnerabilities on WordPress installations, and they often succeed at that. In that regard, you might even say that WordPress is _the_ Windows of Content Management Systems.

Alright, let's say that you have done enough to secure your site and start writing your posts.

https://giphy.com/gifs/funny-computer-virus-VBwXWPvUdxzPi

Unfortunately, you start realizing that your new awesome WordPress blog is actually kind of slow...

https://giphy.com/gifs/angry-computer-frustrated-kkpcRessCvNyo

There are many reasons this could be happening: Maybe your shared hosting provider sucks, or maybe that shiny new \$50 theme you bought on ThemeForest actually contains a lot of crap code -- a very common and too well-known scenario.

So, what do you do? Well, if you care about your readers and/or your SEO strategy, then you will probably need to invest some time optimizing your site speed, which in my experience might have varying degrees of success depending on your setup and technical expertise.

If you were clever enough to get your own Digital Ocean droplet and configure your own Apache instance, then you could definitely implement a cache layer with something like Varnish, which could help make your blog run a lot faster. If not, you will probably have to leverage one of those "magic" WordPress cache and minification plugins, which in my experience are very unpredictable and unreliable, and which might also introduce more security vulnerabilities to your site.

Well, let's assume that despite all of this, one way or another, you manage to establish a fairly successful WordPress blog with a decent reader base. Now the million dollar question is: "But will it scale?"

What will happen if one of your posts gets picked by Reddit or HackerNews and suddenly you start getting tens of thousands of simultaneous hits? Will your shared hosting provider be cool with that? (Spoiler alert: They probably won't.)

If you are managing your own server, did you configure Varnish correctly? What if MySQL crashes while you are away on vacations? _What if? What if?_

Now, I'm not trying to be pessimistic here. These are very realistic scenarios that I regularly came across in my years of experience as a WordPress developer. Turns out that managing and scaling traditional monolithic LAMP stack applications is usually a time-consuming task, to say the least.

You might decide to take the easy route and host your blog on a WordPress specialized hosting service like [WP Engine](https://wpengine.com/), which will take care of all things related to security and scaling for you. But then you better be prepared to set aside \$29 each month, which is what their cheapest plan costs.

I don't know about you, but spending \$29 each month on a simple blog seems a little bit excessive to me, especially considering we could be spending next to nothing and end up with an infinitely more secure, scalable and faster website.

Say what?

## Enter the world of static site generators...

If you are a developer, you probably are familiar with Static Site Generators, or you have at least come across a site that was built with one, even if you didn't realize it. Up until recently, they have been mostly used for documentation sites of open source projects, because they are very cheap to make and because you can host them for free on [GitHub Pages](https://pages.github.com/).

For those very same reasons, developers also often use them to create their own personal blogs and portfolio sites, which only makes sense right? After all, if you are a developer you probably don't need a nice GUI to write Markdown posts and you are most likely comfortable enough with the terminal and with version control in order to generate and push an updated version of your blog to GitHub Pages manually.

Because they are just built with static assets, that means there are no databases to maintain or secure. GitHub is in itself our database, so to speak. That also means that our site is extremely unlikely to go down, regardless of the number of visitors we throw at it.

All that sounds very nice and dandy, but unfortunately the web is not only made out of open source projects documentation sites and developer blogs -- although sometimes I wish it was!

Even more importantly, the world is not full of tech-savvy developers who know their way around the terminal and Git. This, I think, is the main reason why Static Sites Generators have only enjoyed a very limited success and adoption. The truth is, managing content in these sites has traditionally required a certain level of technical knowledge which the average user does not possess.

"But wait, isn't that what Content Management Systems are for?" -- I hear you asking. See, we have come full circle now!

Why yes, they are!

In fact, they are excellent at doing just that, managing content. Or, in other words, providing a nice GUI so that both technical and non-technical users can manage content -- that is, adding it, updating it, deleting it, publishing it as a draft, etc.

The problem is that the monolithic and highly coupled architecture of most Content Management Systems out there (i.e. WordPress, Drupal, etc) usually means that your CMS will not only manage your content but will also be in charge of rendering it to the screen; and this architectural choice, in my opinion, is at the root of many of the headaches I described previously.

If that's the case, wouldn't it be nice if we could have a Content Management System which only took care of managing content but we also had a Static Site Generator which could take all that content and render it into a full-blown static website?

That would give us the best of both worlds, right?

Well, a guy named [Kyle Mathews](https://github.com/KyleAMathews) already thought of that and created Gatsby.js.

## Generating static websites with React and webpack

A little disclaimer: I absolutely love React, so, when I first learned that there were some emerging Static Site Generators who leveraged only React and webpack, I knew that I had to try at least one of them for the new upcoming blog I was planning to build. These projects were [Gatsby.js](https://gatsbyjs.org/) and [Phenomic](https://phenomic.io/), and both were still quite young back then, neither of them having reached the 1.0 release yet.

Ironically I chose Phenomic, mainly because I liked what the guys from [Serverless.com](http://serverless.com/) had done with their website at that time -- built using Phenomic.

So, I went ahead and built my blog using Phenomic. Overall, I thought it was a very good Static Site Generator. It allowed me to use CSS Modules, PostCSS and Hot Reloading out of the box, which translated into a very pleasant frontend development experience.

However, at the end of the day, Phenomic was just another old-school Static Site Generator like [Jekyll](https://jekyllrb.com/) or [Hugo](https://gohugo.io/), in the sense that the only data it could handle was Markdown files.

For a simple developer blog, Phenomic might have been enough, but it was definitely not something I could expect to use in more ambitious projects that were meant to be updated by non-technical clients. But to be fair, neither were all the rest of the Static Site Generators up to that point. Yes, Hugo is insanely fast at generating a lot of pages, and Jekyll has a very mature plugin ecosystem, but they're projects that focus on creating sites meant to be updated by developers. You just can't expect the average user to clone a GitHub repository, add a new Markdown file, add the post metadata in Front Matter format, commit the changes and push it upstream.

But then Gatsby.js hit the 1.0 release, and everything changed...

## Meeting Gatsby.js

<<<<<<< HEAD
My first contact with the 1.0 release of Gatsby.js was thanks to the Facebook team behind the [React](http://reactjs.org/) documentation site. They decided to migrate their legacy Jekyll site to a completely new site built with Gatsby 1.0. I, as the good React fanboy that I am, jumped at the first chance I had to submit a PR to help fix a couple of bugs on the site, and was even given the opportunity of setting up the [RSS feed](https://reactjs.org/feed.xml)!
=======
My first contact with the 1.0 release of Gatsby.js was thanks to the Facebook
team behind the [React](https://reactjs.org/) documentation site. They decided to
migrate their legacy Jekyll site to a completely new site built with Gatsby 1.0.
I, as the good React fanboy that I am, jumped at the first chance I had to
submit a PR to help fix a couple of bugs on the site, and was even given the
opportunity of setting up the [RSS feed](https://reactjs.org/feed.xml)!
>>>>>>> 245a2460

In the process, I learned what the 1.0 release of Gatsby was all about, and I was completely mindblown.

https://giphy.com/gifs/tim-and-eric-mind-blown-EldfH1VJdbrwY

Not only did it have all the standard goodness of a typical React/webpack static site generator (CSS Modules, PostCSS, Hot Reloading, etc), but more importantly, it integrated an incredibly ingenious GraphQL layer which allowed the developer to query and fetch data from practically everywhere on the web!

For us developers, that means that we are no longer restricted to rely on local static Markdown files to store the data of our static sites -- although that can still be done very efficiently as well.

That data can also now be stored on any database or traditional storage device. We can then leverage GraphQL to retrieve it and render it in whatever shape or form we wish.

That also means that our clients can now use a proper CMS to manage all the content of their sites, and whenever they publish, update or delete an entry, the whole static frontend will be auto-generated from scratch, resulting in a new version that contains the updated information.

As good as this architecture sounded in my head, I knew that I had to test it first on a personal project before even thinking on implementing it somewhere else, and so I decided to re-engineer my finished Phenomic blog using Gatsby instead. Since the blog was only composed of React components -- which by nature are extremely portable -- 90% of the job was already done, so I only had to spend a couple of hours refactoring the top level of the application.

Of course, in order to achieve this setup, there are still some key elements we haven't talked about. First of all, we need a CMS that allows both retrieving its entries via an HTTP endpoint, as well as setting up webhooks that can be triggered when those entries are created, updated or deleted. Fortunately, most popular CMSs nowadays already support those features, either natively or by installing plugins (i.e. [WordPress REST API](https://wordpress.org/plugins/rest-api/)).

Personally, however, I found the idea of maintaining a CMS server and a database just for my simple blog not very appealing. Yes, our decoupled architecture means that if our CMS server or database ever goes down our static frontend won't be affected at all, but we still need to pay to have that CMS server up and running listening for requests -- which won't be that many -- and we still need to spend some time securing that MySQL database. Being a "Serverless" architectures enthusiast, I set out to find a more "serverless" and economic approach to this issue. Fortunately, the Gatsby.js community had already found it in a powerful CMS called Contentful.

## Contentful to the rescue

Contentful is both a Content-as-a-service (CaaS) provider as well as an excellent headless Content Management System -- which in my opinion is what most CMSs should be nowadays.

Instead of forcing you to render your content following a certain paradigm, Contentful only provides you with the tools necessary to manage your content -- whatever that may be -- and expose it via HTTP endpoints.

All of that content is stored in their databases, which means that you don't have to worry about maintaining or securing any server or database yourself. Hooray!

https://giphy.com/gifs/hooray-skeletor-aWRWTF27ilPzy

Of course, there's a little catch. As most "(blank)-as-a-service" providers out there, Contentful is not always free. Although they have a very generous free tier which, in my opinion, is more than adequate for most static sites, once you go over that quota they will start charging you, so take that into consideration before choosing a CMS.

In my particular case, I knew that Contentful was just exactly what I needed for my blog and so I proceed to set up all my Content Types (Posts, Categories, Tags, etc) and setup the Gatsby integration using the handy [gatsby-source-contentful](https://www.npmjs.com/package/gatsby-source-contentful) plugin that the Gatsby community created.

## Hosting with Netlify

The only key remaining decision I had to make was where to host my new blog, which really wasn't a very difficult decision to make. [Netlify](https://www.netlify.com/) is by far the best option out there when it comes to hosting static sites, providing you with an amazing Continuous Deployment infrastructure to generate and deploy static sites on demand, which incidentally is perfect for this kind of architecture.

Just like Contentful, Netlify also has a very generous free tier which is more than enough for simple projects like this. If you ever need to scale, though, they also offer several other tiers that can easily meet the demands of bigger projects.

## Closing notes

And so it was that my quest for having a very cheap, secure, fast, scalable, customizable and easy to maintain blog concluded. It's certainly not the most exciting or well-looking blog out there, but it's everything I wanted it to be — both as a developer and as a blogger.

Personally I cannot wait to see how far can the limits of technologies like Gatsby.js can be stretched, and with the advent and spread of new architectural paradigms like Serverless, I predict it could be very far.

But whatever that limit is, I am quite sure that this is a step in the right direction towards making the web a safer, faster and more enjoyable experience for both developers and end users.

https://giphy.com/gifs/black-and-white-end-ending-12xSrwKxHxB3BS<|MERGE_RESOLUTION|>--- conflicted
+++ resolved
@@ -103,16 +103,12 @@
 
 ## Meeting Gatsby.js
 
-<<<<<<< HEAD
-My first contact with the 1.0 release of Gatsby.js was thanks to the Facebook team behind the [React](http://reactjs.org/) documentation site. They decided to migrate their legacy Jekyll site to a completely new site built with Gatsby 1.0. I, as the good React fanboy that I am, jumped at the first chance I had to submit a PR to help fix a couple of bugs on the site, and was even given the opportunity of setting up the [RSS feed](https://reactjs.org/feed.xml)!
-=======
 My first contact with the 1.0 release of Gatsby.js was thanks to the Facebook
 team behind the [React](https://reactjs.org/) documentation site. They decided to
 migrate their legacy Jekyll site to a completely new site built with Gatsby 1.0.
 I, as the good React fanboy that I am, jumped at the first chance I had to
 submit a PR to help fix a couple of bugs on the site, and was even given the
 opportunity of setting up the [RSS feed](https://reactjs.org/feed.xml)!
->>>>>>> 245a2460
 
 In the process, I learned what the 1.0 release of Gatsby was all about, and I was completely mindblown.
 
