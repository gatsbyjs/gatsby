---
title: Announcing Gatsby Manor, themes for Gatsby 🎉🎊
date: 2018-02-09
image: "gatsbymanor.jpg"
author: "Steven Natera"
---

I am proud to announce [Gatsby Manor](https://landing.gatsbymanor.com/news/gatsbymanor-live), a gallery of themes for Gatsby. After 5 months of development, Gatsby Manor is now in public alpha. Check out our [themes](https://landing.gatsbymanor.com/news/gatsbymanor-live) then use our [getting started](https://landing.gatsbymanor.com/news/gatsbymanor-live) guide to kickstart your Gatsby project.

## Overview

Gatsby Manor is built on top of Gatsby to provide a painless way of building websites with reusable React components we call themes. We even have a cleverly named npm module for theme management called [Jay](https://landing.gatsbymanor.com/news/gatsbymanor-live) 😄.

With Jay you can download a theme from our collection, and mount it as a default theme. Styles are applied instantly without server restarts or additional lines of code. Because of React, interactivity is supported out of the box.

Want to switch themes? No problem. Jay can archive themes for later use in a themes folder in your local directory. Edit and swap themes as often as you want and Jay will manage the process. Want to learn more? Read our [docs](https://landing.gatsbymanor.com/news/gatsbymanor-live)!

## How it all started

The idea began when I decided to update my personal website. I wanted a way to rebuild my website with ease however the approaches were less than exciting.

Building a new site myself would require a lot of time. My imagination often runs wild when it comes to web design and what is supposed take a day of work turns into weeks of site iterations. The joys of web development often causes me to over-engineer simple websites. Not to mention that building a development environment alone is the biggest requirement when starting from scratch. Therefore another option needed to be explored.

[WordPress](https://wordpress.org/) would be the fastest solution to build a website but I wanted to be able to rapidly prototype on customs themes. Unfortunately, understanding the architecture to develop themes on this stack would require additional time. Not to mention I dislike PHP (#sorryNotSorry 😅) therefore this option was a clear loser. I tried [Hugo](https://gohugo.io/) and [Jekyll](https://jekyllrb.com/). They gave me the right mix of speed and control. But their templating languages were unappealing as long term options.

When I stumbled onto Gatsby, I found the golden goose. I already worked with React before, therefore I could prototype rapidly. The development environment gave me a tight feedback loop out of the box. And I had all the control in the world for enhanced interactive features.

## The development process

Once settled on Gatsby, I started working on my personal website. Within 2 hours I wanted to prototype with different design elements because I found inspiration from [html5up](https://html5up.net/) templates. However I did not want to discard my work so far.

<<<<<<< HEAD
I decided to make a new directory to store my outdated work, like a true digital hoarder. A few more hours passed and I found myself yarning for my original design choice because the new design was too complex. I knew this situation would occur again (sometimes I can be indecisive 😅) so I decided to build a small cli tool to switch between themes easily. But first I needed a name, and Jay seemed the most clever since I was working with Gatsby.
=======
I decided to make a new directory to store my outdated work, like a true digital
hoarder. A few more hours passed and I found myself yearning for
my original design choice because the new design was too complex. I knew this
situation would occur again (sometimes I can be indecisive 😅) so I decided to build
a small cli tool to switch between themes easily. But first I needed a name, and
Jay seemed the most clever since I was working with Gatsby.
>>>>>>> 245a2460

As I was debugging code one day, I stumbled onto a feature request for a [theme system](https://github.com/gatsbyjs/gatsby/issues/2662). At that moment, I decided I was going to build a theme solution for the community. Five months later, Gatsby Manor was born.

## Final notes

Gatsby Manor is in public alpha stage. There are plenty of [GitHub](https://github.com/gatsbymanor) contributions to go around. To get started, try out a Gatsby Manor theme using our tutorial on [getting started](https://landing.gatsbymanor.com/news/gatsbymanor-live). Open an issue if you see an area of improvement. Follow and send us positive vibes on Twitter using [@TheGatsbyManor](https://twitter.com/TheGatsbyManor).

TL;DR [Gatsby Manor](https://landing.gatsbymanor.com/news/gatsbymanor-live) is a place to get themes for your Gatsby project. Use our [getting started](https://landing.gatsbymanor.com/news/gatsbymanor-live) tutorial to use a [theme](https://landing.gatsbymanor.com/news/gatsbymanor-live) in your Gatsby project today.

Cheers! 🎉🎊

[@StevenNatera](https://twitter.com/stevennatera).<|MERGE_RESOLUTION|>--- conflicted
+++ resolved
@@ -29,16 +29,12 @@
 
 Once settled on Gatsby, I started working on my personal website. Within 2 hours I wanted to prototype with different design elements because I found inspiration from [html5up](https://html5up.net/) templates. However I did not want to discard my work so far.
 
-<<<<<<< HEAD
-I decided to make a new directory to store my outdated work, like a true digital hoarder. A few more hours passed and I found myself yarning for my original design choice because the new design was too complex. I knew this situation would occur again (sometimes I can be indecisive 😅) so I decided to build a small cli tool to switch between themes easily. But first I needed a name, and Jay seemed the most clever since I was working with Gatsby.
-=======
 I decided to make a new directory to store my outdated work, like a true digital
 hoarder. A few more hours passed and I found myself yearning for
 my original design choice because the new design was too complex. I knew this
 situation would occur again (sometimes I can be indecisive 😅) so I decided to build
 a small cli tool to switch between themes easily. But first I needed a name, and
 Jay seemed the most clever since I was working with Gatsby.
->>>>>>> 245a2460
 
 As I was debugging code one day, I stumbled onto a feature request for a [theme system](https://github.com/gatsbyjs/gatsby/issues/2662). At that moment, I decided I was going to build a theme solution for the community. Five months later, Gatsby Manor was born.
 
