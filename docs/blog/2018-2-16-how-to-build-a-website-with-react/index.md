---
title: How to Build a Website with React
date: "2018-02-16"
author: Shannon Soper
---

# What is React?

React is a fantastic and wildly popular tool for building websites and apps, and it creates a world where JavaScript and HTML live in happy harmony in the same files and efficiently renders your ever-changing data to the browser.

## Declarative

With React, you can create reusable components that will always render the same data in the same way, which wasn't always the case pre-React. Let’s say you’re a huge Olympics fan and you build a React website for tracking scores. Users who visit your site won’t need to wait for the entire tree to deconstruct and reconstruct when they click a button on your site or when the newest data on the half-pipe is available. React components will efficiently update to accommodate the changing data.

## Reactive

React uses a virtual tree reconciliation method to _react_ to changes in input data. Whenever any data changes, instead of rebuilding the whole DOM tree (which would be slow) — it decides what changed in its virtual DOM and then makes the smallest number of DOM changes necessary.

Almost all frameworks nowadays (e.g. Angular, Vue, etc.) are approaching similar mechanisms. The virtual tree is in contrast to something like vanilla JS or jQuery where you are setting/updating DOM nodes directly.

## Easy to add to the rest of your stack

Switching your site(s) to new technologies optimally involves incrementally transferring your site over, page by page, to the new technology. This is difficult to do with some new frontend technologies which want to control the entire page. These technologies are like your friend who wants to take over every social event they get invited to.

React is not picky; it is happy to be used in only parts of your site, so you can incrementally refactor your code in React. It's more like an easy-going friend who is happy to help with just part of the party you're throwing. It plays nicely with others!

## Component-Based

React components and subcomponents tend to come from breaking your website down into the smallest bits possible, using the [single responsibility principle](https://en.wikipedia.org/wiki/Single_responsibility_principle).

For example, in a To-Do list, the hierarchy of components would include:

* Whole list
  * Title
  * add a to-do line
  * to-do line
    * subtasks within to-dos
  * show completed to-dos button

![To-Do List](to-do-list.png)

The [Reactjs.org website recommends](https://reactjs.org/docs/thinking-in-react.html) that you work with your designer(s) when creating a hierarchy of React components and subcomponents, because the designers probably already have names for each small piece of the design, and you can make sure your components have the same names.

React components work just like other functions in any programming language because we call components with some input (called “property” in React) and spit out an output (a chunk of UI in React). Also, components are reusable and can contain other components. All these things are the same as other functions in other programming languages.

## Using React with Gatsby

GatsbyJS is a great way to build websites with React and actually solves some unique problems by making the following things more straightforward:

* _Pulling in data:_ In Gatsby, GraphQL and plugins help you use data from nearly any source (including both traditional CMSs and headless CMSs. Some people I’ve talked to recently even built their Gatsby sites with Google sheets as the data source.
* _Creating pages and routes:_ Gatsby also gives you an intuitive interface for creating pages and routes. So intuitive, in fact, that when I talked to a coworker, I said, “I remember creating pages and links to those pages from other pages, but I don’t remember creating any routes in Gatsby.” They responded, “Yeah, Gatsby took care of that for you.”
<<<<<<< HEAD
* _Solving performance problems:_ Gatsby sites rarely has performance problems due to Gatsby’s way of loading static files.
=======
* _Solving performance problems:_ Gatsby sites rarely have performance problems due to Gatsby’s way of loading static files.
>>>>>>> 56b88fe9

Gatsby combines the awesomeness of React with all the friendly helpfulness you’d hope for in a modern PWA framework. Happy coding, and let us know how it goes by joining us on [Twitter](https://twitter.com/gatsbyjs) and [Github](https://github.com/gatsbyjs/gatsby)!<|MERGE_RESOLUTION|>--- conflicted
+++ resolved
@@ -49,10 +49,6 @@
 
 * _Pulling in data:_ In Gatsby, GraphQL and plugins help you use data from nearly any source (including both traditional CMSs and headless CMSs. Some people I’ve talked to recently even built their Gatsby sites with Google sheets as the data source.
 * _Creating pages and routes:_ Gatsby also gives you an intuitive interface for creating pages and routes. So intuitive, in fact, that when I talked to a coworker, I said, “I remember creating pages and links to those pages from other pages, but I don’t remember creating any routes in Gatsby.” They responded, “Yeah, Gatsby took care of that for you.”
-<<<<<<< HEAD
-* _Solving performance problems:_ Gatsby sites rarely has performance problems due to Gatsby’s way of loading static files.
-=======
 * _Solving performance problems:_ Gatsby sites rarely have performance problems due to Gatsby’s way of loading static files.
->>>>>>> 56b88fe9
 
 Gatsby combines the awesomeness of React with all the friendly helpfulness you’d hope for in a modern PWA framework. Happy coding, and let us know how it goes by joining us on [Twitter](https://twitter.com/gatsbyjs) and [Github](https://github.com/gatsbyjs/gatsby)!