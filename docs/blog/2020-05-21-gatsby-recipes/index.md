--- conflicted
+++ resolved
@@ -26,15 +26,9 @@
 To get the two playing nicely together it requires a little under the hood knowledge about Gatsby and Storybook, and this knowledge supplies the foundation for writing a Recipe to handle it:
 
 - Gatsby is written in ES6 and isn’t transpiled to CommonJS until either the `gatsby develop` or `gatsby build` processes are run.
-<<<<<<< HEAD
-- Storybook requires all module code to be transpiled to CommonJS
-
-The problem here is when you run Storybook it has no knowledge of the Gatsby build processes and will only transpile “your” ES6 code to CommonJS. This is mostly fine apart from when you attempt to create a story for a Gatsby component, or a story that embeds or composes a Gatsby component. Once such component is `<Link />`
-=======
 - Storybook requires all module code to be transpiled to CommonJS.
 
 The problem here is when you run Storybook it has no knowledge of the Gatsby build processes and will only transpile “your” ES6 code to CommonJS. This is mostly fine apart from when you attempt to create a story for a Gatsby component, or a story that embeds or composes a Gatsby component. One such component is `<Link />`
->>>>>>> 39e58740
 
 For example:
 
@@ -44,11 +38,7 @@
 
 The reason this will cause Storybook to error is because the `<Link />` component comes from Gatsby / `node_modules` which, as mentioned above, is (as yet) un-transpiled ES6 code.
 
-<<<<<<< HEAD
-Storybook has anticipated this issue, fortunately, and so there is a method whereby you can write your own Webpack config and pass it on to combine it with the default Storybook Webpack config. This then aids in the transpiling of any ES6 code located in `node_modules` to CommonJS.
-=======
 Storybook has anticipated this issue, fortunately, and so there is a method whereby you can write your own webpack config and pass it on to combine it with the default Storybook webpack config. This then aids in the transpiling of any ES6 code located in `node_modules` to CommonJS.
->>>>>>> 39e58740
 
 If (like me) Webpack scares you a little bit, you’ll likely want to avoid writing any Webpack config and just get on with developing your UI. You could try not creating any `.stories` that include a `<Link />` component but this will only get you so far.
 
