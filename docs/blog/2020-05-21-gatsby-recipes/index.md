---
title: "Gatsby Recipes: What's All the Fuss About?"
date: 2020-05-21
author: Paul Scanlon
excerpt: "Gatsby Recipes were introduced just last month, as a new tool to automate common site building tasks. A Gatsby Recipe is a kind of task runner that can be authored in MDX and then executed from the command line using the Gatsby CLI. Gatsby now ships with a dozen or so default Recipes, and our amazing community has been busy coming up with more useful contributions! React developer Paul Scanlon discussed his process behind making his first two Recipes, and then walks through how to write your own."
tags:
  - gatsby-recipes
  - mdx
  - building-sites-faster
---

Gatsby Recipes were introduced just last month, as a new tool to automate common site building tasks. A Gatsby Recipe is a kind of task runner that can be authored in MDX and then executed from the command line using the Gatsby CLI.

Recipes can be used to automate npm installs, run npm scripts, add config options to `gatsby-config.js` and create files. A Recipe is a stepped list of tasks described in a human readable list which can be locally saved or remotely hosted, and the really good ones can be submitted via PR to be included in the Gatsby CLI.

Gatsby ships with a number of default Recipes, but it’s also really easy to create your own! In this post we are going to look at writing a Recipe to install `gatsby-plugin-google-analytics` and add it to your project’s plugins. But first let’s take a look at why Recipes are so very useful and how I got started with doing some for tasks I found particularly taxing.

(You can read more about [Recipes](/blog/2020-04-15-announcing-gatsby-recipes/), the experimental [README](https://github.com/gatsbyjs/gatsby/blob/master/packages/gatsby-recipes/README.md) and, to track the conversation, [the Umbrella Issue on GitHub](https://github.com/gatsbyjs/gatsby/issues/22991)).

## Recipes: What’s all the fuss about?

I’m a React UI Developer and I work on a lot of Greenfield Component Library builds. One of the tasks I find myself doing more often than I’d like is the install and config for Storybook. This in itself isn’t a massive job, but getting Storybook and Gatsby to play nicely together can be a little tricky. Making this tricky bit happen more easily seemed like the perfect opportunity for creating a Recipe.

(I should point out that neither Storybook or Gatsby are at fault here. They are both rock solid projects but, as you can imagine, they were never intended to be _out of the box_ compatible).

To get the two playing nicely together it requires a little under the hood knowledge about Gatsby and Storybook, and this knowledge supplies the foundation for writing a Recipe to handle it:

- Gatsby is written in ES6 and isn’t transpiled to CommonJS until either the `gatsby develop` or `gatsby build` processes are run.
- Storybook requires all module code to be transpiled to CommonJS.

The problem here is when you run Storybook it has no knowledge of the Gatsby build processes and will only transpile “your” ES6 code to CommonJS. This is mostly fine apart from when you attempt to create a story for a Gatsby component, or a story that embeds or composes a Gatsby component. One such component is `<Link />`

For example:

```javascript
import { Link } from ‘gatsby’
```

The reason this will cause Storybook to error is because the `<Link />` component comes from Gatsby / `node_modules` which, as mentioned above, is (as yet) un-transpiled ES6 code.

Storybook has anticipated this issue, fortunately, and so there is a method whereby you can write your own webpack config and pass it on to combine it with the default Storybook webpack config. This then aids in the transpiling of any ES6 code located in `node_modules` to CommonJS.

If (like me) Webpack scares you a little bit, you’ll likely want to avoid writing any Webpack config and just get on with developing your UI. You could try not creating any `.stories` that include a `<Link />` component but this will only get you so far.

You may at some point also wish to create a story for a component that contains a `useStaticQuery` hook, and if you do that you’ll again see Storybook errors but this time relating to GraphQL queries. The reason for this is because the Gatsby build processes remove any GraphQL queries when you run either of the build processes; `gatsby develop` or `gatsby build`.

So, as mentioned before, when you spin up Storybook these Gatsby-specific build processes are simply not run. In order to to strip out GraphQL queries we need to use Webpack again and utilize a package called `babel-plugin-remove-graphql-queries`.

And if (like me) Babel also scares you a little bit, you might be having a think about giving up using Storybook and Gatsby all together.

**But don’t quit just yet!**

## Recipes to the rescue

It’s for precisely this reason I created two of my own Recipes to automate the setup of Storybook and its webpack config for both JavaScript and TypeScript Gatsby projects.

If you haven’t installed the latest Gatsby CLI run this 👇

```shell
npm install -g gatsby-cli@latest
```

Now you can now run 👇

```shell
gatsby recipes
```

You should see from the list there are two options for Storybook.

<<<<<<< HEAD
**Add Storybook - JavaScript** **Add Storybook - TypeScript**
=======
- **Add Storybook - JavaScript**
- **Add Storybook - TypeScript**
>>>>>>> 245a2460

These are both largely the same with only some small differences to manage `.ts|tsx` as well as `.js|jsx` files and a little difference in the way they process props which populate the Storybook prop table.

If you’ve got this far I’m sure you’ll agree that running a simple CLI command to install and configure Storybook is way easier than manually configuring it yourself and it’s why I believe we should all be making more fuss about Recipes… they’re absolutely super brill brills!

If you’re interested, here is where you can read more about my Recipes👇

<<<<<<< HEAD
[Storybook - Js](https://paulie.dev/posts/2020/04/gatsby-recipe-storybook-js/) [Storybook - Ts](https://paulie.dev/posts/2020/05/gatsby-recipe-storybook-ts/)
=======
- [Storybook - Js](https://paulie.dev/posts/2020/04/gatsby-recipe-storybook-js/)
- [Storybook - Ts](https://paulie.dev/posts/2020/05/gatsby-recipe-storybook-ts/)
>>>>>>> 245a2460

## Fancy writing your own Recipe?

The Recipe we’re going to write will install `gatsby-plugin-google-analytics` and add it to the plugins array in `gatsby-config.js`.

This recipe will utilize two of the Recipe components/providers. The first is `<NPMPackage />` the second is `<GatsbyPlugin />`

You can read more about the components/providers in the [Gatsby Recipes README](https://github.com/gatsbyjs/gatsby/blob/master/packages/gatsby-recipes/README.md#developing-recipes).

To get things started you can clone this bare bones repo which has just the bits we need to create and test your very first Recipe:

```shell
git clone https://github.com/PaulieScanlon/gatsby-recipe-google-analytics.git
```

Or clone from the repo here: [https://github.com/PaulieScanlon/gatsby-recipe-google-analytics](https://github.com/PaulieScanlon/gatsby-recipe-google-analytics)

Once you have the repo cloned locally, create a new file at the root of the project and call it `gatsby-recipe-ga.mdx` and add the following MDX

```mdx:title=gatsby-recipe-ga.mdx
# Add `gatsby-plugin-google-analytics` to Gatsby Project

More info about the plugin can be found here: 👉 [gatsby-plugin-google-analytics](/packages/gatsby-plugin-google-analytics/)

---

Install `gatsby-plugin-google-analytics`

<NPMPackage name="gatsby-plugin-google-analytics" />

---

Add the Google Analytics plugin to gatsby-config.js

<GatsbyPlugin
  name="gatsby-plugin-google-analytics"
  options={{
    trackingId: "YOUR GOOGLE ANALYTICS TRACKING ID",
    head: false,
    anonymize: true,
    respectDNT: true,
    exclude: ["/preview/**", "/do-not-track/me/too/"],
    pageTransitionDelay: 0,
    optimizeId: "YOUR GOOGLE OPTIMIZE TRACKING ID",
    experimentId: "YOUR GOOGLE EXPERIMENT ID",
    variationId: "YOUR GOOGLE OPTIMIZE VARIATION ID",
    defer: false,
    sampleRate: 5,
    siteSpeedSampleRate: 10,
    cookieDomain: "example.com",
  }}
/>

---

All done: 🍻

Head over to `gatsby-config.js` to complete the setup by amending or removing the plugin options. You will need a Google Analytics `trackingId`

You can read more about how to use the plugin here: 👉 [How to use](/packages/gatsby-plugin-google-analytics/#how-to-use)
```

## Running your first Recipe

Now that you’ve written your first Recipe, it’s time to run it! 👇

```shell
gatsby recipes ./gatsby-recipe-ga.mdx
```

You should see the CLI start up. It’ll look to the root of your project and run your new Recipe. You’ll be prompted at each step to confirm the install -- hitting _Enter_ will do the trick here.

If all has gone to plan, the plugin will have been installed from `npm` and `gatsby-config.js` will have been updated with all the required options for the plugin to work.

## Automating the automation

You can probably see now how Recipes can be used to automate otherwise quite manual singular tasks, and this is great! But ask yourself: wouldn’t it be even greater if Recipes didn’t just run a task once?

Imagine if Recipes could be used over and over again to automate really monotonous tasks!

One such task might be creating new components. On any typical project this would be my component setup preference.

```text
├─ ComponentName
    └─ index.ts
    └─ ComponentName.tsx
    └─ ComponentName.stories.tsx
    └─ ComponentName.test.tsx
```

Of course within each of those files are a number of imports, exports, interfaces, function declarations and tests. Doing this each and every time you create a new component is tedious and can sometimes be prone to human error.

Also, and especially on larger teams, these preferences for how files should be named -- and/or how the imports, exports and declarations should be written is rarely documented in a “style guide” because that alone is also a rather tiresome task! But in my experience it's something that's rather crucial to have "locked down" at the start of a project.

In early 2018 I attempted to solve this problem by creating a node module aimed at automating the React “component” creation process, [node-tiny-template](https://www.npmjs.com/package/node-tiny-template):

![landing page for the Node Tiny Template](./node-tiny-template.jpg "Node Tiny Template")

The CLI args allow you to pass in the “component name” which can then be used for the function declaration, the imports, the exports and test names, etc.

Using the config file you can set options for casing, pascalCase, kebab-case etc and decide which files are generated and what their respective file extension should be. The “content” comes from handlebars template files, which receive values generated by the module and inject them when the file is written to disk.

I really thought this package was cool... At least til I saw [plop](https://plopjs.com/). Plop is a neat little boilerplate tool, and it’s great for creating templates whenever you have to be creating component files/dirs, etc. As nifty as both plop and node-tiny-template are, I do think both of these packages suffer from a faffy\* initial setup... which brings me back to Recipes.

(\*faffy is what we Brits call something that is time-consuming to do or awkward/cumbersome to make use of. Recipes are the antidote for just about any sort of faffy task you can think of!).

## Next stop: Recipes as workflow?

A logical next step for Recipes is using them as a workflow. As in, a Recipe that could take care of the config for you. Then all you’d need to do is run it from the CLI and pass in, for example the “component name”.

This might require there to be specific or “opinionated” Recipes, for example you may wish to use the `.tsx` + `.stories` + `pascalCase` Recipe, or maybe `.js` + `.test` + `.css` + `kebab-case` Recipe.

In either case a task such as this would require supporting documentation and remotely hosted template files. I wonder if at this point Gatsby would create a Recipe Package Manager, or `rpm` for short 😎.

I’m imagining a web interface which would allow you to browse the supporting files for any given Recipe, instructions of how to use it and of course versioning!

I think this would be a really nice future feature for Recipes as it allows them to exist as continuous workflow functions, rather than one-off tasks that only exist for a moment in time.

I also wonder how much more widely Gatsby could indeed cast this net. I feel like Recipes would be hugely valuable outside of the Gatsby ecosystem. There are any number of projects out there that require the install and set up of `npm` modules and I for one believe Recipes would be a healthy addition to any workflow.

If you have any questions, musings or just fancy a discussion about Recipes I’m always happy to chat.

Feel free to come find and follow me on Twitter: [@pauliescanlon](https://twitter.com/PaulieScanlon) and say hi! 👋<|MERGE_RESOLUTION|>--- conflicted
+++ resolved
@@ -68,12 +68,8 @@
 
 You should see from the list there are two options for Storybook.
 
-<<<<<<< HEAD
-**Add Storybook - JavaScript** **Add Storybook - TypeScript**
-=======
 - **Add Storybook - JavaScript**
 - **Add Storybook - TypeScript**
->>>>>>> 245a2460
 
 These are both largely the same with only some small differences to manage `.ts|tsx` as well as `.js|jsx` files and a little difference in the way they process props which populate the Storybook prop table.
 
@@ -81,12 +77,8 @@
 
 If you’re interested, here is where you can read more about my Recipes👇
 
-<<<<<<< HEAD
-[Storybook - Js](https://paulie.dev/posts/2020/04/gatsby-recipe-storybook-js/) [Storybook - Ts](https://paulie.dev/posts/2020/05/gatsby-recipe-storybook-ts/)
-=======
 - [Storybook - Js](https://paulie.dev/posts/2020/04/gatsby-recipe-storybook-js/)
 - [Storybook - Ts](https://paulie.dev/posts/2020/05/gatsby-recipe-storybook-ts/)
->>>>>>> 245a2460
 
 ## Fancy writing your own Recipe?
 
