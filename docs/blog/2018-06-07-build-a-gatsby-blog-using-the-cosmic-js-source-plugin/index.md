--- conflicted
+++ resolved
@@ -119,15 +119,6 @@
 First, we want to display the list of posts on the homepage. To do so, add the following content to `src/pages/index.js`:
 
 ```javascript
-<<<<<<< HEAD
-import React from "react";
-import Link from "gatsby-link";
-import get from "lodash/get";
-import Helmet from "react-helmet";
-
-import Bio from "../components/Bio";
-import { rhythm } from "../utils/typography";
-=======
 import React from "react"
 import Link from "gatsby-link"
 import get from "lodash/get"
@@ -135,33 +126,22 @@
 
 import Bio from "../components/Bio"
 import { rhythm } from "../utils/typography"
->>>>>>> beea52d2
 
 class BlogIndex extends React.Component {
   render() {
     const siteTitle = get(
       this,
       "props.data.cosmicjsSettings.metadata.site_title"
-<<<<<<< HEAD
-    );
-    const posts = get(this, "props.data.allCosmicjsPosts.edges");
-    const author = get(this, "props.data.cosmicjsSettings.metadata");
-=======
     )
     const posts = get(this, "props.data.allCosmicjsPosts.edges")
     const author = get(this, "props.data.cosmicjsSettings.metadata")
->>>>>>> beea52d2
 
     return (
       <div>
         <Helmet title={siteTitle} />
         <Bio settings={author} />
         {posts.map(({ node }) => {
-<<<<<<< HEAD
-          const title = get(node, "title") || node.slug;
-=======
           const title = get(node, "title") || node.slug
->>>>>>> beea52d2
           return (
             <div key={node.slug}>
               <h3
@@ -230,26 +210,6 @@
 Create the template at `src/templates/blog-post.js`:
 
 ```javascript
-<<<<<<< HEAD
-import React from "react";
-import Helmet from "react-helmet";
-import Link from "gatsby-link";
-import get from "lodash/get";
-
-import Bio from "../components/Bio";
-import { rhythm, scale } from "../utils/typography";
-import { relative } from "path";
-
-class BlogPostTemplate extends React.Component {
-  render() {
-    const post = this.props.data.cosmicjsPosts;
-    const siteTitle = get(
-      this.props,
-      "data.cosmicjsSettings.metadata.site_title"
-    );
-    const author = get(this, "props.data.cosmicjsSettings.metadata");
-    const { previous, next } = this.props.pathContext;
-=======
 import React from "react"
 import Helmet from "react-helmet"
 import Link from "gatsby-link"
@@ -268,7 +228,6 @@
     )
     const author = get(this, "props.data.cosmicjsSettings.metadata")
     const { previous, next } = this.props.pathContext
->>>>>>> beea52d2
 
     return (
       <div>
@@ -402,15 +361,6 @@
 Path: `gatsby-node.js`
 
 ```javascript
-<<<<<<< HEAD
-const _ = require("lodash");
-const Promise = require("bluebird");
-const path = require("path");
-
-exports.createPages = ({ graphql, boundActionCreators }) => {
-  const { createPage } = boundActionCreators;
-  const indexPage = path.resolve("./src/pages/index.js");
-=======
 const _ = require("lodash")
 const Promise = require("bluebird")
 const path = require("path")
@@ -418,18 +368,13 @@
 exports.createPages = ({ graphql, boundActionCreators }) => {
   const { createPage } = boundActionCreators
   const indexPage = path.resolve("./src/pages/index.js")
->>>>>>> beea52d2
   createPage({
     path: `posts`,
     component: indexPage,
   });
 
   return new Promise((resolve, reject) => {
-<<<<<<< HEAD
-    const blogPost = path.resolve("./src/templates/blog-post.js");
-=======
     const blogPost = path.resolve("./src/templates/blog-post.js")
->>>>>>> beea52d2
     resolve(
       graphql(
         `
@@ -457,14 +402,8 @@
         const posts = result.data.allCosmicjsPosts.edges
 
         _.each(posts, (post, index) => {
-<<<<<<< HEAD
-          const next =
-            index === posts.length - 1 ? null : posts[index + 1].node;
-          const previous = index === 0 ? null : posts[index - 1].node;
-=======
           const next = index === posts.length - 1 ? null : posts[index + 1].node
           const previous = index === 0 ? null : posts[index - 1].node
->>>>>>> beea52d2
 
           createPage({
             path: `posts/${post.node.slug}`,
