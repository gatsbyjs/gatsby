---
title: "Modern static site generation with Gatsby"
date: 2017-09-18
image: "code-image.jpg"
author: "Kostas Bariotis"
excerpt: "In this post, I will talk about static site generators -- how they have evolved and why I switched from a Ghost powered site to Gatsby.js, a modern static site generator."
tags: ["ghost", "wordpress"]
---

In this post, I will talk about static site generators -- how they have evolved and why I switched from a [Ghost](https://ghost.org) powered site to [Gatsby.js](/), a modern static site generator.

## Static site generators as we know them

Jekyll, my tool of preference for quite a few years, helped me build [robust](http://devastation.tv) [professional](http://devitconf.org) [web presences](http://skgtech.io) that content managers can update with the click of a button. It helped me quickly move a project of mine from idea to production by creating a landing page very fast.

Static site generators like Jekyll all work pretty similarly:

- Describe your content in some common templating language ([Pug](http://pugjs.org), [Handlebars](http://handlebarsjs.com), etc)
- While in development, start a local web server and add file "watchers" that will listen for content changes and re-render the site
- Finally, render the whole site in static HTML and deploy. The generator will combine your files and produce a well formed HTML content.

Let’s say you navigate to the good old site example.com:

- The browser requests the page at example.com
- The server responds with the HTML content
- The browser renders the page and loads the asset related to the script tag
- JS will instruct the browser to manipulate the DOM, for example, to show a “welcome to this page” popup dialog.

A caveat here is that you have to keep the client side logic separated from the backend. The client side JS file that shows the modal dialog has nothing to do with the PUG file you wrote and eventually became HTML. The client side logic only manipulates directly the DOM.

This architecture is fairly similar to a WordPress site. A WordPress engine also generates the HTML and serve it to the browser, after which the client side JS you wrote kicks in and starts manipulating the DOM. WordPress’s responses can be cached, of course, and served to the client; that setup effectively makes it another static site generator with a GUI text editor.

So to recap, the nice part of the static site setup is that your website is just static assets that are sitting somewhere ready to be served to user requests. No need to maintain a runtime, a database, application code, or complex optimized web servers.

But the downside is you have to keep separate template files that will eventually rendered as HTML on the browser, and JavaScript file that will eventually manipulate that HTML again on the browser (and CSS assets too).

## Enter the new world order

I [started experimenting](https://kostasbariotis.com/hands-on-react-js/) with React two years ago. It came with so many features out of the box that no one ever has seen except the guys working internally on Facebook’s codebase. But the thing that stood out immediately was the way which React was handling the DOM, aka the Virtual DOM.

To change a page’s display, you have to change the DOM -- but changing the DOM is computationally expensive, so -- slow. React is smart, and analyzes the changes you want to make so it applies only required changes, thus making the rendering much faster.

If you use React with [server-side rendering](https://reactjs.org/docs/react-dom-server.html), your flow looks something like this:

- A browser requests a page
- The server responds with static HTML
- The browser immediately renders the page so the user can see it
- The browser loads additional JS in the background
- The client takes some action, like navigating to a different route.
- The browser uses the additional JS to handle this action.

On your end, the development flow looks:

- Describe your content in React.js Components
- During development, write code like a boss (hot reloading, modularized code, webpack plugins, etc...)
- Use React.js Server Side Rendering API to convert this code to static HTML content, and JavaScript code, on your server

It’s really that easy? Well, sort of.

There is the need for a strong abstraction that will…

- track your links across your components
- parse content written in another format, like blog posts written in Markdown
- generate code that will not bloat the client and will efficiently serve the content to the user.

Thankfully, there are a few projects that took the initiative on this: [Gatsby.js](/), [Phenomic](https://phenomic.io), and [nextein](https://nextein.now.sh).

At the time that I started following them, early 2017, all of them were in a very early stage and none of them could generate my site's content the way I wanted.

I wanted to make the generated site, exactly like the old one, in terms of both user experience and keeping my old routes and paths so I don’t have weird 404s.

Gatsby came with client side routing out of the box and an extensive API that you can use to generate your content exactly like you need. And once Gatsby.js hit major version 1, I started using it and the result...you can [look at it](https://kostasbariotis.com/)!

## What exactly am I looking at?

<<<<<<< HEAD
First, if you navigate around my blog (or around this site!), you will notice that the browser doesn't fully re-render the site. Gatsby will generate a JSON file for each route, so the browser can request only that file and React.js will render only the appropriate components.

(Previously to do this required a lot of customization -- I was using a technique called [pjax](https://github.com/kbariotis/kostasbariotis.com__ghost-theme/blob/master/src/js/app.js#L11) to create the same effect. While it looked the same, it was more hack-ish; Gatsby provides this out of the box)

Second, you can take a look at the [source code](https://github.com/kbariotis/kostasbariotis.com). Let me give you a sense of how this site is being generated. You can find all my blog posts and the main pages(`/`, `/about`, `/drafts`) of this site at [`/src/pages`](https://github.com/kbariotis/kostasbariotis.com/tree/master/src/pages). Common components can be found at [`/src/components`](https://github.com/kbariotis/kostasbariotis.com/tree/master/src/components). At [`/gatsby-node.js`](https://github.com/kbariotis/kostasbariotis.com/tree/master/gatsby-node.js) you can find the route it takes in order to render the site. First, it loads all posts using the GraphQL api which queries all `.md` files. Then it creates a page for each one, using the [`/src/templates/blog-post.js`](https://github.com/kbariotis/kostasbariotis.com/tree/master/src/templates/blog-post.js) template and before that it creates a page, with pagination, for all posts and tags again using the appropriate template file.

During development, Gatsby will generate all of these in memory and fire up a development server that I can use to preview my site.

You can try it yourself by cloning the [source code](https://github.com/kbariotis/kostasbariotis.com) and after installing dependencies, run:
=======
First, if you navigate around my blog (or around this site!), you will notice
that the browser doesn't fully re-render the site. Gatsby will generate a JSON
file for each route, so the browser can request only that file and React.js will
render only the appropriate components.

(Previously to do this required a lot of customization -- I was using a
technique called
[pjax](https://github.com/kbariotis/kostasbariotis.com__ghost-theme/blob/master/src/js/app.js#L11)
to create the same effect. While it looked the same, it was more hack-ish;
Gatsby provides this out of the box)

Second, you can take a look at the
[source code](https://github.com/kbariotis/kostasbariotis.com). Let me give you
a sense of how this site is being generated. You can find all my blog posts and
the main pages(`/`, `/about`, `/drafts`) of this site at
[`/src/pages`](https://github.com/kbariotis/kostasbariotis.com/tree/master/src/pages).
Common components can be found at
[`/src/components`](https://github.com/kbariotis/kostasbariotis.com/tree/master/src/components).
At
[`/gatsby-node.js`](https://github.com/kbariotis/kostasbariotis.com/tree/master/gatsby-node.js)
you can find the route it takes in order to render the site. First, it loads all
posts using the GraphQL API which queries all `.md` files. Then it creates a
page for each one, using the
[`/src/templates/blog-post.js`](https://github.com/kbariotis/kostasbariotis.com/tree/master/src/templates/blog-post.js)
template and before that it creates a page, with pagination, for all posts and
tags again using the appropriate template file.

During development, Gatsby will generate all of these in memory and fire up a
development server that I can use to preview my site.

You can try it yourself by cloning the
[source code](https://github.com/kbariotis/kostasbariotis.com) and after
installing dependencies, run:
>>>>>>> 245a2460

- `npm run develop` to fire up the development server
- `npm run build` to build the site (check the `/public` folder after it’s done)

## An alternative to HTML caching

Now let’s bring these threads together. Let’s say you have a WordPress site. You’re caching the content, which is nice for performance, but you’re building on it now and want to move to a more modern web development experience.

One path is the one I took -- for the last three years, I was using a similar system called [Ghost](https://ghost.org). While it served me well, I really got tired of updating it, ssh-ing to the server, doing migrations and doing other ops required by such a stack. (There are paid hosting options, of course, but that comes with a different set of problems). So I switched to Gatsby.

Another option, if you want to keep WordPress' Admin UI is to maintain your content, is to separate the backend from the frontend.

Imagine that instead of having [memcached](https://memcached.org/) caching your HTML in front of your WordPress site, you trigger a hook each time your database changes that will re-generate the frontend using Gatsby’s [WordPress plugin](/packages/gatsby-source-wordpress/). Yes, Gatsby supports multiple backend sources to load your content. Instead of storing them inside your version control like me, you can just as well load them from your WordPress's MySQL database.

To conclude, Gatsby will allow us to:

- serve static content without maintaining complex stacks
- keep a clear separation between content and the presentation layer
- have cool features like client side routing and hot reload on development, out of the box
- reuse the same code that is being used to generate the backend content at our visitors' browsers

I hope you will experiment with Gatsby, and let me know what you think!<|MERGE_RESOLUTION|>--- conflicted
+++ resolved
@@ -73,17 +73,6 @@
 
 ## What exactly am I looking at?
 
-<<<<<<< HEAD
-First, if you navigate around my blog (or around this site!), you will notice that the browser doesn't fully re-render the site. Gatsby will generate a JSON file for each route, so the browser can request only that file and React.js will render only the appropriate components.
-
-(Previously to do this required a lot of customization -- I was using a technique called [pjax](https://github.com/kbariotis/kostasbariotis.com__ghost-theme/blob/master/src/js/app.js#L11) to create the same effect. While it looked the same, it was more hack-ish; Gatsby provides this out of the box)
-
-Second, you can take a look at the [source code](https://github.com/kbariotis/kostasbariotis.com). Let me give you a sense of how this site is being generated. You can find all my blog posts and the main pages(`/`, `/about`, `/drafts`) of this site at [`/src/pages`](https://github.com/kbariotis/kostasbariotis.com/tree/master/src/pages). Common components can be found at [`/src/components`](https://github.com/kbariotis/kostasbariotis.com/tree/master/src/components). At [`/gatsby-node.js`](https://github.com/kbariotis/kostasbariotis.com/tree/master/gatsby-node.js) you can find the route it takes in order to render the site. First, it loads all posts using the GraphQL api which queries all `.md` files. Then it creates a page for each one, using the [`/src/templates/blog-post.js`](https://github.com/kbariotis/kostasbariotis.com/tree/master/src/templates/blog-post.js) template and before that it creates a page, with pagination, for all posts and tags again using the appropriate template file.
-
-During development, Gatsby will generate all of these in memory and fire up a development server that I can use to preview my site.
-
-You can try it yourself by cloning the [source code](https://github.com/kbariotis/kostasbariotis.com) and after installing dependencies, run:
-=======
 First, if you navigate around my blog (or around this site!), you will notice
 that the browser doesn't fully re-render the site. Gatsby will generate a JSON
 file for each route, so the browser can request only that file and React.js will
@@ -117,7 +106,6 @@
 You can try it yourself by cloning the
 [source code](https://github.com/kbariotis/kostasbariotis.com) and after
 installing dependencies, run:
->>>>>>> 245a2460
 
 - `npm run develop` to fire up the development server
 - `npm run build` to build the site (check the `/public` folder after it’s done)
