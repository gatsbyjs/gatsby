--- conflicted
+++ resolved
@@ -25,21 +25,6 @@
 
 ### React to the Rescue!
 
-<<<<<<< HEAD
-Since by the time we encountered the problems described above we already had deep knowledge of React we started looking for an alternative based on that hot new thing.
-
-The first thing that caught our attention was [Next.js](https://github.com/zeit/next.js/), as seemingly everyone going for a server-side rendered React app was using it. After some days hacking on our app we encountered some issues, especially when it came to frontend rendering. We chose [prismic.io](https://prismic.io/) for our backend system which served all the content. Although this felt right at first but, as all of us are developers, working around the constraints of it just didn’t feel right.
-
-Luckily at that time Gatsby version 1.0 [just got released](/blog/gatsby-v1/) and we decided to give it a try during one of our so-called Hackdays. We instantly fell in love with the simplicity of the system. Our first approach was to just use all the components which we already had created for Next.js and backed it by simple JSON files containing the content we wanted to serve using the amazing yet simple GraphQL-based pull-in mechanism Gatsby provides. This was accomplished by using the [gatsby-transformer-json plugin](https://www.npmjs.com/package/gatsby-transformer-json) internally. Keep in mind that our content rarely changes, so this was always the way we wanted it to be (without knowing for some time as we had to admit to ourselves).
-
-One of our main goals all along was to show [our latest blog posts](https://blog.smartive.ch) on Medium. Unfortunately at that time there was no plugin to achieve this so we decided to write one ourselves. By the time of writing I’m proud to say we successfully did so and even [contributed it back to the community](https://github.com/gatsbyjs/gatsby/pull/1907). Make sure to check it out if you’re interested in a similar solution.
-
-The only thing left was to actually rebuild and deploy our site once a new blog post gets released on Medium. We chose [IFTTT](https://ifttt.com/) for this task, mainly because of its simplicity. Every time IFTTT picks up a newly published blog post it triggers a GitLab CI pipeline using a webhook, which then rebuilds and deploys our application onto our Docker Cloud infrastructure.
-
-The result of our work using Gatsby is an outstanding [Google PageSpeed score](https://developers.google.com/speed/pagespeed/insights/?url=https://smartive.ch&tab=desktop) thanks to the built-in code splitting and cache handling mechanisms. If you’re interested in how [smartive.ch](https://smartive.ch/) is built you can have a look at our code [on GitHub](https://github.com/smartive/smartive.ch).
-
-We are really looking forward to build other cool stuff for our customers using Gatsby!
-=======
 Since by the time we encountered the problems described above we already had
 deep knowledge of React we started looking for an alternative based on that hot
 new thing.
@@ -87,7 +72,6 @@
 
 We are really looking forward to build other cool stuff for our customers using
 Gatsby!
->>>>>>> 245a2460
 
 ---
 
