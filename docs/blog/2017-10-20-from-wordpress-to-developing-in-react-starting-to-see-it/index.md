---
title: From WordPress to Developing in React — Starting to See It
date: 2017-10-20
author: "Benjamin Read"
tags: ["react", "getting-started", "wordpress"]
---

<<<<<<< HEAD
As a frontend designer I've always prided myself on being an HTML and CSS specialist. My use of JavaScript has been limited to animations and DOM manipulation. However, at [Indigo Tree](https://indigotree.co.uk) we're branching out from our staple of WordPress and trying different methods of creating websites with functionality that our clients require, whilst maximising their budget.

We're also bracing ourselves for what we’re anticipating to be the stormfront of [Gutenberg](https://wordpress.org/plugins/gutenberg/) for our WordPress projects. Once it's included in the WordPress Core, writing components in JavaScript for the Gutenberg editor will be necessary for every developer on a project.

So I decided to dive into learning React with a few courses and some experimentation. I had the aim of building a site in [Gatsby.js](/) as a test for doing projects built entirely in React.
=======
As a frontend designer I've always prided myself on being an HTML and CSS
specialist. My use of JavaScript has been limited to animations and DOM
manipulation. However, at
[Indigo Tree](https://indigotree.co.uk)
we're branching out from our staple of WordPress and trying different methods of
creating websites with functionality that our clients require, whilst maximizing
their budget.

We're also bracing ourselves for what we’re anticipating to be the stormfront of
[Gutenberg](https://wordpress.org/plugins/gutenberg/)
for our WordPress projects. Once it's included in the WordPress Core, writing
components in JavaScript for the Gutenberg editor will be necessary for every
developer on a project.

So I decided to dive into learning React with a few courses and some
experimentation. I had the aim of building a site in
[Gatsby.js](/)
as a test for doing projects built entirely in React.
>>>>>>> 245a2460

## Letting Go

The first thing I had to do while investigating React was to let go of some preconceived ideas I had - that JSX is just plain weird, that JSS (JavaScript Stylesheets) was an unnecessary abstraction. So I tried not to be bothered by the templating weirdness too much and embrace the differences. My classes soon became `classNames`s, my `<a>` tags became `<Links>`, and I quickly saw what people had been enthusing about.

Managing everything in one place is such a cathartic experience.

With WordPress templating, I used to have function files, filter files, template files, and Sass partials, often with similar names, depending on the framework I'd be using. To build a site meant needing to buffer the entire project in my short-term memory. Not an easy feat to manage.

And then you would complete a project, and forget it all entirely. Until it went to the client...

Every time a client returned with a last-minute change, I would open up the code (which I might not have touched for weeks or months), and try to grok what function lived where, or what I had called that Sass partial. Even with the help of browser dev tools, this can be really annoying.

Now with Gatsby and React, I have my logic in one language, and in a way that makes groking easier. I have my layout, template and config modules at hand in the folder structure, without duplication.

```js
import React from "react"
// Template for blog page
export default function BlogPost({ data }) {
  const post = data.markdownRemark
  return (
    <div>
      <h1>{post.frontmatter.title}</h1>
      <div dangerouslySetInnerHTML={{ __html: post.html }} />
    </div>
  )
}
// The data query
export const query = graphql`
  query BlogPostQuery($slug: String!) {
    markdownRemark(fields: { slug: { eq: $slug } }) {
      html
      frontmatter {
        title
        type
      }
    }
  }
`
```

Whilst this might _look_ weird, it actually makes it much easier to understand what’s going on. You know you’re dealing with this data, using this HTML, and with CSS-in-JS strategies such as Styled Components, you can see exactly what CSS is going to be implemented too. In one file.

Beautiful.

## GraphQL: SQL-like data queries

One thing I particularly love about Gatsby.js is its inclusion of [GraphQL](https://graphql.org/). Like SQL, you use GraphQL to query your data, whether from the WordPress API, Contentful or Markdown, and extract a dataset to display in your template.

This approach to data is really adaptable. I love the fact that you can install a plugin and query your API endpoints with such ease.

Gatsby.js comes with GraphiQL, which is a simple web-based IDE so you can query your data and get back examples of content immediately. You can then copy this query into your React module and get back the information you need, whether it's the title, content, featured image, categories or any other frontmatter you might have set up.

```js
export const query = graphql`
  query BlogPostQuery($slug: String!) {
    markdownRemark(fields: { slug: { eq: $slug } }) {
      html
      frontmatter {
        title
        type
      }
    }
  }
`
```

Aside from those pesky tick characters, which are sometimes hard to spot for a newbie, I think this is a great tool, and has sped up my development a significant amount.

## CSS in JS

This is the thing that I found hardest about React. I've tried 3 methods so far, and don't really love any of them.

However, since I'm managing my HTML with JavaScript, why not CSS as well? As above, having everything in one place simplifies the workflow and allows you to focus on context without having to grok SCSS again, reducing mental friction.

## My Project

Following the [tutorial on Gatsbyjs](/tutorial/) I built up my project from scratch, breaking things profusely at first, but it honestly didn’t take long to gain confidence enough so that I launched my first site at https://freebabylon5.com recently.

Be warned: the tutorial isn’t quite finished yet, you might be better off starting with [one of the starter kits already available](/starters/), so that you get `react-helmet` and active links implemented, the 2 things I had to learn independently.

## The Way Forward?

<<<<<<< HEAD
My initial concerns around using a JavaScript framework such as React seem to have all been allayed. With server-side React, we no longer have a dependency on frontend JavaScript, so progressive enhancement is not just a possibility but a standard. There's momentum towards better accessibility, and for me as a developer, the tools are there (such as Babel, Chrome Dev Tools React extension, and others) for a faster, more efficient development experience.

I'm glad to say I'm sold on the idea and methods of developing with JavaScript, and React in particular. The site I've re-built from WordPress into Gatsby.js is now live at https://freebabylon5.com.

Together with my colleagues at [Indigo Tree](https://indigotree.co.uk) we’re now looking at using WordPress as a backend, where clients can edit their content without the worries of insecure plugins or other methods of being hacked.

Using GatsbyJS with its “Bring Your Own Data” strategy makes perfect sense, and we’re about to start building our first Gatsby client site using the plugin [`gatsby-source-wordpress`](/packages/gatsby-source-wordpress/) to pull in our data and build a totally secure website with some pretty impressive gains on loading time. We’ll also sleep better at night knowing insecurities in WordPress are no longer putting our clients at risk.

The web is always changing. And the way forward isn't always easy to see. Now, with GatsbyJS, we're beginning to feel like we can visualise where things are going.
=======
My initial concerns around using a JavaScript framework such as React seem to
have all been allayed. With server-side React, we no longer have a dependency on
frontend JavaScript, so progressive enhancement is not just a possibility but a
standard. There's momentum towards better accessibility, and for me as a
developer, the tools are there (such as Babel, Chrome Dev Tools React extension,
and others) for a faster, more efficient development experience.

I'm glad to say I'm sold on the idea and methods of developing with JavaScript,
and React in particular. The site I've re-built from WordPress into Gatsby.js is
now live at
https://freebabylon5.com.

Together with my colleagues at
[Indigo Tree](https://indigotree.co.uk)
we’re now looking at using WordPress as a backend, where clients can edit their
content without the worries of insecure plugins or other methods of being
hacked.

Using GatsbyJS with its “Bring Your Own Data” strategy makes perfect sense, and
we’re about to start building our first Gatsby client site using the plugin
[`gatsby-source-wordpress`](/packages/gatsby-source-wordpress/)
to pull in our data and build a totally secure website with some pretty
impressive gains on loading time. We’ll also sleep better at night knowing
insecurities in WordPress are no longer putting our clients at risk.

The web is always changing. And the way forward isn't always easy to see. Now,
with GatsbyJS, we're beginning to feel like we can visualize where things are
going.
>>>>>>> 245a2460
<|MERGE_RESOLUTION|>--- conflicted
+++ resolved
@@ -5,13 +5,6 @@
 tags: ["react", "getting-started", "wordpress"]
 ---
 
-<<<<<<< HEAD
-As a frontend designer I've always prided myself on being an HTML and CSS specialist. My use of JavaScript has been limited to animations and DOM manipulation. However, at [Indigo Tree](https://indigotree.co.uk) we're branching out from our staple of WordPress and trying different methods of creating websites with functionality that our clients require, whilst maximising their budget.
-
-We're also bracing ourselves for what we’re anticipating to be the stormfront of [Gutenberg](https://wordpress.org/plugins/gutenberg/) for our WordPress projects. Once it's included in the WordPress Core, writing components in JavaScript for the Gutenberg editor will be necessary for every developer on a project.
-
-So I decided to dive into learning React with a few courses and some experimentation. I had the aim of building a site in [Gatsby.js](/) as a test for doing projects built entirely in React.
-=======
 As a frontend designer I've always prided myself on being an HTML and CSS
 specialist. My use of JavaScript has been limited to animations and DOM
 manipulation. However, at
@@ -30,7 +23,6 @@
 experimentation. I had the aim of building a site in
 [Gatsby.js](/)
 as a test for doing projects built entirely in React.
->>>>>>> 245a2460
 
 ## Letting Go
 
@@ -114,17 +106,6 @@
 
 ## The Way Forward?
 
-<<<<<<< HEAD
-My initial concerns around using a JavaScript framework such as React seem to have all been allayed. With server-side React, we no longer have a dependency on frontend JavaScript, so progressive enhancement is not just a possibility but a standard. There's momentum towards better accessibility, and for me as a developer, the tools are there (such as Babel, Chrome Dev Tools React extension, and others) for a faster, more efficient development experience.
-
-I'm glad to say I'm sold on the idea and methods of developing with JavaScript, and React in particular. The site I've re-built from WordPress into Gatsby.js is now live at https://freebabylon5.com.
-
-Together with my colleagues at [Indigo Tree](https://indigotree.co.uk) we’re now looking at using WordPress as a backend, where clients can edit their content without the worries of insecure plugins or other methods of being hacked.
-
-Using GatsbyJS with its “Bring Your Own Data” strategy makes perfect sense, and we’re about to start building our first Gatsby client site using the plugin [`gatsby-source-wordpress`](/packages/gatsby-source-wordpress/) to pull in our data and build a totally secure website with some pretty impressive gains on loading time. We’ll also sleep better at night knowing insecurities in WordPress are no longer putting our clients at risk.
-
-The web is always changing. And the way forward isn't always easy to see. Now, with GatsbyJS, we're beginning to feel like we can visualise where things are going.
-=======
 My initial concerns around using a JavaScript framework such as React seem to
 have all been allayed. With server-side React, we no longer have a dependency on
 frontend JavaScript, so progressive enhancement is not just a possibility but a
@@ -152,5 +133,4 @@
 
 The web is always changing. And the way forward isn't always easy to see. Now,
 with GatsbyJS, we're beginning to feel like we can visualize where things are
-going.
->>>>>>> 245a2460
+going.