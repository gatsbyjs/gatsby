---
title: "Improvements to Plugin Authoring Experience"
date: 2019-04-25
author: Shannon Soper
tags: ["ux", "user-testing", "plugins"]
---

We recently interviewed authors of popular Gatsby plugins; here's what we learned and how we're changing to support plugin authors!

## Stats on interviewees

We interviewed 6 authors of and/or contributors to popular plugins:

- [Espen Hovlandsdal](https://github.com/rexxars), who helps maintain and work on [`gatsby-source-sanity`](https://www.gatsbyjs.org/packages/gatsby-source-sanity/)
- [Orestis Ioannou](https://github.com/oorestisime), who created [`gatsby-source-instagram`](https://www.gatsbyjs.org/packages/gatsby-source-instagram/?=gatsby-source-instagram), [`gatsby-source-dropbox`](https://www.gatsbyjs.org/packages/gatsby-source-dropbox/?=gatsby-source-dropbox), [`gatsby-remark-rehype-images`](https://www.gatsbyjs.org/packages/gatsby-remark-rehype-images/?=gatsby-remark-reh), [`gatsby-source-marvel`](https://www.gatsbyjs.org/packages/gatsby-source-marvel/?=gatsby-source-marvel), and has worked on [`gatsby-source-pilon`](https://www.gatsbyjs.org/packages/gatsby-source-pilon/?=gatsby-source-pilo)
- [Jacob Bolda](https://github.com/jbolda), who created [`gatsby-source-airtable`](https://www.gatsbyjs.org/packages/gatsby-source-airtable/?=airtable)
- [Tyler Barnes](https://github.com/TylerBarnes), who created [`gatsby-plugin-transition-link`](https://www.gatsbyjs.org/packages/gatsby-plugin-transition-link/?=transition-link) and is working on an alternative WordPress source plugin
- [Christopher Biscardi](https://github.com/ChristopherBiscardi), who created [`gatsby-mdx`](https://github.com/ChristopherBiscardi/gatsby-mdx)
- [Mike Allanson](https://github.com/m-allanson), who built proprietary plugins to pull data from a custom CMS for the [The State of European Tech 2018](http://2018.stateofeuropeantech.com/) and
  [The State of European Tech 2017](http://2017.stateofeuropeantech.com) sites
- [Michał Piechowiak](https://github.com/pieh), who contributed to the [`gatsby-source-wordpress`](https://www.gatsbyjs.org/packages/gatsby-source-wordpress/?=gatsby-source-wordpress) plugin
- [Ali Mahmoud](https://github.com/babbins) who is well-acquainted with the challenges and joys of maintaining the [`gatsby-plugin-pointer-events`](https://www.gatsbyjs.org/packages/gatsby-plugin-pointer-events/?=gatsby-plugin-pointer) plugin, which was created by [Tim Brown](https://github.com/brimtown)

Thanks to all for taking the time to give thoughtful interviews!

> Are you a plugin author/maintainer? If you have additional feedback that is not covered by this article, please [let us know here](https://docs.google.com/forms/d/e/1FAIpQLSfhZOKcnbGvAYAzwWUXuVNkeGFGDHZP8DNdabj7CUG27kBngg/viewform?usp=sf_link)
> If you're thinking of creating a plugin, [sign up for a CLI usability test](https://calendly.com/shannon-soper/gatsby-research-call-gatsby-cli). You'll get to try out some new things in the CLI!

<!-- markdownlint-disable no-trailing-punctuation -->

## Why do people decide to create a plugin?

We asked people what motivated them to create and maintain a plugin so we can make sure to support them in their goals. Most plugin authors we interviewed said something like: “I created the plugin to solve a problem I had that other plugins couldn’t solve". Typically, other plugins couldn't solve the problem because they weren’t v2 compatible, weren’t being maintained, or didn’t exist.

For example, Tyler Barnes is working on alternative WordPress source plugin, with a functionality closer to how Netlify CMS works as opposed to pulling from the WP REST API every time.

Why? Pulling all data and images every time he started `gatsby develop` was annoying — some of the sites were big and it could take 2 minutes to download. Local images would get dumped so he’d wait 10 minutes for the images to get processed again. Some cheaper servers were limited and would crash when trying to handle large numbers of images. He said he “wanted to make WP and Gatsby work on a crappy server.”

What did he do to solve his problem?
He commits the data instead so it’s available on the local machine instead. He was using gatsby-source-wordpress and adding extra stuff to it (permalink support, etc.) and then turned that functionality into a plugin. He basically added the features necessary to make it work like Netlify CMS and didn’t need to use the source plugin anymore.

Creating a plugin isn't the only kind of contribution that helps others; @pieh's story of how he started to contribute to Gatsby involves editing a plugin:“`gatsby-source-wordpress` didn’t handle gallery type fields which I needed for some freelance work. It was my first PR to work on that plugin”.

Other reasons people build plugins include having fun! According to Orestis, “Learning is fun! Actually having people open pull request against my plugins is also fun”.

## How can we better support plugin authors?

ANSWER: make time-consuming things take less time, and make frustrating things less frustrating :)

## Make time-consuming things take less time

People who use plugin authoring docs say they are super helpful; however, most people don’t know about them and solve challenges through looking at the source code of other plugins. While this works for many people, we think making this even easier is a positive change.

<<<<<<< HEAD
<!-- markdownlint-disable no-duplicate-headings -->

## Solution
=======
## Solution to make things less time consuming
>>>>>>> 510370d0

- [Gatsby CLI to add scaffolding for source plugin creation #13376](https://github.com/gatsbyjs/gatsby/issues/13376)
- [Invite new Gatsby users to learn more about plugin authoring via CLI #13377](https://github.com/gatsbyjs/gatsby/issues/13377)

## Make frustrating things less frustrating

It's frustrating that many plugins are outdated or not maintained.

Examples of things that are confusing:

- Yarn link has weird inconsistencies
- People run into issues around processing a lot of nodes in a for loop
- There's some misunderstanding around how async/await works — one person said they were awaiting everything instead of creating an array of Promises and using Promise.all()
- Most people don’t know how to write automated tests for plugins and mentioned building a site just to test the plugin, which they felt wasn't the most ideal way to test
- Rebuilding for every change often “feels wrong” to people

<<<<<<< HEAD
<!-- markdownlint-disable no-duplicate-heading -->

## Solution
=======
## Solution to reduce frustration
>>>>>>> 510370d0

[Redesigned the plugin docs](https://github.com/gatsbyjs/gatsby/pull/13261/files) to include a category called "Creating Plugins" where we can document answers to people's concerns; for example, ideas for how to test plugins and advice to use yarn workspaces to avoid yarn link inconsistencies.

## What we need help with

It'd be great to get help with any of the following:

- Use [schema customization](https://www.gatsbyjs.org/blog/2019-03-04-new-schema-customization/) since this solves one of the biggest complaints of plugin authors!
- Add your tips and tricks to the [maintaining a plugin docs page](https://www.gatsbyjs.org/docs/maintaining-a-plugin/)

- Comment on this issue: [Gatsby CLI to add scaffolding for source plugin creation #13376](https://github.com/gatsbyjs/gatsby/issues/13376)
- Comment on this issue: [Invite new Gatsby users to learn more about plugin authoring via CLI #13377](https://github.com/gatsbyjs/gatsby/issues/13377)

Read these ideas and create issues and/or PRs for ones that prove valuable!

- Add a “processAllNodes()” helper that automatically sets up the Promise.all() so people don’t need to know how this works
- Plugin library default filter set to v2 compatible. Script to grab file, looks for exported APIs that aren’t compatible
- Create end-to-end tests for plugins (more needed for internal/core plugins where we want to test the output)
- Create #plugin-authoring Discord channel and publicize the #contributing channel more<|MERGE_RESOLUTION|>--- conflicted
+++ resolved
@@ -51,13 +51,7 @@
 
 People who use plugin authoring docs say they are super helpful; however, most people don’t know about them and solve challenges through looking at the source code of other plugins. While this works for many people, we think making this even easier is a positive change.
 
-<<<<<<< HEAD
-<!-- markdownlint-disable no-duplicate-headings -->
-
-## Solution
-=======
 ## Solution to make things less time consuming
->>>>>>> 510370d0
 
 - [Gatsby CLI to add scaffolding for source plugin creation #13376](https://github.com/gatsbyjs/gatsby/issues/13376)
 - [Invite new Gatsby users to learn more about plugin authoring via CLI #13377](https://github.com/gatsbyjs/gatsby/issues/13377)
@@ -74,13 +68,7 @@
 - Most people don’t know how to write automated tests for plugins and mentioned building a site just to test the plugin, which they felt wasn't the most ideal way to test
 - Rebuilding for every change often “feels wrong” to people
 
-<<<<<<< HEAD
-<!-- markdownlint-disable no-duplicate-heading -->
-
-## Solution
-=======
 ## Solution to reduce frustration
->>>>>>> 510370d0
 
 [Redesigned the plugin docs](https://github.com/gatsbyjs/gatsby/pull/13261/files) to include a category called "Creating Plugins" where we can document answers to people's concerns; for example, ideas for how to test plugins and advice to use yarn workspaces to avoid yarn link inconsistencies.
 
