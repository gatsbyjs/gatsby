---
title: Picking a back-end for GatsbyJS
date: "2018-02-06"
author: "Ross Whitehouse"
---

# GatsbyJS: Picking a back-end
A little while ago I had the six-monthly itch to redo my portfolio site, and I decided I was going to learn to use Gatsby. But that seems to be only half the battle. After you’ve built your front-end, how do you decide on the back-end? There’s so many out there!

![GatsbyJS](gatsby.jpeg)

## Background - Why Gatsby?
The only thing as abundant than Headless CMS options is Static Site Generator options. From Hugo (built on Google’s Go language) to Jekyll (Ruby) and even Nuxt which is based on VueJS. I picked Gatsby out of the pack for a number of reasons, chief amongst which is that I’m professionally a React.js developer, so getting to use React in these quick projects is a great benefit.

Gatsby pitches as a “Blazing-fast static site generator for React”. So if I can build sites, but also encompass some React knowledge, all the better right? And I’m always looking for side-projects and sites for others, so if I can get a JAMstack sorted quicker and easier than my previous WordPress stack, then all the better going forward! I thought it was best to start with my own site, to test the viability.

> __What-stack?__ JAM stands for Javascript, API, Markup. There are lots of benefits to this type of site, but the one I’m interested in is that your CMS is detached from your site - no hefty WordPress build for your tiny blog site.
>[You can read more on the JAMstack website](https://jamstack.org/).

I found Gatsby a real pleasure. You can find tutorials on their site for setup and once you see the code it’s fairly simple. I can personally recommend [Scott Tolinski’s series - available on Youtube](https://www.youtube.com/watch?v=b2H7fWhQcdE&list=PLLnpHn493BHHfoINKLELxDch3uJlSapxg). Gatsby nicely wraps up React and React Router with a nice folder structure, webkit, ES6, SASS support and - importantly - GraphQL.

> __What-QL?__ GraphQL is a query language for APIs. Where in the WordPress Days I’d have to get the whole post just to display the title, with GraphQL I can tell the API to give me just the title.
>[Their site is pretty handy too](http://graphql.org/).

I got the site setup pretty quickly after learning about it. There’s a tonne of tutorials and instructional material around. And you can use as much or as little React as you want. There’s also a [massive list of available plugins](/docs/plugins/), which is only going to grow.

So if you have any experience with React, or if you’re just getting started, this is a great choice. Gatsby doesn’t tell you how your code has to look. In fact it’s setup so you can use Markdown files for pages, but I didn’t fancy that, so I don’t. Simple as that! Likewise, if I want to scale this to build websites for other people, I don’t want to spend ages teaching them how to use Markdown, clone a git repo and add it to the git repo. Queue a Headless CMS.

You build your site. You’ve got your SASS, you’ve got your Markdown files (or not), but everything’s blank! So now what? How do we populate it with content?

## The Next Step: A back-end
Now we need a system to manage and deliver our content in a nice API (instructed by our GraphQL of course). And there’s a whole bunch of them about. To help us out, Gatsby has plugins that cater to some Headless CMS like the WordPress API, Contentful, Cockpit, Prismic and NetlifyCMS - which Gatsby actually has a guide for. I’ll be going through a few of these to see which one might be more useful for this small project, and going forward.

> After posting this, I heard some really good thing about [GraphCMS](https://graphcms.com/) - It’s designed to work with GraphQL inherently and they have a [Gatsby Starter Project](https://github.com/GraphCMS/graphcms-examples/tree/master/gatsby-source-plugin-blog) example to check out.

Firstly, though, why do we want a Headless CMS and a JAMstack for the project? There are a few reasons most people use them, and some that are down to personal preference:

1. __Easy setup!__
2. __No back-end code.__ I’m a front-end dev and honestly don’t want to spend hours setting up some PHP that I won’t enjoy. Gimme the good stuff.
3. __No server needed.__ Cloud CMSs mean that I don’t need to pay the hosting people to setup an SQL database.
4. __Easy to edit.__ If I need to edit a site on the fly or have a client who needs to do the same, they don’t need to touch any code or run to their home workstation to fix a spelling error. They can access it anywhere.

---

![Contenful](contentful.png)

### Contentful
This is the one I’ve heard the most about in my research. Contentful is big and well-known - used by over 130 thousand developers if their website is to be believed. I also like their description “Fast. Flexible. Future-proof. It’s everything your CMS isn’t.” It might as well say “My CMS could beat up your CMS.”

With all the acclaim, however, can come a hefty price tag. Contentful does have a free tier if you display their logo in the footer, you can keep up to 10,000 records and have 3 users - which isn’t bad at all. For my personal site I’m happy to plaster whatever attribution on the bottom. If you wanted to use this for a client and they were dead against someone else’s logo being on there, you can go up a half-tier with the same spec for $39 a month.

![Contentful's Pricing Packages](contentful-pricing.png)

From the paid Developer edition upwards, it seems a pretty steep fee, especially compared to some others. That said, if you’ve got a client willing to fork out a hot $949, why not?

![A quick sample project](contentful-project.png)

As soon as you sign up (for free) you get access to a dashboard with some dummy content and links to tutorial videos*. You can see the dashboard with all of your content types. I setup a ‘Page’ type for the text on my pages. You could do posts or other custom types.

>\* In the videos the guy pronounces Contentful like ‘content’ as in pleased or satisfied. I always thought it was Contentful with ‘content’ as in CMS. But what do I know? He works there.

![Contentful's well-laid-out post-types](contentful-page.png)

You then setup your fields, choosing from a big list. If you want a simple Title/Body you can set it up as above, or you can use times and dates, images, whole JSON Objects and more. You can also localise fields to only show in certain countries, make them required, and how they appear in the CMS. For example, I couldn’t see how to create a checkbox (as there isn’t a field-type for it), but if you create a Short text field you have the option to only allow certain values. Then, you can set the CMS-appearance to a drop-down or some radio buttons. I’d have liked that to be an option as soon as I add a field - something like WordPress’ custom fields - but once you know it’s there it makes sense.

![There are loads of field types available!](contentful-fields.png)

Contentful looks like a fantastic service. It isn’t perfect but it checks all my boxes — and what do you want for nothing? It’s definitely the one to beat.

---

![WP's REST API](wp.jpeg)

### WordPress’ REST API
Ever since I started coding I’ve used WordPress as a traditional CMS. I’m familiar with how it works, the terminology and documentation. I know that WordPress is very very well-documented. The API includes ACF - a plugin known to most if not all WP devs and theme builders - which opens the posts out to accept all sorts of different fields. In fact, one of my issues about Contentful was based on my much-longer-term experience with ACF and WP.

I’m sure I don’t need to spend too much time telling you the benefits of WordPress. The support is great, the interface is great, and it scales wonderfully. In fact WordPress boasts 29% of the entire internet uses their service. That’s absolutely huge. There are a million and one plugins for everything from SEO to E-commerce, Custom Post Types, Custom Fields and more.

How does this hook up to our Gatsby build, then? Well if you have WordPress.com - WP’s free blogging platform - you can do it automatically for free. If you have WordPress.org - the big-brother that allows custom development - then you’ll need to host that somewhere (possibly free, but more likely paid-for if you get much traffic). My issue with the WP API is that I wanted something that would strip me of the usual server-database setup. But that’s what I’d need to run a WordPress.org CMS - even in a decoupled capacity. I really just one a one-stop-cloud-shop for my CMS like Contentful.

The WordPress.com option is one to consider. They have a [developer blog](https://developer.wordpress.com/2016/11/11/wordpress-rest-api-on-wordpress-com/) about how to get started, which links to a really cool [API console](https://developer.wordpress.com/docs/api/console/) where you can experiment with the different types of requests you can make. In fact Gatsby makes this easier with the [`gatsby-source-wordpress` plugin](/packages/gatsby-source-wordpress). In your Gatsby configuration file you set the URL of your WP install. Then in your WordPress site, [configure a new App](http://developer.wordpress.com/apps/), and your data is ready to be pulled down using a GraphQL Query.

A lot of this information came from a [fantastic tutorial by Jeremey Duvall](https://jeremey.blog/gatsby-photo/). He goes through Gatsby, WordPress.com setup and hooking it up with GraphQL. It’s the whole setup right there.

The only problem with the WordPress.com setup is that it’s restricted to posts and pages that boil down to title/image/content. If you want ACF or other plugins you’re going to need a paid-for WP package, which harks back to the WordPress.org issue: I can’t use it without paying for it.

---

### NetlifyCMS
We’ll be hearing more about Netlify in another article - their original product is a CDN for your entire site, and I’ll be writing more about serving your Gatsby site - but right now we’ll focus on their CMS. Firstly, it’s build on React, so it’s a good bet it’ll play nice with Gatsby (not to mention the Gatsby plugin I mentioned earlier).

One big difference from the others here is that the content in NetlifyCMS is kept in your Git repo, meaning that code and content are versioned together. You won’t ever lose content if you still have the repo, and you can see the history at the press of a button - same as you can with your code.

<<<<<<< HEAD
[Gatsby has a handy tutorial for NetlifyCMS](https://www.gatsbyjs.org/docs/netlify-cms/) but they do stress that in order to save to Github etc, you will need your own server:
=======
[Gatsby have a handy tutorial for NetlifyCMS](/docs/netlify-cms/) but they do stress that in order to save to Github etc, you will need your own server:
>>>>>>> 19093146

> To save your content in a Git repo, the repo will need to be hosted on a service like GitHub, and you’ll need a way to authenticate with that service so Netlify CMS can make changes through the service’s API. For most services, including GitHub, authentication will require a server.

They also say, however, that if you use NetlifyCMS with Netlify, they conveniently handle the authenticating for you. Netlify will watch your Git repository for changes and update automatically. This is important to consider that they’re designed to be used together, so if you’re in for one it would benefit you to be in for the other. This isn’t law, but you can see why they’d make it more convenient if you lock into their ecosystem.

Pedro Duarte has a [great article](https://medium.com/netlify/jamstack-with-gatsby-netlify-and-netlify-cms-a300735e2c5d) about using Gatsby with both Netlify and NetlifyCMS.

---

### Best of the rest - Prismic.io & Cockpit
Prismic is sort of a Contentful-like service that does basically the same thing with a few differences. I’m greeted to a post-type-creator similar to Contentful’s, I can create an editor with a number of fields similar such as Title, Body, Image, Location, Link, Color.

![Prismic's CMS](prismic.png)

Prismic has a similar pricing structure to Contentful - but has a few more options at the budget-end. In fact the only difference between the 3 smaller tiers is the number of users you can add to the CMS. Further than that there are some more premium versions with up to an infinite amount of users and some fancy features like user roles and collaboration. Certainly for bigger projects and bigger clients that would be useful.

![They do have more pricing options than Contentful](prismic-pricing.png)

Cockpit also seems to share a lot of the same features except for two big differences:

- It’s open source - anyone can download it, anyone can contribute to the git repository and improve it, meaning it’s fully free and will be available - in one form or another - forever. I could see an issue with Contentful if the service ever stopped working. They have backups on AWS and create nightly backups on their premium plans, but the actual interface may become unavailable. Because Cockpit is open source they could go out of business or go offline for a night or just stop working altogether, and there’s a repo available with your CMS on.

- It’s self-hosted - this ties into the last point and if it did all come crashing down, as long as your site is still active so will your CMS be. Great news for the tech-paranoid!

---

## Conclusion - Which Back-End is right?
If nothing else, writing this article has given me a checklist that I need a CMS to fulfil. Some other CMSs have great features, but a couple of them are much more important to my use-case than others.

### Free Option
This is the top of the list. If I’m just messing about with the system, I don’t want to be forking out. If I have a larger project with a client who has actual money, then I’d reconsider. Also to this point I’d like it to be scalable. If I make a friend’s small site with Gatsby, and then overnight his company becomes million-pound business, I want to be able to upgrade the CMS to handle an increase in users or posts.

### Ease Of Use
Cloud-hosted or Git-hosted seem to be the best for this. I don’t need a server to run them and I can control it all in one place. The UI needs to be easy enough for a non-developer and it’d be nice if the system was well-supported so I could get help with issues when needed.

In terms of which CMS to go with, they all have great merits and I can see them all being useful for different projects. But for my needs - for smaller side projects and for personal sites - Contentful and Prismic seem like the ones to go for. They’re both cloud-based with minimal setup and work via an API so I can access them wherever I need to. Also their free tiers have great features, and scale easily so that if I have a ‘proper’ project, I can get a version that will suit any needs.

Was this post useful? Do you use any of these CMSs, or a different one? Please let me know, I’d love to hear about how you get one with them. And look out for a future post about hosting. I mentioned that ContentfulCMS runs great with Contentful, but there are other options! I’ll be looking at Github Pages, Heroku and more!

You can find me on [Twitter](https://twitter.com/RossWhitehouse) and [Instagram](https://www.instagram.com/ross.dw/), and [check out my other posts](https://medium.com/@RossWhitehouse)!<|MERGE_RESOLUTION|>--- conflicted
+++ resolved
@@ -91,11 +91,7 @@
 
 One big difference from the others here is that the content in NetlifyCMS is kept in your Git repo, meaning that code and content are versioned together. You won’t ever lose content if you still have the repo, and you can see the history at the press of a button - same as you can with your code.
 
-<<<<<<< HEAD
-[Gatsby has a handy tutorial for NetlifyCMS](https://www.gatsbyjs.org/docs/netlify-cms/) but they do stress that in order to save to Github etc, you will need your own server:
-=======
-[Gatsby have a handy tutorial for NetlifyCMS](/docs/netlify-cms/) but they do stress that in order to save to Github etc, you will need your own server:
->>>>>>> 19093146
+[Gatsby has a handy tutorial for NetlifyCMS](/docs/netlify-cms/) but they do stress that in order to save to Github etc, you will need your own server:
 
 > To save your content in a Git repo, the repo will need to be hosted on a service like GitHub, and you’ll need a way to authenticate with that service so Netlify CMS can make changes through the service’s API. For most services, including GitHub, authentication will require a server.
 
