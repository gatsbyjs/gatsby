--- conflicted
+++ resolved
@@ -6,16 +6,10 @@
 action "high-priority-prs" {
   uses = "./.github/actions/high-priority-prs"
   secrets = [
-<<<<<<< HEAD
-    "GITHUB_TOKEN", 
-    "SLACK_TOKEN", 
-    "SLACK_CORE_CHANNEL_ID", 
-=======
     "GITHUB_TOKEN",
     "SLACK_TOKEN",
     "SLACK_CHANNEL_ID",
     "SLACK_CORE_CHANNEL_ID",
->>>>>>> adacbebd
     "SLACK_LEARNING_CHANNEL_ID",
   ]
 }
