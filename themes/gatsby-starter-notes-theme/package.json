{
  "name": "gatsby-starter-notes-theme",
  "private": true,
  "version": "0.0.1",
  "scripts": {
    "develop": "gatsby develop",
    "start": "gatsby develop",
    "build": "gatsby build"
  },
  "dependencies": {
<<<<<<< HEAD
    "gatsby": "^2.13.0",
=======
    "gatsby": "^2.13.1",
>>>>>>> a1e47437
    "gatsby-theme-notes": "*",
    "react": "^16.8.6",
    "react-dom": "^16.8.6"
  }
}<|MERGE_RESOLUTION|>--- conflicted
+++ resolved
@@ -8,11 +8,7 @@
     "build": "gatsby build"
   },
   "dependencies": {
-<<<<<<< HEAD
-    "gatsby": "^2.13.0",
-=======
     "gatsby": "^2.13.1",
->>>>>>> a1e47437
     "gatsby-theme-notes": "*",
     "react": "^16.8.6",
     "react-dom": "^16.8.6"
