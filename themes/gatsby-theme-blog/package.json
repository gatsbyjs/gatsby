{
  "name": "gatsby-theme-blog",
  "version": "0.0.8",
  "description": "A Gatsby theme for miscellaneous blogging with a dark/light mode",
  "main": "index.js",
  "license": "MIT",
  "dependencies": {
    "@emotion/core": "^10.0.10",
    "@mdx-js/mdx": "^1.0.15",
    "@mdx-js/react": "^1.0.15",
    "gatsby-image": "^2.0.31",
<<<<<<< HEAD
    "gatsby-plugin-compile-es6-packages": "^1.1.0",
    "gatsby-plugin-feed": "^2.0.14",
    "gatsby-plugin-google-analytics": "^2.0.16",
    "gatsby-plugin-manifest": "^2.0.21",
    "gatsby-plugin-mdx": "^1.0.5",
    "gatsby-plugin-netlify": "^2.0.11",
    "gatsby-plugin-offline": "^2.0.24",
=======
    "gatsby-mdx": "^0.6.2",
    "gatsby-plugin-emotion": "^4.0.6",
    "gatsby-plugin-feed": "^2.0.14",
>>>>>>> 86a401ce
    "gatsby-plugin-react-helmet": "^3.0.7",
    "gatsby-plugin-sharp": "^2.0.36",
    "gatsby-plugin-twitter": "^2.0.11",
    "gatsby-remark-code-titles": "^1.1.0-rc.0",
    "gatsby-remark-copy-linked-files": "^2.0.9",
    "gatsby-remark-images": "^3.0.11",
    "gatsby-remark-numbered-footnotes": "^1.0.0",
    "gatsby-remark-prismjs": "^3.2.4",
    "gatsby-remark-responsive-iframe": "^2.1.1",
    "gatsby-remark-smartypants": "^2.0.8",
    "gatsby-source-filesystem": "^2.0.23",
<<<<<<< HEAD
    "gatsby-theme-ui": "^0.1.3",
    "gatsby-transformer-remark": "^2.3.0",
=======
>>>>>>> 86a401ce
    "gatsby-transformer-sharp": "^2.1.15",
    "lodash.merge": "^4.6.1",
    "prismjs": "^1.15.0",
    "react-helmet": "^5.2.0",
<<<<<<< HEAD
    "theme-ui": "^0.1.3",
    "theme-ui-typography": "^0.1.2",
=======
    "remark-slug": "^5.1.1",
    "theme-ui": "^0.0.16",
>>>>>>> 86a401ce
    "typeface-merriweather": "0.0.72",
    "typeface-montserrat": "0.0.54",
    "typography-theme-wordpress-2016": "^0.16.18"
  },
  "devDependencies": {
    "gatsby": "^2.1.38",
    "prettier": "^1.16.4",
    "react": "^16.8.4",
    "react-dom": "^16.8.4"
  },
  "peerDependencies": {
    "gatsby": "^2.1.38",
    "react": "^16.8.4",
    "react-dom": "^16.8.4"
  }
}<|MERGE_RESOLUTION|>--- conflicted
+++ resolved
@@ -9,19 +9,9 @@
     "@mdx-js/mdx": "^1.0.15",
     "@mdx-js/react": "^1.0.15",
     "gatsby-image": "^2.0.31",
-<<<<<<< HEAD
-    "gatsby-plugin-compile-es6-packages": "^1.1.0",
-    "gatsby-plugin-feed": "^2.0.14",
-    "gatsby-plugin-google-analytics": "^2.0.16",
-    "gatsby-plugin-manifest": "^2.0.21",
     "gatsby-plugin-mdx": "^1.0.5",
-    "gatsby-plugin-netlify": "^2.0.11",
-    "gatsby-plugin-offline": "^2.0.24",
-=======
-    "gatsby-mdx": "^0.6.2",
     "gatsby-plugin-emotion": "^4.0.6",
     "gatsby-plugin-feed": "^2.0.14",
->>>>>>> 86a401ce
     "gatsby-plugin-react-helmet": "^3.0.7",
     "gatsby-plugin-sharp": "^2.0.36",
     "gatsby-plugin-twitter": "^2.0.11",
@@ -33,22 +23,14 @@
     "gatsby-remark-responsive-iframe": "^2.1.1",
     "gatsby-remark-smartypants": "^2.0.8",
     "gatsby-source-filesystem": "^2.0.23",
-<<<<<<< HEAD
     "gatsby-theme-ui": "^0.1.3",
-    "gatsby-transformer-remark": "^2.3.0",
-=======
->>>>>>> 86a401ce
     "gatsby-transformer-sharp": "^2.1.15",
     "lodash.merge": "^4.6.1",
     "prismjs": "^1.15.0",
     "react-helmet": "^5.2.0",
-<<<<<<< HEAD
+    "remark-slug": "^5.1.1",
     "theme-ui": "^0.1.3",
     "theme-ui-typography": "^0.1.2",
-=======
-    "remark-slug": "^5.1.1",
-    "theme-ui": "^0.0.16",
->>>>>>> 86a401ce
     "typeface-merriweather": "0.0.72",
     "typeface-montserrat": "0.0.54",
     "typography-theme-wordpress-2016": "^0.16.18"
