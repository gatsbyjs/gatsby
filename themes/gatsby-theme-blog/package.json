--- conflicted
+++ resolved
@@ -29,13 +29,8 @@
     "prismjs": "^1.15.0",
     "react-helmet": "^5.2.0",
     "remark-slug": "^5.1.1",
-<<<<<<< HEAD
-    "theme-ui": "^0.1.3",
-    "theme-ui-typography": "^0.1.2",
-=======
     "theme-ui": "^0.1.5",
     "theme-ui-typography": "^0.1.3",
->>>>>>> 9c9fd072
     "typeface-merriweather": "0.0.72",
     "typeface-montserrat": "0.0.54",
     "typography-theme-wordpress-2016": "^0.16.18"
