{
  "name": "gatsby-theme-blog",
  "version": "0.0.8",
  "description": "A Gatsby theme for miscellaneous blogging with a dark/light mode",
  "main": "index.js",
  "license": "MIT",
  "dependencies": {
    "@emotion/core": "^10.0.10",
    "@mdx-js/mdx": "^1.0.15",
    "@mdx-js/react": "^1.0.15",
    "gatsby-image": "^2.0.31",
    "gatsby-mdx": "^0.6.2",
<<<<<<< HEAD
    "gatsby-plugin-compile-es6-packages": "^1.1.0",
    "gatsby-plugin-emotion": "^4.0.6",
=======
>>>>>>> bac63aef
    "gatsby-plugin-feed": "^2.0.14",
    "gatsby-plugin-react-helmet": "^3.0.7",
    "gatsby-plugin-sharp": "^2.0.36",
    "gatsby-plugin-twitter": "^2.0.11",
    "gatsby-remark-code-titles": "^1.1.0-rc.0",
    "gatsby-remark-copy-linked-files": "^2.0.9",
    "gatsby-remark-images": "^3.0.11",
    "gatsby-remark-numbered-footnotes": "^1.0.0",
    "gatsby-remark-prismjs": "^3.2.4",
    "gatsby-remark-responsive-iframe": "^2.1.1",
    "gatsby-remark-smartypants": "^2.0.8",
    "gatsby-source-filesystem": "^2.0.23",
    "gatsby-transformer-sharp": "^2.1.15",
    "lodash.merge": "^4.6.1",
    "prismjs": "^1.15.0",
    "react-helmet": "^5.2.0",
    "remark-slug": "^5.1.1",
    "theme-ui": "^0.0.16",
    "typeface-merriweather": "0.0.72",
    "typeface-montserrat": "0.0.54",
    "typography-theme-wordpress-2016": "^0.16.18"
  },
  "devDependencies": {
    "gatsby": "^2.1.38",
    "prettier": "^1.16.4",
    "react": "^16.8.4",
    "react-dom": "^16.8.4"
  },
  "peerDependencies": {
    "gatsby": "^2.1.38",
    "react": "^16.8.4",
    "react-dom": "^16.8.4"
  }
}<|MERGE_RESOLUTION|>--- conflicted
+++ resolved
@@ -10,11 +10,7 @@
     "@mdx-js/react": "^1.0.15",
     "gatsby-image": "^2.0.31",
     "gatsby-mdx": "^0.6.2",
-<<<<<<< HEAD
-    "gatsby-plugin-compile-es6-packages": "^1.1.0",
     "gatsby-plugin-emotion": "^4.0.6",
-=======
->>>>>>> bac63aef
     "gatsby-plugin-feed": "^2.0.14",
     "gatsby-plugin-react-helmet": "^3.0.7",
     "gatsby-plugin-sharp": "^2.0.36",
