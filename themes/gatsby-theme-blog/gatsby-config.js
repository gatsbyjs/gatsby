--- conflicted
+++ resolved
@@ -1,4 +1,3 @@
-<<<<<<< HEAD
 module.exports = options => {
   const { mdx = true, mdxLayouts = {} } = options
 
@@ -15,13 +14,9 @@
     },
     plugins: [
       mdx && {
-        resolve: `gatsby-mdx`,
+        resolve: `gatsby-plugin-mdx`,
         options: {
           extensions: [`.mdx`, `.md`],
-          // defaultLayouts: {
-          //   default: require.resolve(`./src/components/layout`),
-          //   ...mdxLayouts,
-          // },
           gatsbyRemarkPlugins: [
             {
               resolve: `gatsby-remark-images`,
@@ -30,68 +25,6 @@
                 maxWidth: 1380,
                 linkImagesToOriginal: false,
               },
-=======
-module.exports = {
-  siteMetadata: {
-    title: `Blog Title Placeholder`,
-    author: `Name Placeholder`,
-    description: `Description placeholder`,
-    siteUrl: `http://example.com/`,
-    social: {
-      twitter: `https://twitter.com/gatsbyjs`,
-      github: `https://github.com/gatsbyjs/gatsby`,
-    },
-  },
-  __experimentalThemes: [`gatsby-theme-ui`],
-  plugins: [
-    /*
-     * User override content
-     */
-    {
-      resolve: `gatsby-source-filesystem`,
-      options: {
-        name: `blog-posts`,
-        path: `content/posts`,
-      },
-    },
-    {
-      resolve: `gatsby-source-filesystem`,
-      options: {
-        name: `blog-assets`,
-        path: `content/assets`,
-      },
-    },
-    /*
-     * Default/demo posts
-     */
-    {
-      resolve: `gatsby-source-filesystem`,
-      options: {
-        name: `blog-default-posts`,
-        path: `${__dirname}/content/posts`,
-      },
-    },
-    {
-      resolve: `gatsby-source-filesystem`,
-      options: {
-        name: `blog-default-assets`,
-        path: `${__dirname}/content/assets`,
-      },
-    },
-    `gatsby-transformer-sharp`,
-    `gatsby-plugin-sharp`,
-    {
-      resolve: `gatsby-plugin-mdx`,
-      options: {
-        extensions: [`.mdx`, `.md`],
-        gatsbyRemarkPlugins: [
-          {
-            resolve: `gatsby-remark-images`,
-            options: {
-              // should this be configurable by the end-user?
-              maxWidth: 1380,
-              linkImagesToOriginal: false,
->>>>>>> 2d81b654
             },
             { resolve: `gatsby-remark-responsive-iframe` },
             { resolve: `gatsby-remark-copy-linked-files` },
