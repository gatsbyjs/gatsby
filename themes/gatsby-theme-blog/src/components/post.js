--- conflicted
+++ resolved
@@ -18,15 +18,9 @@
   next,
 }) => (
   <Layout location={location} title={title}>
-<<<<<<< HEAD
-    <SEO title={post.frontmatter.title} description={post.excerpt} />
+    <SEO title={post.title} description={post.excerpt} />
     <main>
-      <Styled.h1>{post.frontmatter.title}</Styled.h1>
-=======
-    <SEO title={post.title} description={post.excerpt} />
-    <Main>
       <Styled.h1>{post.title}</Styled.h1>
->>>>>>> 7f89c401
       <Styled.p
         css={css({
           fontSize: 1,
