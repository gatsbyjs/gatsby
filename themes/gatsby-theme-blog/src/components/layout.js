--- conflicted
+++ resolved
@@ -117,19 +117,6 @@
               display: `block`,
             })}
           >
-<<<<<<< HEAD
-            <Title {...props} />
-            <Switch
-              aria-label="Toggle dark mode"
-              css={css({
-                bg: `black`,
-              })}
-              checkedIcon={checkedIcon}
-              uncheckedIcon={uncheckedIcon}
-              checked={isDark}
-              onChange={toggleColorMode}
-            />
-=======
             <div
               css={css({
                 display: `flex`,
@@ -139,35 +126,18 @@
               })}
             >
               <Title {...props} />
-              <Toggle
-                icons={{
-                  checked: (
-                    <img
-                      alt="moon indicating dark mode"
-                      src={moon}
-                      width="16"
-                      height="16"
-                      role="presentation"
-                      css={{ pointerEvents: `none` }}
-                    />
-                  ),
-                  unchecked: (
-                    <img
-                      alt="sun indicating light mode"
-                      src={sun}
-                      width="16"
-                      height="16"
-                      role="presentation"
-                      css={{ pointerEvents: `none` }}
-                    />
-                  ),
-                }}
+              <Switch
+                aria-label="Toggle dark mode"
+                css={css({
+                  bg: `black`,
+                })}
+                checkedIcon={checkedIcon}
+                uncheckedIcon={uncheckedIcon}
                 checked={isDark}
                 onChange={toggleColorMode}
               />
             </div>
             {location.pathname === rootPath && <Bio />}
->>>>>>> b423f369
           </Header>
           {children}
         </Container>
