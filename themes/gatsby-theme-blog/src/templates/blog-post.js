import React from "react"
import { graphql } from "gatsby"
import { Styled, css, Main } from "theme-ui"

import PostFooter from "../components/post-footer"
import Layout from "../components/layout"
import SEO from "../components/seo"
import { MDXRenderer } from "gatsby-plugin-mdx"

class BlogPostTemplate extends React.Component {
  render() {
    const post = this.props.data.mdx
    const siteTitle = this.props.data.site.siteMetadata.title
    const { previous, next } = this.props.pageContext

    return (
      <Layout location={this.props.location} title={siteTitle}>
        <SEO title={post.frontmatter.title} description={post.excerpt} />
<<<<<<< HEAD
        <Styled.h1>{post.frontmatter.title}</Styled.h1>
        <Styled.p
          css={css({
            fontSize: 1,
            mt: -3,
            mb: 3,
          })}
        >
          {post.frontmatter.date}
        </Styled.p>
        <MDXRenderer>{post.body}</MDXRenderer>
        <Styled.hr />
        <Bio />
        <Flex
          as="ul"
          css={{
            flexWrap: `wrap`,
            justifyContent: `space-between`,
            listStyle: `none`,
            padding: 0,
          }}
        >
          <li>
            {previous && (
              <Link to={previous.fields.slug} rel="prev">
                ← {previous.frontmatter.title}
              </Link>
            )}
          </li>
          <li>
            {next && (
              <Link to={next.fields.slug} rel="next">
                {next.frontmatter.title} →
              </Link>
            )}
          </li>
        </Flex>
=======
        <Main>
          <Styled.h1>{post.frontmatter.title}</Styled.h1>
          <Styled.p
            css={css({
              fontSize: 1,
              mt: -3,
              mb: 3,
            })}
          >
            {post.frontmatter.date}
          </Styled.p>
          <MDXRenderer>{post.code.body}</MDXRenderer>
        </Main>
        <PostFooter {...{ previous, next }} />
>>>>>>> 9c9fd072
      </Layout>
    )
  }
}

export default BlogPostTemplate

export const pageQuery = graphql`
  query BlogPostBySlug($slug: String!) {
    site {
      siteMetadata {
        title
        author
      }
    }
    mdx(fields: { slug: { eq: $slug } }) {
      id
      excerpt(pruneLength: 160)
      body
      frontmatter {
        title
        date(formatString: "MMMM DD, YYYY")
      }
    }
  }
`<|MERGE_RESOLUTION|>--- conflicted
+++ resolved
@@ -16,45 +16,6 @@
     return (
       <Layout location={this.props.location} title={siteTitle}>
         <SEO title={post.frontmatter.title} description={post.excerpt} />
-<<<<<<< HEAD
-        <Styled.h1>{post.frontmatter.title}</Styled.h1>
-        <Styled.p
-          css={css({
-            fontSize: 1,
-            mt: -3,
-            mb: 3,
-          })}
-        >
-          {post.frontmatter.date}
-        </Styled.p>
-        <MDXRenderer>{post.body}</MDXRenderer>
-        <Styled.hr />
-        <Bio />
-        <Flex
-          as="ul"
-          css={{
-            flexWrap: `wrap`,
-            justifyContent: `space-between`,
-            listStyle: `none`,
-            padding: 0,
-          }}
-        >
-          <li>
-            {previous && (
-              <Link to={previous.fields.slug} rel="prev">
-                ← {previous.frontmatter.title}
-              </Link>
-            )}
-          </li>
-          <li>
-            {next && (
-              <Link to={next.fields.slug} rel="next">
-                {next.frontmatter.title} →
-              </Link>
-            )}
-          </li>
-        </Flex>
-=======
         <Main>
           <Styled.h1>{post.frontmatter.title}</Styled.h1>
           <Styled.p
@@ -66,10 +27,9 @@
           >
             {post.frontmatter.date}
           </Styled.p>
-          <MDXRenderer>{post.code.body}</MDXRenderer>
+          <MDXRenderer>{post.body}</MDXRenderer>
         </Main>
         <PostFooter {...{ previous, next }} />
->>>>>>> 9c9fd072
       </Layout>
     )
   }
