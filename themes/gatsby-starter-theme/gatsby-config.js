module.exports = {
  __experimentalThemes: [
    {
      resolve: `gatsby-theme-notes`,
      options: {
        mdx: false,
<<<<<<< HEAD
        basePath: `/notes`,
        homeText: `HOME`,
        breadcrumbSeparator: `⚡️`,
=======
>>>>>>> 2d81b654
      },
    },
    // with gatsby-theme-ui, the last theme in the config
    // will override the theme-ui context from other themes
    { resolve: `gatsby-theme-blog` },
  ],
  siteMetadata: {
    title: `Shadowed Site Title`,
  },
}<|MERGE_RESOLUTION|>--- conflicted
+++ resolved
@@ -3,13 +3,8 @@
     {
       resolve: `gatsby-theme-notes`,
       options: {
-        mdx: false,
-<<<<<<< HEAD
+        mdx: true,
         basePath: `/notes`,
-        homeText: `HOME`,
-        breadcrumbSeparator: `⚡️`,
-=======
->>>>>>> 2d81b654
       },
     },
     // with gatsby-theme-ui, the last theme in the config
