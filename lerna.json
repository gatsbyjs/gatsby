{
<<<<<<< HEAD
  "lerna": "2.1.0",
  "npmClient": "npm",
=======
  "lerna": "2.1.1",
  "npmClient": "yarn",
>>>>>>> c6cbac8d
  "packages": [
    "packages/*"
  ],
  "hoist": true,
  "version": "independent"
}<|MERGE_RESOLUTION|>--- conflicted
+++ resolved
@@ -1,11 +1,6 @@
 {
-<<<<<<< HEAD
-  "lerna": "2.1.0",
-  "npmClient": "npm",
-=======
   "lerna": "2.1.1",
   "npmClient": "yarn",
->>>>>>> c6cbac8d
   "packages": [
     "packages/*"
   ],
